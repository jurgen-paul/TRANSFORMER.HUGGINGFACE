# coding=utf-8
# Copyright 2023 the HuggingFace Inc. team. All rights reserved.
#
# Licensed under the Apache License, Version 2.0 (the "License");
# you may not use this file except in compliance with the License.
# You may obtain a copy of the License at
#
#     http://www.apache.org/licenses/LICENSE-2.0
#
# Unless required by applicable law or agreed to in writing, software
# distributed under the License is distributed on an "AS IS" BASIS,
# WITHOUT WARRANTIES OR CONDITIONS OF ANY KIND, either express or implied.
# See the License for the specific language governing permissions and
# limitations under the License.
"""PyTorch VipLlava model."""

from dataclasses import dataclass
from typing import List, Optional, Tuple, Union

import torch
import torch.utils.checkpoint
from torch import nn

from ... import PreTrainedModel
from ...activations import ACT2FN
from ...modeling_outputs import ModelOutput
from ...utils import (
    add_start_docstrings,
    add_start_docstrings_to_model_forward,
    logging,
    replace_return_docstrings,
)
from ..auto import AutoModel, AutoModelForCausalLM
from .configuration_vipllava import VipLlavaConfig


logger = logging.get_logger(__name__)

_CONFIG_FOR_DOC = "VipLlavaConfig"


@dataclass
# Copied from transformers.models.idefics.modeling_idefics.IdeficsCausalLMOutputWithPast with Idefics->VipLlava
class VipLlavaCausalLMOutputWithPast(ModelOutput):
    """
    Base class for VipLlava causal language model (or autoregressive) outputs.

    Args:
        loss (`torch.FloatTensor` of shape `(1,)`, *optional*, returned when `labels` is provided):
            Language modeling loss (for next-token prediction).
        logits (`torch.FloatTensor` of shape `(batch_size, sequence_length, config.vocab_size)`):
            Prediction scores of the language modeling head (scores for each vocabulary token before SoftMax).
        past_key_values (`tuple(tuple(torch.FloatTensor))`, *optional*, returned when `use_cache=True` is passed or when `config.use_cache=True`):
            Tuple of `tuple(torch.FloatTensor)` of length `config.n_layers`, with each tuple having 2 tensors of shape
            `(batch_size, num_heads, sequence_length, embed_size_per_head)`)

            Contains pre-computed hidden-states (key and values in the self-attention blocks) that can be used (see
            `past_key_values` input) to speed up sequential decoding.
        hidden_states (`tuple(torch.FloatTensor)`, *optional*, returned when `output_hidden_states=True` is passed or when `config.output_hidden_states=True`):
            Tuple of `torch.FloatTensor` (one for the output of the embeddings, if the model has an embedding layer, +
            one for the output of each layer) of shape `(batch_size, sequence_length, hidden_size)`.

            Hidden-states of the model at the output of each layer plus the optional initial embedding outputs.
        attentions (`tuple(torch.FloatTensor)`, *optional*, returned when `output_attentions=True` is passed or when `config.output_attentions=True`):
            Tuple of `torch.FloatTensor` (one for each layer) of shape `(batch_size, num_heads, sequence_length,
            sequence_length)`.

            Attentions weights after the attention softmax, used to compute the weighted average in the self-attention
            heads.
        image_hidden_states (`tuple(torch.FloatTensor)`, *optional*):
            Tuple of `torch.FloatTensor` (one for the output of the image embeddings, `(batch_size, num_images,
            sequence_length, hidden_size)`.

            image_hidden_states of the model produced by the vision encoder, and optionally by the perceiver
    """

    loss: Optional[torch.FloatTensor] = None
    logits: torch.FloatTensor = None
    past_key_values: Optional[List[torch.FloatTensor]] = None
    hidden_states: Optional[Tuple[torch.FloatTensor]] = None
    attentions: Optional[Tuple[torch.FloatTensor]] = None
    image_hidden_states: Optional[Tuple[torch.FloatTensor]] = None


class VipLlavaMultiModalProjector(nn.Module):
    def __init__(self, config: VipLlavaConfig):
        super().__init__()
        self.projector_layernorm = nn.LayerNorm(
            len(config.vision_feature_layers) * config.vision_config.hidden_size, eps=config.projector_layernorm_eps
        )

        self.linear_1 = nn.Linear(
            len(config.vision_feature_layers) * config.vision_config.hidden_size,
            config.text_config.hidden_size,
            bias=True,
        )
        self.act = ACT2FN[config.projector_hidden_act]
        self.linear_2 = nn.Linear(config.text_config.hidden_size, config.text_config.hidden_size, bias=True)

    def forward(self, hidden_states):
        hidden_states = self.projector_layernorm(hidden_states)
        hidden_states = self.linear_1(hidden_states)
        hidden_states = self.act(hidden_states)
        hidden_states = self.linear_2(hidden_states)
        return hidden_states


VIPLLAVA_START_DOCSTRING = r"""
    This model inherits from [`PreTrainedModel`]. Check the superclass documentation for the generic methods the
    library implements for all its model (such as downloading or saving, resizing the input embeddings, pruning heads
    etc.)

    This model is also a PyTorch [torch.nn.Module](https://pytorch.org/docs/stable/nn.html#torch.nn.Module) subclass.
    Use it as a regular PyTorch Module and refer to the PyTorch documentation for all matter related to general usage
    and behavior.

    Parameters:
        config ([`VipLlavaConfig`] or [`VipLlavaVisionConfig`]):
            Model configuration class with all the parameters of the model. Initializing with a config file does not
            load the weights associated with the model, only the configuration. Check out the
            [`~PreTrainedModel.from_pretrained`] method to load the model weights.
"""


@add_start_docstrings(
    "The bare VipLlava Model outputting raw hidden-states without any specific head on top.",
    VIPLLAVA_START_DOCSTRING,
)
# Copied from transformers.models.llava.modeling_llava.LlavaPreTrainedModel with Llava->VipLlava,llava->vipllava
class VipLlavaPreTrainedModel(PreTrainedModel):
    config_class = VipLlavaConfig
    base_model_prefix = "model"
    supports_gradient_checkpointing = True
    _no_split_modules = ["VipLlavaVisionAttention"]
    _skip_keys_device_placement = "past_key_values"
    _supports_flash_attn_2 = True
    _supports_cache_class = True

    def _init_weights(self, module):
        # important: this ported version of VipLlava isn't meant for training from scratch - only
        # inference and fine-tuning - so the proper init weights code has been removed - the original codebase
        # https://github.com/haotian-liu/LLaVA/tree/main/vipllava should serve for that purpose
        std = (
            self.config.initializer_range
            if hasattr(self.config, "initializer_range")
            else self.config.text_config.initializer_range
        )

        if hasattr(module, "class_embedding"):
            module.class_embedding.data.normal_(mean=0.0, std=std)

        if isinstance(module, (nn.Linear, nn.Conv2d)):
            module.weight.data.normal_(mean=0.0, std=std)
            if module.bias is not None:
                module.bias.data.zero_()
        elif isinstance(module, nn.Embedding):
            module.weight.data.normal_(mean=0.0, std=std)
            if module.padding_idx is not None:
                module.weight.data[module.padding_idx].zero_()

    @property
    def _supports_sdpa(self):
        """
        Retrieve language_model's attribute to check whether the model supports
        SDPA or not.
        """
        return self.language_model._supports_sdpa


VIPLLAVA_INPUTS_DOCSTRING = r"""
    Args:
        input_ids (`torch.LongTensor` of shape `(batch_size, sequence_length)`):
            Indices of input sequence tokens in the vocabulary. Padding will be ignored by default should you provide
            it.

            Indices can be obtained using [`AutoTokenizer`]. See [`PreTrainedTokenizer.encode`] and
            [`PreTrainedTokenizer.__call__`] for details.

            [What are input IDs?](../glossary#input-ids)
        pixel_values (`torch.FloatTensor` of shape `(batch_size, num_channels, image_size, image_size)):
            The tensors corresponding to the input images. Pixel values can be obtained using
            [`AutoImageProcessor`]. See [`CLIPImageProcessor.__call__`] for details ([]`LlavaProcessor`] uses
            [`CLIPImageProcessor`] for processing images).
        attention_mask (`torch.Tensor` of shape `(batch_size, sequence_length)`, *optional*):
            Mask to avoid performing attention on padding token indices. Mask values selected in `[0, 1]`:

            - 1 for tokens that are **not masked**,
            - 0 for tokens that are **masked**.

            [What are attention masks?](../glossary#attention-mask)

            Indices can be obtained using [`AutoTokenizer`]. See [`PreTrainedTokenizer.encode`] and
            [`PreTrainedTokenizer.__call__`] for details.

            If `past_key_values` is used, optionally only the last `decoder_input_ids` have to be input (see
            `past_key_values`).

            If you want to change padding behavior, you should read [`modeling_opt._prepare_decoder_attention_mask`]
            and modify to your needs. See diagram 1 in [the paper](https://arxiv.org/abs/1910.13461) for more
            information on the default strategy.

            - 1 indicates the head is **not masked**,
            - 0 indicates the head is **masked**.
        position_ids (`torch.LongTensor` of shape `(batch_size, sequence_length)`, *optional*):
            Indices of positions of each input sequence tokens in the position embeddings. Selected in the range `[0,
            config.n_positions - 1]`. [What are position IDs?](../glossary#position-ids)
        past_key_values (`tuple(tuple(torch.FloatTensor))`, *optional*, returned when `use_cache=True` is passed or when `config.use_cache=True`):
            Tuple of `tuple(torch.FloatTensor)` of length `config.n_layers`, with each tuple having 2 tensors of shape
            `(batch_size, num_heads, sequence_length, embed_size_per_head)`) and 2 additional tensors of shape
            `(batch_size, num_heads, encoder_sequence_length, embed_size_per_head)`.

            Contains pre-computed hidden-states (key and values in the self-attention blocks and in the cross-attention
            blocks) that can be used (see `past_key_values` input) to speed up sequential decoding.

            If `past_key_values` are used, the user can optionally input only the last `decoder_input_ids` (those that
            don't have their past key value states given to this model) of shape `(batch_size, 1)` instead of all
            `decoder_input_ids` of shape `(batch_size, sequence_length)`.
        inputs_embeds (`torch.FloatTensor` of shape `(batch_size, sequence_length, hidden_size)`, *optional*):
            Optionally, instead of passing `input_ids` you can choose to directly pass an embedded representation. This
            is useful if you want more control over how to convert `input_ids` indices into associated vectors than the
            model's internal embedding lookup matrix.
        use_cache (`bool`, *optional*):
            If set to `True`, `past_key_values` key value states are returned and can be used to speed up decoding (see
            `past_key_values`).
        output_attentions (`bool`, *optional*):
            Whether or not to return the attentions tensors of all attention layers. See `attentions` under returned
            tensors for more detail.
        output_hidden_states (`bool`, *optional*):
            Whether or not to return the hidden states of all layers. See `hidden_states` under returned tensors for
            more detail.
        return_dict (`bool`, *optional*):
            Whether or not to return a [`~utils.ModelOutput`] instead of a plain tuple.
        cache_position (`torch.LongTensor` of shape `(sequence_length)`, *optional*):
            Indices depicting the position of the input sequence tokens in the sequence. Contrarily to `position_ids`,
            this tensor is not affected by padding. It is used to update the cache in the correct position and to infer
            the complete sequence length.
"""


@add_start_docstrings(
    """The VIPLLAVA model which consists of a vision backbone and a language model.""",
    VIPLLAVA_START_DOCSTRING,
)
# Copied from transformers.models.llava.modeling_llava.LlavaForConditionalGeneration with LLAVA->VIPLLAVA,Llava->VipLlava
class VipLlavaForConditionalGeneration(VipLlavaPreTrainedModel):
    def __init__(self, config: VipLlavaConfig):
        super().__init__(config)
        self.vision_tower = AutoModel.from_config(config.vision_config)

        self.multi_modal_projector = VipLlavaMultiModalProjector(config)
        self.vocab_size = config.text_config.vocab_size
        self.language_model = AutoModelForCausalLM.from_config(
            config.text_config, attn_implementation=config._attn_implementation
        )
        self.pad_token_id = self.config.pad_token_id if self.config.pad_token_id is not None else -1
        self.post_init()

    def get_input_embeddings(self):
        return self.language_model.get_input_embeddings()

    def set_input_embeddings(self, value):
        self.language_model.set_input_embeddings(value)

    def get_output_embeddings(self):
        return self.language_model.get_output_embeddings()

    def set_output_embeddings(self, new_embeddings):
        self.language_model.set_output_embeddings(new_embeddings)

    def set_decoder(self, decoder):
        self.language_model.set_decoder(decoder)

    def get_decoder(self):
        return self.language_model.get_decoder()

    def tie_weights(self):
        return self.language_model.tie_weights()

    def resize_token_embeddings(self, new_num_tokens: Optional[int] = None, pad_to_multiple_of=None) -> nn.Embedding:
        model_embeds = self.language_model.resize_token_embeddings(new_num_tokens, pad_to_multiple_of)
        # update vocab size
        self.config.text_config.vocab_size = model_embeds.num_embeddings
        self.vocab_size = model_embeds.num_embeddings
        return model_embeds

    def _merge_input_ids_with_image_features(self, image_features, inputs_embeds, input_ids, attention_mask, labels):
        num_images, num_image_patches, embed_dim = image_features.shape
        batch_size, sequence_length = input_ids.shape
        left_padding = not torch.sum(input_ids[:, -1] == torch.tensor(self.pad_token_id))
        # 1. Create a mask to know where special image tokens are
        special_image_token_mask = input_ids == self.config.image_token_index
        num_special_image_tokens = torch.sum(special_image_token_mask, dim=-1)
        # Compute the maximum embed dimension
        max_embed_dim = (num_special_image_tokens.max() * (num_image_patches - 1)) + sequence_length
        batch_indices, non_image_indices = torch.where(input_ids != self.config.image_token_index)

        # 2. Compute the positions where text should be written
        # Calculate new positions for text tokens in merged image-text sequence.
        # `special_image_token_mask` identifies image tokens. Each image token will be replaced by `nb_text_tokens_per_images - 1` text tokens.
        # `torch.cumsum` computes how each image token shifts subsequent text token positions.
        # - 1 to adjust for zero-based indexing, as `cumsum` inherently increases indices by one.
        new_token_positions = torch.cumsum((special_image_token_mask * (num_image_patches - 1) + 1), -1) - 1
        nb_image_pad = max_embed_dim - 1 - new_token_positions[:, -1]
        if left_padding:
            new_token_positions += nb_image_pad[:, None]  # offset for left padding
        text_to_overwrite = new_token_positions[batch_indices, non_image_indices]

        # 3. Create the full embedding, already padded to the maximum position
        final_embedding = torch.zeros(
            batch_size, max_embed_dim, embed_dim, dtype=inputs_embeds.dtype, device=inputs_embeds.device
        )
        final_attention_mask = torch.zeros(
            batch_size, max_embed_dim, dtype=attention_mask.dtype, device=inputs_embeds.device
        )
        if labels is not None:
            final_labels = torch.full(
                (batch_size, max_embed_dim), self.config.ignore_index, dtype=input_ids.dtype, device=input_ids.device
            )
        # In case the Vision model or the Language model has been offloaded to CPU, we need to manually
        # set the corresponding tensors into their correct target device.
        target_device = inputs_embeds.device
        batch_indices, non_image_indices, text_to_overwrite = (
            batch_indices.to(target_device),
            non_image_indices.to(target_device),
            text_to_overwrite.to(target_device),
        )
        attention_mask = attention_mask.to(target_device)

        # 4. Fill the embeddings based on the mask. If we have ["hey" "<image>", "how", "are"]
        # we need to index copy on [0, 577, 578, 579] for the text and [1:576] for the image features
        final_embedding[batch_indices, text_to_overwrite] = inputs_embeds[batch_indices, non_image_indices]
        final_attention_mask[batch_indices, text_to_overwrite] = attention_mask[batch_indices, non_image_indices]
        if labels is not None:
            final_labels[batch_indices, text_to_overwrite] = labels[batch_indices, non_image_indices]

        # 5. Fill the embeddings corresponding to the images. Anything that is not `text_positions` needs filling (#29835)
        image_to_overwrite = torch.full(
            (batch_size, max_embed_dim), True, dtype=torch.bool, device=inputs_embeds.device
        )
        image_to_overwrite[batch_indices, text_to_overwrite] = False
        image_to_overwrite &= image_to_overwrite.cumsum(-1) - 1 >= nb_image_pad[:, None].to(target_device)

        if image_to_overwrite.sum() != image_features.shape[:-1].numel():
            raise ValueError(
                f"The input provided to the model are wrong. The number of image tokens is {torch.sum(special_image_token_mask)} while"
                f" the number of image given to the model is {num_images}. This prevents correct indexing and breaks batch generation."
            )

        final_embedding[image_to_overwrite] = image_features.contiguous().reshape(-1, embed_dim).to(target_device)
        final_attention_mask |= image_to_overwrite
        position_ids = (final_attention_mask.cumsum(-1) - 1).masked_fill_((final_attention_mask == 0), 1)

        # 6. Mask out the embedding at padding positions, as we later use the past_key_value value to determine the non-attended tokens.
        batch_indices, pad_indices = torch.where(input_ids == self.pad_token_id)
        indices_to_mask = new_token_positions[batch_indices, pad_indices]

        final_embedding[batch_indices, indices_to_mask] = 0

        if labels is None:
            final_labels = None

        return final_embedding, final_attention_mask, final_labels, position_ids

    @add_start_docstrings_to_model_forward(VIPLLAVA_INPUTS_DOCSTRING)
    @replace_return_docstrings(output_type=VipLlavaCausalLMOutputWithPast, config_class=_CONFIG_FOR_DOC)
    # Ignore copy
    def forward(
        self,
        input_ids: torch.LongTensor = None,
        pixel_values: torch.FloatTensor = None,
        attention_mask: Optional[torch.Tensor] = None,
        position_ids: Optional[torch.LongTensor] = None,
        past_key_values: Optional[List[torch.FloatTensor]] = None,
        inputs_embeds: Optional[torch.FloatTensor] = None,
        vision_feature_layers: Optional[List[int]] = None,
        labels: Optional[torch.LongTensor] = None,
        use_cache: Optional[bool] = None,
        output_attentions: Optional[bool] = None,
        output_hidden_states: Optional[bool] = None,
        return_dict: Optional[bool] = None,
        cache_position: Optional[torch.LongTensor] = None,
    ) -> Union[Tuple, VipLlavaCausalLMOutputWithPast]:
        r"""
        Args:
            labels (`torch.LongTensor` of shape `(batch_size, sequence_length)`, *optional*):
                Labels for computing the masked language modeling loss. Indices should either be in `[0, ...,
                config.vocab_size]` or -100 (see `input_ids` docstring). Tokens with indices set to `-100` are ignored
                (masked), the loss is only computed for the tokens with labels in `[0, ..., config.vocab_size]`.

        Returns:

        Example:

        ```python
        >>> import torch
        >>> from PIL import Image
        >>> import requests
        >>> from transformers import AutoProcessor, VipLlavaForConditionalGeneration

        >>> model = VipLlavaForConditionalGeneration.from_pretrained("llava-hf/vip-llava-7b-hf", device_map="auto", torch_dtype=torch.float16)
        >>> processor = AutoProcessor.from_pretrained("llava-hf/vip-llava-7b-hf")

        >>> prompt = "A chat between a curious human and an artificial intelligence assistant. The assistant gives helpful, detailed, and polite answers to the human's questions.###Human: <image>\n{}###Assistant:"
        >>> question = "Can you please describe this image?"
        >>> prompt = prompt.format(question)
        >>> url = "https://huggingface.co/datasets/huggingface/documentation-images/resolve/main/diffusers/compel-neg.png"
        >>> image = Image.open(requests.get(url, stream=True).raw)

        >>> inputs = processor(text=text, images=image, return_tensors="pt").to(0, torch.float16)

        >>> # Generate
        >>> generate_ids = model.generate(**inputs, max_new_tokens=20)
        >>> processor.decode(generate_ids[0][len(inputs["input_ids"][0]):], skip_special_tokens=True)
        The image features a brown and white cat sitting on a green surface, with a red ball in its
        ```"""

        output_attentions = output_attentions if output_attentions is not None else self.config.output_attentions
        output_hidden_states = (
            output_hidden_states if output_hidden_states is not None else self.config.output_hidden_states
        )
        return_dict = return_dict if return_dict is not None else self.config.use_return_dict
        vision_feature_layers = (
            vision_feature_layers if vision_feature_layers is not None else self.config.vision_feature_layers
        )

        if (input_ids is None) ^ (inputs_embeds is not None):
            raise ValueError(
                "You cannot specify both input_ids and inputs_embeds at the same time, and must specify either one"
            )

        if pixel_values is not None and inputs_embeds is not None:
            raise ValueError(
                "You cannot specify both pixel_values and inputs_embeds at the same time, and must specify either one"
            )

        legacy_processing = False
        if inputs_embeds is None:
            inputs_embeds = self.get_input_embeddings()(input_ids)

            # if the number of image tokens is more than image embeddings seq length, then prob we expanded it in processing
            # not very reliable, but we don't expect one to actually pass 500+ images for one prompt
            # In case we're in decoding stage, legacy behavior is checked by presence of pixel values even if use_cache=True
            legacy_processing = (
                (input_ids == self.config.image_token_index).sum(1).max() < self.config.image_seq_length
            ) or (input_ids.shape[-1] == 1 and pixel_values is not None)

        if pixel_values is not None:
            image_outputs = self.vision_tower(pixel_values, output_hidden_states=True)

            # For VIP-llava, the image features are computed this way
            # We select the features from index 1: for the layers -2, -5, -8, -11 and 6
            image_features = [image_outputs.hidden_states[index][:, 1:] for index in vision_feature_layers]
            image_features = torch.cat(image_features, dim=-1)
            image_features = self.multi_modal_projector(image_features)

            if legacy_processing:
                logger.warning_once(
                    "Expanding inputs for image tokens in VipLLaVa should be done in processing. "
                    "Please add `patch_size` and `vision_feature_select_strategy` to the model's image processing config. "
                    "Using processors without these attributes in the config is deprecated and will throw an error in v4.47."
                )
                # prefill stage vs decoding stage (legacy behavior copied)
                if input_ids.shape[1] != 1:
                    inputs_embeds, attention_mask, labels, position_ids = self._merge_input_ids_with_image_features(
                        image_features, inputs_embeds, input_ids, attention_mask, labels
                    )
                else:
                    # Retrieve the first layer to inspect the logits and mask out the hidden states
                    # that are set to 0
                    first_layer_past_key_value = past_key_values[0][0][:, :, :, 0]

                    # Sum all dimensions of head_dim (-1) to avoid random errors such as: https://github.com/huggingface/transformers/pull/28032#issuecomment-1863691941
                    batch_index, non_attended_tokens = torch.where(first_layer_past_key_value.float().sum(-2) == 0)

                    target_length = input_ids.shape[1]
                    past_length = first_layer_past_key_value.shape[-1]

                    extended_attention_mask = torch.ones(
                        (attention_mask.shape[0], past_length),
                        dtype=attention_mask.dtype,
                        device=attention_mask.device,
                    )

                    # Filter out only the tokens that can be un-attended, this can happen
                    # in the case one uses Llava + Fused modules where the cache on the
                    # first iteration is already big enough, or if one passes custom cache
                    valid_indices = non_attended_tokens < extended_attention_mask.size(-1)
                    new_batch_index = batch_index[valid_indices]
                    new_non_attended_tokens = non_attended_tokens[valid_indices]

                    # Zero-out the places where we don't need to attend
                    extended_attention_mask[new_batch_index, new_non_attended_tokens] = 0

                    attention_mask = torch.cat((extended_attention_mask, attention_mask[:, -target_length:]), dim=1)
                    position_ids = torch.sum(attention_mask, dim=1).unsqueeze(-1) - 1

            # TODO: @raushan retain only the new behavior after v4.47
            else:
                special_image_mask = (
                    (input_ids == self.config.image_token_index).unsqueeze(-1).expand_as(inputs_embeds)
                )
                image_features = image_features.to(inputs_embeds.device, inputs_embeds.dtype)
                inputs_embeds = inputs_embeds.masked_scatter(special_image_mask, image_features)

        outputs = self.language_model(
            attention_mask=attention_mask,
            position_ids=position_ids,
            past_key_values=past_key_values,
            inputs_embeds=inputs_embeds,
            use_cache=use_cache,
            output_attentions=output_attentions,
            output_hidden_states=output_hidden_states,
            return_dict=return_dict,
            cache_position=cache_position,
        )

        logits = outputs[0]

        loss = None
        if labels is not None:
            # Shift so that tokens < n predict n
            if attention_mask is not None:
                shift_attention_mask = attention_mask[..., 1:]
                shift_logits = logits[..., :-1, :][shift_attention_mask.to(logits.device) != 0].contiguous()
                shift_labels = labels[..., 1:][shift_attention_mask.to(labels.device) != 0].contiguous()
            else:
                shift_logits = logits[..., :-1, :].contiguous()
                shift_labels = labels[..., 1:].contiguous()
            # Flatten the tokens
            loss_fct = nn.CrossEntropyLoss()
            loss = loss_fct(
                shift_logits.view(-1, shift_logits.size(-1)), shift_labels.view(-1).to(shift_logits.device)
            )

        if not return_dict:
            output = (logits,) + outputs[1:]
            return (loss,) + output if loss is not None else output

        return VipLlavaCausalLMOutputWithPast(
            loss=loss,
            logits=logits,
            past_key_values=outputs.past_key_values,
            hidden_states=outputs.hidden_states,
            attentions=outputs.attentions,
        )

    def prepare_inputs_for_generation(
        self,
        input_ids,
        past_key_values=None,
        inputs_embeds=None,
        pixel_values=None,
        attention_mask=None,
        cache_position=None,
        **kwargs,
    ):
        # Trigger the new behavior if we have more than image embeddings seq length tokens for images
        legacy_processing = (
            input_ids is not None
            and (input_ids == self.config.image_token_index).sum(1).max() < self.config.image_seq_length
        )

        model_inputs = self.language_model.prepare_inputs_for_generation(
            input_ids,
            past_key_values=past_key_values,
            inputs_embeds=inputs_embeds,
            attention_mask=attention_mask,
            cache_position=cache_position,
            **kwargs,
        )
<<<<<<< HEAD
        return model_inputs
=======

        if legacy_processing:
            model_inputs["pixel_values"] = pixel_values
        elif cache_position[0] == 0:
            # If we're in cached decoding stage, pixel values should be None because input ids do not contain special image token anymore
            # Otherwise we need pixel values to be passed to model
            model_inputs["pixel_values"] = pixel_values

        return model_inputs

    def _reorder_cache(self, *args, **kwargs):
        return self.language_model._reorder_cache(*args, **kwargs)
>>>>>>> a22ff36e
<|MERGE_RESOLUTION|>--- conflicted
+++ resolved
@@ -568,9 +568,6 @@
             cache_position=cache_position,
             **kwargs,
         )
-<<<<<<< HEAD
-        return model_inputs
-=======
 
         if legacy_processing:
             model_inputs["pixel_values"] = pixel_values
@@ -579,8 +576,4 @@
             # Otherwise we need pixel values to be passed to model
             model_inputs["pixel_values"] = pixel_values
 
-        return model_inputs
-
-    def _reorder_cache(self, *args, **kwargs):
-        return self.language_model._reorder_cache(*args, **kwargs)
->>>>>>> a22ff36e
+        return model_inputs