# Copyright 2020 The HuggingFace Team. All rights reserved.
#
# Licensed under the Apache License, Version 2.0 (the "License");
# you may not use this file except in compliance with the License.
# You may obtain a copy of the License at
#
#     http://www.apache.org/licenses/LICENSE-2.0
#
# Unless required by applicable law or agreed to in writing, software
# distributed under the License is distributed on an "AS IS" BASIS,
# WITHOUT WARRANTIES OR CONDITIONS OF ANY KIND, either express or implied.
# See the License for the specific language governing permissions and
# limitations under the License.

import contextlib
import io
import json
import math
import os
import warnings
from dataclasses import asdict, dataclass, field, fields
from datetime import timedelta
from enum import Enum
from pathlib import Path
from typing import Any, Dict, List, Optional, Union

from huggingface_hub import get_full_repo_name
from packaging import version

from .debug_utils import DebugOption
from .generation import GenerationConfig
from .trainer_utils import (
    EvaluationStrategy,
    FSDPOption,
    HubStrategy,
    IntervalStrategy,
    SchedulerType,
)
from .utils import (
    ACCELERATE_MIN_VERSION,
    ExplicitEnum,
    cached_property,
    is_accelerate_available,
    is_ipex_available,
    is_safetensors_available,
    is_sagemaker_dp_enabled,
    is_sagemaker_mp_enabled,
    is_torch_available,
    is_torch_bf16_cpu_available,
    is_torch_bf16_gpu_available,
    is_torch_mlu_available,
    is_torch_mps_available,
    is_torch_musa_available,
    is_torch_neuroncore_available,
    is_torch_npu_available,
    is_torch_tf32_available,
    is_torch_xla_available,
    is_torch_xpu_available,
    logging,
    requires_backends,
)
from .utils.generic import strtobool
from .utils.import_utils import is_optimum_neuron_available


logger = logging.get_logger(__name__)
log_levels = logging.get_log_levels_dict().copy()
trainer_log_levels = dict(**log_levels, passive=-1)

if is_torch_available():
    import torch
    import torch.distributed as dist

    from .pytorch_utils import is_torch_greater_or_equal_than_2_0

if is_accelerate_available():
    from accelerate.state import AcceleratorState, PartialState
    from accelerate.utils import DistributedType

    from .trainer_pt_utils import AcceleratorConfig

if is_torch_xla_available():
    import torch_xla.core.xla_model as xm

if is_torch_neuroncore_available(check_device=False):
    # torchrun support
    # https://github.com/pytorch/xla/pull/3609
    if os.environ.get("TORCHELASTIC_RUN_ID"):
        if is_optimum_neuron_available():
            logger.info(
                "Make sure that you are performing the training with the NeuronTrainer from optimum[neuron], this "
                "will fail otherwise."
            )
        else:
            logger.warning(
                "Please use the NeuronTrainer from optimum[neuron] instead of the Transformers library to perform "
                "training on AWS Trainium instances. More information here: "
                "https://github.com/huggingface/optimum-neuron"
            )
            import torch_xla.distributed.xla_backend as xbn

            if not isinstance(dist.group.WORLD, xbn.ProcessGroupXla):
                dist.init_process_group(backend="xla")
                if not isinstance(dist.group.WORLD, xbn.ProcessGroupXla):
                    raise AssertionError("Failed to initialize torch.distributed process group using XLA backend.")


if is_sagemaker_mp_enabled():
    import smdistributed.modelparallel.torch as smp

    smp.init()


def default_logdir() -> str:
    """
    Same default as PyTorch
    """
    import socket
    from datetime import datetime

    current_time = datetime.now().strftime("%b%d_%H-%M-%S")
    return os.path.join("runs", current_time + "_" + socket.gethostname())


def get_int_from_env(env_keys, default):
    """Returns the first positive env value found in the `env_keys` list or the default."""
    for e in env_keys:
        val = int(os.environ.get(e, -1))
        if val >= 0:
            return val
    return default


def get_xla_device_type(device: "torch.device") -> Optional[str]:
    """
    Returns the xla device type (CPU|GPU|TPU) or None if the device is a non-xla device.
    """
    if is_torch_xla_available():
        if device.type == "cpu":
            return "CPU"
        return xm.xla_real_devices([device])[0].split(":")[0]
    return None


class OptimizerNames(ExplicitEnum):
    """
    Stores the acceptable string identifiers for optimizers.
    """

    ADAMW_HF = "adamw_hf"
    ADAMW_TORCH = "adamw_torch"
    ADAMW_TORCH_FUSED = "adamw_torch_fused"
    ADAMW_TORCH_XLA = "adamw_torch_xla"
    ADAMW_TORCH_NPU_FUSED = "adamw_torch_npu_fused"
    ADAMW_APEX_FUSED = "adamw_apex_fused"
    ADAFACTOR = "adafactor"
    ADAMW_ANYPRECISION = "adamw_anyprecision"
    ADAMW_TORCH_4BIT = "adamw_torch_4bit"
    SGD = "sgd"
    ADAGRAD = "adagrad"
    ADAMW_BNB = "adamw_bnb_8bit"
    ADAMW_8BIT = "adamw_8bit"  # just an alias for adamw_bnb_8bit
    LION_8BIT = "lion_8bit"
    LION = "lion_32bit"
    PAGED_ADAMW = "paged_adamw_32bit"
    PAGED_ADAMW_8BIT = "paged_adamw_8bit"
    PAGED_LION = "paged_lion_32bit"
    PAGED_LION_8BIT = "paged_lion_8bit"
    RMSPROP = "rmsprop"
    RMSPROP_BNB = "rmsprop_bnb"
    RMSPROP_8BIT = "rmsprop_bnb_8bit"
    RMSPROP_32BIT = "rmsprop_bnb_32bit"
    GALORE_ADAMW = "galore_adamw"
    GALORE_ADAMW_8BIT = "galore_adamw_8bit"
    GALORE_ADAFACTOR = "galore_adafactor"
    GALORE_ADAMW_LAYERWISE = "galore_adamw_layerwise"
    GALORE_ADAMW_8BIT_LAYERWISE = "galore_adamw_8bit_layerwise"
    GALORE_ADAFACTOR_LAYERWISE = "galore_adafactor_layerwise"
    LOMO = "lomo"
    ADALOMO = "adalomo"
    GROKADAMW = "grokadamw"


# Sometimes users will pass in a `str` repr of a dict in the CLI
# We need to track what fields those can be. Each time a new arg
# has a dict type, it must be added to this list.
# Important: These should be typed with Optional[Union[dict,str,...]]
_VALID_DICT_FIELDS = [
    "accelerator_config",
    "fsdp_config",
    "deepspeed",
    "gradient_checkpointing_kwargs",
    "lr_scheduler_kwargs",
]


def _convert_str_dict(passed_value: dict):
    "Safely checks that a passed value is a dictionary and converts any string values to their appropriate types."
    for key, value in passed_value.items():
        if isinstance(value, dict):
            passed_value[key] = _convert_str_dict(value)
        elif isinstance(value, str):
            # First check for bool and convert
            if value.lower() in ("true", "false"):
                passed_value[key] = value.lower() == "true"
            # Check for digit
            elif value.isdigit():
                passed_value[key] = int(value)
            elif value.replace(".", "", 1).isdigit():
                passed_value[key] = float(value)

    return passed_value


# TODO: `TrainingArguments` users rely on it being fully mutable. In the future see if we can narrow this to a few keys: https://github.com/huggingface/transformers/pull/25903
@dataclass
class TrainingArguments:
    """
    TrainingArguments is the subset of the arguments we use in our example scripts **which relate to the training loop
    itself**.

    Using [`HfArgumentParser`] we can turn this class into
    [argparse](https://docs.python.org/3/library/argparse#module-argparse) arguments that can be specified on the
    command line.

    Parameters:
        output_dir (`str`):
            The output directory where the model predictions and checkpoints will be written.
        overwrite_output_dir (`bool`, *optional*, defaults to `False`):
            If `True`, overwrite the content of the output directory. Use this to continue training if `output_dir`
            points to a checkpoint directory.
        do_train (`bool`, *optional*, defaults to `False`):
            Whether to run training or not. This argument is not directly used by [`Trainer`], it's intended to be used
            by your training/evaluation scripts instead. See the [example
            scripts](https://github.com/huggingface/transformers/tree/main/examples) for more details.
        do_eval (`bool`, *optional*):
            Whether to run evaluation on the validation set or not. Will be set to `True` if `eval_strategy` is
            different from `"no"`. This argument is not directly used by [`Trainer`], it's intended to be used by your
            training/evaluation scripts instead. See the [example
            scripts](https://github.com/huggingface/transformers/tree/main/examples) for more details.
        do_predict (`bool`, *optional*, defaults to `False`):
            Whether to run predictions on the test set or not. This argument is not directly used by [`Trainer`], it's
            intended to be used by your training/evaluation scripts instead. See the [example
            scripts](https://github.com/huggingface/transformers/tree/main/examples) for more details.
        eval_strategy (`str` or [`~trainer_utils.IntervalStrategy`], *optional*, defaults to `"no"`):
            The evaluation strategy to adopt during training. Possible values are:

                - `"no"`: No evaluation is done during training.
                - `"steps"`: Evaluation is done (and logged) every `eval_steps`.
                - `"epoch"`: Evaluation is done at the end of each epoch.

        prediction_loss_only (`bool`, *optional*, defaults to `False`):
            When performing evaluation and generating predictions, only returns the loss.
        per_device_train_batch_size (`int`, *optional*, defaults to 8):
            The batch size per GPU/XPU/TPU/MPS/NPU core/CPU for training.
        per_device_eval_batch_size (`int`, *optional*, defaults to 8):
            The batch size per GPU/XPU/TPU/MPS/NPU core/CPU for evaluation.
        gradient_accumulation_steps (`int`, *optional*, defaults to 1):
            Number of updates steps to accumulate the gradients for, before performing a backward/update pass.

            <Tip warning={true}>

            When using gradient accumulation, one step is counted as one step with backward pass. Therefore, logging,
            evaluation, save will be conducted every `gradient_accumulation_steps * xxx_step` training examples.

            </Tip>

        eval_accumulation_steps (`int`, *optional*):
            Number of predictions steps to accumulate the output tensors for, before moving the results to the CPU. If
            left unset, the whole predictions are accumulated on GPU/NPU/TPU before being moved to the CPU (faster but
            requires more memory).
        eval_delay (`float`, *optional*):
            Number of epochs or steps to wait for before the first evaluation can be performed, depending on the
            eval_strategy.
        torch_empty_cache_steps (`int`, *optional*):
            Number of steps to wait before calling `torch.<device>.empty_cache()`. If left unset or set to None, cache will not be emptied.

            <Tip>

            This can help avoid CUDA out-of-memory errors by lowering peak VRAM usage at a cost of about [10% slower performance](https://github.com/huggingface/transformers/issues/31372).

            </Tip>

        learning_rate (`float`, *optional*, defaults to 5e-5):
            The initial learning rate for [`AdamW`] optimizer.
        weight_decay (`float`, *optional*, defaults to 0):
            The weight decay to apply (if not zero) to all layers except all bias and LayerNorm weights in [`AdamW`]
            optimizer.
        adam_beta1 (`float`, *optional*, defaults to 0.9):
            The beta1 hyperparameter for the [`AdamW`] optimizer.
        adam_beta2 (`float`, *optional*, defaults to 0.999):
            The beta2 hyperparameter for the [`AdamW`] optimizer.
        adam_epsilon (`float`, *optional*, defaults to 1e-8):
            The epsilon hyperparameter for the [`AdamW`] optimizer.
        max_grad_norm (`float`, *optional*, defaults to 1.0):
            Maximum gradient norm (for gradient clipping).
        num_train_epochs(`float`, *optional*, defaults to 3.0):
            Total number of training epochs to perform (if not an integer, will perform the decimal part percents of
            the last epoch before stopping training).
        max_steps (`int`, *optional*, defaults to -1):
            If set to a positive number, the total number of training steps to perform. Overrides `num_train_epochs`.
            For a finite dataset, training is reiterated through the dataset (if all data is exhausted) until
            `max_steps` is reached.
        lr_scheduler_type (`str` or [`SchedulerType`], *optional*, defaults to `"linear"`):
            The scheduler type to use. See the documentation of [`SchedulerType`] for all possible values.
        lr_scheduler_kwargs ('dict', *optional*, defaults to {}):
            The extra arguments for the lr_scheduler. See the documentation of each scheduler for possible values.
        warmup_ratio (`float`, *optional*, defaults to 0.0):
            Ratio of total training steps used for a linear warmup from 0 to `learning_rate`.
        warmup_steps (`int`, *optional*, defaults to 0):
            Number of steps used for a linear warmup from 0 to `learning_rate`. Overrides any effect of `warmup_ratio`.
        log_level (`str`, *optional*, defaults to `passive`):
            Logger log level to use on the main process. Possible choices are the log levels as strings: 'debug',
            'info', 'warning', 'error' and 'critical', plus a 'passive' level which doesn't set anything and keeps the
            current log level for the Transformers library (which will be `"warning"` by default).
        log_level_replica (`str`, *optional*, defaults to `"warning"`):
            Logger log level to use on replicas. Same choices as `log_level`"
        log_on_each_node (`bool`, *optional*, defaults to `True`):
            In multinode distributed training, whether to log using `log_level` once per node, or only on the main
            node.
        logging_dir (`str`, *optional*):
            [TensorBoard](https://www.tensorflow.org/tensorboard) log directory. Will default to
            *output_dir/runs/**CURRENT_DATETIME_HOSTNAME***.
        logging_strategy (`str` or [`~trainer_utils.IntervalStrategy`], *optional*, defaults to `"steps"`):
            The logging strategy to adopt during training. Possible values are:

                - `"no"`: No logging is done during training.
                - `"epoch"`: Logging is done at the end of each epoch.
                - `"steps"`: Logging is done every `logging_steps`.

        logging_first_step (`bool`, *optional*, defaults to `False`):
            Whether to log the first `global_step` or not.
        logging_steps (`int` or `float`, *optional*, defaults to 500):
            Number of update steps between two logs if `logging_strategy="steps"`. Should be an integer or a float in
            range `[0,1)`. If smaller than 1, will be interpreted as ratio of total training steps.
        logging_nan_inf_filter (`bool`, *optional*, defaults to `True`):
            Whether to filter `nan` and `inf` losses for logging. If set to `True` the loss of every step that is `nan`
            or `inf` is filtered and the average loss of the current logging window is taken instead.

            <Tip>

            `logging_nan_inf_filter` only influences the logging of loss values, it does not change the behavior the
            gradient is computed or applied to the model.

            </Tip>

        save_strategy (`str` or [`~trainer_utils.IntervalStrategy`], *optional*, defaults to `"steps"`):
            The checkpoint save strategy to adopt during training. Possible values are:

                - `"no"`: No save is done during training.
                - `"epoch"`: Save is done at the end of each epoch.
                - `"steps"`: Save is done every `save_steps`.

                If `"epoch"` or `"steps"` is chosen, saving will also be performed at the
                very end of training, always.
        save_steps (`int` or `float`, *optional*, defaults to 500):
            Number of updates steps before two checkpoint saves if `save_strategy="steps"`. Should be an integer or a
            float in range `[0,1)`. If smaller than 1, will be interpreted as ratio of total training steps.
        save_total_limit (`int`, *optional*):
            If a value is passed, will limit the total amount of checkpoints. Deletes the older checkpoints in
            `output_dir`. When `load_best_model_at_end` is enabled, the "best" checkpoint according to
            `metric_for_best_model` will always be retained in addition to the most recent ones. For example, for
            `save_total_limit=5` and `load_best_model_at_end`, the four last checkpoints will always be retained
            alongside the best model. When `save_total_limit=1` and `load_best_model_at_end`, it is possible that two
            checkpoints are saved: the last one and the best one (if they are different).
        save_safetensors (`bool`, *optional*, defaults to `True`):
            Use [safetensors](https://huggingface.co/docs/safetensors) saving and loading for state dicts instead of
            default `torch.load` and `torch.save`.
        save_on_each_node (`bool`, *optional*, defaults to `False`):
            When doing multi-node distributed training, whether to save models and checkpoints on each node, or only on
            the main one.

            This should not be activated when the different nodes use the same storage as the files will be saved with
            the same names for each node.
        save_only_model (`bool`, *optional*, defaults to `False`):
            When checkpointing, whether to only save the model, or also the optimizer, scheduler & rng state.
            Note that when this is true, you won't be able to resume training from checkpoint.
            This enables you to save storage by not storing the optimizer, scheduler & rng state.
            You can only load the model using `from_pretrained` with this option set to `True`.
        restore_callback_states_from_checkpoint (`bool`, *optional*, defaults to `False`):
            Whether to restore the callback states from the checkpoint. If `True`, will override
            callbacks passed to the `Trainer` if they exist in the checkpoint."
        use_cpu (`bool`, *optional*, defaults to `False`):
            Whether or not to use cpu. If set to False, we will use cuda or mps device if available.
        seed (`int`, *optional*, defaults to 42):
            Random seed that will be set at the beginning of training. To ensure reproducibility across runs, use the
            [`~Trainer.model_init`] function to instantiate the model if it has some randomly initialized parameters.
        data_seed (`int`, *optional*):
            Random seed to be used with data samplers. If not set, random generators for data sampling will use the
            same seed as `seed`. This can be used to ensure reproducibility of data sampling, independent of the model
            seed.
        jit_mode_eval (`bool`, *optional*, defaults to `False`):
            Whether or not to use PyTorch jit trace for inference.
        use_ipex (`bool`, *optional*, defaults to `False`):
            Use Intel extension for PyTorch when it is available. [IPEX
            installation](https://github.com/intel/intel-extension-for-pytorch).
        bf16 (`bool`, *optional*, defaults to `False`):
            Whether to use bf16 16-bit (mixed) precision training instead of 32-bit training. Requires Ampere or higher
            NVIDIA architecture or using CPU (use_cpu) or Ascend NPU. This is an experimental API and it may change.
        fp16 (`bool`, *optional*, defaults to `False`):
            Whether to use fp16 16-bit (mixed) precision training instead of 32-bit training.
        fp16_opt_level (`str`, *optional*, defaults to 'O1'):
            For `fp16` training, Apex AMP optimization level selected in ['O0', 'O1', 'O2', and 'O3']. See details on
            the [Apex documentation](https://nvidia.github.io/apex/amp).
        fp16_backend (`str`, *optional*, defaults to `"auto"`):
            This argument is deprecated. Use `half_precision_backend` instead.
        half_precision_backend (`str`, *optional*, defaults to `"auto"`):
            The backend to use for mixed precision training. Must be one of `"auto", "apex", "cpu_amp"`. `"auto"` will
            use CPU/CUDA AMP or APEX depending on the PyTorch version detected, while the other choices will force the
            requested backend.
        bf16_full_eval (`bool`, *optional*, defaults to `False`):
            Whether to use full bfloat16 evaluation instead of 32-bit. This will be faster and save memory but can harm
            metric values. This is an experimental API and it may change.
        fp16_full_eval (`bool`, *optional*, defaults to `False`):
            Whether to use full float16 evaluation instead of 32-bit. This will be faster and save memory but can harm
            metric values.
        tf32 (`bool`, *optional*):
            Whether to enable the TF32 mode, available in Ampere and newer GPU architectures. The default value depends
            on PyTorch's version default of `torch.backends.cuda.matmul.allow_tf32`. For more details please refer to
            the [TF32](https://huggingface.co/docs/transformers/perf_train_gpu_one#tf32) documentation. This is an
            experimental API and it may change.
        local_rank (`int`, *optional*, defaults to -1):
            Rank of the process during distributed training.
        ddp_backend (`str`, *optional*):
            The backend to use for distributed training. Must be one of `"nccl"`, `"mpi"`, `"ccl"`, `"gloo"`, `"hccl"`.
        tpu_num_cores (`int`, *optional*):
            When training on TPU, the number of TPU cores (automatically passed by launcher script).
        dataloader_drop_last (`bool`, *optional*, defaults to `False`):
            Whether to drop the last incomplete batch (if the length of the dataset is not divisible by the batch size)
            or not.
        eval_steps (`int` or `float`, *optional*):
            Number of update steps between two evaluations if `eval_strategy="steps"`. Will default to the same
            value as `logging_steps` if not set. Should be an integer or a float in range `[0,1)`. If smaller than 1,
            will be interpreted as ratio of total training steps.
        dataloader_num_workers (`int`, *optional*, defaults to 0):
            Number of subprocesses to use for data loading (PyTorch only). 0 means that the data will be loaded in the
            main process.
        past_index (`int`, *optional*, defaults to -1):
            Some models like [TransformerXL](../model_doc/transformerxl) or [XLNet](../model_doc/xlnet) can make use of
            the past hidden states for their predictions. If this argument is set to a positive int, the `Trainer` will
            use the corresponding output (usually index 2) as the past state and feed it to the model at the next
            training step under the keyword argument `mems`.
        run_name (`str`, *optional*, defaults to `output_dir`):
            A descriptor for the run. Typically used for [wandb](https://www.wandb.com/),
            [mlflow](https://www.mlflow.org/) and [comet](https://www.comet.com/site) logging. If not specified, will
            be the same as `output_dir`.
        disable_tqdm (`bool`, *optional*):
            Whether or not to disable the tqdm progress bars and table of metrics produced by
            [`~notebook.NotebookTrainingTracker`] in Jupyter Notebooks. Will default to `True` if the logging level is
            set to warn or lower (default), `False` otherwise.
        remove_unused_columns (`bool`, *optional*, defaults to `True`):
            Whether or not to automatically remove the columns unused by the model forward method.
        label_names (`List[str]`, *optional*):
            The list of keys in your dictionary of inputs that correspond to the labels.

            Will eventually default to the list of argument names accepted by the model that contain the word "label",
            except if the model used is one of the `XxxForQuestionAnswering` in which case it will also include the
            `["start_positions", "end_positions"]` keys.
        load_best_model_at_end (`bool`, *optional*, defaults to `False`):
            Whether or not to load the best model found during training at the end of training. When this option is
            enabled, the best checkpoint will always be saved. See
            [`save_total_limit`](https://huggingface.co/docs/transformers/main_classes/trainer#transformers.TrainingArguments.save_total_limit)
            for more.

            <Tip>

            When set to `True`, the parameters `save_strategy` needs to be the same as `eval_strategy`, and in
            the case it is "steps", `save_steps` must be a round multiple of `eval_steps`.

            </Tip>

        metric_for_best_model (`str`, *optional*):
            Use in conjunction with `load_best_model_at_end` to specify the metric to use to compare two different
            models. Must be the name of a metric returned by the evaluation with or without the prefix `"eval_"`. Will
            default to `"loss"` if unspecified and `load_best_model_at_end=True` (to use the evaluation loss).

            If you set this value, `greater_is_better` will default to `True`. Don't forget to set it to `False` if
            your metric is better when lower.
        greater_is_better (`bool`, *optional*):
            Use in conjunction with `load_best_model_at_end` and `metric_for_best_model` to specify if better models
            should have a greater metric or not. Will default to:

            - `True` if `metric_for_best_model` is set to a value that doesn't end in `"loss"`.
            - `False` if `metric_for_best_model` is not set, or set to a value that ends in `"loss"`.
        ignore_data_skip (`bool`, *optional*, defaults to `False`):
            When resuming training, whether or not to skip the epochs and batches to get the data loading at the same
            stage as in the previous training. If set to `True`, the training will begin faster (as that skipping step
            can take a long time) but will not yield the same results as the interrupted training would have.
        fsdp (`bool`, `str` or list of [`~trainer_utils.FSDPOption`], *optional*, defaults to `''`):
            Use PyTorch Distributed Parallel Training (in distributed training only).

            A list of options along the following:

            - `"full_shard"`: Shard parameters, gradients and optimizer states.
            - `"shard_grad_op"`: Shard optimizer states and gradients.
            - `"hybrid_shard"`: Apply `FULL_SHARD` within a node, and replicate parameters across nodes.
            - `"hybrid_shard_zero2"`: Apply `SHARD_GRAD_OP` within a node, and replicate parameters across nodes.
            - `"offload"`: Offload parameters and gradients to CPUs (only compatible with `"full_shard"` and
              `"shard_grad_op"`).
            - `"auto_wrap"`: Automatically recursively wrap layers with FSDP using `default_auto_wrap_policy`.
        fsdp_config (`str` or `dict`, *optional*):
            Config to be used with fsdp (Pytorch Distributed Parallel Training). The value is either a location of
            fsdp json config file (e.g., `fsdp_config.json`) or an already loaded json file as `dict`.

            A List of config and its options:
                - min_num_params (`int`, *optional*, defaults to `0`):
                    FSDP's minimum number of parameters for Default Auto Wrapping. (useful only when `fsdp` field is
                    passed).
                - transformer_layer_cls_to_wrap (`List[str]`, *optional*):
                    List of transformer layer class names (case-sensitive) to wrap, e.g, `BertLayer`, `GPTJBlock`,
                    `T5Block` .... (useful only when `fsdp` flag is passed).
                - backward_prefetch (`str`, *optional*)
                    FSDP's backward prefetch mode. Controls when to prefetch next set of parameters (useful only when
                    `fsdp` field is passed).

                    A list of options along the following:

                    - `"backward_pre"` : Prefetches the next set of parameters before the current set of parameter's
                      gradient
                        computation.
                    - `"backward_post"` : This prefetches the next set of parameters after the current set of
                      parameter’s
                        gradient computation.
                - forward_prefetch (`bool`, *optional*, defaults to `False`)
                    FSDP's forward prefetch mode (useful only when `fsdp` field is passed).
                     If `"True"`, then FSDP explicitly prefetches the next upcoming all-gather while executing in the
                     forward pass.
                - limit_all_gathers (`bool`, *optional*, defaults to `False`)
                    FSDP's limit_all_gathers (useful only when `fsdp` field is passed).
                     If `"True"`, FSDP explicitly synchronizes the CPU thread to prevent too many in-flight
                     all-gathers.
                - use_orig_params (`bool`, *optional*, defaults to `True`)
                    If `"True"`, allows non-uniform `requires_grad` during init, which means support for interspersed
                    frozen and trainable paramteres. Useful in cases such as parameter-efficient fine-tuning. Please
                    refer this
                    [blog](https://dev-discuss.pytorch.org/t/rethinking-pytorch-fully-sharded-data-parallel-fsdp-from-first-principles/1019
                - sync_module_states (`bool`, *optional*, defaults to `True`)
                    If `"True"`, each individually wrapped FSDP unit will broadcast module parameters from rank 0 to
                    ensure they are the same across all ranks after initialization
                - cpu_ram_efficient_loading (`bool`, *optional*, defaults to `False`)
                    If `"True"`, only the first process loads the pretrained model checkpoint while all other processes
                    have empty weights.  When this setting as `"True"`, `sync_module_states` also must to be `"True"`,
                    otherwise all the processes except the main process would have random weights leading to unexpected
                    behaviour during training.
                - activation_checkpointing (`bool`, *optional*, defaults to `False`):
                    If `"True"`, activation checkpointing is a technique to reduce memory usage by clearing activations of
                    certain layers and recomputing them during a backward pass. Effectively, this trades extra
                    computation time for reduced memory usage.
                - xla (`bool`, *optional*, defaults to `False`):
                    Whether to use PyTorch/XLA Fully Sharded Data Parallel Training. This is an experimental feature
                    and its API may evolve in the future.
                - xla_fsdp_settings (`dict`, *optional*)
                    The value is a dictionary which stores the XLA FSDP wrapping parameters.

                    For a complete list of options, please see [here](
                    https://github.com/pytorch/xla/blob/master/torch_xla/distributed/fsdp/xla_fully_sharded_data_parallel.py).
                - xla_fsdp_grad_ckpt (`bool`, *optional*, defaults to `False`):
                    Will use gradient checkpointing over each nested XLA FSDP wrapped layer. This setting can only be
                    used when the xla flag is set to true, and an auto wrapping policy is specified through
                    fsdp_min_num_params or fsdp_transformer_layer_cls_to_wrap.

        deepspeed (`str` or `dict`, *optional*):
            Use [Deepspeed](https://github.com/microsoft/deepspeed). This is an experimental feature and its API may
            evolve in the future. The value is either the location of DeepSpeed json config file (e.g.,
            `ds_config.json`) or an already loaded json file as a `dict`"

            <Tip warning={true}>
                If enabling any Zero-init, make sure that your model is not initialized until
                *after* initializing the `TrainingArguments`, else it will not be applied.
            </Tip>

        accelerator_config (`str`, `dict`, or `AcceleratorConfig`, *optional*):
            Config to be used with the internal `Accelerator` implementation. The value is either a location of
            accelerator json config file (e.g., `accelerator_config.json`), an already loaded json file as `dict`,
            or an instance of [`~trainer_pt_utils.AcceleratorConfig`].

            A list of config and its options:
                - split_batches (`bool`, *optional*, defaults to `False`):
                    Whether or not the accelerator should split the batches yielded by the dataloaders across the devices. If
                    `True` the actual batch size used will be the same on any kind of distributed processes, but it must be a
                    round multiple of the `num_processes` you are using. If `False`, actual batch size used will be the one set
                    in your script multiplied by the number of processes.
                - dispatch_batches (`bool`, *optional*):
                    If set to `True`, the dataloader prepared by the Accelerator is only iterated through on the main process
                    and then the batches are split and broadcast to each process. Will default to `True` for `DataLoader` whose
                    underlying dataset is an `IterableDataset`, `False` otherwise.
                - even_batches (`bool`, *optional*, defaults to `True`):
                    If set to `True`, in cases where the total batch size across all processes does not exactly divide the
                    dataset, samples at the start of the dataset will be duplicated so the batch can be divided equally among
                    all workers.
                - use_seedable_sampler (`bool`, *optional*, defaults to `True`):
                    Whether or not use a fully seedable random sampler ([`accelerate.data_loader.SeedableRandomSampler`]). Ensures
                    training results are fully reproducable using a different sampling technique. While seed-to-seed results
                    may differ, on average the differences are neglible when using multiple different seeds to compare. Should
                    also be ran with [`~utils.set_seed`] for the best results.
                - use_configured_state (`bool`, *optional*, defaults to `False`):
                    Whether or not to use a pre-configured `AcceleratorState` or `PartialState` defined before calling `TrainingArguments`.
                    If `True`, an `Accelerator` or `PartialState` must be initialized. Note that by doing so, this could lead to issues
                    with hyperparameter tuning.

        label_smoothing_factor (`float`, *optional*, defaults to 0.0):
            The label smoothing factor to use. Zero means no label smoothing, otherwise the underlying onehot-encoded
            labels are changed from 0s and 1s to `label_smoothing_factor/num_labels` and `1 - label_smoothing_factor +
            label_smoothing_factor/num_labels` respectively.
        debug (`str` or list of [`~debug_utils.DebugOption`], *optional*, defaults to `""`):
            Enable one or more debug features. This is an experimental feature.

            Possible options are:

            - `"underflow_overflow"`: detects overflow in model's input/outputs and reports the last frames that led to
              the event
            - `"tpu_metrics_debug"`: print debug metrics on TPU

            The options should be separated by whitespaces.
        optim (`str` or [`training_args.OptimizerNames`], *optional*, defaults to `"adamw_torch"`):
            The optimizer to use, such as "adamw_hf", "adamw_torch", "adamw_torch_fused", "adamw_apex_fused", "adamw_anyprecision",
            "adafactor". See `OptimizerNames` in [training_args.py](https://github.com/huggingface/transformers/blob/main/src/transformers/training_args.py)
            for a full list of optimizers.
        optim_args (`str`, *optional*):
            Optional arguments that are supplied to AnyPrecisionAdamW.
        group_by_length (`bool`, *optional*, defaults to `False`):
            Whether or not to group together samples of roughly the same length in the training dataset (to minimize
            padding applied and be more efficient). Only useful if applying dynamic padding.
        length_column_name (`str`, *optional*, defaults to `"length"`):
            Column name for precomputed lengths. If the column exists, grouping by length will use these values rather
            than computing them on train startup. Ignored unless `group_by_length` is `True` and the dataset is an
            instance of `Dataset`.
        report_to (`str` or `List[str]`, *optional*, defaults to `"all"`):
            The list of integrations to report the results and logs to. Supported platforms are `"azure_ml"`,
            `"clearml"`, `"codecarbon"`, `"comet_ml"`, `"dagshub"`, `"dvclive"`, `"flyte"`, `"mlflow"`, `"neptune"`,
            `"tensorboard"`, and `"wandb"`. Use `"all"` to report to all integrations installed, `"none"` for no
            integrations.
        ddp_find_unused_parameters (`bool`, *optional*):
            When using distributed training, the value of the flag `find_unused_parameters` passed to
            `DistributedDataParallel`. Will default to `False` if gradient checkpointing is used, `True` otherwise.
        ddp_bucket_cap_mb (`int`, *optional*):
            When using distributed training, the value of the flag `bucket_cap_mb` passed to `DistributedDataParallel`.
        ddp_broadcast_buffers (`bool`, *optional*):
            When using distributed training, the value of the flag `broadcast_buffers` passed to
            `DistributedDataParallel`. Will default to `False` if gradient checkpointing is used, `True` otherwise.
        dataloader_pin_memory (`bool`, *optional*, defaults to `True`):
            Whether you want to pin memory in data loaders or not. Will default to `True`.
        dataloader_persistent_workers (`bool`, *optional*, defaults to `False`):
            If True, the data loader will not shut down the worker processes after a dataset has been consumed once.
            This allows to maintain the workers Dataset instances alive. Can potentially speed up training, but will
            increase RAM usage. Will default to `False`.
        dataloader_prefetch_factor (`int`, *optional*):
            Number of batches loaded in advance by each worker.
            2 means there will be a total of 2 * num_workers batches prefetched across all workers.
        skip_memory_metrics (`bool`, *optional*, defaults to `True`):
            Whether to skip adding of memory profiler reports to metrics. This is skipped by default because it slows
            down the training and evaluation speed.
        push_to_hub (`bool`, *optional*, defaults to `False`):
            Whether or not to push the model to the Hub every time the model is saved. If this is activated,
            `output_dir` will begin a git directory synced with the repo (determined by `hub_model_id`) and the content
            will be pushed each time a save is triggered (depending on your `save_strategy`). Calling
            [`~Trainer.save_model`] will also trigger a push.

            <Tip warning={true}>

            If `output_dir` exists, it needs to be a local clone of the repository to which the [`Trainer`] will be
            pushed.

            </Tip>

        resume_from_checkpoint (`str`, *optional*):
            The path to a folder with a valid checkpoint for your model. This argument is not directly used by
            [`Trainer`], it's intended to be used by your training/evaluation scripts instead. See the [example
            scripts](https://github.com/huggingface/transformers/tree/main/examples) for more details.
        hub_model_id (`str`, *optional*):
            The name of the repository to keep in sync with the local *output_dir*. It can be a simple model ID in
            which case the model will be pushed in your namespace. Otherwise it should be the whole repository name,
            for instance `"user_name/model"`, which allows you to push to an organization you are a member of with
            `"organization_name/model"`. Will default to `user_name/output_dir_name` with *output_dir_name* being the
            name of `output_dir`.

            Will default to the name of `output_dir`.
        hub_strategy (`str` or [`~trainer_utils.HubStrategy`], *optional*, defaults to `"every_save"`):
            Defines the scope of what is pushed to the Hub and when. Possible values are:

            - `"end"`: push the model, its configuration, the tokenizer (if passed along to the [`Trainer`]) and a
              draft of a model card when the [`~Trainer.save_model`] method is called.
            - `"every_save"`: push the model, its configuration, the tokenizer (if passed along to the [`Trainer`]) and
              a draft of a model card each time there is a model save. The pushes are asynchronous to not block
              training, and in case the save are very frequent, a new push is only attempted if the previous one is
              finished. A last push is made with the final model at the end of training.
            - `"checkpoint"`: like `"every_save"` but the latest checkpoint is also pushed in a subfolder named
              last-checkpoint, allowing you to resume training easily with
              `trainer.train(resume_from_checkpoint="last-checkpoint")`.
            - `"all_checkpoints"`: like `"checkpoint"` but all checkpoints are pushed like they appear in the output
              folder (so you will get one checkpoint folder per folder in your final repository)

        hub_token (`str`, *optional*):
            The token to use to push the model to the Hub. Will default to the token in the cache folder obtained with
            `huggingface-cli login`.
        hub_private_repo (`bool`, *optional*, defaults to `False`):
            If True, the Hub repo will be set to private.
        hub_always_push (`bool`, *optional*, defaults to `False`):
            Unless this is `True`, the `Trainer` will skip pushing a checkpoint when the previous push is not finished.
        gradient_checkpointing (`bool`, *optional*, defaults to `False`):
            If True, use gradient checkpointing to save memory at the expense of slower backward pass.
        gradient_checkpointing_kwargs (`dict`, *optional*, defaults to `None`):
            Key word arguments to be passed to the `gradient_checkpointing_enable` method.
        include_inputs_for_metrics (`bool`, *optional*, defaults to `False`):
            Whether or not the inputs will be passed to the `compute_metrics` function. This is intended for metrics
            that need inputs, predictions and references for scoring calculation in Metric class.
        eval_do_concat_batches (`bool`, *optional*, defaults to `True`):
            Whether to recursively concat inputs/losses/labels/predictions across batches. If `False`,
            will instead store them as lists, with each batch kept separate.
        auto_find_batch_size (`bool`, *optional*, defaults to `False`)
            Whether to find a batch size that will fit into memory automatically through exponential decay, avoiding
            CUDA Out-of-Memory errors. Requires accelerate to be installed (`pip install accelerate`)
        full_determinism (`bool`, *optional*, defaults to `False`)
            If `True`, [`enable_full_determinism`] is called instead of [`set_seed`] to ensure reproducible results in
            distributed training. Important: this will negatively impact the performance, so only use it for debugging.
        torchdynamo (`str`, *optional*):
            If set, the backend compiler for TorchDynamo. Possible choices are `"eager"`, `"aot_eager"`, `"inductor"`,
            `"nvfuser"`, `"aot_nvfuser"`, `"aot_cudagraphs"`, `"ofi"`, `"fx2trt"`, `"onnxrt"` and `"ipex"`.
        ray_scope (`str`, *optional*, defaults to `"last"`):
            The scope to use when doing hyperparameter search with Ray. By default, `"last"` will be used. Ray will
            then use the last checkpoint of all trials, compare those, and select the best one. However, other options
            are also available. See the [Ray documentation](
            https://docs.ray.io/en/latest/tune/api_docs/analysis.html#ray.tune.ExperimentAnalysis.get_best_trial) for
            more options.
        ddp_timeout (`int`, *optional*, defaults to 1800):
            The timeout for `torch.distributed.init_process_group` calls, used to avoid GPU socket timeouts when
            performing slow operations in distributed runnings. Please refer the [PyTorch documentation]
            (https://pytorch.org/docs/stable/distributed.html#torch.distributed.init_process_group) for more
            information.
        use_mps_device (`bool`, *optional*, defaults to `False`):
            This argument is deprecated.`mps` device will be used if it is available similar to `cuda` device.
        torch_compile (`bool`, *optional*, defaults to `False`):
            Whether or not to compile the model using PyTorch 2.0
            [`torch.compile`](https://pytorch.org/get-started/pytorch-2.0/).

            This will use the best defaults for the [`torch.compile`
            API](https://pytorch.org/docs/stable/generated/torch.compile.html?highlight=torch+compile#torch.compile).
            You can customize the defaults with the argument `torch_compile_backend` and `torch_compile_mode` but we
            don't guarantee any of them will work as the support is progressively rolled in in PyTorch.

            This flag and the whole compile API is experimental and subject to change in future releases.
        torch_compile_backend (`str`, *optional*):
            The backend to use in `torch.compile`. If set to any value, `torch_compile` will be set to `True`.

            Refer to the PyTorch doc for possible values and note that they may change across PyTorch versions.

            This flag is experimental and subject to change in future releases.
        torch_compile_mode (`str`, *optional*):
            The mode to use in `torch.compile`. If set to any value, `torch_compile` will be set to `True`.

            Refer to the PyTorch doc for possible values and note that they may change across PyTorch versions.

            This flag is experimental and subject to change in future releases.
        split_batches (`bool`, *optional*):
            Whether or not the accelerator should split the batches yielded by the dataloaders across the devices
            during distributed training. If

            set to `True`, the actual batch size used will be the same on any kind of distributed processes, but it
            must be a

            round multiple of the number of processes you are using (such as GPUs).
        include_tokens_per_second (`bool`, *optional*):
            Whether or not to compute the number of tokens per second per device for training speed metrics.

            This will iterate over the entire training dataloader once beforehand,

            and will slow down the entire process.

        include_num_input_tokens_seen (`bool`, *optional*):
            Whether or not to track the number of input tokens seen throughout training.

            May be slower in distributed training as gather operations must be called.

        neftune_noise_alpha (`Optional[float]`):
            If not `None`, this will activate NEFTune noise embeddings. This can drastically improve model performance
            for instruction fine-tuning. Check out the [original paper](https://arxiv.org/abs/2310.05914) and the
            [original code](https://github.com/neelsjain/NEFTune). Support transformers `PreTrainedModel` and also
            `PeftModel` from peft. The original paper used values in the range [5.0, 15.0].
        optim_target_modules (`Union[str, List[str]]`, *optional*):
            The target modules to optimize, i.e. the module names that you would like to train, right now this is used only for GaLore algorithm
            https://arxiv.org/abs/2403.03507
            See: https://github.com/jiaweizzhao/GaLore for more details. You need to make sure to pass a valid GaloRe
            optimizer, e.g. one of: "galore_adamw", "galore_adamw_8bit", "galore_adafactor" and make sure that the target modules are `nn.Linear` modules
            only.

        batch_eval_metrics (`Optional[bool]`, defaults to `False`):
            If set to `True`, evaluation will call compute_metrics at the end of each batch to accumulate statistics
            rather than saving all eval logits in memory. When set to `True`, you must pass a compute_metrics function
            that takes a boolean argument `compute_result`, which when passed `True`, will trigger the final global
            summary statistics from the batch-level summary statistics you've accumulated over the evaluation set.

        eval_on_start (`bool`, *optional*, defaults to `False`):
            Whether to perform a evaluation step (sanity check) before the training to ensure the validation steps works correctly.

        eval_use_gather_object (`bool`, *optional*, defaults to `False`):
            Whether to run recursively gather object in a nested list/tuple/dictionary of objects from all devices. This should only be enabled if users are not just returning tensors, and this is actively discouraged by PyTorch.
<<<<<<< HEAD
        predict_with_generate (`bool`, *optional*, defaults to `False`):
            Whether to use generate to calculate generative metrics (ROUGE, BLEU).
        generation_config ([`~generation.GenerationConfig`], *optional*):
            The [`~generation.GenerationConfig`] object that will be used during generation if `predict_with_generate` is set to `True`.
            Arguments passed in GenerationConfig will have higher priority than model's generation config. Anything not set by this config
            will fallback to `model.generation_config` by default.
=======

        use_liger_kernel (`bool`, *optional*, defaults to `False`):
            Whether enable [Liger](https://github.com/linkedin/Liger-Kernel) Kernel for LLM model training.
            It can effectively increase multi-GPU training throughput by ~20% and reduces memory usage by ~60%, works out of the box with
            flash attention, PyTorch FSDP, and Microsoft DeepSpeed. Currently, it supports llama, mistral, mixtral and gemma models.
>>>>>>> c409cd81
    """

    framework = "pt"
    output_dir: str = field(
        metadata={"help": "The output directory where the model predictions and checkpoints will be written."},
    )
    overwrite_output_dir: bool = field(
        default=False,
        metadata={
            "help": (
                "Overwrite the content of the output directory. "
                "Use this to continue training if output_dir points to a checkpoint directory."
            )
        },
    )

    do_train: bool = field(default=False, metadata={"help": "Whether to run training."})
    do_eval: bool = field(default=False, metadata={"help": "Whether to run eval on the dev set."})
    do_predict: bool = field(default=False, metadata={"help": "Whether to run predictions on the test set."})
    eval_strategy: Union[IntervalStrategy, str] = field(
        default="no",
        metadata={"help": "The evaluation strategy to use."},
    )
    prediction_loss_only: bool = field(
        default=False,
        metadata={"help": "When performing evaluation and predictions, only returns the loss."},
    )

    per_device_train_batch_size: int = field(
        default=8, metadata={"help": "Batch size per GPU/TPU/MPS/NPU core/CPU for training."}
    )
    per_device_eval_batch_size: int = field(
        default=8, metadata={"help": "Batch size per GPU/TPU/MPS/NPU core/CPU for evaluation."}
    )

    per_gpu_train_batch_size: Optional[int] = field(
        default=None,
        metadata={
            "help": (
                "Deprecated, the use of `--per_device_train_batch_size` is preferred. "
                "Batch size per GPU/TPU core/CPU for training."
            )
        },
    )
    per_gpu_eval_batch_size: Optional[int] = field(
        default=None,
        metadata={
            "help": (
                "Deprecated, the use of `--per_device_eval_batch_size` is preferred. "
                "Batch size per GPU/TPU core/CPU for evaluation."
            )
        },
    )

    gradient_accumulation_steps: int = field(
        default=1,
        metadata={"help": "Number of updates steps to accumulate before performing a backward/update pass."},
    )
    eval_accumulation_steps: Optional[int] = field(
        default=None,
        metadata={"help": "Number of predictions steps to accumulate before moving the tensors to the CPU."},
    )

    eval_delay: Optional[float] = field(
        default=0,
        metadata={
            "help": (
                "Number of epochs or steps to wait for before the first evaluation can be performed, depending on the"
                " eval_strategy."
            )
        },
    )

    torch_empty_cache_steps: Optional[int] = field(
        default=None,
        metadata={
            "help": "Number of steps to wait before calling `torch.<device>.empty_cache()`."
            "This can help avoid CUDA out-of-memory errors by lowering peak VRAM usage at a cost of about [10% slower performance](https://github.com/huggingface/transformers/issues/31372)."
            "If left unset or set to None, cache will not be emptied."
        },
    )

    learning_rate: float = field(default=5e-5, metadata={"help": "The initial learning rate for AdamW."})
    weight_decay: float = field(default=0.0, metadata={"help": "Weight decay for AdamW if we apply some."})
    adam_beta1: float = field(default=0.9, metadata={"help": "Beta1 for AdamW optimizer"})
    adam_beta2: float = field(default=0.999, metadata={"help": "Beta2 for AdamW optimizer"})
    adam_epsilon: float = field(default=1e-8, metadata={"help": "Epsilon for AdamW optimizer."})
    max_grad_norm: float = field(default=1.0, metadata={"help": "Max gradient norm."})

    num_train_epochs: float = field(default=3.0, metadata={"help": "Total number of training epochs to perform."})
    max_steps: int = field(
        default=-1,
        metadata={"help": "If > 0: set total number of training steps to perform. Override num_train_epochs."},
    )
    lr_scheduler_type: Union[SchedulerType, str] = field(
        default="linear",
        metadata={"help": "The scheduler type to use."},
    )
    lr_scheduler_kwargs: Optional[Union[dict, str]] = field(
        default_factory=dict,
        metadata={
            "help": (
                "Extra parameters for the lr_scheduler such as {'num_cycles': 1} for the cosine with hard restarts."
            )
        },
    )
    warmup_ratio: float = field(
        default=0.0, metadata={"help": "Linear warmup over warmup_ratio fraction of total steps."}
    )
    warmup_steps: int = field(default=0, metadata={"help": "Linear warmup over warmup_steps."})

    log_level: Optional[str] = field(
        default="passive",
        metadata={
            "help": (
                "Logger log level to use on the main node. Possible choices are the log levels as strings: 'debug',"
                " 'info', 'warning', 'error' and 'critical', plus a 'passive' level which doesn't set anything and"
                " lets the application set the level. Defaults to 'passive'."
            ),
            "choices": trainer_log_levels.keys(),
        },
    )
    log_level_replica: Optional[str] = field(
        default="warning",
        metadata={
            "help": "Logger log level to use on replica nodes. Same choices and defaults as ``log_level``",
            "choices": trainer_log_levels.keys(),
        },
    )
    log_on_each_node: bool = field(
        default=True,
        metadata={
            "help": (
                "When doing a multinode distributed training, whether to log once per node or just once on the main"
                " node."
            )
        },
    )
    logging_dir: Optional[str] = field(default=None, metadata={"help": "Tensorboard log dir."})
    logging_strategy: Union[IntervalStrategy, str] = field(
        default="steps",
        metadata={"help": "The logging strategy to use."},
    )
    logging_first_step: bool = field(default=False, metadata={"help": "Log the first global_step"})
    logging_steps: float = field(
        default=500,
        metadata={
            "help": (
                "Log every X updates steps. Should be an integer or a float in range `[0,1)`. "
                "If smaller than 1, will be interpreted as ratio of total training steps."
            )
        },
    )
    logging_nan_inf_filter: bool = field(default=True, metadata={"help": "Filter nan and inf losses for logging."})
    save_strategy: Union[IntervalStrategy, str] = field(
        default="steps",
        metadata={"help": "The checkpoint save strategy to use."},
    )
    save_steps: float = field(
        default=500,
        metadata={
            "help": (
                "Save checkpoint every X updates steps. Should be an integer or a float in range `[0,1)`. "
                "If smaller than 1, will be interpreted as ratio of total training steps."
            )
        },
    )
    save_total_limit: Optional[int] = field(
        default=None,
        metadata={
            "help": (
                "If a value is passed, will limit the total amount of checkpoints. Deletes the older checkpoints in"
                " `output_dir`. When `load_best_model_at_end` is enabled, the 'best' checkpoint according to"
                " `metric_for_best_model` will always be retained in addition to the most recent ones. For example,"
                " for `save_total_limit=5` and `load_best_model_at_end=True`, the four last checkpoints will always be"
                " retained alongside the best model. When `save_total_limit=1` and `load_best_model_at_end=True`,"
                " it is possible that two checkpoints are saved: the last one and the best one (if they are different)."
                " Default is unlimited checkpoints"
            )
        },
    )
    save_safetensors: Optional[bool] = field(
        default=True,
        metadata={
            "help": "Use safetensors saving and loading for state dicts instead of default torch.load and torch.save."
        },
    )
    save_on_each_node: bool = field(
        default=False,
        metadata={
            "help": (
                "When doing multi-node distributed training, whether to save models and checkpoints on each node, or"
                " only on the main one"
            )
        },
    )
    save_only_model: bool = field(
        default=False,
        metadata={
            "help": (
                "When checkpointing, whether to only save the model, or also the optimizer, scheduler & rng state."
                "Note that when this is true, you won't be able to resume training from checkpoint."
                "This enables you to save storage by not storing the optimizer, scheduler & rng state."
                "You can only load the model using from_pretrained with this option set to True."
            )
        },
    )
    restore_callback_states_from_checkpoint: bool = field(
        default=False,
        metadata={
            "help": "Whether to restore the callback states from the checkpoint. If `True`, will override callbacks passed to the `Trainer` if they exist in the checkpoint."
        },
    )
    no_cuda: bool = field(
        default=False,
        metadata={"help": "This argument is deprecated. It will be removed in version 5.0 of 🤗 Transformers."},
    )
    use_cpu: bool = field(
        default=False,
        metadata={
            "help": " Whether or not to use cpu. If set to False, we will use cuda/tpu/mps/npu device if available."
        },
    )
    use_mps_device: bool = field(
        default=False,
        metadata={
            "help": "This argument is deprecated. `mps` device will be used if available similar to `cuda` device."
            " It will be removed in version 5.0 of 🤗 Transformers"
        },
    )
    seed: int = field(default=42, metadata={"help": "Random seed that will be set at the beginning of training."})
    data_seed: Optional[int] = field(default=None, metadata={"help": "Random seed to be used with data samplers."})
    jit_mode_eval: bool = field(
        default=False, metadata={"help": "Whether or not to use PyTorch jit trace for inference"}
    )
    use_ipex: bool = field(
        default=False,
        metadata={
            "help": (
                "Use Intel extension for PyTorch when it is available, installation:"
                " 'https://github.com/intel/intel-extension-for-pytorch'"
            )
        },
    )
    bf16: bool = field(
        default=False,
        metadata={
            "help": (
                "Whether to use bf16 (mixed) precision instead of 32-bit. Requires Ampere or higher NVIDIA"
                " architecture or using CPU (use_cpu) or Ascend NPU. This is an experimental API and it may change."
            )
        },
    )
    fp16: bool = field(
        default=False,
        metadata={"help": "Whether to use fp16 (mixed) precision instead of 32-bit"},
    )
    fp16_opt_level: str = field(
        default="O1",
        metadata={
            "help": (
                "For fp16: Apex AMP optimization level selected in ['O0', 'O1', 'O2', and 'O3']. "
                "See details at https://nvidia.github.io/apex/amp.html"
            )
        },
    )
    half_precision_backend: str = field(
        default="auto",
        metadata={
            "help": "The backend to be used for half precision.",
            "choices": ["auto", "apex", "cpu_amp"],
        },
    )
    bf16_full_eval: bool = field(
        default=False,
        metadata={
            "help": (
                "Whether to use full bfloat16 evaluation instead of 32-bit. This is an experimental API and it may"
                " change."
            )
        },
    )
    fp16_full_eval: bool = field(
        default=False,
        metadata={"help": "Whether to use full float16 evaluation instead of 32-bit"},
    )
    tf32: Optional[bool] = field(
        default=None,
        metadata={
            "help": (
                "Whether to enable tf32 mode, available in Ampere and newer GPU architectures. This is an experimental"
                " API and it may change."
            )
        },
    )
    local_rank: int = field(default=-1, metadata={"help": "For distributed training: local_rank"})
    ddp_backend: Optional[str] = field(
        default=None,
        metadata={
            "help": "The backend to be used for distributed training",
            "choices": ["nccl", "gloo", "mpi", "ccl", "hccl", "cncl", "mccl"],
        },
    )
    tpu_num_cores: Optional[int] = field(
        default=None, metadata={"help": "TPU: Number of TPU cores (automatically passed by launcher script)"}
    )
    tpu_metrics_debug: bool = field(
        default=False,
        metadata={
            "help": (
                "Deprecated, the use of `--debug tpu_metrics_debug` is preferred. TPU: Whether to print debug metrics"
            )
        },
    )
    debug: Union[str, List[DebugOption]] = field(
        default="",
        metadata={
            "help": (
                "Whether or not to enable debug mode. Current options: "
                "`underflow_overflow` (Detect underflow and overflow in activations and weights), "
                "`tpu_metrics_debug` (print debug metrics on TPU)."
            )
        },
    )

    dataloader_drop_last: bool = field(
        default=False, metadata={"help": "Drop the last incomplete batch if it is not divisible by the batch size."}
    )
    eval_steps: Optional[float] = field(
        default=None,
        metadata={
            "help": (
                "Run an evaluation every X steps. Should be an integer or a float in range `[0,1)`. "
                "If smaller than 1, will be interpreted as ratio of total training steps."
            )
        },
    )
    dataloader_num_workers: int = field(
        default=0,
        metadata={
            "help": (
                "Number of subprocesses to use for data loading (PyTorch only). 0 means that the data will be loaded"
                " in the main process."
            )
        },
    )
    dataloader_prefetch_factor: Optional[int] = field(
        default=None if not is_torch_available() or is_torch_greater_or_equal_than_2_0 else 2,
        metadata={
            "help": (
                "Number of batches loaded in advance by each worker. "
                "2 means there will be a total of 2 * num_workers batches prefetched across all workers. "
                "Default is 2 for PyTorch < 2.0.0 and otherwise None."
            )
        },
    )
    past_index: int = field(
        default=-1,
        metadata={"help": "If >=0, uses the corresponding part of the output as the past state for next step."},
    )

    run_name: Optional[str] = field(
        default=None,
        metadata={"help": "An optional descriptor for the run. Notably used for wandb, mlflow and comet logging."},
    )
    disable_tqdm: Optional[bool] = field(
        default=None, metadata={"help": "Whether or not to disable the tqdm progress bars."}
    )

    remove_unused_columns: Optional[bool] = field(
        default=True, metadata={"help": "Remove columns not required by the model when using an nlp.Dataset."}
    )
    label_names: Optional[List[str]] = field(
        default=None, metadata={"help": "The list of keys in your dictionary of inputs that correspond to the labels."}
    )
    load_best_model_at_end: Optional[bool] = field(
        default=False,
        metadata={
            "help": (
                "Whether or not to load the best model found during training at the end of training. When this option"
                " is enabled, the best checkpoint will always be saved. See `save_total_limit` for more."
            )
        },
    )
    metric_for_best_model: Optional[str] = field(
        default=None, metadata={"help": "The metric to use to compare two different models."}
    )
    greater_is_better: Optional[bool] = field(
        default=None, metadata={"help": "Whether the `metric_for_best_model` should be maximized or not."}
    )
    ignore_data_skip: bool = field(
        default=False,
        metadata={
            "help": (
                "When resuming training, whether or not to skip the first epochs and batches to get to the same"
                " training data."
            )
        },
    )
    fsdp: Optional[Union[List[FSDPOption], str]] = field(
        default="",
        metadata={
            "help": (
                "Whether or not to use PyTorch Fully Sharded Data Parallel (FSDP) training (in distributed training"
                " only). The base option should be `full_shard`, `shard_grad_op` or `no_shard` and you can add"
                " CPU-offload to `full_shard` or `shard_grad_op` like this: full_shard offload` or `shard_grad_op"
                " offload`. You can add auto-wrap to `full_shard` or `shard_grad_op` with the same syntax: full_shard"
                " auto_wrap` or `shard_grad_op auto_wrap`."
            ),
        },
    )
    fsdp_min_num_params: int = field(
        default=0,
        metadata={
            "help": (
                "This parameter is deprecated. FSDP's minimum number of parameters for Default Auto Wrapping. (useful"
                " only when `fsdp` field is passed)."
            )
        },
    )
    fsdp_config: Optional[Union[dict, str]] = field(
        default=None,
        metadata={
            "help": (
                "Config to be used with FSDP (Pytorch Fully Sharded  Data Parallel). The value is either a "
                "fsdp json config file (e.g., `fsdp_config.json`) or an already loaded json file as `dict`."
            )
        },
    )
    fsdp_transformer_layer_cls_to_wrap: Optional[str] = field(
        default=None,
        metadata={
            "help": (
                "This parameter is deprecated. Transformer layer class name (case-sensitive) to wrap, e.g,"
                " `BertLayer`, `GPTJBlock`, `T5Block` .... (useful only when `fsdp` flag is passed)."
            )
        },
    )
    accelerator_config: Optional[Union[dict, str]] = field(
        default=None,
        metadata={
            "help": (
                "Config to be used with the internal Accelerator object initializtion. The value is either a "
                "accelerator json config file (e.g., `accelerator_config.json`) or an already loaded json file as `dict`."
            )
        },
    )
    deepspeed: Optional[Union[dict, str]] = field(
        default=None,
        metadata={
            "help": (
                "Enable deepspeed and pass the path to deepspeed json config file (e.g. `ds_config.json`) or an already"
                " loaded json file as a dict"
            )
        },
    )
    label_smoothing_factor: float = field(
        default=0.0, metadata={"help": "The label smoothing epsilon to apply (zero means no label smoothing)."}
    )

    default_optim = "adamw_torch"
    # XXX: enable when pytorch==2.0.1 comes out - we want to give it time to get all the bugs sorted out
    # if is_torch_available() and version.parse(version.parse(torch.__version__).base_version) >= version.parse("2.1.0"):
    #     default_optim = "adamw_torch_fused"
    # and update the doc above to:
    # optim (`str` or [`training_args.OptimizerNames`], *optional*, defaults to `"adamw_torch_fused"` (for torch<2.1.0 `"adamw_torch"`):
    optim: Union[OptimizerNames, str] = field(
        default=default_optim,
        metadata={"help": "The optimizer to use."},
    )
    optim_args: Optional[str] = field(default=None, metadata={"help": "Optional arguments to supply to optimizer."})
    adafactor: bool = field(default=False, metadata={"help": "Whether or not to replace AdamW by Adafactor."})
    group_by_length: bool = field(
        default=False,
        metadata={"help": "Whether or not to group samples of roughly the same length together when batching."},
    )
    length_column_name: Optional[str] = field(
        default="length",
        metadata={"help": "Column name with precomputed lengths to use when grouping by length."},
    )
    report_to: Union[None, str, List[str]] = field(
        default=None, metadata={"help": "The list of integrations to report the results and logs to."}
    )
    ddp_find_unused_parameters: Optional[bool] = field(
        default=None,
        metadata={
            "help": (
                "When using distributed training, the value of the flag `find_unused_parameters` passed to "
                "`DistributedDataParallel`."
            )
        },
    )
    ddp_bucket_cap_mb: Optional[int] = field(
        default=None,
        metadata={
            "help": (
                "When using distributed training, the value of the flag `bucket_cap_mb` passed to "
                "`DistributedDataParallel`."
            )
        },
    )
    ddp_broadcast_buffers: Optional[bool] = field(
        default=None,
        metadata={
            "help": (
                "When using distributed training, the value of the flag `broadcast_buffers` passed to "
                "`DistributedDataParallel`."
            )
        },
    )
    dataloader_pin_memory: bool = field(
        default=True, metadata={"help": "Whether or not to pin memory for DataLoader."}
    )
    dataloader_persistent_workers: bool = field(
        default=False,
        metadata={
            "help": "If True, the data loader will not shut down the worker processes after a dataset has been consumed once. This allows to maintain the workers Dataset instances alive. Can potentially speed up training, but will increase RAM usage."
        },
    )
    skip_memory_metrics: bool = field(
        default=True, metadata={"help": "Whether or not to skip adding of memory profiler reports to metrics."}
    )
    use_legacy_prediction_loop: bool = field(
        default=False, metadata={"help": "Whether or not to use the legacy prediction_loop in the Trainer."}
    )
    push_to_hub: bool = field(
        default=False, metadata={"help": "Whether or not to upload the trained model to the model hub after training."}
    )
    resume_from_checkpoint: Optional[str] = field(
        default=None,
        metadata={"help": "The path to a folder with a valid checkpoint for your model."},
    )
    hub_model_id: Optional[str] = field(
        default=None, metadata={"help": "The name of the repository to keep in sync with the local `output_dir`."}
    )
    hub_strategy: Union[HubStrategy, str] = field(
        default="every_save",
        metadata={"help": "The hub strategy to use when `--push_to_hub` is activated."},
    )
    hub_token: Optional[str] = field(default=None, metadata={"help": "The token to use to push to the Model Hub."})
    hub_private_repo: bool = field(default=False, metadata={"help": "Whether the model repository is private or not."})
    hub_always_push: bool = field(
        default=False,
        metadata={"help": "Unless `True`, the Trainer will skip pushes if the previous one wasn't finished yet."},
    )
    gradient_checkpointing: bool = field(
        default=False,
        metadata={
            "help": "If True, use gradient checkpointing to save memory at the expense of slower backward pass."
        },
    )
    gradient_checkpointing_kwargs: Optional[Union[dict, str]] = field(
        default=None,
        metadata={
            "help": "Gradient checkpointing key word arguments such as `use_reentrant`. Will be passed to `torch.utils.checkpoint.checkpoint` through `model.gradient_checkpointing_enable`."
        },
    )
    include_inputs_for_metrics: bool = field(
        default=False, metadata={"help": "Whether or not the inputs will be passed to the `compute_metrics` function."}
    )
    eval_do_concat_batches: bool = field(
        default=True,
        metadata={
            "help": "Whether to recursively concat inputs/losses/labels/predictions across batches. If `False`, will instead store them as lists, with each batch kept separate."
        },
    )
    # Deprecated arguments
    fp16_backend: str = field(
        default="auto",
        metadata={
            "help": "Deprecated. Use half_precision_backend instead",
            "choices": ["auto", "apex", "cpu_amp"],
        },
    )
    evaluation_strategy: Union[IntervalStrategy, str] = field(
        default=None,
        metadata={"help": "Deprecated. Use `eval_strategy` instead"},
    )
    push_to_hub_model_id: Optional[str] = field(
        default=None, metadata={"help": "The name of the repository to which push the `Trainer`."}
    )
    push_to_hub_organization: Optional[str] = field(
        default=None, metadata={"help": "The name of the organization in with to which push the `Trainer`."}
    )
    push_to_hub_token: Optional[str] = field(
        default=None, metadata={"help": "The token to use to push to the Model Hub."}
    )
    _n_gpu: int = field(init=False, repr=False, default=-1)
    mp_parameters: str = field(
        default="",
        metadata={"help": "Used by the SageMaker launcher to send mp-specific args. Ignored in Trainer"},
    )

    auto_find_batch_size: bool = field(
        default=False,
        metadata={
            "help": (
                "Whether to automatically decrease the batch size in half and rerun the training loop again each time"
                " a CUDA Out-of-Memory was reached"
            )
        },
    )
    full_determinism: bool = field(
        default=False,
        metadata={
            "help": (
                "Whether to call enable_full_determinism instead of set_seed for reproducibility in distributed"
                " training. Important: this will negatively impact the performance, so only use it for debugging."
            )
        },
    )
    torchdynamo: Optional[str] = field(
        default=None,
        metadata={
            "help": "This argument is deprecated, use `--torch_compile_backend` instead.",
        },
    )
    ray_scope: Optional[str] = field(
        default="last",
        metadata={
            "help": (
                'The scope to use when doing hyperparameter search with Ray. By default, `"last"` will be used. Ray'
                " will then use the last checkpoint of all trials, compare those, and select the best one. However,"
                " other options are also available. See the Ray documentation"
                " (https://docs.ray.io/en/latest/tune/api_docs/analysis.html"
                "#ray.tune.ExperimentAnalysis.get_best_trial)"
                " for more options."
            )
        },
    )
    ddp_timeout: Optional[int] = field(
        default=1800,
        metadata={
            "help": "Overrides the default timeout for distributed training (value should be given in seconds)."
        },
    )
    torch_compile: bool = field(
        default=False, metadata={"help": "If set to `True`, the model will be wrapped in `torch.compile`."}
    )
    torch_compile_backend: Optional[str] = field(
        default=None,
        metadata={
            "help": "Which backend to use with `torch.compile`, passing one will trigger a model compilation.",
        },
    )
    torch_compile_mode: Optional[str] = field(
        default=None,
        metadata={
            "help": "Which mode to use with `torch.compile`, passing one will trigger a model compilation.",
        },
    )

    dispatch_batches: Optional[bool] = field(
        default=None,
        metadata={"help": "Deprecated. Pass {'dispatch_batches':VALUE} to `accelerator_config`."},
    )

    split_batches: Optional[bool] = field(
        default=None,
        metadata={"help": "Deprecated. Pass {'split_batches':True} to `accelerator_config`."},
    )

    include_tokens_per_second: Optional[bool] = field(
        default=False,
        metadata={"help": "If set to `True`, the speed metrics will include `tgs` (tokens per second per device)."},
    )

    include_num_input_tokens_seen: Optional[bool] = field(
        default=False,
        metadata={
            "help": "If set to `True`, will track the number of input tokens seen throughout training. (May be slower in distributed training)"
        },
    )

    neftune_noise_alpha: Optional[float] = field(
        default=None,
        metadata={
            "help": "Activates neftune noise embeddings into the model. NEFTune has been proven to drastically improve model performances for instrcution fine-tuning. Check out the original paper here: https://arxiv.org/abs/2310.05914 and the original code here: https://github.com/neelsjain/NEFTune. Only supported for `PreTrainedModel` and `PeftModel` classes."
        },
    )

    optim_target_modules: Union[None, str, List[str]] = field(
        default=None,
        metadata={
            "help": "Target modules for the optimizer defined in the `optim` argument. Only used for the GaLore optimizer at the moment."
        },
    )

    batch_eval_metrics: bool = field(
        default=False,
        metadata={"help": "Break eval metrics calculation into batches to save memory."},
    )

    eval_on_start: bool = field(
        default=False,
        metadata={
            "help": "Whether to run through the entire `evaluation` step at the very beginning of training as a sanity check."
        },
    )

    use_liger_kernel: Optional[bool] = field(
        default=False,
        metadata={"help": "Whether or not to enable the Liger Kernel for model training."},
    )

    eval_use_gather_object: Optional[bool] = field(
        default=False,
        metadata={
            "help": "Whether to run recursively gather object in a nested list/tuple/dictionary of objects from all devices."
        },
    )

    predict_with_generate: bool = field(
        default=False, metadata={"help": "Whether to use generate to calculate generative metrics (ROUGE, BLEU)."}
    )
    generation_config: Optional[GenerationConfig] = field(
        default=None,
        metadata={
            "help": (
                "The GenerationConfig that will be used during prediction. Args from this config ",
                "will have higher priority than model's generation config. Anything not set by this config ",
                "will fallback to `model.generation_config`.",
            )
        },
    )

    def __post_init__(self):
        # Parse in args that could be `dict` sent in from the CLI as a string
        for field in _VALID_DICT_FIELDS:
            passed_value = getattr(self, field)
            # We only want to do this if the str starts with a bracket to indiciate a `dict`
            # else its likely a filename if supported
            if isinstance(passed_value, str) and passed_value.startswith("{"):
                loaded_dict = json.loads(passed_value)
                # Convert str values to types if applicable
                loaded_dict = _convert_str_dict(loaded_dict)
                setattr(self, field, loaded_dict)

        # expand paths, if not os.makedirs("~/bar") will make directory
        # in the current directory instead of the actual home
        # see https://github.com/huggingface/transformers/issues/10628
        if self.output_dir is not None:
            self.output_dir = os.path.expanduser(self.output_dir)
        if self.logging_dir is None and self.output_dir is not None:
            self.logging_dir = os.path.join(self.output_dir, default_logdir())
        if self.logging_dir is not None:
            self.logging_dir = os.path.expanduser(self.logging_dir)

        if self.disable_tqdm is None:
            self.disable_tqdm = logger.getEffectiveLevel() > logging.WARN

        if self.evaluation_strategy is not None:
            warnings.warn(
                "`evaluation_strategy` is deprecated and will be removed in version 4.46 of 🤗 Transformers. Use `eval_strategy` instead",
                FutureWarning,
            )
            self.eval_strategy = self.evaluation_strategy

        if isinstance(self.eval_strategy, EvaluationStrategy):
            warnings.warn(
                "using `EvaluationStrategy` for `eval_strategy` is deprecated and will be removed in version 5"
                " of 🤗 Transformers. Use `IntervalStrategy` instead",
                FutureWarning,
            )
            # Go back to the underlying string or we won't be able to instantiate `IntervalStrategy` on it.
            self.eval_strategy = self.eval_strategy.value
        if self.no_cuda:
            warnings.warn(
                "using `no_cuda` is deprecated and will be removed in version 5.0 of 🤗 Transformers. "
                "Use `use_cpu` instead",
                FutureWarning,
            )
            self.use_cpu = self.no_cuda

        self.eval_strategy = IntervalStrategy(self.eval_strategy)
        self.logging_strategy = IntervalStrategy(self.logging_strategy)
        self.save_strategy = IntervalStrategy(self.save_strategy)
        self.hub_strategy = HubStrategy(self.hub_strategy)

        self.lr_scheduler_type = SchedulerType(self.lr_scheduler_type)
        if self.do_eval is False and self.eval_strategy != IntervalStrategy.NO:
            self.do_eval = True

        if self.torch_empty_cache_steps is not None:
            if not (isinstance(self.torch_empty_cache_steps, int) or self.torch_empty_cache_steps > 0):
                raise ValueError(
                    f"`torch_empty_cache_steps` must be an integer bigger than 0, got {self.torch_empty_cache_steps}."
                )

        # eval_steps has to be defined and non-zero, fallbacks to logging_steps if the latter is non-zero
        if self.eval_strategy == IntervalStrategy.STEPS and (self.eval_steps is None or self.eval_steps == 0):
            if self.logging_steps > 0:
                logger.info(f"using `logging_steps` to initialize `eval_steps` to {self.logging_steps}")
                self.eval_steps = self.logging_steps
            else:
                raise ValueError(
                    f"evaluation strategy {self.eval_strategy} requires either non-zero --eval_steps or"
                    " --logging_steps"
                )

        # logging_steps must be non-zero for logging_strategy that is other than 'no'
        if self.logging_strategy == IntervalStrategy.STEPS and self.logging_steps == 0:
            raise ValueError(f"logging strategy {self.logging_strategy} requires non-zero --logging_steps")

        if self.logging_strategy == IntervalStrategy.STEPS and self.logging_steps > 1:
            if self.logging_steps != int(self.logging_steps):
                raise ValueError(f"--logging_steps must be an integer if bigger than 1: {self.logging_steps}")
            self.logging_steps = int(self.logging_steps)
        if self.eval_strategy == IntervalStrategy.STEPS and self.eval_steps > 1:
            if self.eval_steps != int(self.eval_steps):
                raise ValueError(f"--eval_steps must be an integer if bigger than 1: {self.eval_steps}")
            self.eval_steps = int(self.eval_steps)
        if self.save_strategy == IntervalStrategy.STEPS and self.save_steps > 1:
            if self.save_steps != int(self.save_steps):
                raise ValueError(f"--save_steps must be an integer if bigger than 1: {self.save_steps}")
            self.save_steps = int(self.save_steps)

        # Sanity checks for load_best_model_at_end: we require save and eval strategies to be compatible.
        if self.load_best_model_at_end:
            if self.eval_strategy != self.save_strategy:
                raise ValueError(
                    "--load_best_model_at_end requires the save and eval strategy to match, but found\n- Evaluation "
                    f"strategy: {self.eval_strategy}\n- Save strategy: {self.save_strategy}"
                )
            if self.eval_strategy == IntervalStrategy.STEPS and self.save_steps % self.eval_steps != 0:
                if self.eval_steps < 1 or self.save_steps < 1:
                    if not (self.eval_steps < 1 and self.save_steps < 1):
                        raise ValueError(
                            "--load_best_model_at_end requires the saving steps to be a multiple of the evaluation "
                            "steps, which cannot get guaranteed when mixing ratio and absolute steps for save_steps "
                            f"{self.save_steps} and eval_steps {self.eval_steps}."
                        )
                    # Work around floating point precision issues
                    LARGE_MULTIPLIER = 1_000_000
                    if (self.save_steps * LARGE_MULTIPLIER) % (self.eval_steps * LARGE_MULTIPLIER) != 0:
                        raise ValueError(
                            "--load_best_model_at_end requires the saving steps to be a multiple of the evaluation "
                            f"steps, but found {self.save_steps}, which is not a multiple of {self.eval_steps}."
                        )
                raise ValueError(
                    "--load_best_model_at_end requires the saving steps to be a round multiple of the evaluation "
                    f"steps, but found {self.save_steps}, which is not a round multiple of {self.eval_steps}."
                )

        safetensors_available = is_safetensors_available()
        if self.save_safetensors and not safetensors_available:
            raise ValueError(f"--save_safetensors={self.save_safetensors} requires safetensors to be installed!")
        if not self.save_safetensors and safetensors_available:
            logger.info(
                f"Found safetensors installation, but --save_safetensors={self.save_safetensors}. "
                f"Safetensors should be a preferred weights saving format due to security and performance reasons. "
                f"If your model cannot be saved by safetensors please feel free to open an issue at "
                f"https://github.com/huggingface/safetensors!"
            )

        if (
            self.load_best_model_at_end or self.lr_scheduler_type == SchedulerType.REDUCE_ON_PLATEAU
        ) and self.metric_for_best_model is None:
            self.metric_for_best_model = "loss"
        if self.greater_is_better is None and self.metric_for_best_model is not None:
            self.greater_is_better = not (self.metric_for_best_model.endswith("loss"))
        if self.run_name is None:
            self.run_name = self.output_dir
        if self.framework == "pt" and is_torch_available():
            if self.fp16_backend and self.fp16_backend != "auto":
                warnings.warn(
                    "`fp16_backend` is deprecated and will be removed in version 5 of 🤗 Transformers. Use"
                    " `half_precision_backend` instead",
                    FutureWarning,
                )
                self.half_precision_backend = self.fp16_backend

            if self.bf16 or self.bf16_full_eval:
                if self.use_cpu and not is_torch_bf16_cpu_available() and not is_torch_xla_available():
                    # cpu
                    raise ValueError("Your setup doesn't support bf16/(cpu, tpu, neuroncore). You need torch>=1.10")
                elif not self.use_cpu:
                    if torch.cuda.is_available() and not is_torch_bf16_gpu_available():
                        # gpu
                        raise ValueError(
                            "Your setup doesn't support bf16/gpu. You need torch>=1.10, using Ampere GPU with cuda>=11.0"
                        )
                    elif not is_torch_xpu_available():
                        # xpu
                        from .pytorch_utils import is_torch_greater_or_equal_than_1_12

                        if not is_torch_greater_or_equal_than_1_12:
                            raise ValueError(
                                "Your setup doesn't support bf16/xpu. You need torch>=1.12, using Intel XPU/GPU with IPEX installed"
                            )

        if self.fp16 and self.bf16:
            raise ValueError("At most one of fp16 and bf16 can be True, but not both")

        if self.fp16_full_eval and self.bf16_full_eval:
            raise ValueError("At most one of fp16 and bf16 can be True for full eval, but not both")

        if self.bf16:
            if self.half_precision_backend == "apex":
                raise ValueError(" `--half_precision_backend apex`: GPU bf16 is not supported by apex.")

        if self.lr_scheduler_type == SchedulerType.REDUCE_ON_PLATEAU:
            if self.eval_strategy == IntervalStrategy.NO:
                raise ValueError("lr_scheduler_type reduce_lr_on_plateau requires an eval strategy")
            if not is_torch_available():
                raise ValueError("lr_scheduler_type reduce_lr_on_plateau requires torch>=0.2.0")

        self.optim = OptimizerNames(self.optim)
        if self.adafactor:
            warnings.warn(
                "`--adafactor` is deprecated and will be removed in version 5 of 🤗 Transformers. Use `--optim"
                " adafactor` instead",
                FutureWarning,
            )
            self.optim = OptimizerNames.ADAFACTOR
        if self.optim == OptimizerNames.ADAMW_TORCH_FUSED and is_torch_available():
            if version.parse(version.parse(torch.__version__).base_version) < version.parse("2.0.0"):
                raise ValueError("--optim adamw_torch_fused requires PyTorch 2.0 or higher")
            # there is a bug in fp16/AMP in pt-2.0.0
            if version.parse(version.parse(torch.__version__).base_version) == version.parse("2.0.0") and self.fp16:
                raise ValueError("--optim adamw_torch_fused with --fp16 requires PyTorch>2.0")

        # We need to setup the accelerator config here *before* the first call to `self.device`
        if is_accelerate_available():
            if not isinstance(self.accelerator_config, (AcceleratorConfig)):
                if self.accelerator_config is None:
                    self.accelerator_config = AcceleratorConfig()
                elif isinstance(self.accelerator_config, dict):
                    self.accelerator_config = AcceleratorConfig(**self.accelerator_config)
                # Check that a user didn't pass in the class instantiator
                # such as `accelerator_config = AcceleratorConfig`
                elif isinstance(self.accelerator_config, type):
                    raise NotImplementedError(
                        "Tried passing in a callable to `accelerator_config`, but this is not supported. "
                        "Please pass in a fully constructed `AcceleratorConfig` object instead."
                    )
                else:
                    self.accelerator_config = AcceleratorConfig.from_json_file(self.accelerator_config)

            if self.dispatch_batches is not None:
                warnings.warn(
                    "Using `--dispatch_batches` is deprecated and will be removed in version 4.41 of 🤗 Transformers. Use"
                    " `--accelerator_config {'dispatch_batches':VALUE} instead",
                    FutureWarning,
                )
                self.accelerator_config.dispatch_batches = self.dispatch_batches

            if self.split_batches is not None:
                warnings.warn(
                    "Using `--split_batches` is deprecated and will be removed in version 4.41 of 🤗 Transformers. Use"
                    " `--accelerator_config {'split_batches':VALUE} instead",
                    FutureWarning,
                )
                self.accelerator_config.split_batches = self.split_batches

        # Initialize device before we proceed
        if self.framework == "pt" and is_torch_available():
            self.device

        if self.torchdynamo is not None:
            warnings.warn(
                "`torchdynamo` is deprecated and will be removed in version 5 of 🤗 Transformers. Use"
                " `torch_compile_backend` instead",
                FutureWarning,
            )
            self.torch_compile_backend = self.torchdynamo
        if (self.torch_compile_mode is not None or self.torch_compile_backend is not None) and not self.torch_compile:
            self.torch_compile = True
        if self.torch_compile and self.torch_compile_backend is None:
            self.torch_compile_backend = "inductor"

        # accelerate integration for torch compile
        if self.torch_compile:
            # set env vars for accelerate
            prefix = "ACCELERATE_DYNAMO_"
            os.environ[prefix + "BACKEND"] = self.torch_compile_backend
            if self.torch_compile_mode is not None:
                os.environ[prefix + "MODE"] = self.torch_compile_mode

        if self.framework == "pt" and is_torch_available() and self.torch_compile:
            if is_torch_tf32_available():
                if self.tf32 is None and not self.fp16 or self.bf16:
                    logger.info(
                        "Setting TF32 in CUDA backends to speedup torch compile, you won't see any improvement"
                        " otherwise."
                    )
                    torch.backends.cuda.matmul.allow_tf32 = True
                    torch.backends.cudnn.allow_tf32 = True
            else:
                logger.warning(
                    "The speedups for torchdynamo mostly come wih GPU Ampere or higher and which is not detected here."
                )
        if self.framework == "pt" and is_torch_available() and self.tf32 is not None:
            if self.tf32:
                if is_torch_tf32_available():
                    torch.backends.cuda.matmul.allow_tf32 = True
                    torch.backends.cudnn.allow_tf32 = True
                else:
                    raise ValueError("--tf32 requires Ampere or a newer GPU arch, cuda>=11 and torch>=1.7")
            else:
                if is_torch_tf32_available():
                    torch.backends.cuda.matmul.allow_tf32 = False
                    torch.backends.cudnn.allow_tf32 = False
                # no need to assert on else

        # if training args is specified, it will override the one specified in the accelerate config
        if self.half_precision_backend != "apex":
            mixed_precision_dtype = os.environ.get("ACCELERATE_MIXED_PRECISION", "no")
            if self.fp16:
                mixed_precision_dtype = "fp16"
            elif self.bf16:
                mixed_precision_dtype = "bf16"
            os.environ["ACCELERATE_MIXED_PRECISION"] = mixed_precision_dtype

        if self.report_to is None:
            logger.info(
                "The default value for the training argument `--report_to` will change in v5 (from all installed "
                "integrations to none). In v5, you will need to use `--report_to all` to get the same behavior as "
                "now. You should start updating your code and make this info disappear :-)."
            )
            self.report_to = "all"
        if self.report_to == "all" or self.report_to == ["all"]:
            # Import at runtime to avoid a circular import.
            from .integrations import get_available_reporting_integrations

            self.report_to = get_available_reporting_integrations()

            if "codecarbon" in self.report_to and torch.version.hip:
                logger.warning(
                    "When using the Trainer, CodeCarbonCallback requires the `codecarbon` package, which is not compatible with AMD ROCm (https://github.com/mlco2/codecarbon/pull/490). Automatically disabling the codecarbon callback. Reference: https://huggingface.co/docs/transformers/v4.39.3/en/main_classes/trainer#transformers.TrainingArguments.report_to."
                )
                self.report_to.remove("codecarbon")

        elif self.report_to == "none" or self.report_to == ["none"]:
            self.report_to = []
        elif not isinstance(self.report_to, list):
            self.report_to = [self.report_to]

        if self.warmup_ratio < 0 or self.warmup_ratio > 1:
            raise ValueError("warmup_ratio must lie in range [0,1]")
        elif self.warmup_ratio > 0 and self.warmup_steps > 0:
            logger.info(
                "Both warmup_ratio and warmup_steps given, warmup_steps will override any effect of warmup_ratio"
                " during training"
            )

        if not isinstance(self.warmup_steps, int) or self.warmup_steps < 0:
            raise ValueError("warmup_steps must be of type int and must be 0 or a positive integer.")

        if isinstance(self.fsdp, bool):
            self.fsdp = [FSDPOption.FULL_SHARD] if self.fsdp else ""
        if isinstance(self.fsdp, str):
            self.fsdp = [FSDPOption(s) for s in self.fsdp.split()]
        if self.fsdp == [FSDPOption.OFFLOAD]:
            raise ValueError(
                "`--fsdp offload` can't work on its own. It needs to be added to `--fsdp full_shard` or "
                '`--fsdp shard_grad_op`. For example, `--fsdp "full_shard offload"`.'
            )
        elif FSDPOption.FULL_SHARD in self.fsdp and FSDPOption.SHARD_GRAD_OP in self.fsdp:
            raise ValueError("`--fsdp full_shard` is not compatible with `--fsdp shard_grad_op`.")

        if self.gradient_checkpointing and (
            FSDPOption.FULL_SHARD in self.fsdp or FSDPOption.HYBRID_SHARD in self.fsdp
        ):
            logger.warning(
                "When using FSDP full shard, instead of using `gradient_checkpointing` in TrainingArguments, please"
                " use `activation_checkpointing` in `fsdp_config`. The former introduces a redundant AllGather"
                " operation in backward pass. Reference: https://github.com/huggingface/transformers/issues/30404"
            )

        if self.fsdp_config is None:
            self.fsdp_config = {}

        if isinstance(self.fsdp_config, str):
            if len(self.fsdp) == 0:
                warnings.warn("`--fsdp_config` is useful only when `--fsdp` is specified.")
            with io.open(self.fsdp_config, "r", encoding="utf-8") as f:
                self.fsdp_config = json.load(f)
                for k in list(self.fsdp_config.keys()):
                    if k.startswith("fsdp_"):
                        v = self.fsdp_config.pop(k)
                        self.fsdp_config[k[5:]] = v

        if self.fsdp_min_num_params > 0:
            warnings.warn("using `--fsdp_min_num_params` is deprecated. Use fsdp_config instead ", FutureWarning)

        self.fsdp_config["min_num_params"] = max(self.fsdp_config.get("min_num_params", 0), self.fsdp_min_num_params)

        # if fsdp_config["transformer_layer_cls_to_wrap"] is specified as a string, convert it to a list with a single object
        if isinstance(self.fsdp_config.get("transformer_layer_cls_to_wrap", None), str):
            self.fsdp_config["transformer_layer_cls_to_wrap"] = [self.fsdp_config["transformer_layer_cls_to_wrap"]]

        if self.fsdp_transformer_layer_cls_to_wrap is not None:
            warnings.warn(
                "using `--fsdp_transformer_layer_cls_to_wrap` is deprecated. Use fsdp_config instead ", FutureWarning
            )
            self.fsdp_config["transformer_layer_cls_to_wrap"] = self.fsdp_config.get(
                "transformer_layer_cls_to_wrap", []
            ) + [self.fsdp_transformer_layer_cls_to_wrap]

        if len(self.fsdp) == 0 and self.fsdp_config["min_num_params"] > 0:
            warnings.warn("`min_num_params` is useful only when `--fsdp` is specified.")

        if len(self.fsdp) == 0 and self.fsdp_config.get("transformer_layer_cls_to_wrap", None) is not None:
            warnings.warn("`transformer_layer_cls_to_wrap` is useful only when `--fsdp` is specified.")

        if (
            len(self.fsdp) > 0
            and self.fsdp_config["min_num_params"] > 0
            and self.fsdp_config.get("transformer_layer_cls_to_wrap", None) is not None
        ):
            raise ValueError("`min_num_params` and `transformer_layer_cls_to_wrap` are mutually exclusive.")
        self.fsdp_config["xla"] = self.fsdp_config.get("xla", False)
        self.fsdp_config["xla_fsdp_v2"] = self.fsdp_config.get("xla_fsdp_v2", False)
        self.fsdp_config["xla_fsdp_grad_ckpt"] = self.fsdp_config.get("xla_fsdp_grad_ckpt", False)
        if self.fsdp_config["xla"]:
            if len(self.fsdp) > 0:
                # store XLA fsdp configuration parameters into a dictionary
                # Copy the config to avoid modifying the original config (which may be used for JSON serialization)
                self.xla_fsdp_config = self.fsdp_config.get("xla_fsdp_settings", {}).copy()
                # apply appropriate string to torch.dtype conversions for parameters
                if "compute_dtype" in self.xla_fsdp_config:
                    self.xla_fsdp_config["compute_dtype"] = getattr(torch, self.xla_fsdp_config["compute_dtype"])
                if "buffer_dtype" in self.xla_fsdp_config:
                    self.xla_fsdp_config["buffer_dtype"] = getattr(torch, self.xla_fsdp_config["buffer_dtype"])
            else:
                warnings.warn("XLA FSDP can be used only when `--fsdp` is specified.")
        else:
            if self.fsdp_config["xla_fsdp_grad_ckpt"]:
                warnings.warn("`--xla_fsdp_grad_ckpt` is useful only when `--xla` is set to true.")

        # accelerate integration for FSDP
        if len(self.fsdp) > 0 and is_accelerate_available("0.28.0"):
            os.environ["ACCELERATE_USE_FSDP"] = "true"
            from accelerate.utils.constants import (
                FSDP_AUTO_WRAP_POLICY,
                FSDP_SHARDING_STRATEGY,
            )

            prefix = "FSDP_"
            for fsdp_option in self.fsdp:
                if fsdp_option.upper() in FSDP_SHARDING_STRATEGY:
                    # set environment variable for FSDP sharding strategy
                    os.environ[f"{prefix}SHARDING_STRATEGY"] = str(
                        FSDP_SHARDING_STRATEGY.index(fsdp_option.upper()) + 1
                    )
                elif fsdp_option == FSDPOption.OFFLOAD:
                    os.environ[f"{prefix}OFFLOAD_PARAMS"] = "true"
                elif fsdp_option == FSDPOption.AUTO_WRAP:
                    os.environ[f"{prefix}AUTO_WRAP_POLICY"] = FSDP_AUTO_WRAP_POLICY[0]
                    if self.fsdp_config["min_num_params"] > 0:
                        os.environ[f"{prefix}MIN_NUM_PARAMS"] = str(self.fsdp_config["min_num_params"])
                        os.environ[f"{prefix}AUTO_WRAP_POLICY"] = FSDP_AUTO_WRAP_POLICY[1]
                    elif self.fsdp_config.get("transformer_layer_cls_to_wrap", None) is not None:
                        os.environ[f"{prefix}TRANSFORMER_CLS_TO_WRAP"] = ",".join(
                            self.fsdp_config["transformer_layer_cls_to_wrap"]
                        )
            prefetch_policy = self.fsdp_config.get("backward_prefetch", "NO_PREFETCH")
            os.environ[f"{prefix}BACKWARD_PREFETCH"] = prefetch_policy.upper()
            os.environ[f"{prefix}FORWARD_PREFETCH"] = str(self.fsdp_config.get("forward_prefetch", "false")).lower()

            sync_module_states = str(self.fsdp_config.get("sync_module_states", "true")).lower()
            cpu_ram_efficient_loading = str(self.fsdp_config.get("cpu_ram_efficient_loading", "false")).lower()

            if sync_module_states == "false" and cpu_ram_efficient_loading == "true":
                # In this case, all the processes except the main process would have random weights leading
                # to unexpected behaviour during training, thus throwing error here to prevent it.
                raise ValueError('`sync_module_states` must be `"True"` if `cpu_ram_efficient_loading` is `"True"`')

            os.environ[f"{prefix}SYNC_MODULE_STATES"] = sync_module_states
            os.environ[f"{prefix}CPU_RAM_EFFICIENT_LOADING"] = cpu_ram_efficient_loading

            os.environ[f"{prefix}USE_ORIG_PARAMS"] = str(self.fsdp_config.get("use_orig_params", "true")).lower()

        if self.tpu_metrics_debug:
            warnings.warn(
                "using `--tpu_metrics_debug` is deprecated and will be removed in version 5 of 🤗 Transformers. Use"
                " `--debug tpu_metrics_debug` instead",
                FutureWarning,
            )
            if self.debug is None:
                self.debug = " tpu_metrics_debug"
            else:
                self.debug += " tpu_metrics_debug"
            self.tpu_metrics_debug = False

        if isinstance(self.debug, str):
            self.debug = [DebugOption(s) for s in self.debug.split()]
        elif self.debug is None:
            self.debug = []

        self.deepspeed_plugin = None
        if self.deepspeed:
            # - must be run very last in arg parsing, since it will use a lot of these settings.
            # - must be run before the model is created.
            if not is_accelerate_available():
                raise ValueError(
                    f"--deepspeed requires Accelerate to be installed: `pip install 'accelerate>={ACCELERATE_MIN_VERSION}'`."
                )
            from transformers.integrations.deepspeed import HfTrainerDeepSpeedConfig

            # will be used later by the Trainer
            # note: leave self.deepspeed unmodified in case a user relies on it not to be modified)
            self.hf_deepspeed_config = HfTrainerDeepSpeedConfig(self.deepspeed)
            self.hf_deepspeed_config.trainer_config_process(self)

            # Accelerate DeepSpeed Plugin
            from accelerate.utils import DeepSpeedPlugin

            os.environ["ACCELERATE_USE_DEEPSPEED"] = "true"
            self.deepspeed_plugin = DeepSpeedPlugin(hf_ds_config=self.hf_deepspeed_config)
        elif strtobool(os.environ.get("ACCELERATE_USE_DEEPSPEED", "false")):
            # Accelerate DeepSpeed Plugin
            from accelerate.utils import DeepSpeedPlugin

            self.deepspeed_plugin = DeepSpeedPlugin()
            mixed_precision = os.environ.get("ACCELERATE_MIXED_PRECISION", "no")
            self.deepspeed_plugin.set_mixed_precision(mixed_precision)
            self.deepspeed_plugin.set_deepspeed_weakref()

        if self.use_cpu:
            self.dataloader_pin_memory = False

        if (
            (not is_torch_available() or is_torch_greater_or_equal_than_2_0)
            and self.dataloader_num_workers == 0
            and self.dataloader_prefetch_factor is not None
        ):
            raise ValueError(
                "--dataloader_prefetch_factor can only be set when data is loaded in a different process, i.e."
                " when --dataloader_num_workers > 1."
            )

        if self.push_to_hub_token is not None:
            warnings.warn(
                "`--push_to_hub_token` is deprecated and will be removed in version 5 of 🤗 Transformers. Use "
                "`--hub_token` instead.",
                FutureWarning,
            )
            self.hub_token = self.push_to_hub_token

        if self.push_to_hub_model_id is not None:
            self.hub_model_id = get_full_repo_name(
                self.push_to_hub_model_id, organization=self.push_to_hub_organization, token=self.hub_token
            )
            if self.push_to_hub_organization is not None:
                warnings.warn(
                    "`--push_to_hub_model_id` and `--push_to_hub_organization` are deprecated and will be removed in "
                    "version 5 of 🤗 Transformers. Use `--hub_model_id` instead and pass the full repo name to this "
                    f"argument (in this case {self.hub_model_id}).",
                    FutureWarning,
                )
            else:
                warnings.warn(
                    "`--push_to_hub_model_id` is deprecated and will be removed in version 5 of 🤗 Transformers. Use "
                    "`--hub_model_id` instead and pass the full repo name to this argument (in this case "
                    f"{self.hub_model_id}).",
                    FutureWarning,
                )
        elif self.push_to_hub_organization is not None:
            self.hub_model_id = f"{self.push_to_hub_organization}/{Path(self.output_dir).name}"
            warnings.warn(
                "`--push_to_hub_organization` is deprecated and will be removed in version 5 of 🤗 Transformers. Use "
                "`--hub_model_id` instead and pass the full repo name to this argument (in this case "
                f"{self.hub_model_id}).",
                FutureWarning,
            )

        if self.eval_use_gather_object and not is_accelerate_available("0.30.0"):
            raise ValueError(
                "--eval_use_gather_object requires Accelerate to be version of `accelerate` > 0.30.0."
                "This is not supported and we recommend you to update your version."
            )

    def __str__(self):
        self_as_dict = asdict(self)

        # Remove deprecated arguments. That code should be removed once
        # those deprecated arguments are removed from TrainingArguments. (TODO: v5)
        del self_as_dict["per_gpu_train_batch_size"]
        del self_as_dict["per_gpu_eval_batch_size"]

        self_as_dict = {k: f"<{k.upper()}>" if k.endswith("_token") else v for k, v in self_as_dict.items()}

        attrs_as_str = [f"{k}={v},\n" for k, v in sorted(self_as_dict.items())]
        return f"{self.__class__.__name__}(\n{''.join(attrs_as_str)})"

    __repr__ = __str__

    @property
    def train_batch_size(self) -> int:
        """
        The actual batch size for training (may differ from `per_gpu_train_batch_size` in distributed training).
        """
        if self.per_gpu_train_batch_size:
            logger.warning(
                "Using deprecated `--per_gpu_train_batch_size` argument which will be removed in a future "
                "version. Using `--per_device_train_batch_size` is preferred."
            )
        per_device_batch_size = self.per_gpu_train_batch_size or self.per_device_train_batch_size
        train_batch_size = per_device_batch_size * max(1, self.n_gpu)
        return train_batch_size

    @property
    def eval_batch_size(self) -> int:
        """
        The actual batch size for evaluation (may differ from `per_gpu_eval_batch_size` in distributed training).
        """
        if self.per_gpu_eval_batch_size:
            logger.warning(
                "Using deprecated `--per_gpu_eval_batch_size` argument which will be removed in a future "
                "version. Using `--per_device_eval_batch_size` is preferred."
            )
        per_device_batch_size = self.per_gpu_eval_batch_size or self.per_device_eval_batch_size
        eval_batch_size = per_device_batch_size * max(1, self.n_gpu)
        return eval_batch_size

    @property
    def ddp_timeout_delta(self) -> timedelta:
        """
        The actual timeout for torch.distributed.init_process_group since it expects a timedelta variable.
        """
        return timedelta(seconds=self.ddp_timeout)

    @cached_property
    def _setup_devices(self) -> "torch.device":
        requires_backends(self, ["torch"])
        logger.info("PyTorch: setting up devices")
        if not is_sagemaker_mp_enabled():
            if not is_accelerate_available():
                raise ImportError(
                    f"Using the `Trainer` with `PyTorch` requires `accelerate>={ACCELERATE_MIN_VERSION}`: "
                    "Please run `pip install transformers[torch]` or `pip install 'accelerate>={ACCELERATE_MIN_VERSION}'`"
                )
        # We delay the init of `PartialState` to the end for clarity
        accelerator_state_kwargs = {"enabled": True, "use_configured_state": False}
        if isinstance(self.accelerator_config, AcceleratorConfig):
            accelerator_state_kwargs["use_configured_state"] = self.accelerator_config.pop(
                "use_configured_state", False
            )
        if accelerator_state_kwargs["use_configured_state"]:
            if PartialState._shared_state == {}:
                raise ValueError(
                    "Passing `'use_configured_state':True` to the AcceleratorConfig requires a pre-configured "
                    "`AcceleratorState` or `PartialState` to be defined before calling `TrainingArguments`. "
                )
            # We rely on `PartialState` to yell if there's issues here (which it will)
            self.distributed_state = PartialState(cpu=self.use_cpu)
            if self.deepspeed and self.distributed_state.distributed_type != DistributedType.DEEPSPEED:
                raise RuntimeError(
                    "Tried to use an already configured `Accelerator` or `PartialState` that was not initialized for DeepSpeed, "
                    "but also passed in a `deepspeed` configuration to the `TrainingArguments`. Please set "
                    "`use_configured_state:False` instead or setup your `Accelerator` or `PartialState` properly."
                )
        else:
            AcceleratorState._reset_state(reset_partial_state=True)
            self.distributed_state = None
        if not self.use_ipex and "ACCELERATE_USE_IPEX" not in os.environ:
            os.environ["ACCELERATE_USE_IPEX"] = "false"

        self._n_gpu = 1
        if self.use_cpu or strtobool(os.environ.get("ACCELERATE_USE_CPU", "False")):
            accelerator_state_kwargs["cpu"] = True
            accelerator_state_kwargs["backend"] = self.ddp_backend
            self._n_gpu = 0
        elif is_sagemaker_mp_enabled():
            accelerator_state_kwargs["enabled"] = False
            local_rank = smp.local_rank()
            device = torch.device("cuda", local_rank)
            torch.cuda.set_device(device)
        elif is_sagemaker_dp_enabled():
            accelerator_state_kwargs["_use_sagemaker_dp"] = True
        elif self.deepspeed:
            accelerator_state_kwargs["use_deepspeed"] = True
            accelerator_state_kwargs["timeout"] = timedelta(seconds=self.ddp_timeout)
        else:
            accelerator_state_kwargs["backend"] = self.ddp_backend
            accelerator_state_kwargs["timeout"] = timedelta(seconds=self.ddp_timeout)

        # Now we pop everything
        if accelerator_state_kwargs.pop("enabled", False) and not accelerator_state_kwargs.pop(
            "use_configured_state", False
        ):
            # We need to patch this env var when enabling to detect deepspeed
            use_deepspeed = accelerator_state_kwargs.pop("use_deepspeed", False)
            if use_deepspeed:
                os.environ["ACCELERATE_USE_DEEPSPEED"] = "true"
            self.distributed_state = PartialState(**accelerator_state_kwargs)
            if use_deepspeed:
                del os.environ["ACCELERATE_USE_DEEPSPEED"]
        if not is_sagemaker_mp_enabled():
            device = self.distributed_state.device
            self.local_rank = self.distributed_state.local_process_index
        if dist.is_available() and dist.is_initialized() and self.parallel_mode != ParallelMode.DISTRIBUTED:
            logger.warning(
                "torch.distributed process group is initialized, but parallel_mode != ParallelMode.DISTRIBUTED. "
                "In order to use Torch DDP, launch your script with `python -m torch.distributed.launch"
            )
        if is_torch_xla_available():
            device = self.distributed_state.device
            self._n_gpu = 0
        elif is_sagemaker_dp_enabled() or is_sagemaker_mp_enabled():
            # Already set _n_gpu
            pass
        elif self.distributed_state.distributed_type == DistributedType.NO:
            if self.use_mps_device:
                warnings.warn(
                    "`use_mps_device` is deprecated and will be removed in version 5.0 of 🤗 Transformers. "
                    "`mps` device will be used by default if available similar to the way `cuda` device is used."
                    "Therefore, no action from user is required. "
                )
                if device.type != "mps":
                    raise ValueError(
                        "Either you do not have an MPS-enabled device on this machine or MacOS version is not 12.3+ "
                        "or current PyTorch install was not built with MPS enabled."
                    )
            if self.use_cpu:
                device = torch.device("cpu")
            elif is_torch_mps_available():
                device = torch.device("mps")
            elif is_torch_xpu_available():
                if not is_ipex_available() and not is_accelerate_available("0.32.0.dev"):
                    raise ImportError("Using the XPU PyTorch backend requires `accelerate>=0.32.0.dev`")
                device = torch.device("xpu:0")
                torch.xpu.set_device(device)
            elif is_torch_mlu_available():
                device = torch.device("mlu:0")
                torch.mlu.set_device(device)
            elif is_torch_musa_available():
                device = torch.device("musa:0")
                torch.musa.set_device(device)
            elif is_torch_npu_available():
                device = torch.device("npu:0")
                torch.npu.set_device(device)
            else:
                # if n_gpu is > 1 we'll use nn.DataParallel.
                # If you only want to use a specific subset of GPUs use `CUDA_VISIBLE_DEVICES=0`
                # Explicitly set CUDA to the first (index 0) CUDA device, otherwise `set_device` will
                # trigger an error that a device index is missing. Index 0 takes into account the
                # GPUs available in the environment, so `CUDA_VISIBLE_DEVICES=1,2` with `cuda:0`
                # will use the first GPU in that env, i.e. GPU#1
                device = torch.device(
                    "cuda:0" if torch.cuda.is_available() else os.environ.get("ACCELERATE_TORCH_DEVICE", "cpu")
                )
                # Sometimes the line in the postinit has not been run before we end up here, so just checking we're not at
                # the default value.
                self._n_gpu = torch.cuda.device_count()
                if device.type == "cuda":
                    torch.cuda.set_device(device)
        return device

    @property
    def device(self) -> "torch.device":
        """
        The device used by this process.
        """
        requires_backends(self, ["torch"])
        return self._setup_devices

    @property
    def n_gpu(self):
        """
        The number of GPUs used by this process.

        Note:
            This will only be greater than one when you have multiple GPUs available but are not using distributed
            training. For distributed training, it will always be 1.
        """
        requires_backends(self, ["torch"])
        # Make sure `self._n_gpu` is properly setup.
        if not hasattr(self, "_n_gpu"):
            _ = self._setup_devices
        return self._n_gpu

    @property
    def parallel_mode(self):
        """
        The current mode used for parallelism if multiple GPUs/TPU cores are available. One of:

        - `ParallelMode.NOT_PARALLEL`: no parallelism (CPU or one GPU).
        - `ParallelMode.NOT_DISTRIBUTED`: several GPUs in one single process (uses `torch.nn.DataParallel`).
        - `ParallelMode.DISTRIBUTED`: several GPUs, each having its own process (uses
          `torch.nn.DistributedDataParallel`).
        - `ParallelMode.TPU`: several TPU cores.
        """
        requires_backends(self, ["torch"])
        if is_torch_xla_available():
            return ParallelMode.TPU
        elif is_sagemaker_mp_enabled():
            return ParallelMode.SAGEMAKER_MODEL_PARALLEL
        elif is_sagemaker_dp_enabled():
            return ParallelMode.SAGEMAKER_DATA_PARALLEL
        elif (
            self.distributed_state is not None and self.distributed_state.distributed_type != DistributedType.NO
        ) or (self.distributed_state is None and self.local_rank != -1):
            return ParallelMode.DISTRIBUTED
        elif self.n_gpu > 1:
            return ParallelMode.NOT_DISTRIBUTED
        else:
            return ParallelMode.NOT_PARALLEL

    @property
    def world_size(self):
        """
        The number of processes used in parallel.
        """
        requires_backends(self, ["torch"])
        if self.distributed_state is not None:
            return self.distributed_state.num_processes
        elif is_sagemaker_mp_enabled():
            return smp.dp_size() if not smp.state.cfg.prescaled_batch else smp.rdp_size()
        return 1

    @property
    def process_index(self):
        """
        The index of the current process used.
        """
        requires_backends(self, ["torch"])
        if self.distributed_state is not None:
            return self.distributed_state.process_index
        elif is_sagemaker_mp_enabled():
            return smp.dp_rank() if not smp.state.cfg.prescaled_batch else smp.rdp_rank()
        return 0

    @property
    def local_process_index(self):
        """
        The index of the local process used.
        """
        requires_backends(self, ["torch"])

        if self.distributed_state is not None:
            return self.distributed_state.local_process_index
        elif is_sagemaker_mp_enabled():
            return smp.local_rank()
        return 0

    @property
    def should_log(self):
        """
        Whether or not the current process should produce log.
        """
        if self.log_on_each_node:
            return self.local_process_index == 0
        else:
            if is_sagemaker_mp_enabled():
                return smp.rank() == 0
            else:
                return self.process_index == 0

    @property
    def should_save(self):
        """
        Whether or not the current process should write to disk, e.g., to save models and checkpoints.
        """
        if self.save_on_each_node:
            return self.local_process_index == 0
        else:
            if is_sagemaker_mp_enabled():
                return smp.rank() == 0
            else:
                return self.process_index == 0

    def get_process_log_level(self):
        """
        Returns the log level to be used depending on whether this process is the main process of node 0, main process
        of node non-0, or a non-main process.

        For the main process the log level defaults to the logging level set (`logging.WARNING` if you didn't do
        anything) unless overridden by `log_level` argument.

        For the replica processes the log level defaults to `logging.WARNING` unless overridden by `log_level_replica`
        argument.

        The choice between the main and replica process settings is made according to the return value of `should_log`.
        """

        # convert to int
        log_level = trainer_log_levels[self.log_level]
        log_level_replica = trainer_log_levels[self.log_level_replica]

        log_level_main_node = logging.get_verbosity() if log_level == -1 else log_level
        log_level_replica_node = logging.get_verbosity() if log_level_replica == -1 else log_level_replica
        return log_level_main_node if self.should_log else log_level_replica_node

    @property
    def place_model_on_device(self):
        """
        Can be subclassed and overridden for some specific integrations.
        """
        return not is_sagemaker_mp_enabled()

    @property
    def _no_sync_in_gradient_accumulation(self):
        """
        Whether or not to use no_sync for the gradients when doing gradient accumulation.
        """
        return not (
            self.deepspeed or is_sagemaker_dp_enabled() or is_sagemaker_mp_enabled() or is_torch_neuroncore_available()
        )

    @contextlib.contextmanager
    def main_process_first(self, local=True, desc="work"):
        """
        A context manager for torch distributed environment where on needs to do something on the main process, while
        blocking replicas, and when it's finished releasing the replicas.

        One such use is for `datasets`'s `map` feature which to be efficient should be run once on the main process,
        which upon completion saves a cached version of results and which then automatically gets loaded by the
        replicas.

        Args:
            local (`bool`, *optional*, defaults to `True`):
                if `True` first means process of rank 0 of each node if `False` first means process of rank 0 of node
                rank 0 In multi-node environment with a shared filesystem you most likely will want to use
                `local=False` so that only the main process of the first node will do the processing. If however, the
                filesystem is not shared, then the main process of each node will need to do the processing, which is
                the default behavior.
            desc (`str`, *optional*, defaults to `"work"`):
                a work description to be used in debug logs

        """
        if is_torch_available() and self.world_size > 1:
            main_process_desc = "main local process" if local else "main process"
            if self.distributed_state is not None:
                is_main_process = (
                    self.distributed_state.is_local_main_process if local else self.distributed_state.is_main_process
                )
            elif is_sagemaker_mp_enabled():
                is_main_process = smp.rank() == 0

            try:
                if not is_main_process:
                    # tell all replicas to wait
                    logger.debug(f"{self.process_index}: waiting for the {main_process_desc} to perform {desc}")

                    if is_torch_xla_available():
                        xm.rendezvous(desc)
                    else:
                        dist.barrier()
                yield
            finally:
                if is_main_process:
                    # the wait is over
                    logger.debug(f"{self.process_index}: {main_process_desc} completed {desc}, releasing all replicas")
                    if is_torch_xla_available():
                        xm.rendezvous(desc)
                    else:
                        dist.barrier()
        else:
            yield

    def get_warmup_steps(self, num_training_steps: int):
        """
        Get number of steps used for a linear warmup.
        """
        warmup_steps = (
            self.warmup_steps if self.warmup_steps > 0 else math.ceil(num_training_steps * self.warmup_ratio)
        )
        return warmup_steps

    def _dict_torch_dtype_to_str(self, d: Dict[str, Any]) -> None:
        """
        Checks whether the passed dictionary and its nested dicts have a *torch_dtype* key and if it's not None,
        converts torch.dtype to a string of just the type. For example, `torch.float32` get converted into *"float32"*
        string, which can then be stored in the json format.
        """
        if d.get("torch_dtype", None) is not None and not isinstance(d["torch_dtype"], str):
            d["torch_dtype"] = str(d["torch_dtype"]).split(".")[1]
        for value in d.values():
            if isinstance(value, dict):
                self._dict_torch_dtype_to_str(value)

    def to_dict(self):
        """
        Serializes this instance while replace `Enum` by their values (for JSON serialization support). It obfuscates
        the token values by removing their value.
        """
        # filter out fields that are defined as field(init=False)
        d = {field.name: getattr(self, field.name) for field in fields(self) if field.init}

        for k, v in d.items():
            if isinstance(v, Enum):
                d[k] = v.value
            if isinstance(v, list) and len(v) > 0 and isinstance(v[0], Enum):
                d[k] = [x.value for x in v]
            if k.endswith("_token"):
                d[k] = f"<{k.upper()}>"
            # Handle the accelerator_config if passed
            if is_accelerate_available() and isinstance(v, AcceleratorConfig):
                d[k] = v.to_dict()
        self._dict_torch_dtype_to_str(d)

        return d

    def to_json_string(self):
        """
        Serializes this instance to a JSON string.
        """
        return json.dumps(self.to_dict(), indent=2)

    def to_sanitized_dict(self) -> Dict[str, Any]:
        """
        Sanitized serialization to use with TensorBoard’s hparams
        """
        d = self.to_dict()
        d = {**d, **{"train_batch_size": self.train_batch_size, "eval_batch_size": self.eval_batch_size}}

        valid_types = [bool, int, float, str]
        if is_torch_available():
            valid_types.append(torch.Tensor)

        return {k: v if type(v) in valid_types else str(v) for k, v in d.items()}

    # The following methods are there to simplify the instantiation of `TrainingArguments`
    def set_training(
        self,
        learning_rate: float = 5e-5,
        batch_size: int = 8,
        weight_decay: float = 0,
        num_epochs: float = 3,
        max_steps: int = -1,
        gradient_accumulation_steps: int = 1,
        seed: int = 42,
        gradient_checkpointing: bool = False,
    ):
        """
        A method that regroups all basic arguments linked to the training.

        <Tip>

        Calling this method will automatically set `self.do_train` to `True`.

        </Tip>

        Args:
            learning_rate (`float`, *optional*, defaults to 5e-5):
                The initial learning rate for the optimizer.
            batch_size (`int` *optional*, defaults to 8):
                The batch size per device (GPU/TPU core/CPU...) used for training.
            weight_decay (`float`, *optional*, defaults to 0):
                The weight decay to apply (if not zero) to all layers except all bias and LayerNorm weights in the
                optimizer.
            num_train_epochs(`float`, *optional*, defaults to 3.0):
                Total number of training epochs to perform (if not an integer, will perform the decimal part percents
                of the last epoch before stopping training).
            max_steps (`int`, *optional*, defaults to -1):
                If set to a positive number, the total number of training steps to perform. Overrides `num_train_epochs`.
                For a finite dataset, training is reiterated through the dataset (if all data is exhausted) until
                `max_steps` is reached.
            gradient_accumulation_steps (`int`, *optional*, defaults to 1):
                Number of updates steps to accumulate the gradients for, before performing a backward/update pass.

                <Tip warning={true}>

                When using gradient accumulation, one step is counted as one step with backward pass. Therefore,
                logging, evaluation, save will be conducted every `gradient_accumulation_steps * xxx_step` training
                examples.

                </Tip>

            seed (`int`, *optional*, defaults to 42):
                Random seed that will be set at the beginning of training. To ensure reproducibility across runs, use
                the [`~Trainer.model_init`] function to instantiate the model if it has some randomly initialized
                parameters.
            gradient_checkpointing (`bool`, *optional*, defaults to `False`):
                If True, use gradient checkpointing to save memory at the expense of slower backward pass.

        Example:

        ```py
        >>> from transformers import TrainingArguments

        >>> args = TrainingArguments("working_dir")
        >>> args = args.set_training(learning_rate=1e-4, batch_size=32)
        >>> args.learning_rate
        1e-4
        ```
        """
        self.do_train = True
        self.learning_rate = learning_rate
        self.per_device_train_batch_size = batch_size
        self.weight_decay = weight_decay
        self.num_train_epochs = num_epochs
        self.max_steps = max_steps
        self.gradient_accumulation_steps = gradient_accumulation_steps
        self.seed = seed
        self.gradient_checkpointing = gradient_checkpointing
        return self

    def set_evaluate(
        self,
        strategy: Union[str, IntervalStrategy] = "no",
        steps: int = 500,
        batch_size: int = 8,
        accumulation_steps: Optional[int] = None,
        delay: Optional[float] = None,
        loss_only: bool = False,
        jit_mode: bool = False,
    ):
        """
        A method that regroups all arguments linked to evaluation.

        Args:
            strategy (`str` or [`~trainer_utils.IntervalStrategy`], *optional*, defaults to `"no"`):
                The evaluation strategy to adopt during training. Possible values are:

                    - `"no"`: No evaluation is done during training.
                    - `"steps"`: Evaluation is done (and logged) every `steps`.
                    - `"epoch"`: Evaluation is done at the end of each epoch.

                Setting a `strategy` different from `"no"` will set `self.do_eval` to `True`.
            steps (`int`, *optional*, defaults to 500):
                Number of update steps between two evaluations if `strategy="steps"`.
            batch_size (`int` *optional*, defaults to 8):
                The batch size per device (GPU/TPU core/CPU...) used for evaluation.
            accumulation_steps (`int`, *optional*):
                Number of predictions steps to accumulate the output tensors for, before moving the results to the CPU.
                If left unset, the whole predictions are accumulated on GPU/TPU before being moved to the CPU (faster
                but requires more memory).
            delay (`float`, *optional*):
                Number of epochs or steps to wait for before the first evaluation can be performed, depending on the
                eval_strategy.
            loss_only (`bool`, *optional*, defaults to `False`):
                Ignores all outputs except the loss.
            jit_mode (`bool`, *optional*):
                Whether or not to use PyTorch jit trace for inference.

        Example:

        ```py
        >>> from transformers import TrainingArguments

        >>> args = TrainingArguments("working_dir")
        >>> args = args.set_evaluate(strategy="steps", steps=100)
        >>> args.eval_steps
        100
        ```
        """
        self.eval_strategy = IntervalStrategy(strategy)
        if self.eval_strategy == IntervalStrategy.STEPS and steps == 0:
            raise ValueError("Setting `strategy` as 'steps' requires a positive value for `steps`.")
        self.do_eval = self.eval_strategy != IntervalStrategy.NO
        self.eval_steps = steps
        self.per_device_eval_batch_size = batch_size
        self.eval_accumulation_steps = accumulation_steps
        self.eval_delay = delay
        self.prediction_loss_only = loss_only
        self.jit_mode_eval = jit_mode
        return self

    def set_testing(
        self,
        batch_size: int = 8,
        loss_only: bool = False,
        jit_mode: bool = False,
    ):
        """
        A method that regroups all basic arguments linked to testing on a held-out dataset.

        <Tip>

        Calling this method will automatically set `self.do_predict` to `True`.

        </Tip>

        Args:
            batch_size (`int` *optional*, defaults to 8):
                The batch size per device (GPU/TPU core/CPU...) used for testing.
            loss_only (`bool`, *optional*, defaults to `False`):
                Ignores all outputs except the loss.
            jit_mode (`bool`, *optional*):
                Whether or not to use PyTorch jit trace for inference.

        Example:

        ```py
        >>> from transformers import TrainingArguments

        >>> args = TrainingArguments("working_dir")
        >>> args = args.set_testing(batch_size=32)
        >>> args.per_device_eval_batch_size
        32
        ```
        """
        self.do_predict = True
        self.per_device_eval_batch_size = batch_size
        self.prediction_loss_only = loss_only
        self.jit_mode_eval = jit_mode
        return self

    def set_save(
        self,
        strategy: Union[str, IntervalStrategy] = "steps",
        steps: int = 500,
        total_limit: Optional[int] = None,
        on_each_node: bool = False,
    ):
        """
        A method that regroups all arguments linked to checkpoint saving.

        Args:
            strategy (`str` or [`~trainer_utils.IntervalStrategy`], *optional*, defaults to `"steps"`):
                The checkpoint save strategy to adopt during training. Possible values are:

                    - `"no"`: No save is done during training.
                    - `"epoch"`: Save is done at the end of each epoch.
                    - `"steps"`: Save is done every `save_steps`.

            steps (`int`, *optional*, defaults to 500):
                Number of updates steps before two checkpoint saves if `strategy="steps"`.
            total_limit (`int`, *optional*):
                If a value is passed, will limit the total amount of checkpoints. Deletes the older checkpoints in
                `output_dir`.
            on_each_node (`bool`, *optional*, defaults to `False`):
                When doing multi-node distributed training, whether to save models and checkpoints on each node, or
                only on the main one.

                This should not be activated when the different nodes use the same storage as the files will be saved
                with the same names for each node.

        Example:

        ```py
        >>> from transformers import TrainingArguments

        >>> args = TrainingArguments("working_dir")
        >>> args = args.set_save(strategy="steps", steps=100)
        >>> args.save_steps
        100
        ```
        """
        self.save_strategy = IntervalStrategy(strategy)
        if self.save_strategy == IntervalStrategy.STEPS and steps == 0:
            raise ValueError("Setting `strategy` as 'steps' requires a positive value for `steps`.")
        self.save_steps = steps
        self.save_total_limit = total_limit
        self.save_on_each_node = on_each_node
        return self

    def set_logging(
        self,
        strategy: Union[str, IntervalStrategy] = "steps",
        steps: int = 500,
        report_to: Union[str, List[str]] = "none",
        level: str = "passive",
        first_step: bool = False,
        nan_inf_filter: bool = False,
        on_each_node: bool = False,
        replica_level: str = "passive",
    ):
        """
        A method that regroups all arguments linked to logging.

        Args:
            strategy (`str` or [`~trainer_utils.IntervalStrategy`], *optional*, defaults to `"steps"`):
                The logging strategy to adopt during training. Possible values are:

                    - `"no"`: No logging is done during training.
                    - `"epoch"`: Logging is done at the end of each epoch.
                    - `"steps"`: Logging is done every `logging_steps`.

            steps (`int`, *optional*, defaults to 500):
                Number of update steps between two logs if `strategy="steps"`.
            level (`str`, *optional*, defaults to `"passive"`):
                Logger log level to use on the main process. Possible choices are the log levels as strings: `"debug"`,
                `"info"`, `"warning"`, `"error"` and `"critical"`, plus a `"passive"` level which doesn't set anything
                and lets the application set the level.
            report_to (`str` or `List[str]`, *optional*, defaults to `"all"`):
                The list of integrations to report the results and logs to. Supported platforms are `"azure_ml"`,
                `"clearml"`, `"codecarbon"`, `"comet_ml"`, `"dagshub"`, `"dvclive"`, `"flyte"`, `"mlflow"`,
                `"neptune"`, `"tensorboard"`, and `"wandb"`. Use `"all"` to report to all integrations installed,
                `"none"` for no integrations.
            first_step (`bool`, *optional*, defaults to `False`):
                Whether to log and evaluate the first `global_step` or not.
            nan_inf_filter (`bool`, *optional*, defaults to `True`):
                Whether to filter `nan` and `inf` losses for logging. If set to `True` the loss of every step that is
                `nan` or `inf` is filtered and the average loss of the current logging window is taken instead.

                <Tip>

                `nan_inf_filter` only influences the logging of loss values, it does not change the behavior the
                gradient is computed or applied to the model.

                </Tip>

            on_each_node (`bool`, *optional*, defaults to `True`):
                In multinode distributed training, whether to log using `log_level` once per node, or only on the main
                node.
            replica_level (`str`, *optional*, defaults to `"passive"`):
                Logger log level to use on replicas. Same choices as `log_level`

        Example:

        ```py
        >>> from transformers import TrainingArguments

        >>> args = TrainingArguments("working_dir")
        >>> args = args.set_logging(strategy="steps", steps=100)
        >>> args.logging_steps
        100
        ```
        """
        self.logging_strategy = IntervalStrategy(strategy)
        if self.logging_strategy == IntervalStrategy.STEPS and steps == 0:
            raise ValueError("Setting `strategy` as 'steps' requires a positive value for `steps`.")
        self.logging_steps = steps
        self.report_to = report_to
        self.log_level = level
        self.logging_first_step = first_step
        self.logging_nan_inf_filter = nan_inf_filter
        self.log_on_each_node = on_each_node
        self.log_level_replica = replica_level
        return self

    def set_push_to_hub(
        self,
        model_id: str,
        strategy: Union[str, HubStrategy] = "every_save",
        token: Optional[str] = None,
        private_repo: bool = False,
        always_push: bool = False,
    ):
        """
        A method that regroups all arguments linked to synchronizing checkpoints with the Hub.

        <Tip>

        Calling this method will set `self.push_to_hub` to `True`, which means the `output_dir` will begin a git
        directory synced with the repo (determined by `model_id`) and the content will be pushed each time a save is
        triggered (depending on your `self.save_strategy`). Calling [`~Trainer.save_model`] will also trigger a push.

        </Tip>

        Args:
            model_id (`str`):
                The name of the repository to keep in sync with the local *output_dir*. It can be a simple model ID in
                which case the model will be pushed in your namespace. Otherwise it should be the whole repository
                name, for instance `"user_name/model"`, which allows you to push to an organization you are a member of
                with `"organization_name/model"`.
            strategy (`str` or [`~trainer_utils.HubStrategy`], *optional*, defaults to `"every_save"`):
                Defines the scope of what is pushed to the Hub and when. Possible values are:

                - `"end"`: push the model, its configuration, the tokenizer (if passed along to the [`Trainer`]) and a
                draft of a model card when the [`~Trainer.save_model`] method is called.
                - `"every_save"`: push the model, its configuration, the tokenizer (if passed along to the [`Trainer`])
                  and
                a draft of a model card each time there is a model save. The pushes are asynchronous to not block
                training, and in case the save are very frequent, a new push is only attempted if the previous one is
                finished. A last push is made with the final model at the end of training.
                - `"checkpoint"`: like `"every_save"` but the latest checkpoint is also pushed in a subfolder named
                last-checkpoint, allowing you to resume training easily with
                `trainer.train(resume_from_checkpoint="last-checkpoint")`.
                - `"all_checkpoints"`: like `"checkpoint"` but all checkpoints are pushed like they appear in the
                  output
                folder (so you will get one checkpoint folder per folder in your final repository)

            token (`str`, *optional*):
                The token to use to push the model to the Hub. Will default to the token in the cache folder obtained
                with `huggingface-cli login`.
            private_repo (`bool`, *optional*, defaults to `False`):
                If True, the Hub repo will be set to private.
            always_push (`bool`, *optional*, defaults to `False`):
                Unless this is `True`, the `Trainer` will skip pushing a checkpoint when the previous push is not
                finished.

        Example:

        ```py
        >>> from transformers import TrainingArguments

        >>> args = TrainingArguments("working_dir")
        >>> args = args.set_push_to_hub("me/awesome-model")
        >>> args.hub_model_id
        'me/awesome-model'
        ```
        """
        self.push_to_hub = True
        self.hub_model_id = model_id
        self.hub_strategy = HubStrategy(strategy)
        self.hub_token = token
        self.hub_private_repo = private_repo
        self.hub_always_push = always_push
        return self

    def set_optimizer(
        self,
        name: Union[str, OptimizerNames] = "adamw_torch",
        learning_rate: float = 5e-5,
        weight_decay: float = 0,
        beta1: float = 0.9,
        beta2: float = 0.999,
        epsilon: float = 1e-8,
        args: Optional[str] = None,
    ):
        """
        A method that regroups all arguments linked to the optimizer and its hyperparameters.

        Args:
            name (`str` or [`training_args.OptimizerNames`], *optional*, defaults to `"adamw_torch"`):
                The optimizer to use: `"adamw_hf"`, `"adamw_torch"`, `"adamw_torch_fused"`, `"adamw_apex_fused"`,
                `"adamw_anyprecision"` or `"adafactor"`.
            learning_rate (`float`, *optional*, defaults to 5e-5):
                The initial learning rate.
            weight_decay (`float`, *optional*, defaults to 0):
                The weight decay to apply (if not zero) to all layers except all bias and LayerNorm weights.
            beta1 (`float`, *optional*, defaults to 0.9):
                The beta1 hyperparameter for the adam optimizer or its variants.
            beta2 (`float`, *optional*, defaults to 0.999):
                The beta2 hyperparameter for the adam optimizer or its variants.
            epsilon (`float`, *optional*, defaults to 1e-8):
                The epsilon hyperparameter for the adam optimizer or its variants.
            args (`str`, *optional*):
                Optional arguments that are supplied to AnyPrecisionAdamW (only useful when
                `optim="adamw_anyprecision"`).

        Example:

        ```py
        >>> from transformers import TrainingArguments

        >>> args = TrainingArguments("working_dir")
        >>> args = args.set_optimizer(name="adamw_torch", beta1=0.8)
        >>> args.optim
        'adamw_torch'
        ```
        """
        self.optim = OptimizerNames(name)
        self.learning_rate = learning_rate
        self.weight_decay = weight_decay
        self.adam_beta1 = beta1
        self.adam_beta2 = beta2
        self.adam_epsilon = epsilon
        self.optim_args = args
        return self

    def set_lr_scheduler(
        self,
        name: Union[str, SchedulerType] = "linear",
        num_epochs: float = 3.0,
        max_steps: int = -1,
        warmup_ratio: float = 0,
        warmup_steps: int = 0,
    ):
        """
        A method that regroups all arguments linked to the learning rate scheduler and its hyperparameters.

        Args:
            name (`str` or [`SchedulerType`], *optional*, defaults to `"linear"`):
                The scheduler type to use. See the documentation of [`SchedulerType`] for all possible values.
            num_epochs(`float`, *optional*, defaults to 3.0):
                Total number of training epochs to perform (if not an integer, will perform the decimal part percents
                of the last epoch before stopping training).
            max_steps (`int`, *optional*, defaults to -1):
                If set to a positive number, the total number of training steps to perform. Overrides `num_train_epochs`.
                For a finite dataset, training is reiterated through the dataset (if all data is exhausted) until
                `max_steps` is reached.
            warmup_ratio (`float`, *optional*, defaults to 0.0):
                Ratio of total training steps used for a linear warmup from 0 to `learning_rate`.
            warmup_steps (`int`, *optional*, defaults to 0):
                Number of steps used for a linear warmup from 0 to `learning_rate`. Overrides any effect of
                `warmup_ratio`.

        Example:

        ```py
        >>> from transformers import TrainingArguments

        >>> args = TrainingArguments("working_dir")
        >>> args = args.set_lr_scheduler(name="cosine", warmup_ratio=0.05)
        >>> args.warmup_ratio
        0.05
        ```
        """
        self.lr_scheduler_type = SchedulerType(name)
        self.num_train_epochs = num_epochs
        self.max_steps = max_steps
        self.warmup_ratio = warmup_ratio
        self.warmup_steps = warmup_steps
        return self

    def set_dataloader(
        self,
        train_batch_size: int = 8,
        eval_batch_size: int = 8,
        drop_last: bool = False,
        num_workers: int = 0,
        pin_memory: bool = True,
        persistent_workers: bool = False,
        prefetch_factor: Optional[int] = None,
        auto_find_batch_size: bool = False,
        ignore_data_skip: bool = False,
        sampler_seed: Optional[int] = None,
    ):
        """
        A method that regroups all arguments linked to the dataloaders creation.

        Args:
            drop_last (`bool`, *optional*, defaults to `False`):
                Whether to drop the last incomplete batch (if the length of the dataset is not divisible by the batch
                size) or not.
            num_workers (`int`, *optional*, defaults to 0):
                Number of subprocesses to use for data loading (PyTorch only). 0 means that the data will be loaded in
                the main process.
            pin_memory (`bool`, *optional*, defaults to `True`):
                Whether you want to pin memory in data loaders or not. Will default to `True`.
            persistent_workers (`bool`, *optional*, defaults to `False`):
                If True, the data loader will not shut down the worker processes after a dataset has been consumed
                once. This allows to maintain the workers Dataset instances alive. Can potentially speed up training,
                but will increase RAM usage. Will default to `False`.
            prefetch_factor (`int`, *optional*):
                Number of batches loaded in advance by each worker.
                2 means there will be a total of 2 * num_workers batches prefetched across all workers.
            auto_find_batch_size (`bool`, *optional*, defaults to `False`)
                Whether to find a batch size that will fit into memory automatically through exponential decay,
                avoiding CUDA Out-of-Memory errors. Requires accelerate to be installed (`pip install accelerate`)
            ignore_data_skip (`bool`, *optional*, defaults to `False`):
                When resuming training, whether or not to skip the epochs and batches to get the data loading at the
                same stage as in the previous training. If set to `True`, the training will begin faster (as that
                skipping step can take a long time) but will not yield the same results as the interrupted training
                would have.
            sampler_seed (`int`, *optional*):
                Random seed to be used with data samplers. If not set, random generators for data sampling will use the
                same seed as `self.seed`. This can be used to ensure reproducibility of data sampling, independent of
                the model seed.

        Example:

        ```py
        >>> from transformers import TrainingArguments

        >>> args = TrainingArguments("working_dir")
        >>> args = args.set_dataloader(train_batch_size=16, eval_batch_size=64)
        >>> args.per_device_train_batch_size
        16
        ```
        """
        self.per_device_train_batch_size = train_batch_size
        self.per_device_eval_batch_size = eval_batch_size
        self.dataloader_drop_last = drop_last
        self.dataloader_num_workers = num_workers
        self.dataloader_pin_memory = pin_memory
        self.dataloader_persistent_workers = persistent_workers
        self.dataloader_prefetch_factor = prefetch_factor
        self.auto_find_batch_size = auto_find_batch_size
        self.ignore_data_skip = ignore_data_skip
        self.data_seed = sampler_seed
        return self


class ParallelMode(Enum):
    NOT_PARALLEL = "not_parallel"
    NOT_DISTRIBUTED = "not_distributed"
    DISTRIBUTED = "distributed"
    SAGEMAKER_MODEL_PARALLEL = "sagemaker_model_parallel"
    SAGEMAKER_DATA_PARALLEL = "sagemaker_data_parallel"
    TPU = "tpu"<|MERGE_RESOLUTION|>--- conflicted
+++ resolved
@@ -794,20 +794,17 @@
 
         eval_use_gather_object (`bool`, *optional*, defaults to `False`):
             Whether to run recursively gather object in a nested list/tuple/dictionary of objects from all devices. This should only be enabled if users are not just returning tensors, and this is actively discouraged by PyTorch.
-<<<<<<< HEAD
         predict_with_generate (`bool`, *optional*, defaults to `False`):
             Whether to use generate to calculate generative metrics (ROUGE, BLEU).
         generation_config ([`~generation.GenerationConfig`], *optional*):
             The [`~generation.GenerationConfig`] object that will be used during generation if `predict_with_generate` is set to `True`.
             Arguments passed in GenerationConfig will have higher priority than model's generation config. Anything not set by this config
             will fallback to `model.generation_config` by default.
-=======
 
         use_liger_kernel (`bool`, *optional*, defaults to `False`):
             Whether enable [Liger](https://github.com/linkedin/Liger-Kernel) Kernel for LLM model training.
             It can effectively increase multi-GPU training throughput by ~20% and reduces memory usage by ~60%, works out of the box with
             flash attention, PyTorch FSDP, and Microsoft DeepSpeed. Currently, it supports llama, mistral, mixtral and gemma models.
->>>>>>> c409cd81
     """
 
     framework = "pt"
