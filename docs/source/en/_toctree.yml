- sections:
  - local: index
    title: 🤗 Transformers
  - local: quicktour
    title: Quick tour
  - local: installation
    title: Installation
  title: Get started
- sections:
  - local: pipeline_tutorial
    title: Pipelines for inference
  - local: autoclass_tutorial
    title: Load pretrained instances with an AutoClass
  - local: preprocessing
    title: Preprocess
  - local: training
    title: Fine-tune a pretrained model
  - local: accelerate
    title: Distributed training with 🤗 Accelerate
  - local: model_sharing
    title: Share a model
  title: Tutorials
- sections:
  - sections:
    - local: create_a_model
      title: Create a custom architecture
    - local: custom_models
      title: Sharing custom models
    - local: run_scripts
      title: Train with a script
    - local: sagemaker
      title: Run training on Amazon SageMaker
    - local: converting_tensorflow_models
      title: Converting from TensorFlow checkpoints
    - local: serialization
      title: Export to ONNX
    - local: torchscript
      title: Export to TorchScript
    - local: troubleshooting
      title: Troubleshoot
    title: General usage
  - sections:
    - local: fast_tokenizers
      title: Use tokenizers from 🤗 Tokenizers
    - local: multilingual
      title: Inference for multilingual models
    - isExpanded: false
      sections:
      - local: tasks/sequence_classification
        title: Text classification
      - local: tasks/token_classification
        title: Token classification
      - local: tasks/question_answering
        title: Question answering
      - local: tasks/language_modeling
        title: Language modeling
      - local: tasks/translation
        title: Translation
      - local: tasks/summarization
        title: Summarization
      - local: tasks/multiple_choice
        title: Multiple choice
      title: Task guides
    title: Natural Language Processing
  - sections:
    - local: tasks/audio_classification
      title: Audio classification
    - local: tasks/asr
      title: Automatic speech recognition
    title: Audio
  - sections:
    - local: tasks/image_classification
      title: Image classification
    - local: tasks/semantic_segmentation
      title: Semantic segmentation
    title: Computer Vision
  - sections:
    - local: performance
      title: Overview
    - local: perf_train_gpu_one
      title: Training on one GPU
    - local: perf_train_gpu_many
      title: Training on many GPUs
    - local: perf_train_cpu
      title: Training on CPU
    - local: perf_train_cpu_many
      title: Training on many CPUs
    - local: perf_train_tpu
      title: Training on TPUs
    - local: perf_train_special
      title: Training on Specialized Hardware
    - local: perf_infer_cpu
      title: Inference on CPU
    - local: perf_infer_gpu_one
      title: Inference on one GPU
    - local: perf_infer_gpu_many
      title: Inference on many GPUs
    - local: perf_infer_special
      title: Inference on Specialized Hardware
    - local: perf_hardware
      title: Custom hardware for training
    - local: big_models
      title: Instantiating a big model
    - local: debugging
      title: Debugging
    - local: hpo_train
      title: Hyperparameter Search using Trainer API
    title: Performance and scalability
  - sections:
    - local: contributing
      title: How to contribute to transformers?
    - local: add_new_model
      title: How to add a model to 🤗 Transformers?
    - local: add_tensorflow_model
      title: How to convert a 🤗 Transformers model to TensorFlow?
    - local: add_new_pipeline
      title: How to add a pipeline to 🤗 Transformers?
    - local: testing
      title: Testing
    - local: pr_checks
      title: Checks on a Pull Request
    title: Contribute
  - local: notebooks
    title: 🤗 Transformers Notebooks
  - local: community
    title: Community resources
  - local: benchmarks
    title: Benchmarks
  - local: migration
    title: Migrating from previous packages
  title: How-to guides
- sections:
  - local: philosophy
    title: Philosophy
  - local: glossary
    title: Glossary
  - local: task_summary
    title: Summary of the tasks
  - local: model_summary
    title: Summary of the models
  - local: tokenizer_summary
    title: Summary of the tokenizers
  - local: pad_truncation
    title: Padding and truncation
  - local: bertology
    title: BERTology
  - local: perplexity
    title: Perplexity of fixed-length models
  title: Conceptual guides
- sections:
  - sections:
    - local: model_doc/auto
      title: Auto Classes
    - local: main_classes/callback
      title: Callbacks
    - local: main_classes/configuration
      title: Configuration
    - local: main_classes/data_collator
      title: Data Collator
    - local: main_classes/keras_callbacks
      title: Keras callbacks
    - local: main_classes/logging
      title: Logging
    - local: main_classes/model
      title: Models
    - local: main_classes/text_generation
      title: Text Generation
    - local: main_classes/onnx
      title: ONNX
    - local: main_classes/optimizer_schedules
      title: Optimization
    - local: main_classes/output
      title: Model outputs
    - local: main_classes/pipelines
      title: Pipelines
    - local: main_classes/processors
      title: Processors
    - local: main_classes/tokenizer
      title: Tokenizer
    - local: main_classes/trainer
      title: Trainer
    - local: main_classes/deepspeed
      title: DeepSpeed Integration
    - local: main_classes/feature_extractor
      title: Feature Extractor
    - local: main_classes/image_processor
      title: Image Processor
    title: Main Classes
  - sections:
    - isExpanded: false
      sections:
      - local: model_doc/albert
        title: ALBERT
      - local: model_doc/bart
        title: BART
      - local: model_doc/barthez
        title: BARThez
      - local: model_doc/bartpho
        title: BARTpho
      - local: model_doc/bert
        title: BERT
      - local: model_doc/bert-generation
        title: BertGeneration
      - local: model_doc/bert-japanese
        title: BertJapanese
      - local: model_doc/bertweet
        title: Bertweet
      - local: model_doc/big_bird
        title: BigBird
      - local: model_doc/bigbird_pegasus
        title: BigBirdPegasus
      - local: model_doc/blenderbot
        title: Blenderbot
      - local: model_doc/blenderbot-small
        title: Blenderbot Small
      - local: model_doc/bloom
        title: BLOOM
      - local: model_doc/bort
        title: BORT
      - local: model_doc/byt5
        title: ByT5
      - local: model_doc/camembert
        title: CamemBERT
      - local: model_doc/canine
        title: CANINE
      - local: model_doc/codegen
        title: CodeGen
      - local: model_doc/convbert
        title: ConvBERT
      - local: model_doc/cpm
        title: CPM
      - local: model_doc/ctrl
        title: CTRL
      - local: model_doc/deberta
        title: DeBERTa
      - local: model_doc/deberta-v2
        title: DeBERTa-v2
      - local: model_doc/dialogpt
        title: DialoGPT
      - local: model_doc/distilbert
        title: DistilBERT
      - local: model_doc/dpr
        title: DPR
      - local: model_doc/electra
        title: ELECTRA
      - local: model_doc/encoder-decoder
        title: Encoder Decoder Models
      - local: model_doc/ernie
        title: ERNIE
      - local: model_doc/esm
        title: ESM
      - local: model_doc/flan-t5
        title: FLAN-T5
      - local: model_doc/flaubert
        title: FlauBERT
      - local: model_doc/fnet
        title: FNet
      - local: model_doc/fsmt
        title: FSMT
      - local: model_doc/funnel
        title: Funnel Transformer
      - local: model_doc/openai-gpt
        title: GPT
      - local: model_doc/gpt_neo
        title: GPT Neo
      - local: model_doc/gpt_neox
        title: GPT NeoX
      - local: model_doc/gpt_neox_japanese
        title: GPT NeoX Japanese
      - local: model_doc/gptj
        title: GPT-J
      - local: model_doc/gpt2
        title: GPT2
      - local: model_doc/herbert
        title: HerBERT
      - local: model_doc/ibert
        title: I-BERT
      - local: model_doc/jukebox
        title: Jukebox
      - local: model_doc/layoutlm
        title: LayoutLM
      - local: model_doc/led
        title: LED
      - local: model_doc/lilt
        title: LiLT
      - local: model_doc/longformer
        title: Longformer
      - local: model_doc/longt5
        title: LongT5
      - local: model_doc/luke
        title: LUKE
      - local: model_doc/m2m_100
        title: M2M100
      - local: model_doc/marian
        title: MarianMT
      - local: model_doc/markuplm
        title: MarkupLM
      - local: model_doc/mbart
        title: MBart and MBart-50
      - local: model_doc/megatron-bert
        title: MegatronBERT
      - local: model_doc/megatron_gpt2
        title: MegatronGPT2
      - local: model_doc/mluke
        title: mLUKE
      - local: model_doc/mobilebert
        title: MobileBERT
      - local: model_doc/mpnet
        title: MPNet
      - local: model_doc/mt5
        title: MT5
      - local: model_doc/mvp
        title: MVP
      - local: model_doc/nezha
        title: NEZHA
      - local: model_doc/nllb
        title: NLLB
      - local: model_doc/nystromformer
        title: Nyströmformer
      - local: model_doc/opt
        title: OPT
      - local: model_doc/pegasus
        title: Pegasus
      - local: model_doc/pegasus_x
        title: PEGASUS-X
      - local: model_doc/phobert
        title: PhoBERT
      - local: model_doc/plbart
        title: PLBart
      - local: model_doc/prophetnet
        title: ProphetNet
      - local: model_doc/qdqbert
        title: QDQBert
      - local: model_doc/rag
        title: RAG
      - local: model_doc/realm
        title: REALM
      - local: model_doc/reformer
        title: Reformer
      - local: model_doc/rembert
        title: RemBERT
      - local: model_doc/retribert
        title: RetriBERT
      - local: model_doc/roberta
        title: RoBERTa
      - local: model_doc/roc_bert
        title: RoCBert
      - local: model_doc/roformer
        title: RoFormer
      - local: model_doc/splinter
        title: Splinter
      - local: model_doc/squeezebert
        title: SqueezeBERT
      - local: model_doc/switch_transformers
        title: SwitchTransformers
      - local: model_doc/t5
        title: T5
      - local: model_doc/t5v1.1
        title: T5v1.1
      - local: model_doc/tapas
        title: TAPAS
      - local: model_doc/tapex
        title: TAPEX
      - local: model_doc/transfo-xl
        title: Transformer XL
      - local: model_doc/ul2
        title: UL2
      - local: model_doc/xglm
        title: XGLM
      - local: model_doc/xlm
        title: XLM
      - local: model_doc/xlm-prophetnet
        title: XLM-ProphetNet
      - local: model_doc/xlm-roberta
        title: XLM-RoBERTa
      - local: model_doc/xlm-roberta-xl
        title: XLM-RoBERTa-XL
      - local: model_doc/xlnet
        title: XLNet
      - local: model_doc/yoso
        title: YOSO
      title: Text models
    - isExpanded: false
      sections:
      - local: model_doc/beit
        title: BEiT
      - local: model_doc/conditional_detr
        title: Conditional DETR
      - local: model_doc/convnext
        title: ConvNeXT
      - local: model_doc/cvt
        title: CvT
      - local: model_doc/deformable_detr
        title: Deformable DETR
      - local: model_doc/deit
        title: DeiT
      - local: model_doc/detr
        title: DETR
      - local: model_doc/dinat
        title: DiNAT
      - local: model_doc/dit
        title: DiT
      - local: model_doc/dpt
        title: DPT
      - local: model_doc/glpn
        title: GLPN
      - local: model_doc/imagegpt
        title: ImageGPT
      - local: model_doc/levit
        title: LeViT
      - local: model_doc/maskformer
        title: MaskFormer
      - local: model_doc/mobilenet_v2
        title: MobileNetV2
      - local: model_doc/mobilevit
        title: MobileViT
      - local: model_doc/nat
        title: NAT
      - local: model_doc/poolformer
        title: PoolFormer
      - local: model_doc/regnet
        title: RegNet
      - local: model_doc/resnet
        title: ResNet
      - local: model_doc/segformer
        title: SegFormer
      - local: model_doc/swin
        title: Swin Transformer
      - local: model_doc/swinv2
        title: Swin Transformer V2
<<<<<<< HEAD
      - local: model_doc/timesformer
        title: TimeSformer
=======
      - local: model_doc/table-transformer
        title: Table Transformer
>>>>>>> d316037a
      - local: model_doc/van
        title: VAN
      - local: model_doc/videomae
        title: VideoMAE
      - local: model_doc/vit
        title: Vision Transformer (ViT)
      - local: model_doc/vit_mae
        title: ViTMAE
      - local: model_doc/vit_msn
        title: ViTMSN
      - local: model_doc/yolos
        title: YOLOS
      title: Vision models
    - isExpanded: false
      sections:
      - local: model_doc/hubert
        title: Hubert
      - local: model_doc/mctct
        title: MCTCT
      - local: model_doc/sew
        title: SEW
      - local: model_doc/sew-d
        title: SEW-D
      - local: model_doc/speech_to_text
        title: Speech2Text
      - local: model_doc/speech_to_text_2
        title: Speech2Text2
      - local: model_doc/unispeech
        title: UniSpeech
      - local: model_doc/unispeech-sat
        title: UniSpeech-SAT
      - local: model_doc/wav2vec2
        title: Wav2Vec2
      - local: model_doc/wav2vec2-conformer
        title: Wav2Vec2-Conformer
      - local: model_doc/wav2vec2_phoneme
        title: Wav2Vec2Phoneme
      - local: model_doc/wavlm
        title: WavLM
      - local: model_doc/whisper
        title: Whisper
      - local: model_doc/xls_r
        title: XLS-R
      - local: model_doc/xlsr_wav2vec2
        title: XLSR-Wav2Vec2
      title: Audio models
    - isExpanded: false
      sections:
      - local: model_doc/clip
        title: CLIP
      - local: model_doc/clipseg
        title: CLIPSeg
      - local: model_doc/data2vec
        title: Data2Vec
      - local: model_doc/donut
        title: Donut
      - local: model_doc/flava
        title: FLAVA
      - local: model_doc/groupvit
        title: GroupViT
      - local: model_doc/layoutlmv2
        title: LayoutLMV2
      - local: model_doc/layoutlmv3
        title: LayoutLMV3
      - local: model_doc/layoutxlm
        title: LayoutXLM
      - local: model_doc/lxmert
        title: LXMERT
      - local: model_doc/owlvit
        title: OWL-ViT
      - local: model_doc/perceiver
        title: Perceiver
      - local: model_doc/speech-encoder-decoder
        title: Speech Encoder Decoder Models
      - local: model_doc/trocr
        title: TrOCR
      - local: model_doc/vilt
        title: ViLT
      - local: model_doc/vision-encoder-decoder
        title: Vision Encoder Decoder Models
      - local: model_doc/vision-text-dual-encoder
        title: Vision Text Dual Encoder
      - local: model_doc/visual_bert
        title: VisualBERT
      - local: model_doc/xclip
        title: X-CLIP
      title: Multimodal models
    - isExpanded: false
      sections:
      - local: model_doc/decision_transformer
        title: Decision Transformer
      - local: model_doc/trajectory_transformer
        title: Trajectory Transformer
      title: Reinforcement learning models
    - isExpanded: false
      sections:
      - local: model_doc/time_series_transformer
        title: Time Series Transformer
      title: Time series models
    title: Models
  - sections:
    - local: internal/modeling_utils
      title: Custom Layers and Utilities
    - local: internal/pipelines_utils
      title: Utilities for pipelines
    - local: internal/tokenization_utils
      title: Utilities for Tokenizers
    - local: internal/trainer_utils
      title: Utilities for Trainer
    - local: internal/generation_utils
      title: Utilities for Generation
    - local: internal/image_processing_utils
      title: Utilities for Image Processors
    - local: internal/file_utils
      title: General Utilities
    title: Internal Helpers
  title: API<|MERGE_RESOLUTION|>--- conflicted
+++ resolved
@@ -428,13 +428,10 @@
         title: Swin Transformer
       - local: model_doc/swinv2
         title: Swin Transformer V2
-<<<<<<< HEAD
       - local: model_doc/timesformer
         title: TimeSformer
-=======
       - local: model_doc/table-transformer
         title: Table Transformer
->>>>>>> d316037a
       - local: model_doc/van
         title: VAN
       - local: model_doc/videomae
