--- conflicted
+++ resolved
@@ -520,7 +520,6 @@
         if inputs_embeds is None:
             inputs_embeds = self.get_input_embeddings()(input_ids)
 
-<<<<<<< HEAD
             # if the number of image/video tokens is more than image embeddings seq length, then prob we expanded it in processing
             # not very reliable, but we don't expect one to actually pass 500+ images for one prompt
             img_token_count = (input_ids == self.config.image_token_index).sum(1).max()
@@ -532,7 +531,7 @@
             legacy_processing = inputs_expanded or pixels_present
 
         if pixel_values_images is not None or pixel_values_videos is not None:
-            image_outputs, video_outputs = self._get_vision_features(
+            image_outputs, video_outputs, num_frames = self._get_vision_features(
                 pixel_values_images=pixel_values_images,
                 pixel_values_videos=pixel_values_videos,
                 vision_feature_layer=vision_feature_layer,
@@ -575,52 +574,9 @@
                             input_ids,
                             attention_mask,
                             labels,
-                            num_frames=8,
+                            num_frames=num_frames,
                         )
                 else:
-=======
-            # 2. Merge text and images
-            if (pixel_values_images is not None or pixel_values_videos is not None) and input_ids.shape[1] != 1:
-                image_outputs, video_outputs, num_frames = self._get_vision_features(
-                    pixel_values_images=pixel_values_images,
-                    pixel_values_videos=pixel_values_videos,
-                    vision_feature_layer=vision_feature_layer,
-                    vision_feature_select_strategy=vision_feature_select_strategy,
-                )
-
-                # first add image embeds where possible, then expand again and add video embeds
-                if image_outputs is not None:
-                    visual_features = self.multi_modal_projector(image_outputs)
-                    (
-                        inputs_embeds,
-                        attention_mask,
-                        labels,
-                        position_ids,
-                        input_ids,
-                    ) = self._merge_input_ids_with_visual_features(
-                        visual_features, inputs_embeds, input_ids, attention_mask, labels
-                    )
-                if video_outputs is not None:
-                    visual_features = self.multi_modal_projector(video_outputs)
-                    (
-                        inputs_embeds,
-                        attention_mask,
-                        labels,
-                        position_ids,
-                        _,
-                    ) = self._merge_input_ids_with_visual_features(
-                        visual_features,
-                        inputs_embeds,
-                        input_ids,
-                        attention_mask,
-                        labels,
-                        num_frames=num_frames,
-                    )
-            else:
-                # In case input_ids.shape[1] == 1 & past_key_values != None, we are in the case of
-                # generation with cache
-                if past_key_values is not None and input_ids.shape[1] == 1:
->>>>>>> 807483ed
                     # Retrieve the first layer to inspect the logits and mask out the hidden states
                     # that are set to 0
                     first_layer_past_key_value = past_key_values[0][0][:, :, :, 0]
