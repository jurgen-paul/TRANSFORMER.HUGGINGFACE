# coding=utf-8
# Copyright 2024 HuggingFace Inc. team. All rights reserved.
#
# Licensed under the Apache License, Version 2.0 (the "License");
# you may not use this file except in compliance with the License.
# You may obtain a copy of the License at
#
#     http://www.apache.org/licenses/LICENSE-2.0
#
# Unless required by applicable law or agreed to in writing, software
# distributed under the License is distributed on an "AS IS" BASIS,
# WITHOUT WARRANTIES OR CONDITIONS OF ANY KIND, either express or implied.
# See the License for the specific language governing permissions and
# limitations under the License.
"""Image processor class for Got-OCR-2."""

from functools import lru_cache
from typing import Dict, List, Optional, Tuple, Union

import numpy as np

from ...image_processing_utils import BaseImageProcessor, BatchFeature, get_size_dict
from ...image_transforms import (
    convert_to_rgb,
    resize,
    to_channel_dimension_format,
)
from ...image_utils import (
    OPENAI_CLIP_MEAN,
    OPENAI_CLIP_STD,
    ChannelDimension,
    ImageInput,
    PILImageResampling,
    infer_channel_dimension_format,
    is_scaled_image,
    make_flat_list_of_images,
    to_numpy_array,
    valid_images,
    validate_preprocess_arguments,
)
from ...utils import TensorType, filter_out_non_signature_kwargs, is_vision_available, logging


if is_vision_available():
    import PIL


logger = logging.get_logger(__name__)


# Similar to image_processing_mllama.get_all_supported_aspect_ratios
@lru_cache(maxsize=10)
def get_all_supported_aspect_ratios(min_image_tiles: int, max_image_tiles: int) -> List[Tuple[int, int]]:
    """
    Computes all allowed aspect ratios for a given minimum and maximum number of input tiles.

    This function calculates all possible arrangements of tiles that can be formed
    within the constraint of the minimum and maximum number of tiles. Each arrangement is
    represented by its aspect ratio (width/height) and the corresponding tile configuration.

    Args:
        min_image_tiles (`int`):
            The minimum number of tiles allowed.
        max_image_tiles (`int`):
            The maximum number of tiles allowed.

    Returns:
        `List[Tuple[int, int]]`: A list of tuples, each tuple representing a valid (width, height)
        configuration in terms of number of tiles.

    Example:
        >>> get_all_supported_aspect_ratios(1, 4)
        [(1, 1), (1, 2), (2, 1), (1, 3), (3, 1), (1, 4), (2, 2), (4, 1)]

    """
    aspect_ratios = []
    for width in range(1, max_image_tiles + 1):
        for height in range(1, max_image_tiles + 1):
            if width * height <= max_image_tiles and width * height >= min_image_tiles:
                aspect_ratios.append((width, height))

    aspect_ratios = sorted(aspect_ratios, key=lambda x: x[0] * x[1])

    return aspect_ratios


@lru_cache(maxsize=100)
def get_optimal_tiled_canvas(
    original_image_size: Tuple[int, int],
    target_tile_size: Tuple[int, int],
    min_image_tiles: int,
    max_image_tiles: int,
) -> Tuple[int, int]:
    """
    Given a minimum and maximum number of tiles, find the canvas with the closest aspect ratio to the
    original image aspect ratio.
    In case of tie-breaking condition when two canvases have the same aspect ratio difference, we favor the canvas with
    more tiles, until the area covered by the tiles is more than twice the target area, in order to avoid unnecessarily
    excessive tiling.
    """
    possible_tile_arrangements = get_all_supported_aspect_ratios(min_image_tiles, max_image_tiles)

    original_height, original_width = original_image_size
    target_tile_height, target_tile_width = target_tile_size
    aspect_ratio = original_width / original_height
    area = original_width * original_height

    # find the grid with the best aspect ratio
    best_ratio_diff = float("inf")
    best_grid = (1, 1)
    for grid in possible_tile_arrangements:
        grid_aspect_ratio = grid[0] / grid[1]
        ratio_diff = abs(aspect_ratio - grid_aspect_ratio)
        if ratio_diff < best_ratio_diff:
            best_ratio_diff = ratio_diff
            best_grid = grid
        elif ratio_diff == best_ratio_diff:
            # if the aspect ratio difference is the same, we favor the grid with more patches
            # until the area covered by the patches is more than twice the original image area
            if area > 0.5 * target_tile_height * target_tile_width * grid[0] * grid[1]:
                best_grid = grid

    return best_grid


class GotOcr2ImageProcessor(BaseImageProcessor):
    r"""
    Constructs a GOT_OCR2 image processor.

    Args:
        do_resize (`bool`, *optional*, defaults to `True`):
            Whether to resize the image's (height, width) dimensions to the specified `size`. Can be overridden by the
            `do_resize` parameter in the `preprocess` method.
        size (`dict`, *optional*, defaults to `{"height": 384, "width": 384}`):
            Size of the output image after resizing. Can be overridden by the `size` parameter in the `preprocess`
            method.
        crop_to_patches (`bool`, *optional*, defaults to `False`):
            Whether to crop the image to patches. Can be overridden by the `crop_to_patches` parameter in the
            `preprocess` method.
        min_patches (`int`, *optional*, defaults to 1):
            The minimum number of patches to be extracted from the image. Only has an effect if `crop_to_patches` is
            set to `True`. Can be overridden by the `min_patches` parameter in the `preprocess` method.
        max_patches (`int`, *optional*, defaults to 12):
            The maximum number of patches to be extracted from the image. Only has an effect if `crop_to_patches` is
            set to `True`. Can be overridden by the `max_patches` parameter in the `preprocess` method.
        resample (`PILImageResampling`, *optional*, defaults to `Resampling.BICUBIC`):
            Resampling filter to use if resizing the image. Only has an effect if `do_resize` is set to `True`. Can be
            overridden by the `resample` parameter in the `preprocess` method.
        do_rescale (`bool`, *optional*, defaults to `True`):
            Whether to rescale the image by the specified scale `rescale_factor`. Can be overridden by the
            `do_rescale` parameter in the `preprocess` method.
        rescale_factor (`int` or `float`, *optional*, defaults to `1/255`):
            Scale factor to use if rescaling the image. Only has an effect if `do_rescale` is set to `True`. Can be
            overridden by the `rescale_factor` parameter in the `preprocess` method.
        do_normalize (`bool`, *optional*, defaults to `True`):
            Whether to normalize the image. Can be overridden by the `do_normalize` parameter in the `preprocess`
            method. Can be overridden by the `do_normalize` parameter in the `preprocess` method.
        image_mean (`float` or `List[float]`, *optional*, defaults to `IMAGENET_STANDARD_MEAN`):
            Mean to use if normalizing the image. This is a float or list of floats the length of the number of
            channels in the image. Can be overridden by the `image_mean` parameter in the `preprocess` method. Can be
            overridden by the `image_mean` parameter in the `preprocess` method.
        image_std (`float` or `List[float]`, *optional*, defaults to `IMAGENET_STANDARD_STD`):
            Standard deviation to use if normalizing the image. This is a float or list of floats the length of the
            number of channels in the image. Can be overridden by the `image_std` parameter in the `preprocess` method.
            Can be overridden by the `image_std` parameter in the `preprocess` method.
        do_convert_rgb (`bool`, *optional*, defaults to `True`):
            Whether to convert the image to RGB.
    """

    model_input_names = ["pixel_values"]

    def __init__(
        self,
        do_resize: bool = True,
        size: Dict[str, int] = None,
        crop_to_patches: bool = False,
        min_patches: int = 1,
        max_patches: int = 12,
        resample: PILImageResampling = PILImageResampling.BICUBIC,
        do_rescale: bool = True,
        rescale_factor: Union[int, float] = 1 / 255,
        do_normalize: bool = True,
        image_mean: Optional[Union[float, List[float]]] = None,
        image_std: Optional[Union[float, List[float]]] = None,
        do_convert_rgb: bool = True,
        **kwargs,
    ) -> None:
        super().__init__(**kwargs)
        size = size if size is not None else {"height": 384, "width": 384}
        size = get_size_dict(size, default_to_square=True)

        self.do_resize = do_resize
        self.size = size
        self.crop_to_patches = crop_to_patches
        self.min_patches = min_patches
        self.max_patches = max_patches
        self.resample = resample
        self.do_rescale = do_rescale
        self.rescale_factor = rescale_factor
        self.do_normalize = do_normalize
        self.image_mean = image_mean if image_mean is not None else OPENAI_CLIP_MEAN
        self.image_std = image_std if image_std is not None else OPENAI_CLIP_STD
        self.do_convert_rgb = do_convert_rgb

    def resize(
        self,
        image: np.ndarray,
        size: Dict[str, int],
        resample: PILImageResampling = PILImageResampling.BICUBIC,
        data_format: Optional[Union[str, ChannelDimension]] = None,
        input_data_format: Optional[Union[str, ChannelDimension]] = None,
        **kwargs,
    ) -> np.ndarray:
        """
        Resize an image to `(size["height"], size["width"])`.

        Args:
            image (`np.ndarray`):
                Image to resize.
            size (`Dict[str, int]`):
                Dictionary in the format `{"height": int, "width": int}` specifying the size of the output image.
            resample (`PILImageResampling`, *optional*, defaults to `PILImageResampling.BICUBIC`):
                `PILImageResampling` filter to use when resizing the image e.g. `PILImageResampling.BICUBIC`.
            data_format (`ChannelDimension` or `str`, *optional*):
                The channel dimension format for the output image. If unset, the channel dimension format of the input
                image is used. Can be one of:
                - `"channels_first"` or `ChannelDimension.FIRST`: image in (num_channels, height, width) format.
                - `"channels_last"` or `ChannelDimension.LAST`: image in (height, width, num_channels) format.
                - `"none"` or `ChannelDimension.NONE`: image in (height, width) format.
            input_data_format (`ChannelDimension` or `str`, *optional*):
                The channel dimension format for the input image. If unset, the channel dimension format is inferred
                from the input image. Can be one of:
                - `"channels_first"` or `ChannelDimension.FIRST`: image in (num_channels, height, width) format.
                - `"channels_last"` or `ChannelDimension.LAST`: image in (height, width, num_channels) format.
                - `"none"` or `ChannelDimension.NONE`: image in (height, width) format.

        Returns:
            `np.ndarray`: The resized image.
        """
        size = get_size_dict(size)
        if "height" not in size or "width" not in size:
            raise ValueError(f"The `size` dictionary must contain the keys `height` and `width`. Got {size.keys()}")
        output_size = (size["height"], size["width"])
        return resize(
            image,
            size=output_size,
            resample=resample,
            data_format=data_format,
            input_data_format=input_data_format,
            **kwargs,
        )

    @filter_out_non_signature_kwargs()
    def preprocess(
        self,
        images: ImageInput,
        do_resize: Optional[bool] = None,
        size: Optional[Dict[str, int]] = None,
        crop_to_patches: Optional[bool] = None,
        min_patches: Optional[int] = None,
        max_patches: Optional[int] = None,
        resample: PILImageResampling = None,
        do_rescale: Optional[bool] = None,
        rescale_factor: Optional[float] = None,
        do_normalize: Optional[bool] = None,
        image_mean: Optional[Union[float, List[float]]] = None,
        image_std: Optional[Union[float, List[float]]] = None,
        return_tensors: Optional[Union[str, TensorType]] = None,
        do_convert_rgb: bool = None,
        data_format: ChannelDimension = ChannelDimension.FIRST,
        input_data_format: Optional[Union[str, ChannelDimension]] = None,
    ) -> PIL.Image.Image:
        """
        Preprocess an image or batch of images.

        Args:
            images (`ImageInput`):
                Image to preprocess. Expects a single or batch of images with pixel values ranging from 0 to 255. If
                passing in images with pixel values between 0 and 1, set `do_rescale=False`.
            do_resize (`bool`, *optional*, defaults to `self.do_resize`):
                Whether to resize the image.
            size (`Dict[str, int]`, *optional*, defaults to `self.size`):
                Controls the size of the image after `resize`. The shortest edge of the image is resized to
                `size["shortest_edge"]` whilst preserving the aspect ratio. If the longest edge of this resized image
                is > `int(size["shortest_edge"] * (1333 / 800))`, then the image is resized again to make the longest
                edge equal to `int(size["shortest_edge"] * (1333 / 800))`.
            crop_to_patches (`bool`, *optional*, defaults to `self.crop_to_patches`):
                Whether to crop the image to patches.
            min_patches (`int`, *optional*, defaults to `self.min_patches`):
                The minimum number of patches to be extracted from the image. Only has an effect if `crop_to_patches` is
                set to `True`.
            max_patches (`int`, *optional*, defaults to `self.max_patches`):
                The maximum number of patches to be extracted from the image. Only has an effect if `crop_to_patches` is
                set to `True`.
            resample (`PILImageResampling`, *optional*, defaults to `self.resample`):
                Resampling filter to use if resizing the image. Only has an effect if `do_resize` is set to `True`.
            do_rescale (`bool`, *optional*, defaults to `self.do_rescale`):
                Whether to rescale the image values between [0 - 1].
            rescale_factor (`float`, *optional*, defaults to `self.rescale_factor`):
                Rescale factor to rescale the image by if `do_rescale` is set to `True`.
            do_normalize (`bool`, *optional*, defaults to `self.do_normalize`):
                Whether to normalize the image.
            image_mean (`float` or `List[float]`, *optional*, defaults to `self.image_mean`):
                Image mean to normalize the image by if `do_normalize` is set to `True`.
            image_std (`float` or `List[float]`, *optional*, defaults to `self.image_std`):
                Image standard deviation to normalize the image by if `do_normalize` is set to `True`.
            do_convert_rgb (`bool`, *optional*, defaults to `self.do_convert_rgb`):
                Whether to convert the image to RGB.
            return_tensors (`str` or `TensorType`, *optional*):
                The type of tensors to return. Can be one of:
                    - Unset: Return a list of `np.ndarray`.
                    - `TensorType.TENSORFLOW` or `'tf'`: Return a batch of type `tf.Tensor`.
                    - `TensorType.PYTORCH` or `'pt'`: Return a batch of type `torch.Tensor`.
                    - `TensorType.NUMPY` or `'np'`: Return a batch of type `np.ndarray`.
                    - `TensorType.JAX` or `'jax'`: Return a batch of type `jax.numpy.ndarray`.
            data_format (`ChannelDimension` or `str`, *optional*, defaults to `ChannelDimension.FIRST`):
                The channel dimension format for the output image. Can be one of:
                - `"channels_first"` or `ChannelDimension.FIRST`: image in (num_channels, height, width) format.
                - `"channels_last"` or `ChannelDimension.LAST`: image in (height, width, num_channels) format.
                - Unset: Use the channel dimension format of the input image.
            input_data_format (`ChannelDimension` or `str`, *optional*):
                The channel dimension format for the input image. If unset, the channel dimension format is inferred
                from the input image. Can be one of:
                - `"channels_first"` or `ChannelDimension.FIRST`: image in (num_channels, height, width) format.
                - `"channels_last"` or `ChannelDimension.LAST`: image in (height, width, num_channels) format.
                - `"none"` or `ChannelDimension.NONE`: image in (height, width) format.
        """
        do_resize = do_resize if do_resize is not None else self.do_resize
        crop_to_patches = crop_to_patches if crop_to_patches is not None else self.crop_to_patches
        min_patches = min_patches if min_patches is not None else self.min_patches
        max_patches = max_patches if max_patches is not None else self.max_patches
        resample = resample if resample is not None else self.resample
        do_rescale = do_rescale if do_rescale is not None else self.do_rescale
        rescale_factor = rescale_factor if rescale_factor is not None else self.rescale_factor
        do_normalize = do_normalize if do_normalize is not None else self.do_normalize
        image_mean = image_mean if image_mean is not None else self.image_mean
        image_std = image_std if image_std is not None else self.image_std
        do_convert_rgb = do_convert_rgb if do_convert_rgb is not None else self.do_convert_rgb

        size = size if size is not None else self.size
        size = get_size_dict(size, default_to_square=False)
        images = make_flat_list_of_images(images)

        if not valid_images(images):
            raise ValueError(
                "Invalid image type. Must be of type PIL.Image.Image, numpy.ndarray, "
                "torch.Tensor, tf.Tensor or jax.ndarray."
            )

        validate_preprocess_arguments(
            do_rescale=do_rescale,
            rescale_factor=rescale_factor,
            do_normalize=do_normalize,
            image_mean=image_mean,
            image_std=image_std,
            do_resize=do_resize,
            size=size,
            resample=resample,
        )
        # PIL RGBA images are converted to RGB
        if do_convert_rgb:
            images = [convert_to_rgb(image) for image in images]

        # All transformations expect numpy arrays.
        images = [to_numpy_array(image) for image in images]

        if do_rescale and is_scaled_image(images[0]):
            logger.warning_once(
                "It looks like you are trying to rescale already rescaled images. If the input"
                " images have pixel values between 0 and 1, set `do_rescale=False` to avoid rescaling them again."
            )

        if input_data_format is None:
            # We assume that all images have the same channel dimension format.
            input_data_format = infer_channel_dimension_format(images[0])

        if crop_to_patches and max_patches > 1:
<<<<<<< HEAD
            images = [
                self.crop_image_to_patches(
                    image,
                    min_patches=min_patches,
                    max_patches=max_patches,
                    patch_size=size,
                    data_format=input_data_format,
                )
                for image in images
            ]
            num_patches = np.array([len(image) for image in images])
            images = [image for images_list in images for image in images_list]
        else:
            num_patches = np.array([1] * len(images))

        if do_resize:
            images = [
                self.resize(image=image, size=size, resample=resample, input_data_format=input_data_format)
                for image in images
            ]

        if do_rescale:
            images = [
                self.rescale(image=image, scale=rescale_factor, input_data_format=input_data_format)
                for image in images
            ]

        if do_normalize:
=======
>>>>>>> f2e197c3
            images = [
                self.crop_image_to_patches(
                    image,
                    min_patches=min_patches,
                    max_patches=max_patches,
                    patch_size=size,
                    data_format=input_data_format,
                )
                for image in images
            ]
            num_patches = np.array([len(image) for image in images])
            images = [image for images_list in images for image in images_list]
        else:
            num_patches = np.array([1] * len(images))

        for i, image in enumerate(images):
            if do_resize:
                images[i] = self.resize(image, size=size, resample=resample, input_data_format=input_data_format)

            if do_rescale:
                images[i] = self.rescale(image=images[i], scale=rescale_factor, input_data_format=input_data_format)

            if do_normalize:
                images[i] = self.normalize(
                    image=images[i],
                    mean=image_mean,
                    std=image_std,
                    input_data_format=input_data_format,
                )

            images[i] = to_channel_dimension_format(images[i], data_format, input_channel_dim=input_data_format)

        encoded_outputs = BatchFeature(
            data={"pixel_values": images, "num_patches": num_patches}, tensor_type=return_tensors
        )

        return encoded_outputs

    def crop_image_to_patches(
        self,
        images: np.ndarray,
        min_patches: int,
        max_patches: int,
        use_thumbnail: bool = True,
        patch_size: Union[Tuple, int, dict] = None,
        data_format: ChannelDimension = None,
    ):
        """
        Crop the image to patches and return a list of cropped images.
        The number of patches and their grid arrangement are determined by the original image size,
        the target patch size and the minimum and maximum number of patches.
        The aspect ratio of the patches grid is chosen to be the closest to the original image aspect ratio.

        Args:
            images (`np.ndarray`):
                The image to be cropped.
            min_patches (`int`):
                The minimum number of patches to be extracted from the image.
            max_patches (`int`):
                The maximum number of patches to be extracted from the image.
            use_thumbnail (`bool`, *optional*, defaults to `True`):
                Whether to add a thumbnail image to the list of cropped patches.
            patch_size (`int`, `Tuple[int, int]`, `dict`, *optional*):
                The size of the output patches.
            data_format (`ChannelDimension`, *optional*):
                The format of the image data. If `None`, the format is inferred from the input image.

        Returns:
            List[`PIL.Image.Image`] or List[np.ndarray]: The list of cropped images.
        """
        if data_format is None:
            data_format = infer_channel_dimension_format(images)
        images = to_channel_dimension_format(images, ChannelDimension.FIRST, data_format)
        patch_size_height, patch_size_width = patch_size["height"], patch_size["width"]
        original_height, original_width = images.shape[-2:]
        # find the closest aspect ratio to the target
        num_columns, num_rows = get_optimal_tiled_canvas(
            (original_height, original_width), (patch_size_height, patch_size_width), min_patches, max_patches
        )

        # calculate the target width and height
        target_width = patch_size_width * num_columns
        target_height = patch_size_height * num_rows
        num_blocks = num_columns * num_rows

        # resize the image so that each patch is of patch_size
        resized_image = self.resize(
            images,
            {"height": target_height, "width": target_width},
            data_format=ChannelDimension.FIRST,
            input_data_format=ChannelDimension.FIRST,
        )
        # split the image into patches
        processed_images = []
        for i in range(num_blocks):
            column = i % num_columns
            row = i // num_columns
            box = (
                column * patch_size_width,
                row * patch_size_height,
                (column + 1) * patch_size_width,
                (row + 1) * patch_size_height,
            )
            # split the image
            patch_image = resized_image[..., box[1] : box[3], box[0] : box[2]]
            patch_image = to_channel_dimension_format(patch_image, data_format, ChannelDimension.FIRST)
            processed_images.append(patch_image)

        if use_thumbnail and len(processed_images) != 1:
            thumbnail_img = self.resize(
                images, patch_size, data_format=data_format, input_data_format=ChannelDimension.FIRST
            )
            processed_images.append(thumbnail_img)

        return processed_images


__all__ = ["GotOcr2ImageProcessor"]<|MERGE_RESOLUTION|>--- conflicted
+++ resolved
@@ -375,37 +375,6 @@
             input_data_format = infer_channel_dimension_format(images[0])
 
         if crop_to_patches and max_patches > 1:
-<<<<<<< HEAD
-            images = [
-                self.crop_image_to_patches(
-                    image,
-                    min_patches=min_patches,
-                    max_patches=max_patches,
-                    patch_size=size,
-                    data_format=input_data_format,
-                )
-                for image in images
-            ]
-            num_patches = np.array([len(image) for image in images])
-            images = [image for images_list in images for image in images_list]
-        else:
-            num_patches = np.array([1] * len(images))
-
-        if do_resize:
-            images = [
-                self.resize(image=image, size=size, resample=resample, input_data_format=input_data_format)
-                for image in images
-            ]
-
-        if do_rescale:
-            images = [
-                self.rescale(image=image, scale=rescale_factor, input_data_format=input_data_format)
-                for image in images
-            ]
-
-        if do_normalize:
-=======
->>>>>>> f2e197c3
             images = [
                 self.crop_image_to_patches(
                     image,
