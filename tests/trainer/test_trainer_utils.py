--- conflicted
+++ resolved
@@ -461,7 +461,6 @@
             mock_training_loop_function()
             self.assertEqual("CUDA out of memory", cm.args[0])
 
-<<<<<<< HEAD
     def test_pad_and_concatenate_with_1d(self):
         """Tests whether pad_and_concatenate works with scalars."""
         array1 = 1.0
@@ -473,7 +472,7 @@
         tensor2 = torch.tensor(2.0)
         result = torch_pad_and_concatenate(tensor1, tensor2)
         self.assertTrue(torch.equal(result, torch.Tensor([1.0, 2.0])))
-=======
+
     def test_remove_columns_collator(self):
         class MockLogger:
             def __init__(self) -> None:
@@ -497,5 +496,4 @@
         remove_columns_collator(data_batch)
         remove_columns_collator(data_batch)
         self.assertEqual(logger.called, 1)
-        self.assertIn("col3", logger.last_msg)
->>>>>>> edcc66d2
+        self.assertIn("col3", logger.last_msg)