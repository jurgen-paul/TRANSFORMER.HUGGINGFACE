--- conflicted
+++ resolved
@@ -17,20 +17,7 @@
     absl.logging.set_stderrthreshold("info")
     absl.logging._warn_preinit_stderr = False
 
-<<<<<<< HEAD
-# Integrations: this needs to come before other ml imports
-# in order to allow any 3rd-party code to initialize properly
-from .integrations import (  # isort:skip
-    is_comet_available,
-    is_optuna_available,
-    is_ray_available,
-    is_ray_tune_available,
-    is_tensorboard_available,
-    is_wandb_available,
-)
-=======
 from . import dependency_versions_check
->>>>>>> d8fc26e9
 
 # Configuration
 from .configuration_utils import PretrainedConfig
@@ -215,6 +202,7 @@
     is_comet_available,
     is_optuna_available,
     is_ray_available,
+    is_ray_tune_available,
     is_tensorboard_available,
     is_wandb_available,
 )
