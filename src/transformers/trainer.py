--- conflicted
+++ resolved
@@ -465,13 +465,6 @@
             ):
                 self.backward_prefetch = BackwardPrefetch.BACKWARD_POST
 
-<<<<<<< HEAD
-=======
-            self.forward_prefetch = False
-            if self.args.fsdp_config.get("forward_prefetch", False):
-                self.forward_prefetch = True
-
->>>>>>> d2871b29
             self.limit_all_gathers = False
             if self.args.fsdp_config.get("limit_all_gathers", False):
                 self.limit_all_gathers = True
