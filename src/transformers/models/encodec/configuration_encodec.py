# coding=utf-8
# Copyright 2023 Meta Platforms, Inc. and affiliates, and the HuggingFace Inc. team. All rights reserved.
#
# Licensed under the Apache License, Version 2.0 (the "License");
# you may not use this file except in compliance with the License.
# You may obtain a copy of the License at
#
#     http://www.apache.org/licenses/LICENSE-2.0
#
# Unless required by applicable law or agreed to in writing, software
# distributed under the License is distributed on an "AS IS" BASIS,
# WITHOUT WARRANTIES OR CONDITIONS OF ANY KIND, either express or implied.
# See the License for the specific language governing permissions and
# limitations under the License.
""" EnCodec model configuration"""


from typing import Optional

from ...configuration_utils import PretrainedConfig
from ...utils import logging


logger = logging.get_logger(__name__)

ENCODEC_PRETRAINED_CONFIG_ARCHIVE_MAP = {
    "Matthijs/encodec_24khz": "https://huggingface.co/Matthijs/encodec_24khz/resolve/main/config.json",
    "Matthijs/encodec_48khz": "https://huggingface.co/Matthijs/encodec_48khz/resolve/main/config.json",
}


class EncodecConfig(PretrainedConfig):
    r"""
    This is the configuration class to store the configuration of an [`EncodecModel`]. It is used to instantiate a
    Encodec model according to the specified arguments, defining the model architecture. Instantiating a configuration
    with the defaults will yield a similar configuration to that of the
    [Matthijs/encodec_24khz](https://huggingface.co/Matthijs/encodec_24khz) architecture.

    Configuration objects inherit from [`PretrainedConfig`] and can be used to control the model outputs. Read the
    documentation from [`PretrainedConfig`] for more information.

    Args:
        target_bandwidths (`List[float]`, *optional*):
            TODO
        sampling_rate (`int`, *optional*, defaults to 24000):
            The sampling rate at which the audio waveform should be digitalized expressed in hertz (Hz).
        audio_channels (`int`, *optional*, defaults to 1):
            Number of channels in the audio data. Either 1 for mono or 2 for stereo.
        normalize=False,
            TODO
        segment=None,
            TODO
        overlap=0.01,
<<<<<<< HEAD
                TODO

=======
            TODO
>>>>>>> 9961fb37
        dimension (int):
            Intermediate representation dimension.
        num_filters (int):
            Base width for the model.
        num_residual_layers (int):
            Number of residual layers.
        ratios (Sequence[int]):
            Kernel size and stride ratios. The encoder uses downsampling ratios instead of
            upsampling ratios, hence it will use the ratios in the reverse order to the ones specified here
            that must match the decoder order.
        activation (str):
            Activation function.
        activation_params (dict):
            Parameters to provide to the activation function.
        norm (`str`, *optional*, defaults to `"weight_norm"`):
            Normalization method.
        norm_params (`Dict[str, Any]`, *optional*):
            Parameters to provide to the underlying normalization used along with the convolution.
        final_activation (str):
            Final activation function after all convolutions.
        final_activation_params (dict):
            Parameters to provide to the activation function.
        kernel_size (int):
            Kernel size for the initial convolution.
        last_kernel_size (int):
            Kernel size for the initial convolution.
        residual_kernel_size (int):
            Kernel size for the residual layers.
        dilation_base (int):
            How much to increase the dilation with each layer.
        causal (`bool`, *optional*, defaults to True):
            Whether to use fully causal convolution.
        pad_mode (str):
            Padding mode for the convolutions.
        true_skip (bool):
            Whether to use true skip connection or a simple (streamable) convolution as the skip connection
            in the residual network blocks.
        compress (int):
            Reduced dimensionality in residual branches (from Demucs v3).
        lstm (int):
            Number of LSTM layers at the end of the encoder.
        trim_right_ratio (float):
            Ratio for trimming at the right of the transposed convolution under the causal setup.
            If equal to 1.0, it means that all the trimming is done at the right.
        bins (int): Codebook size.
        codebook_dim (int): Codebook dimension. If not defined, uses the specified dimension in dim.
        decay (float): Decay for exponential moving average over the codebooks.
        epsilon (float): Epsilon value for numerical stability.
        kmeans_init (bool): Whether to use kmeans to initialize the codebooks.
        kmeans_iters (int): Number of iterations used for kmeans initialization.
        threshold_ema_dead_code (int): Threshold for dead code expiration. Replace any codes
            that have an exponential moving average cluster size less than the specified threshold with
            randomly selected vector from the current batch.
        commitment_weight (float): Weight for commitment loss.

    Example:

    ```python
    >>> from transformers import EncodecModel, EncodecConfig

    >>> # Initializing a "Matthijs/encodec_24khz" style configuration
    >>> configuration = EncodecConfig()

    >>> # Initializing a model (with random weights) from the "Matthijs/encodec_24khz" style configuration
    >>> model = EncodecModel(configuration)

    >>> # Accessing the model configuration
    >>> configuration = model.config
    ```"""
    model_type = "encodec"

    def __init__(
        self,
        target_bandwidths=[1.5, 3.0, 6.0, 12.0, 24.0],
        sampling_rate=24_000,
        audio_channels=1,
        normalize=False,
        segment=None,   # TODO: segment length in seconds
        overlap=0.01,
<<<<<<< HEAD
        dimension=128,
=======
        dimension=128,   # TODO: hidden_size?
>>>>>>> 9961fb37
        num_filters=32,
        num_residual_layers=1,
        ratios=[8, 5, 4, 2],
        activation="ELU",
        activation_params={"alpha": 1.0},
        norm="weight_norm",
        norm_params={},
        final_activation=None,
        final_activation_params=None,
        kernel_size=7,
        last_kernel_size=7,
        residual_kernel_size=3,
        dilation_base=2,
        causal=True,
        pad_mode="reflect",
        true_skip=False,
        compress=2,
        lstm=2,
        trim_right_ratio=1.0,
<<<<<<< HEAD
        bins=1024,
=======
        bins=1024,   # TODO: rename to codebook_size
        codebook_dim=None,
>>>>>>> 9961fb37
        decay=0.99,
        epsilon=1e-5,
        kmeans_init=True,
        kmeans_iters=50,
        threshold_ema_dead_code=2,
<<<<<<< HEAD
        # vocab_size=81,
        # hidden_size=768,
        # encoder_layers=12,
        # encoder_attention_heads=12,
        # encoder_ffn_dim=3072,
        # encoder_layerdrop=0.1,
        # decoder_layers=6,
        # decoder_ffn_dim=3072,
        # decoder_attention_heads=12,
        # decoder_layerdrop=0.1,
        # hidden_act="gelu",
        # positional_dropout=0.1,
        # hidden_dropout=0.1,
        # attention_dropout=0.1,
        # activation_dropout=0.1,
        # initializer_range=0.02,
        # layer_norm_eps=1e-5,
        # scale_embedding=False,
        # feat_extract_norm="group",
        # feat_proj_dropout=0.0,
        # feat_extract_activation="gelu",
        # conv_dim=(512, 512, 512, 512, 512, 512, 512),
        # conv_stride=(5, 2, 2, 2, 2, 2, 2),
        # conv_kernel=(10, 3, 3, 3, 3, 2, 2),
        # conv_bias=False,
        # num_conv_pos_embeddings=128,
        # num_conv_pos_embedding_groups=16,
        # apply_spec_augment=True,
        # mask_time_prob=0.05,
        # mask_time_length=10,
        # mask_time_min_masks=2,
        # mask_feature_prob=0.0,
        # mask_feature_length=10,
        # mask_feature_min_masks=0,
        # pad_token_id=1,
        # bos_token_id=0,
        # eos_token_id=2,
        # decoder_start_token_id=2,
        # num_mel_bins=80,
        # speech_decoder_prenet_layers=2,
        # speech_decoder_prenet_units=256,
        # speech_decoder_prenet_dropout=0.5,
        # speaker_embedding_dim=512,
        # speech_decoder_postnet_layers=5,
        # speech_decoder_postnet_units=256,
        # speech_decoder_postnet_kernel=5,
        # speech_decoder_postnet_dropout=0.5,
        # reduction_factor=2,
        # max_speech_positions=4000,
        # max_text_positions=450,
        # encoder_max_relative_position=160,
        # use_guided_attention_loss=True,
        # guided_attention_loss_num_heads=2,
        # guided_attention_loss_sigma=0.4,
        # guided_attention_loss_scale=10.0,
        # use_cache=True,
=======
        commitment_weight=1.0,
>>>>>>> 9961fb37
        is_encoder_decoder=True,
        **kwargs,
    ):
        self.target_bandwidths = target_bandwidths
        self.sampling_rate = sampling_rate
        self.audio_channels = audio_channels
        self.normalize = normalize
        self.segment = segment
        self.overlap = overlap
        self.dimension = dimension
        self.num_filters = num_filters
        self.num_residual_layers = num_residual_layers
        self.ratios = ratios
        self.activation = activation
        self.activation_params = activation_params
        self.norm = norm
        self.norm_params = norm_params
        self.final_activation = final_activation
        self.final_activation_params = final_activation_params
        self.kernel_size = kernel_size
        self.last_kernel_size = last_kernel_size
        self.residual_kernel_size = residual_kernel_size
        self.dilation_base = dilation_base
        self.causal = causal
        self.pad_mode = pad_mode
        self.true_skip = true_skip
        self.compress = compress
        self.lstm = lstm
        self.trim_right_ratio = trim_right_ratio
        self.bins = bins
        self.codebook_dim = codebook_dim
        self.decay = decay
        self.epsilon = epsilon
        self.kmeans_init = kmeans_init
        self.kmeans_iters = kmeans_iters
        self.threshold_ema_dead_code = threshold_ema_dead_code
<<<<<<< HEAD

        # self.vocab_size = vocab_size
        # self.hidden_size = hidden_size
        # self.encoder_layers = encoder_layers
        # self.encoder_ffn_dim = encoder_ffn_dim
        # self.encoder_attention_heads = encoder_attention_heads
        # self.encoder_layerdrop = encoder_layerdrop
        # self.decoder_layers = decoder_layers
        # self.decoder_ffn_dim = decoder_ffn_dim
        # self.decoder_attention_heads = decoder_attention_heads
        # self.decoder_layerdrop = decoder_layerdrop
        # self.hidden_act = hidden_act
        # self.positional_dropout = positional_dropout
        # self.hidden_dropout = hidden_dropout
        # self.attention_dropout = attention_dropout
        # self.activation_dropout = activation_dropout
        # self.initializer_range = initializer_range
        # self.layer_norm_eps = layer_norm_eps
        # self.scale_embedding = scale_embedding

        # self.feat_extract_norm = feat_extract_norm
        # self.feat_proj_dropout = feat_proj_dropout
        # self.feat_extract_activation = feat_extract_activation
        # self.conv_dim = list(conv_dim)
        # self.conv_stride = list(conv_stride)
        # self.conv_kernel = list(conv_kernel)
        # self.conv_bias = conv_bias
        # self.num_conv_pos_embeddings = num_conv_pos_embeddings
        # self.num_conv_pos_embedding_groups = num_conv_pos_embedding_groups
        # self.num_feat_extract_layers = len(self.conv_dim)

        # if (
        #     (len(self.conv_stride) != self.num_feat_extract_layers)
        #     or (len(self.conv_kernel) != self.num_feat_extract_layers)
        #     or (len(self.conv_dim) != self.num_feat_extract_layers)
        # ):
        #     raise ValueError(
        #         "Configuration for convolutional layers is incorrect. It is required that `len(config.conv_dim)` =="
        #         " `len(config.conv_stride)` == `len(config.conv_kernel)`, but is `len(config.conv_dim) ="
        #         f" {len(self.conv_dim)}`, `len(config.conv_stride) = {len(self.conv_stride)}`,"
        #         f" `len(config.conv_kernel) = {len(self.conv_kernel)}`."
        #     )

        # # fine-tuning config parameters for SpecAugment: https://arxiv.org/abs/1904.08779
        # self.apply_spec_augment = apply_spec_augment
        # self.mask_time_prob = mask_time_prob
        # self.mask_time_length = mask_time_length
        # self.mask_time_min_masks = mask_time_min_masks
        # self.mask_feature_prob = mask_feature_prob
        # self.mask_feature_length = mask_feature_length
        # self.mask_feature_min_masks = mask_feature_min_masks

        # self.num_mel_bins = num_mel_bins
        # self.speech_decoder_prenet_layers = speech_decoder_prenet_layers
        # self.speech_decoder_prenet_units = speech_decoder_prenet_units
        # self.speech_decoder_prenet_dropout = speech_decoder_prenet_dropout
        # self.speaker_embedding_dim = speaker_embedding_dim

        # self.speech_decoder_postnet_layers = speech_decoder_postnet_layers
        # self.speech_decoder_postnet_units = speech_decoder_postnet_units
        # self.speech_decoder_postnet_kernel = speech_decoder_postnet_kernel
        # self.speech_decoder_postnet_dropout = speech_decoder_postnet_dropout
        # self.reduction_factor = reduction_factor

        # self.max_speech_positions = max_speech_positions
        # self.max_text_positions = max_text_positions
        # self.encoder_max_relative_position = encoder_max_relative_position

        # self.use_guided_attention_loss = use_guided_attention_loss
        # self.guided_attention_loss_num_heads = guided_attention_loss_num_heads
        # self.guided_attention_loss_sigma = guided_attention_loss_sigma
        # self.guided_attention_loss_scale = guided_attention_loss_scale

        # self.use_cache = use_cache
=======
        self.commitment_weight = commitment_weight
>>>>>>> 9961fb37
        self.is_encoder_decoder = is_encoder_decoder

        super().__init__(
            is_encoder_decoder=is_encoder_decoder,
            **kwargs,
        )

    @property
    def segment_length(self) -> Optional[int]:
        if self.segment is None:
            return None
        else:
            return int(self.segment * self.sampling_rate)

    @property
    def segment_stride(self) -> Optional[int]:
        if self.segment is None:
            return None
        else:
            return max(1, int((1.0 - self.overlap) * self.segment_length))<|MERGE_RESOLUTION|>--- conflicted
+++ resolved
@@ -51,12 +51,7 @@
         segment=None,
             TODO
         overlap=0.01,
-<<<<<<< HEAD
-                TODO
-
-=======
-            TODO
->>>>>>> 9961fb37
+            TODO
         dimension (int):
             Intermediate representation dimension.
         num_filters (int):
@@ -136,11 +131,7 @@
         normalize=False,
         segment=None,   # TODO: segment length in seconds
         overlap=0.01,
-<<<<<<< HEAD
-        dimension=128,
-=======
         dimension=128,   # TODO: hidden_size?
->>>>>>> 9961fb37
         num_filters=32,
         num_residual_layers=1,
         ratios=[8, 5, 4, 2],
@@ -160,77 +151,14 @@
         compress=2,
         lstm=2,
         trim_right_ratio=1.0,
-<<<<<<< HEAD
-        bins=1024,
-=======
         bins=1024,   # TODO: rename to codebook_size
         codebook_dim=None,
->>>>>>> 9961fb37
         decay=0.99,
         epsilon=1e-5,
         kmeans_init=True,
         kmeans_iters=50,
         threshold_ema_dead_code=2,
-<<<<<<< HEAD
-        # vocab_size=81,
-        # hidden_size=768,
-        # encoder_layers=12,
-        # encoder_attention_heads=12,
-        # encoder_ffn_dim=3072,
-        # encoder_layerdrop=0.1,
-        # decoder_layers=6,
-        # decoder_ffn_dim=3072,
-        # decoder_attention_heads=12,
-        # decoder_layerdrop=0.1,
-        # hidden_act="gelu",
-        # positional_dropout=0.1,
-        # hidden_dropout=0.1,
-        # attention_dropout=0.1,
-        # activation_dropout=0.1,
-        # initializer_range=0.02,
-        # layer_norm_eps=1e-5,
-        # scale_embedding=False,
-        # feat_extract_norm="group",
-        # feat_proj_dropout=0.0,
-        # feat_extract_activation="gelu",
-        # conv_dim=(512, 512, 512, 512, 512, 512, 512),
-        # conv_stride=(5, 2, 2, 2, 2, 2, 2),
-        # conv_kernel=(10, 3, 3, 3, 3, 2, 2),
-        # conv_bias=False,
-        # num_conv_pos_embeddings=128,
-        # num_conv_pos_embedding_groups=16,
-        # apply_spec_augment=True,
-        # mask_time_prob=0.05,
-        # mask_time_length=10,
-        # mask_time_min_masks=2,
-        # mask_feature_prob=0.0,
-        # mask_feature_length=10,
-        # mask_feature_min_masks=0,
-        # pad_token_id=1,
-        # bos_token_id=0,
-        # eos_token_id=2,
-        # decoder_start_token_id=2,
-        # num_mel_bins=80,
-        # speech_decoder_prenet_layers=2,
-        # speech_decoder_prenet_units=256,
-        # speech_decoder_prenet_dropout=0.5,
-        # speaker_embedding_dim=512,
-        # speech_decoder_postnet_layers=5,
-        # speech_decoder_postnet_units=256,
-        # speech_decoder_postnet_kernel=5,
-        # speech_decoder_postnet_dropout=0.5,
-        # reduction_factor=2,
-        # max_speech_positions=4000,
-        # max_text_positions=450,
-        # encoder_max_relative_position=160,
-        # use_guided_attention_loss=True,
-        # guided_attention_loss_num_heads=2,
-        # guided_attention_loss_sigma=0.4,
-        # guided_attention_loss_scale=10.0,
-        # use_cache=True,
-=======
         commitment_weight=1.0,
->>>>>>> 9961fb37
         is_encoder_decoder=True,
         **kwargs,
     ):
@@ -267,84 +195,7 @@
         self.kmeans_init = kmeans_init
         self.kmeans_iters = kmeans_iters
         self.threshold_ema_dead_code = threshold_ema_dead_code
-<<<<<<< HEAD
-
-        # self.vocab_size = vocab_size
-        # self.hidden_size = hidden_size
-        # self.encoder_layers = encoder_layers
-        # self.encoder_ffn_dim = encoder_ffn_dim
-        # self.encoder_attention_heads = encoder_attention_heads
-        # self.encoder_layerdrop = encoder_layerdrop
-        # self.decoder_layers = decoder_layers
-        # self.decoder_ffn_dim = decoder_ffn_dim
-        # self.decoder_attention_heads = decoder_attention_heads
-        # self.decoder_layerdrop = decoder_layerdrop
-        # self.hidden_act = hidden_act
-        # self.positional_dropout = positional_dropout
-        # self.hidden_dropout = hidden_dropout
-        # self.attention_dropout = attention_dropout
-        # self.activation_dropout = activation_dropout
-        # self.initializer_range = initializer_range
-        # self.layer_norm_eps = layer_norm_eps
-        # self.scale_embedding = scale_embedding
-
-        # self.feat_extract_norm = feat_extract_norm
-        # self.feat_proj_dropout = feat_proj_dropout
-        # self.feat_extract_activation = feat_extract_activation
-        # self.conv_dim = list(conv_dim)
-        # self.conv_stride = list(conv_stride)
-        # self.conv_kernel = list(conv_kernel)
-        # self.conv_bias = conv_bias
-        # self.num_conv_pos_embeddings = num_conv_pos_embeddings
-        # self.num_conv_pos_embedding_groups = num_conv_pos_embedding_groups
-        # self.num_feat_extract_layers = len(self.conv_dim)
-
-        # if (
-        #     (len(self.conv_stride) != self.num_feat_extract_layers)
-        #     or (len(self.conv_kernel) != self.num_feat_extract_layers)
-        #     or (len(self.conv_dim) != self.num_feat_extract_layers)
-        # ):
-        #     raise ValueError(
-        #         "Configuration for convolutional layers is incorrect. It is required that `len(config.conv_dim)` =="
-        #         " `len(config.conv_stride)` == `len(config.conv_kernel)`, but is `len(config.conv_dim) ="
-        #         f" {len(self.conv_dim)}`, `len(config.conv_stride) = {len(self.conv_stride)}`,"
-        #         f" `len(config.conv_kernel) = {len(self.conv_kernel)}`."
-        #     )
-
-        # # fine-tuning config parameters for SpecAugment: https://arxiv.org/abs/1904.08779
-        # self.apply_spec_augment = apply_spec_augment
-        # self.mask_time_prob = mask_time_prob
-        # self.mask_time_length = mask_time_length
-        # self.mask_time_min_masks = mask_time_min_masks
-        # self.mask_feature_prob = mask_feature_prob
-        # self.mask_feature_length = mask_feature_length
-        # self.mask_feature_min_masks = mask_feature_min_masks
-
-        # self.num_mel_bins = num_mel_bins
-        # self.speech_decoder_prenet_layers = speech_decoder_prenet_layers
-        # self.speech_decoder_prenet_units = speech_decoder_prenet_units
-        # self.speech_decoder_prenet_dropout = speech_decoder_prenet_dropout
-        # self.speaker_embedding_dim = speaker_embedding_dim
-
-        # self.speech_decoder_postnet_layers = speech_decoder_postnet_layers
-        # self.speech_decoder_postnet_units = speech_decoder_postnet_units
-        # self.speech_decoder_postnet_kernel = speech_decoder_postnet_kernel
-        # self.speech_decoder_postnet_dropout = speech_decoder_postnet_dropout
-        # self.reduction_factor = reduction_factor
-
-        # self.max_speech_positions = max_speech_positions
-        # self.max_text_positions = max_text_positions
-        # self.encoder_max_relative_position = encoder_max_relative_position
-
-        # self.use_guided_attention_loss = use_guided_attention_loss
-        # self.guided_attention_loss_num_heads = guided_attention_loss_num_heads
-        # self.guided_attention_loss_sigma = guided_attention_loss_sigma
-        # self.guided_attention_loss_scale = guided_attention_loss_scale
-
-        # self.use_cache = use_cache
-=======
         self.commitment_weight = commitment_weight
->>>>>>> 9961fb37
         self.is_encoder_decoder = is_encoder_decoder
 
         super().__init__(
