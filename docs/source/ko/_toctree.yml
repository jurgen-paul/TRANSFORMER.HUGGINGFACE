- sections:
  - local: index
    title: 🤗 Transformers
  - local: quicktour
    title: 둘러보기
  - local: installation
    title: 설치방법
  title: 시작하기
- sections:
  - local: pipeline_tutorial
    title: Pipeline으로 추론하기
  - local: autoclass_tutorial
    title: AutoClass로 사전 학습된 인스턴스 로드하기
  - local: preprocessing
    title: 데이터 전처리하기
  - local: training
    title: 사전 학습된 모델 미세 조정하기
  - local: run_scripts
    title: 스크립트로 학습하기
  - local: accelerate
    title: 🤗 Accelerate로 분산 학습 구성하기
  - local: peft
    title: 🤗 PEFT로 어댑터 로드 및 학습하기
  - local: model_sharing
    title: 만든 모델 공유하기
  - local: transformers_agents
    title: 에이전트
  - local: llm_tutorial
    title: 대규모 언어 모델로 생성하기
  - local: conversations
    title: Transformers로 채팅하기
  title: 튜토리얼
- sections:
  - isExpanded: false
    sections:
      - local: tasks/sequence_classification
        title: 텍스트 분류
      - local: tasks/token_classification
        title: 토큰 분류
      - local: tasks/question_answering
        title: 질의 응답(Question Answering)
      - local: tasks/language_modeling
        title: 인과적 언어 모델링(Causal language modeling)
      - local: tasks/masked_language_modeling
        title: 마스킹된 언어 모델링(Masked language modeling)
      - local: tasks/translation
        title: 번역
      - local: tasks/summarization
        title: 요약
      - local: tasks/multiple_choice
        title: 객관식 문제(Multiple Choice)
    title: 자연어처리
  - isExpanded: false
    sections:
      - local: tasks/audio_classification
        title: 오디오 분류
      - local: tasks/asr
        title: 자동 음성 인식
    title: 오디오
  - isExpanded: false
    sections:
      - local: tasks/image_classification
        title: 이미지 분류
      - local: tasks/semantic_segmentation
        title: 의미적 분할(Semantic segmentation)
      - local: tasks/video_classification
        title: 영상 분류
      - local: tasks/object_detection
        title: 객체 탐지
      - local: tasks/zero_shot_object_detection
        title: 제로샷(zero-shot) 객체 탐지
      - local: tasks/zero_shot_image_classification
        title: 제로샷(zero-shot) 이미지 분류
      - local: tasks/monocular_depth_estimation
        title: 단일 영상 기반 깊이 추정
      - local: tasks/image_to_image
        title: Image-to-Image
      - local: tasks/image_feature_extraction
        title: 이미지 특징 추출
      - local: tasks/mask_generation
        title: 마스크 생성
      - local: tasks/knowledge_distillation_for_image_classification
        title: 컴퓨터 비전(이미지 분류)를 위한 지식 증류(knowledge distillation)
    title: 컴퓨터 비전
  - isExpanded: false
    sections:
      - local: tasks/image_captioning
        title: 이미지 캡셔닝
      - local: tasks/document_question_answering
        title: 문서 질의 응답(Document Question Answering)
      - local: tasks/visual_question_answering
        title: 시각적 질의응답 (Visual Question Answering)
      - local: in_translation
        title: (번역중) Text to speech
    title: 멀티모달
  - isExpanded: false
    sections:
    - local: generation_strategies
      title: 텍스트 생성 전략 사용자 정의
    title: 생성
  - isExpanded: false
    sections:
    - local: tasks/idefics
      title: IDEFICS를 이용한 이미지 작업
    - local: tasks/prompting
      title: 대규모 언어 모델 프롬프팅 가이드
    title: 프롬프팅
  title: 태스크 가이드
- sections:
  - local: fast_tokenizers
    title: 🤗 Tokenizers 라이브러리에서 토크나이저 사용하기
  - local: multilingual
    title: 다국어 모델 추론하기
  - local: create_a_model
    title: 모델별 API 사용하기
  - local: custom_models
    title: 사용자 정의 모델 공유하기
  - local: chat_templating
    title: 챗봇 템플릿 익히기
  - local: trainer
    title: Trainer 사용하기
  - local: sagemaker
    title: Amazon SageMaker에서 학습 실행하기
  - local: serialization
    title: ONNX로 내보내기
  - local: tflite
    title: TFLite로 내보내기
  - local: torchscript
    title: TorchScript로 내보내기
  - local: in_translation
    title: (번역중) Benchmarks
  - local: in_translation
    title: (번역중) Notebooks with examples
  - local: community
    title: 커뮤니티 리소스
  - local: troubleshooting
    title: 문제 해결
  - local: gguf
    title: GGUF 파일들과의 상호 운용성
  - local: modular_transformers
    title: transformers에서의 모듈성
  title: (번역중) 개발자 가이드
- sections:
  - local: in_translation
    title: (번역중) Getting started
  - local: quantization/bitsandbytes
    title: bitsandbytes
  - local: in_translation
    title: (번역중) GPTQ
  - local: quantization/awq
    title: AWQ
  - local: in_translation
    title: (번역중) AQLM
  - local: in_translation
    title: (번역중) Quanto
  - local: in_translation
    title: (번역중) EETQ
  - local: in_translation
    title: (번역중) HQQ
  - local: in_translation
    title: (번역중) Optimum
  - local: in_translation
    title: (번역중) Contribute new quantization method
  title: (번역중) 경량화 메소드
- sections:
  - local: in_translation
    title: (번역중) Getting started
  - local: in_translation
    title: (번역중) bitsandbytes
  - local: quantization/gptq
    title: GPTQ
  - local: in_translation
    title: (번역중) AWQ
  - local: in_translation
    title: (번역중) AQLM
  - local: quantization/quanto
    title: Quanto
  - local: quantization/eetq
    title: EETQ
  - local: in_translation
    title: (번역중) HQQ
  - local: in_translation
    title: (번역중) Optimum
  - local: in_translation
    title: (번역중) Contribute new quantization method
  title: (번역중) 경량화 메소드
- sections:
  - local: performance
    title: 성능 및 확장성
  - local: in_translation
    title: (번역중) Quantization
  - local: llm_optims
    title: LLM 추론 최적화
  - sections:
    - local: in_translation
      title: (번역중) Methods and tools for efficient training on a single GPU
    - local: perf_train_gpu_many
      title: 다중 GPU에서 훈련 진행하기
    - local: deepspeed
      title: DeepSpeed
    - local: fsdp
      title: 완전 분할 데이터 병렬 처리
    - local: perf_train_cpu
      title: CPU에서 훈련
    - local: perf_train_cpu_many
      title: 다중 CPU에서 훈련하기
    - local: perf_train_tpu_tf
      title: TensorFlow로 TPU에서 훈련하기
    - local: in_translation
      title: (번역중) PyTorch training on Apple silicon
    - local: perf_hardware
      title: 훈련용 사용자 맞춤형 하드웨어
    - local: hpo_train
      title: Trainer API를 사용한 하이퍼파라미터 탐색
    title: (번역중) 효율적인 학습 기술들
  - sections:
    - local: perf_infer_cpu
      title: CPU로 추론하기
    - local: perf_infer_gpu_one
      title: 하나의 GPU를 활용한 추론
    title: 추론 최적화하기
  - local: big_models
    title: 대형 모델을 인스턴스화
  - local: debugging
    title: 디버깅
  - local: tf_xla
    title: TensorFlow 모델을 위한 XLA 통합
  - local: in_translation
    title: (번역중) Optimize inference using `torch.compile()`
  title: (번역중) 성능 및 확장성
- sections:
    - local: contributing
      title: 🤗 Transformers에 기여하는 방법
    - local: add_new_model
      title: 🤗 Transformers에 새로운 모델을 추가하는 방법
    - local: add_new_pipeline
      title: 어떻게 🤗 Transformers에 파이프라인을 추가하나요?
    - local: testing
      title: 테스트
    - local: pr_checks
      title: Pull Request에 대한 검사
  title: 기여하기
- sections:
  - local: philosophy
    title: 이념과 목표
  - local: in_translation
    title: (번역중) Glossary
  - local: task_summary
    title: 🤗 Transformers로 할 수 있는 작업
  - local: tasks_explained
    title: 🤗 Transformers로 작업을 해결하는 방법
  - local: model_summary
    title: Transformer 모델군
  - local: tokenizer_summary
    title: 토크나이저 요약
  - local: attention
    title: 어텐션 매커니즘
  - local: pad_truncation
    title: 패딩과 잘라내기
  - local: bertology
    title: BERTology
  - local: perplexity
    title: 고정 길이 모델의 펄플렉서티(Perplexity)
  - local: pipeline_webserver
    title: 추론 웹 서버를 위한 파이프라인
  - local: model_memory_anatomy
    title: 모델 학습 해부하기
  - local: llm_tutorial_optimization
    title: LLM을 최대한 활용하기
  title: (번역중) 개념 가이드
- sections:
  - sections:
    - local: main_classes/agent
      title: 에이전트와 도구
    - local: model_doc/auto
      title: 자동 클래스
    - local: in_translation
      title: (번역중) Backbones
    - local: in_translation
      title: (번역중) Callbacks
    - local: main_classes/configuration
      title: 구성
    - local: in_translation
      title: (번역중) Data Collator
    - local: in_translation
      title: (번역중) Keras callbacks
    - local: main_classes/logging
      title: 로깅
    - local: in_translation
      title: (번역중) Models
    - local: in_translation
      title: (번역중) Text Generation
    - local: main_classes/onnx
      title: ONNX
    - local: in_translation
      title: (번역중) Optimization
    - local: in_translation
      title: 모델 출력
    - local: main_classes/output
      title: (번역중) Pipelines
    - local: in_translation
      title: (번역중) Processors
    - local: main_classes/quantization
      title: 양자화
    - local: in_translation
      title: (번역중) Tokenizer
    - local: main_classes/trainer
      title: Trainer
    - local: deepspeed
      title: DeepSpeed
    - local: main_classes/feature_extractor
      title: 특성 추출기
    - local: in_translation
      title: (번역중) Image Processor
    title: (번역중) 메인 클래스
  - sections:
    - isExpanded: false
      sections:
      - local: in_translation
        title: (번역중) ALBERT
      - local: in_translation
        title: (번역중) BART
      - local: in_translation
        title: (번역중) BARThez
      - local: in_translation
        title: (번역중) BARTpho
      - local: in_translation
        title: (번역중) BERT
      - local: in_translation
        title: (번역중) BertGeneration
      - local: in_translation
        title: (번역중) BertJapanese
      - local: model_doc/bertweet
        title: Bertweet
      - local: in_translation
        title: (번역중) BigBird
      - local: in_translation
        title: (번역중) BigBirdPegasus
      - local: model_doc/biogpt
        title: BioGpt
      - local: in_translation
        title: (번역중) Blenderbot
      - local: in_translation
        title: (번역중) Blenderbot Small
      - local: in_translation
        title: (번역중) BLOOM
      - local: in_translation
        title: (번역중) BORT
      - local: in_translation
        title: (번역중) ByT5
      - local: in_translation
        title: (번역중) CamemBERT
      - local: in_translation
        title: (번역중) CANINE
      - local: in_translation
        title: (번역중) CodeGen
      - local: model_doc/cohere
        title: Cohere
      - local: in_translation
        title: (번역중) ConvBERT
      - local: in_translation
        title: (번역중) CPM
      - local: in_translation
        title: (번역중) CPMANT
      - local: in_translation
        title: (번역중) CTRL
      - local: model_doc/dbrx
        title: DBRX
      - local: in_translation
        title: (번역중) DeBERTa
      - local: model_doc/deberta-v2
        title: DeBERTa-v2
      - local: in_translation
        title: (번역중) DialoGPT
      - local: in_translation
        title: (번역중) DistilBERT
      - local: in_translation
        title: (번역중) DPR
      - local: in_translation
        title: (번역중) ELECTRA
      - local: in_translation
        title: (번역중) Encoder Decoder Models
      - local: in_translation
        title: (번역중) ERNIE
      - local: in_translation
        title: (번역중) ErnieM
      - local: model_doc/esm
        title: ESM
      - local: in_translation
        title: (번역중) FLAN-T5
      - local: in_translation
        title: (번역중) FLAN-UL2
      - local: in_translation
        title: (번역중) FlauBERT
      - local: in_translation
        title: (번역중) FNet
      - local: in_translation
        title: (번역중) FSMT
      - local: in_translation
        title: (번역중) Funnel Transformer
      - local: model_doc/gemma
        title: Gemma
      - local: model_doc/openai-gpt
        title: GPT
      - local: in_translation
        title: (번역중) GPT Neo
      - local: in_translation
        title: (번역중) GPT NeoX
      - local: model_doc/gpt_neox_japanese
        title: GPT NeoX Japanese
      - local: in_translation
        title: (번역중) GPT-J
      - local: in_translation
        title: (번역중) GPT2
      - local: in_translation
        title: (번역중) GPTBigCode
      - local: in_translation
        title: (번역중) GPTSAN Japanese
      - local: in_translation
        title: (번역중) GPTSw3
      - local: in_translation
        title: (번역중) HerBERT
      - local: in_translation
        title: (번역중) I-BERT
      - local: in_translation
        title: (번역중) Jukebox
      - local: in_translation
        title: (번역중) LED
      - local: model_doc/llama
        title: LLaMA
      - local: model_doc/llama2
        title: LLaMA2
      - local: model_doc/llama3
        title: LLaMA3
      - local: in_translation
        title: (번역중) Longformer
      - local: in_translation
        title: (번역중) LongT5
      - local: in_translation
        title: (번역중) LUKE
      - local: in_translation
        title: (번역중) M2M100
      - local: model_doc/mamba
        title: Mamba
      - local: in_translation
        title: (번역중) MarianMT
      - local: in_translation
        title: (번역중) MarkupLM
      - local: in_translation
        title: (번역중) MBart and MBart-50
      - local: in_translation
        title: (번역중) MEGA
      - local: in_translation
        title: (번역중) MegatronBERT
      - local: in_translation
        title: (번역중) MegatronGPT2
      - local: model_doc/mistral
        title: Mistral
      - local: in_translation
        title: (번역중) mLUKE
      - local: in_translation
        title: (번역중) MobileBERT
      - local: in_translation
        title: (번역중) MPNet
      - local: in_translation
        title: (번역중) MT5
      - local: in_translation
        title: (번역중) MVP
      - local: in_translation
        title: (번역중) NEZHA
      - local: in_translation
        title: (번역중) NLLB
      - local: in_translation
        title: (번역중) NLLB-MoE
      - local: in_translation
        title: (번역중) Nyströmformer
      - local: in_translation
        title: (번역중) Open-Llama
      - local: in_translation
        title: (번역중) OPT
      - local: in_translation
        title: (번역중) Pegasus
      - local: in_translation
        title: (번역중) PEGASUS-X
      - local: in_translation
        title: (번역중) PhoBERT
      - local: in_translation
        title: (번역중) PLBart
      - local: in_translation
        title: (번역중) ProphetNet
      - local: in_translation
        title: (번역중) QDQBert
      - local: model_doc/rag
        title: RAG(검색 증강 생성)
      - local: in_translation
        title: (번역중) REALM
      - local: in_translation
        title: (번역중) Reformer
      - local: in_translation
        title: (번역중) RemBERT
      - local: in_translation
        title: (번역중) RetriBERT
      - local: in_translation
        title: (번역중) RoBERTa
      - local: in_translation
        title: (번역중) RoBERTa-PreLayerNorm
      - local: in_translation
        title: (번역중) RoCBert
      - local: in_translation
        title: (번역중) RoFormer
      - local: in_translation
        title: (번역중) Splinter
      - local: in_translation
        title: (번역중) SqueezeBERT
      - local: in_translation
        title: (번역중) SwitchTransformers
      - local: in_translation
        title: (번역중) T5
      - local: in_translation
        title: (번역중) T5v1.1
      - local: in_translation
        title: (번역중) TAPEX
      - local: in_translation
        title: (번역중) Transformer XL
      - local: in_translation
        title: (번역중) UL2
      - local: in_translation
        title: (번역중) X-MOD
      - local: in_translation
        title: (번역중) XGLM
      - local: in_translation
        title: (번역중) XLM
      - local: in_translation
        title: (번역중) XLM-ProphetNet
      - local: in_translation
        title: (번역중) XLM-RoBERTa
      - local: in_translation
        title: (번역중) XLM-RoBERTa-XL
      - local: in_translation
        title: (번역중) XLM-V
      - local: in_translation
        title: (번역중) XLNet
      - local: in_translation
        title: (번역중) YOSO
      title: (번역중) 텍스트 모델
    - isExpanded: false
      sections:
      - local: in_translation
        title: (번역중) BEiT
      - local: in_translation
        title: (번역중) BiT
      - local: in_translation
        title: (번역중) Conditional DETR
      - local: in_translation
        title: (번역중) ConvNeXT
      - local: in_translation
        title: (번역중) ConvNeXTV2
      - local: in_translation
        title: (번역중) CvT
      - local: in_translation
        title: (번역중) Deformable DETR
      - local: in_translation
        title: (번역중) DeiT
      - local: in_translation
        title: (번역중) DETA
      - local: in_translation
        title: (번역중) DETR
      - local: in_translation
        title: (번역중) DiNAT
      - local: in_translation
        title: (번역중) DiT
      - local: in_translation
        title: (번역중) DPT
      - local: in_translation
        title: (번역중) EfficientFormer
      - local: in_translation
        title: (번역중) EfficientNet
      - local: in_translation
        title: (번역중) FocalNet
      - local: in_translation
        title: (번역중) GLPN
      - local: in_translation
        title: (번역중) ImageGPT
      - local: in_translation
        title: (번역중) LeViT
      - local: in_translation
        title: (번역중) Mask2Former
      - local: in_translation
        title: (번역중) MaskFormer
      - local: in_translation
        title: (번역중) MobileNetV1
      - local: in_translation
        title: (번역중) MobileNetV2
      - local: in_translation
        title: (번역중) MobileViT
      - local: in_translation
        title: (번역중) NAT
      - local: in_translation
        title: (번역중) PoolFormer
      - local: in_translation
        title: (번역중) RegNet
      - local: in_translation
        title: (번역중) ResNet
      - local: in_translation
        title: (번역중) SegFormer
      - local: model_doc/swin
        title: Swin Transformer
      - local: model_doc/swinv2
        title: Swin Transformer V2
      - local: model_doc/swin2sr
        title: Swin2SR
      - local: in_translation
        title: (번역중) Table Transformer
      - local: in_translation
        title: (번역중) TimeSformer
      - local: in_translation
        title: (번역중) UperNet
      - local: in_translation
        title: (번역중) VAN
      - local: in_translation
        title: (번역중) VideoMAE
      - local: in_translation
        title: Vision Transformer (ViT)
      - local: model_doc/vit
        title: (번역중) ViT Hybrid
      - local: in_translation
        title: (번역중) ViTMAE
      - local: in_translation
        title: (번역중) ViTMSN
      - local: in_translation
        title: (번역중) YOLOS
      title: (번역중) 비전 모델
    - isExpanded: false
      sections:
      - local: in_translation
        title: (번역중) Audio Spectrogram Transformer
      - local: in_translation
        title: (번역중) CLAP
      - local: in_translation
        title: (번역중) Hubert
      - local: in_translation
        title: (번역중) MCTCT
      - local: in_translation
        title: (번역중) SEW
      - local: in_translation
        title: (번역중) SEW-D
      - local: in_translation
        title: (번역중) Speech2Text
      - local: in_translation
        title: (번역중) Speech2Text2
      - local: in_translation
        title: (번역중) SpeechT5
      - local: in_translation
        title: (번역중) UniSpeech
      - local: in_translation
        title: (번역중) UniSpeech-SAT
      - local: in_translation
        title: (번역중) Wav2Vec2
      - local: in_translation
        title: (번역중) Wav2Vec2-Conformer
      - local: in_translation
        title: (번역중) Wav2Vec2Phoneme
      - local: in_translation
        title: (번역중) WavLM
      - local: model_doc/whisper
        title: Whisper
      - local: in_translation
        title: (번역중) XLS-R
      - local: in_translation
        title: (번역중) XLSR-Wav2Vec2
      title: (번역중) 오디오 모델
    - isExpanded: false
      sections:
      - local: in_translation
        title: (번역중) ALIGN
      - local: in_translation
        title: (번역중) AltCLIP
      - local: model_doc/blip
        title: BLIP
      - local: in_translation
        title: (번역중) BLIP-2
      - local: in_translation
        title: (번역중) BridgeTower
      - local: model_doc/chameleon
        title: Chameleon
      - local: in_translation
        title: (번역중) Chinese-CLIP
      - local: model_doc/clip
        title: CLIP
      - local: in_translation
        title: (번역중) CLIPSeg
      - local: in_translation
        title: (번역중) Data2Vec
      - local: in_translation
        title: (번역중) DePlot
      - local: in_translation
        title: (번역중) Donut
      - local: in_translation
        title: (번역중) FLAVA
      - local: in_translation
        title: (번역중) GIT
      - local: in_translation
        title: (번역중) GroupViT
      - local: in_translation
        title: (번역중) LayoutLM
      - local: in_translation
        title: (번역중) LayoutLMV2
      - local: in_translation
        title: (번역중) LayoutLMV3
      - local: in_translation
        title: (번역중) LayoutXLM
      - local: in_translation
        title: (번역중) LiLT
      - local: in_translation
        title: (번역중) LXMERT
      - local: in_translation
        title: (번역중) MatCha
      - local: in_translation
        title: (번역중) MGP-STR
      - local: in_translation
        title: (번역중) OneFormer
      - local: in_translation
        title: (번역중) OWL-ViT
      - local: model_doc/paligemma
        title: PaliGemma
      - local: in_translation
        title: (번역중) Perceiver
      - local: in_translation
        title: (번역중) Pix2Struct
      - local: in_translation
        title: (번역중) Segment Anything
      - local: in_translation
        title: (번역중) Speech Encoder Decoder Models
      - local: in_translation
        title: (번역중) TAPAS
      - local: in_translation
        title: (번역중) TrOCR
      - local: in_translation
        title: (번역중) TVLT
      - local: in_translation
        title: (번역중) ViLT
      - local: in_translation
        title: (번역중) Vision Encoder Decoder Models
      - local: in_translation
        title: (번역중) Vision Text Dual Encoder
      - local: in_translation
        title: (번역중) VisualBERT
      - local: in_translation
        title: (번역중) X-CLIP
      title: (번역중) 멀티모달 모델
    - isExpanded: false
      sections:
      - local: in_translation
        title: (번역중) Decision Transformer
      - local: in_translation
        title: (번역중) Trajectory Transformer
      title: (번역중) 강화학습 모델
    - isExpanded: false
      sections:
<<<<<<< HEAD
      - local: model_doc/informer
        title: Informer
=======
      - local: model_doc/autoformer
        title: Autoformer
      - local: in_translation
        title: (번역중) Informer
      - local: model_doc/patchtsmixer
        title: PatchTSMixer
>>>>>>> 698b36da
      - local: in_translation
        title: (번역중) Time Series Transformer
      title: 시계열 모델
    - isExpanded: false
      sections:
      - local: in_translation
        title: (번역중) Graphormer
      title: (번역중) Graph models
    title: (번역중) 모델
  - sections:
    - local: in_translation
      title: (번역중) Custom Layers and Utilities
    - local: in_translation
      title: (번역중) Utilities for pipelines
    - local: internal/tokenization_utils
      title: 토크나이저를 위한 유틸리티
    - local: internal/pipelines_utils
      title: 파이프라인을 위한 유틸리티
    - local: internal/tokenization_utils
      title: 토크나이저를 위한 유틸리티
    - local: in_translation
      title: (번역중) Utilities for Trainer
    - local: in_translation
      title: (번역중) Utilities for Generation
    - local: internal/image_processing_utils
      title: 이미지 프로세서를 위한 유틸리티
    - local: internal/audio_utils
      title: 오디오 처리를 위한 유틸리티
    - local: internal/file_utils
      title: 일반 유틸리티
    - local: internal/time_series_utils
      title: 시계열을 위한 유틸리티
    title: (번역중) Internal Helpers
  title: (번역중) API<|MERGE_RESOLUTION|>--- conflicted
+++ resolved
@@ -757,17 +757,12 @@
       title: (번역중) 강화학습 모델
     - isExpanded: false
       sections:
-<<<<<<< HEAD
+      - local: model_doc/autoformer
+        title: Autoformer
       - local: model_doc/informer
         title: Informer
-=======
-      - local: model_doc/autoformer
-        title: Autoformer
-      - local: in_translation
-        title: (번역중) Informer
       - local: model_doc/patchtsmixer
         title: PatchTSMixer
->>>>>>> 698b36da
       - local: in_translation
         title: (번역중) Time Series Transformer
       title: 시계열 모델
