--- conflicted
+++ resolved
@@ -1272,13 +1272,9 @@
     _import_structure["models.pixtral"].append("PixtralImageProcessor")
     _import_structure["models.poolformer"].extend(["PoolFormerFeatureExtractor", "PoolFormerImageProcessor"])
     _import_structure["models.pvt"].extend(["PvtImageProcessor"])
-<<<<<<< HEAD
-    _import_structure["models.qwen2_vl"].extend(["Qwen2VLImageProcessor", "Qwen2VLVideoProcessor"])
-=======
     _import_structure["models.qwen2_5_vl"].extend(["Qwen2_5_VLImageProcessor"])
     _import_structure["models.qwen2_vl"].extend(["Qwen2VLImageProcessor"])
->>>>>>> 72d1a4cd
-    _import_structure["models.rt_detr"].extend(["RTDetrImageProcessor"])
+    _import_structure["models.rt_detr"].extend(["RTDetrImageProcessor", "Qwen2VLVideoProcessor"])
     _import_structure["models.sam"].extend(["SamImageProcessor"])
     _import_structure["models.segformer"].extend(["SegformerFeatureExtractor", "SegformerImageProcessor"])
     _import_structure["models.seggpt"].extend(["SegGptImageProcessor"])
@@ -6389,12 +6385,8 @@
             PoolFormerImageProcessor,
         )
         from .models.pvt import PvtImageProcessor
-<<<<<<< HEAD
+        from .models.qwen2_5_vl import Qwen2_5_VLImageProcessor
         from .models.qwen2_vl import Qwen2VLImageProcessor, Qwen2VLVideoProcessor
-=======
-        from .models.qwen2_5_vl import Qwen2_5_VLImageProcessor
-        from .models.qwen2_vl import Qwen2VLImageProcessor
->>>>>>> 72d1a4cd
         from .models.rt_detr import RTDetrImageProcessor
         from .models.sam import SamImageProcessor
         from .models.segformer import SegformerFeatureExtractor, SegformerImageProcessor
