- sections:
  - local: index
    title: 🤗 Transformers 简介
  - local: quicktour
    title: 快速上手
  - local: installation
    title: 安装
  title: 开始使用
- sections:
  - local: pipeline_tutorial
    title: 使用pipelines进行推理
  - local: autoclass_tutorial
    title: 使用AutoClass编写可移植的代码
  - local: preprocessing
    title: 预处理数据
  - local: training
    title: 微调预训练模型
  - local: run_scripts
    title: 通过脚本训练模型
  - local: accelerate
    title: 使用🤗Accelerate进行分布式训练
  - local: peft
    title: 使用🤗 PEFT加载和训练adapters
  - local: model_sharing
    title: 分享您的模型
  - local: transformers_agents
    title: agents教程
  - local: llm_tutorial
    title: 使用LLMs进行生成
  title: 教程
- sections:
  - local: fast_tokenizers
    title: 使用 🤗 Tokenizers 中的分词器
  - local: multilingual
    title: 使用多语言模型进行推理
  - local: create_a_model
    title: 使用特定于模型的 API
  - local: custom_models
    title: 共享自定义模型
  - local: serialization
    title: 导出为 ONNX
  - local: tflite
    title: 导出为 TFLite
  title: 开发者指南
- sections:
  - local: performance
    title: 综述
  - sections:
    - local: perf_hardware
      title: 用于训练的定制硬件
    - local: hpo_train
      title: 使用Trainer API 进行超参数搜索
    title: 高效训练技术
  - local: big_models
    title: 实例化大模型
  - local: debugging
    title: 问题定位及解决
  - local: tf_xla
    title: TensorFlow模型的XLA集成
  - local: perf_torch_compile
    title: 使用 `torch.compile()` 优化推理
  title: 性能和可扩展性
- sections:
  - local: task_summary
    title: 🤗Transformers能做什么
  - local: tokenizer_summary
    title: 分词器的摘要
  title: 概念指南
- sections:
  - sections:
    - local: main_classes/model
      title: 模型
<<<<<<< HEAD
    - local: main_classes/deepspeed
      title: DeepSpeed集成
=======
    - local: main_classes/trainer
      title: Trainer
>>>>>>> 5330b83b
    title: 主要类
  title: 应用程序接口 (API) <|MERGE_RESOLUTION|>--- conflicted
+++ resolved
@@ -70,12 +70,9 @@
   - sections:
     - local: main_classes/model
       title: 模型
-<<<<<<< HEAD
+    - local: main_classes/trainer
+      title: Trainer
     - local: main_classes/deepspeed
       title: DeepSpeed集成
-=======
-    - local: main_classes/trainer
-      title: Trainer
->>>>>>> 5330b83b
     title: 主要类
   title: 应用程序接口 (API) 