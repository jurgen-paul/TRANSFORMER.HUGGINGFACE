# flake8: noqa
# There's no way to ignore "F401 '...' imported but unused" warnings in this
# module, but to preserve other warnings. So, don't check this module at all.

# Copyright 2020 The HuggingFace Team. All rights reserved.
#
# Licensed under the Apache License, Version 2.0 (the "License");
# you may not use this file except in compliance with the License.
# You may obtain a copy of the License at
#
#     http://www.apache.org/licenses/LICENSE-2.0
#
# Unless required by applicable law or agreed to in writing, software
# distributed under the License is distributed on an "AS IS" BASIS,
# WITHOUT WARRANTIES OR CONDITIONS OF ANY KIND, either express or implied.
# See the License for the specific language governing permissions and
# limitations under the License.

# When adding a new object to this init, remember to add it twice: once inside the `_import_structure` dictionary and
# once inside the `if TYPE_CHECKING` branch. The `TYPE_CHECKING` should have import statements as usual, but they are
# only there for type checking. The `_import_structure` is a dictionary submodule to list of object names, and is used
# to defer the actual importing for when the objects are requested. This way `import transformers` provides the names
# in the namespace without actually importing anything (and especially none of the backends).

__version__ = "4.10.0.dev0"

# Work around to update TensorFlow's absl.logging threshold which alters the
# default Python logging output behavior when present.
# see: https://github.com/abseil/abseil-py/issues/99
# and: https://github.com/tensorflow/tensorflow/issues/26691#issuecomment-500369493
try:
    import absl.logging
except ImportError:
    pass
else:
    absl.logging.set_verbosity("info")
    absl.logging.set_stderrthreshold("info")
    absl.logging._warn_preinit_stderr = False

from typing import TYPE_CHECKING

# Check the dependencies satisfy the minimal versions required.
from . import dependency_versions_check
from .file_utils import (
    _LazyModule,
    is_flax_available,
    is_sentencepiece_available,
    is_speech_available,
    is_tf_available,
    is_timm_available,
    is_tokenizers_available,
    is_torch_available,
    is_vision_available,
)
from .utils import logging


logger = logging.get_logger(__name__)  # pylint: disable=invalid-name


# Base objects, independent of any specific backend
_import_structure = {
    "configuration_utils": ["PretrainedConfig"],
    "data": [
        "DataProcessor",
        "InputExample",
        "InputFeatures",
        "SingleSentenceClassificationProcessor",
        "SquadExample",
        "SquadFeatures",
        "SquadV1Processor",
        "SquadV2Processor",
        "glue_compute_metrics",
        "glue_convert_examples_to_features",
        "glue_output_modes",
        "glue_processors",
        "glue_tasks_num_labels",
        "squad_convert_examples_to_features",
        "xnli_compute_metrics",
        "xnli_output_modes",
        "xnli_processors",
        "xnli_tasks_num_labels",
    ],
    "feature_extraction_sequence_utils": ["BatchFeature", "SequenceFeatureExtractor"],
    "file_utils": [
        "CONFIG_NAME",
        "MODEL_CARD_NAME",
        "PYTORCH_PRETRAINED_BERT_CACHE",
        "PYTORCH_TRANSFORMERS_CACHE",
        "SPIECE_UNDERLINE",
        "TF2_WEIGHTS_NAME",
        "TF_WEIGHTS_NAME",
        "TRANSFORMERS_CACHE",
        "WEIGHTS_NAME",
        "TensorType",
        "add_end_docstrings",
        "add_start_docstrings",
        "cached_path",
        "is_apex_available",
        "is_datasets_available",
        "is_faiss_available",
        "is_flax_available",
        "is_psutil_available",
        "is_py3nvml_available",
        "is_scipy_available",
        "is_sentencepiece_available",
        "is_sklearn_available",
        "is_speech_available",
        "is_tf_available",
        "is_timm_available",
        "is_tokenizers_available",
        "is_torch_available",
        "is_torch_tpu_available",
        "is_vision_available",
    ],
    "hf_argparser": ["HfArgumentParser"],
    "integrations": [
        "is_comet_available",
        "is_optuna_available",
        "is_ray_available",
        "is_ray_tune_available",
        "is_tensorboard_available",
        "is_wandb_available",
    ],
    "modelcard": ["ModelCard"],
    "modeling_tf_pytorch_utils": [
        "convert_tf_weight_name_to_pt_weight_name",
        "load_pytorch_checkpoint_in_tf2_model",
        "load_pytorch_model_in_tf2_model",
        "load_pytorch_weights_in_tf2_model",
        "load_tf2_checkpoint_in_pytorch_model",
        "load_tf2_model_in_pytorch_model",
        "load_tf2_weights_in_pytorch_model",
    ],
    # Models
    "models": [],
    "models.albert": ["ALBERT_PRETRAINED_CONFIG_ARCHIVE_MAP", "AlbertConfig"],
    "models.auto": [
        "ALL_PRETRAINED_CONFIG_ARCHIVE_MAP",
        "CONFIG_MAPPING",
        "FEATURE_EXTRACTOR_MAPPING",
        "MODEL_NAMES_MAPPING",
        "TOKENIZER_MAPPING",
        "AutoConfig",
        "AutoFeatureExtractor",
        "AutoTokenizer",
    ],
    "models.bart": ["BartConfig", "BartTokenizer"],
    "models.barthez": [],
    "models.beit": ["BEIT_PRETRAINED_CONFIG_ARCHIVE_MAP", "BeitConfig"],
    "models.bert": [
        "BERT_PRETRAINED_CONFIG_ARCHIVE_MAP",
        "BasicTokenizer",
        "BertConfig",
        "BertTokenizer",
        "WordpieceTokenizer",
    ],
    "models.bert_generation": ["BertGenerationConfig"],
    "models.bert_japanese": ["BertJapaneseTokenizer", "CharacterTokenizer", "MecabTokenizer"],
    "models.bertweet": ["BertweetTokenizer"],
    "models.big_bird": ["BIG_BIRD_PRETRAINED_CONFIG_ARCHIVE_MAP", "BigBirdConfig"],
    "models.bigbird_pegasus": [
        "BIGBIRD_PEGASUS_PRETRAINED_CONFIG_ARCHIVE_MAP",
        "BigBirdPegasusConfig",
    ],
    "models.blenderbot": ["BLENDERBOT_PRETRAINED_CONFIG_ARCHIVE_MAP", "BlenderbotConfig", "BlenderbotTokenizer"],
    "models.blenderbot_small": [
        "BLENDERBOT_SMALL_PRETRAINED_CONFIG_ARCHIVE_MAP",
        "BlenderbotSmallConfig",
        "BlenderbotSmallTokenizer",
    ],
    "models.byt5": ["ByT5Tokenizer"],
    "models.camembert": ["CAMEMBERT_PRETRAINED_CONFIG_ARCHIVE_MAP", "CamembertConfig"],
    "models.canine": ["CANINE_PRETRAINED_CONFIG_ARCHIVE_MAP", "CanineConfig", "CanineTokenizer"],
    "models.clip": [
        "CLIP_PRETRAINED_CONFIG_ARCHIVE_MAP",
        "CLIPConfig",
        "CLIPTextConfig",
        "CLIPTokenizer",
        "CLIPVisionConfig",
    ],
    "models.convbert": ["CONVBERT_PRETRAINED_CONFIG_ARCHIVE_MAP", "ConvBertConfig", "ConvBertTokenizer"],
    "models.cpm": ["CpmTokenizer"],
    "models.ctrl": ["CTRL_PRETRAINED_CONFIG_ARCHIVE_MAP", "CTRLConfig", "CTRLTokenizer"],
    "models.deberta": ["DEBERTA_PRETRAINED_CONFIG_ARCHIVE_MAP", "DebertaConfig", "DebertaTokenizer"],
    "models.deberta_v2": ["DEBERTA_V2_PRETRAINED_CONFIG_ARCHIVE_MAP", "DebertaV2Config"],
    "models.deit": ["DEIT_PRETRAINED_CONFIG_ARCHIVE_MAP", "DeiTConfig"],
    "models.detr": ["DETR_PRETRAINED_CONFIG_ARCHIVE_MAP", "DetrConfig"],
    "models.distilbert": ["DISTILBERT_PRETRAINED_CONFIG_ARCHIVE_MAP", "DistilBertConfig", "DistilBertTokenizer"],
    "models.dpr": [
        "DPR_PRETRAINED_CONFIG_ARCHIVE_MAP",
        "DPRConfig",
        "DPRContextEncoderTokenizer",
        "DPRQuestionEncoderTokenizer",
        "DPRReaderOutput",
        "DPRReaderTokenizer",
    ],
    "models.electra": ["ELECTRA_PRETRAINED_CONFIG_ARCHIVE_MAP", "ElectraConfig", "ElectraTokenizer"],
    "models.encoder_decoder": ["EncoderDecoderConfig"],
    "models.flaubert": ["FLAUBERT_PRETRAINED_CONFIG_ARCHIVE_MAP", "FlaubertConfig", "FlaubertTokenizer"],
    "models.fsmt": ["FSMT_PRETRAINED_CONFIG_ARCHIVE_MAP", "FSMTConfig", "FSMTTokenizer"],
    "models.funnel": ["FUNNEL_PRETRAINED_CONFIG_ARCHIVE_MAP", "FunnelConfig", "FunnelTokenizer"],
    "models.gpt2": ["GPT2_PRETRAINED_CONFIG_ARCHIVE_MAP", "GPT2Config", "GPT2Tokenizer"],
    "models.gpt_neo": ["GPT_NEO_PRETRAINED_CONFIG_ARCHIVE_MAP", "GPTNeoConfig"],
    "models.gptj": ["GPTJ_PRETRAINED_CONFIG_ARCHIVE_MAP", "GPTJConfig"],
    "models.herbert": ["HerbertTokenizer"],
    "models.hubert": ["HUBERT_PRETRAINED_CONFIG_ARCHIVE_MAP", "HubertConfig"],
    "models.ibert": ["IBERT_PRETRAINED_CONFIG_ARCHIVE_MAP", "IBertConfig"],
    "models.layoutlm": ["LAYOUTLM_PRETRAINED_CONFIG_ARCHIVE_MAP", "LayoutLMConfig", "LayoutLMTokenizer"],
    "models.led": ["LED_PRETRAINED_CONFIG_ARCHIVE_MAP", "LEDConfig", "LEDTokenizer"],
    "models.longformer": ["LONGFORMER_PRETRAINED_CONFIG_ARCHIVE_MAP", "LongformerConfig", "LongformerTokenizer"],
    "models.luke": ["LUKE_PRETRAINED_CONFIG_ARCHIVE_MAP", "LukeConfig", "LukeTokenizer"],
    "models.lxmert": ["LXMERT_PRETRAINED_CONFIG_ARCHIVE_MAP", "LxmertConfig", "LxmertTokenizer"],
    "models.m2m_100": ["M2M_100_PRETRAINED_CONFIG_ARCHIVE_MAP", "M2M100Config"],
    "models.marian": ["MarianConfig"],
    "models.mbart": ["MBartConfig"],
    "models.megatron_bert": ["MEGATRON_BERT_PRETRAINED_CONFIG_ARCHIVE_MAP", "MegatronBertConfig"],
    "models.mmbt": ["MMBTConfig"],
    "models.mobilebert": ["MOBILEBERT_PRETRAINED_CONFIG_ARCHIVE_MAP", "MobileBertConfig", "MobileBertTokenizer"],
    "models.mpnet": ["MPNET_PRETRAINED_CONFIG_ARCHIVE_MAP", "MPNetConfig", "MPNetTokenizer"],
    "models.mt5": ["MT5Config"],
    "models.openai": ["OPENAI_GPT_PRETRAINED_CONFIG_ARCHIVE_MAP", "OpenAIGPTConfig", "OpenAIGPTTokenizer"],
    "models.pegasus": ["PegasusConfig"],
    "models.phobert": ["PhobertTokenizer"],
    "models.prophetnet": ["PROPHETNET_PRETRAINED_CONFIG_ARCHIVE_MAP", "ProphetNetConfig", "ProphetNetTokenizer"],
    "models.rag": ["RagConfig", "RagRetriever", "RagTokenizer"],
    "models.reformer": ["REFORMER_PRETRAINED_CONFIG_ARCHIVE_MAP", "ReformerConfig"],
    "models.rembert": ["REMBERT_PRETRAINED_CONFIG_ARCHIVE_MAP", "RemBertConfig"],
    "models.retribert": ["RETRIBERT_PRETRAINED_CONFIG_ARCHIVE_MAP", "RetriBertConfig", "RetriBertTokenizer"],
    "models.roberta": ["ROBERTA_PRETRAINED_CONFIG_ARCHIVE_MAP", "RobertaConfig", "RobertaTokenizer"],
    "models.roformer": ["ROFORMER_PRETRAINED_CONFIG_ARCHIVE_MAP", "RoFormerConfig", "RoFormerTokenizer"],
    "models.speech_to_text": [
        "SPEECH_TO_TEXT_PRETRAINED_CONFIG_ARCHIVE_MAP",
        "Speech2TextConfig",
    ],
    "models.squeezebert": ["SQUEEZEBERT_PRETRAINED_CONFIG_ARCHIVE_MAP", "SqueezeBertConfig", "SqueezeBertTokenizer"],
    "models.t5": ["T5_PRETRAINED_CONFIG_ARCHIVE_MAP", "T5Config"],
    "models.tapas": ["TAPAS_PRETRAINED_CONFIG_ARCHIVE_MAP", "TapasConfig", "TapasTokenizer"],
    "models.transfo_xl": [
        "TRANSFO_XL_PRETRAINED_CONFIG_ARCHIVE_MAP",
        "TransfoXLConfig",
        "TransfoXLCorpus",
        "TransfoXLTokenizer",
    ],
    "models.visual_bert": ["VISUAL_BERT_PRETRAINED_CONFIG_ARCHIVE_MAP", "VisualBertConfig"],
    "models.vit": ["VIT_PRETRAINED_CONFIG_ARCHIVE_MAP", "ViTConfig"],
    "models.wav2vec2": [
        "WAV_2_VEC_2_PRETRAINED_CONFIG_ARCHIVE_MAP",
        "Wav2Vec2Config",
        "Wav2Vec2CTCTokenizer",
        "Wav2Vec2FeatureExtractor",
        "Wav2Vec2Processor",
        "Wav2Vec2Tokenizer",
    ],
    "models.xlm": ["XLM_PRETRAINED_CONFIG_ARCHIVE_MAP", "XLMConfig", "XLMTokenizer"],
    "models.xlm_prophetnet": ["XLM_PROPHETNET_PRETRAINED_CONFIG_ARCHIVE_MAP", "XLMProphetNetConfig"],
    "models.xlm_roberta": ["XLM_ROBERTA_PRETRAINED_CONFIG_ARCHIVE_MAP", "XLMRobertaConfig"],
    "models.xlnet": ["XLNET_PRETRAINED_CONFIG_ARCHIVE_MAP", "XLNetConfig"],
    "pipelines": [
        "AutomaticSpeechRecognitionPipeline",
        "Conversation",
        "ConversationalPipeline",
        "CsvPipelineDataFormat",
        "FeatureExtractionPipeline",
        "FillMaskPipeline",
        "ImageClassificationPipeline",
        "JsonPipelineDataFormat",
        "NerPipeline",
        "PipedPipelineDataFormat",
        "Pipeline",
        "PipelineDataFormat",
        "QuestionAnsweringPipeline",
        "SummarizationPipeline",
        "TableQuestionAnsweringPipeline",
        "Text2TextGenerationPipeline",
        "TextClassificationPipeline",
        "TextGenerationPipeline",
        "TokenClassificationPipeline",
        "TranslationPipeline",
        "ZeroShotClassificationPipeline",
        "pipeline",
    ],
    "tokenization_utils": ["PreTrainedTokenizer"],
    "tokenization_utils_base": [
        "AddedToken",
        "BatchEncoding",
        "CharSpan",
        "PreTrainedTokenizerBase",
        "SpecialTokensMixin",
        "TokenSpan",
    ],
    "trainer_callback": [
        "DefaultFlowCallback",
        "EarlyStoppingCallback",
        "PrinterCallback",
        "ProgressCallback",
        "TrainerCallback",
        "TrainerControl",
        "TrainerState",
    ],
    "trainer_utils": ["EvalPrediction", "IntervalStrategy", "SchedulerType", "set_seed"],
    "training_args": ["TrainingArguments"],
    "training_args_seq2seq": ["Seq2SeqTrainingArguments"],
    "training_args_tf": ["TFTrainingArguments"],
    "utils": ["logging"],
}

# sentencepiece-backed objects
if is_sentencepiece_available():
    _import_structure["models.albert"].append("AlbertTokenizer")
    _import_structure["models.barthez"].append("BarthezTokenizer")
    _import_structure["models.bert_generation"].append("BertGenerationTokenizer")
    _import_structure["models.big_bird"].append("BigBirdTokenizer")
    _import_structure["models.camembert"].append("CamembertTokenizer")
    _import_structure["models.deberta_v2"].append("DebertaV2Tokenizer")
    _import_structure["models.m2m_100"].append("M2M100Tokenizer")
    _import_structure["models.marian"].append("MarianTokenizer")
    _import_structure["models.mbart"].append("MBartTokenizer")
    _import_structure["models.mbart"].append("MBart50Tokenizer")
    _import_structure["models.mt5"].append("MT5Tokenizer")
    _import_structure["models.pegasus"].append("PegasusTokenizer")
    _import_structure["models.reformer"].append("ReformerTokenizer")
    _import_structure["models.rembert"].append("RemBertTokenizer")
    _import_structure["models.speech_to_text"].append("Speech2TextTokenizer")
    _import_structure["models.t5"].append("T5Tokenizer")
    _import_structure["models.xlm_prophetnet"].append("XLMProphetNetTokenizer")
    _import_structure["models.xlm_roberta"].append("XLMRobertaTokenizer")
    _import_structure["models.xlnet"].append("XLNetTokenizer")
else:
    from .utils import dummy_sentencepiece_objects

    _import_structure["utils.dummy_sentencepiece_objects"] = [
        name for name in dir(dummy_sentencepiece_objects) if not name.startswith("_")
    ]

# tokenizers-backed objects
if is_tokenizers_available():
    # Fast tokenizers
    _import_structure["models.roformer"].append("RoFormerTokenizerFast")
    _import_structure["models.clip"].append("CLIPTokenizerFast")
    _import_structure["models.convbert"].append("ConvBertTokenizerFast")
    _import_structure["models.albert"].append("AlbertTokenizerFast")
    _import_structure["models.bart"].append("BartTokenizerFast")
    _import_structure["models.barthez"].append("BarthezTokenizerFast")
    _import_structure["models.bert"].append("BertTokenizerFast")
    _import_structure["models.big_bird"].append("BigBirdTokenizerFast")
    _import_structure["models.camembert"].append("CamembertTokenizerFast")
    _import_structure["models.deberta"].append("DebertaTokenizerFast")
    _import_structure["models.distilbert"].append("DistilBertTokenizerFast")
    _import_structure["models.dpr"].extend(
        ["DPRContextEncoderTokenizerFast", "DPRQuestionEncoderTokenizerFast", "DPRReaderTokenizerFast"]
    )
    _import_structure["models.electra"].append("ElectraTokenizerFast")
    _import_structure["models.funnel"].append("FunnelTokenizerFast")
    _import_structure["models.gpt2"].append("GPT2TokenizerFast")
    _import_structure["models.herbert"].append("HerbertTokenizerFast")
    _import_structure["models.layoutlm"].append("LayoutLMTokenizerFast")
    _import_structure["models.led"].append("LEDTokenizerFast")
    _import_structure["models.longformer"].append("LongformerTokenizerFast")
    _import_structure["models.lxmert"].append("LxmertTokenizerFast")
    _import_structure["models.mbart"].append("MBartTokenizerFast")
    _import_structure["models.mbart"].append("MBart50TokenizerFast")
    _import_structure["models.mobilebert"].append("MobileBertTokenizerFast")
    _import_structure["models.mpnet"].append("MPNetTokenizerFast")
    _import_structure["models.mt5"].append("MT5TokenizerFast")
    _import_structure["models.openai"].append("OpenAIGPTTokenizerFast")
    _import_structure["models.pegasus"].append("PegasusTokenizerFast")
    _import_structure["models.reformer"].append("ReformerTokenizerFast")
    _import_structure["models.rembert"].append("RemBertTokenizerFast")
    _import_structure["models.retribert"].append("RetriBertTokenizerFast")
    _import_structure["models.roberta"].append("RobertaTokenizerFast")
    _import_structure["models.squeezebert"].append("SqueezeBertTokenizerFast")
    _import_structure["models.t5"].append("T5TokenizerFast")
    _import_structure["models.xlm_roberta"].append("XLMRobertaTokenizerFast")
    _import_structure["models.xlnet"].append("XLNetTokenizerFast")
    _import_structure["tokenization_utils_fast"] = ["PreTrainedTokenizerFast"]

else:
    from .utils import dummy_tokenizers_objects

    _import_structure["utils.dummy_tokenizers_objects"] = [
        name for name in dir(dummy_tokenizers_objects) if not name.startswith("_")
    ]

if is_sentencepiece_available() and is_tokenizers_available():
    _import_structure["convert_slow_tokenizer"] = ["SLOW_TO_FAST_CONVERTERS", "convert_slow_tokenizer"]
else:
    from .utils import dummy_sentencepiece_and_tokenizers_objects

    _import_structure["utils.dummy_sentencepiece_and_tokenizers_objects"] = [
        name for name in dir(dummy_sentencepiece_and_tokenizers_objects) if not name.startswith("_")
    ]

# Speech-specific objects
if is_speech_available():
    _import_structure["models.speech_to_text"].append("Speech2TextFeatureExtractor")

else:
    from .utils import dummy_speech_objects

    _import_structure["utils.dummy_speech_objects"] = [
        name for name in dir(dummy_speech_objects) if not name.startswith("_")
    ]

if is_sentencepiece_available() and is_speech_available():
    _import_structure["models.speech_to_text"].append("Speech2TextProcessor")
else:
    from .utils import dummy_sentencepiece_and_speech_objects

    _import_structure["utils.dummy_sentencepiece_and_speech_objects"] = [
        name for name in dir(dummy_sentencepiece_and_speech_objects) if not name.startswith("_")
    ]

# Vision-specific objects
if is_vision_available():
    _import_structure["image_utils"] = ["ImageFeatureExtractionMixin"]
    _import_structure["models.beit"].append("BeitFeatureExtractor")
    _import_structure["models.clip"].append("CLIPFeatureExtractor")
    _import_structure["models.clip"].append("CLIPProcessor")
    _import_structure["models.deit"].append("DeiTFeatureExtractor")
    _import_structure["models.detr"].append("DetrFeatureExtractor")
    _import_structure["models.vit"].append("ViTFeatureExtractor")
else:
    from .utils import dummy_vision_objects

    _import_structure["utils.dummy_vision_objects"] = [
        name for name in dir(dummy_vision_objects) if not name.startswith("_")
    ]

# Timm-backed objects
if is_timm_available() and is_vision_available():
    _import_structure["models.detr"].extend(
        [
            "DETR_PRETRAINED_MODEL_ARCHIVE_LIST",
            "DetrForObjectDetection",
            "DetrForSegmentation",
            "DetrModel",
            "DetrPreTrainedModel",
        ]
    )
else:
    from .utils import dummy_timm_objects

    _import_structure["utils.dummy_timm_objects"] = [
        name for name in dir(dummy_timm_objects) if not name.startswith("_")
    ]

# PyTorch-backed objects
if is_torch_available():
    _import_structure["benchmark.benchmark"] = ["PyTorchBenchmark"]
    _import_structure["benchmark.benchmark_args"] = ["PyTorchBenchmarkArguments"]
    _import_structure["data.data_collator"] = [
        "DataCollator",
        "DataCollatorForLanguageModeling",
        "DataCollatorForPermutationLanguageModeling",
        "DataCollatorForSeq2Seq",
        "DataCollatorForSOP",
        "DataCollatorForTokenClassification",
        "DataCollatorForWholeWordMask",
        "DataCollatorWithPadding",
        "default_data_collator",
    ]
    _import_structure["data.datasets"] = [
        "GlueDataset",
        "GlueDataTrainingArguments",
        "LineByLineTextDataset",
        "LineByLineWithRefDataset",
        "LineByLineWithSOPTextDataset",
        "SquadDataset",
        "SquadDataTrainingArguments",
        "TextDataset",
        "TextDatasetForNextSentencePrediction",
    ]
    _import_structure["generation_beam_search"] = ["BeamScorer", "BeamSearchScorer"]
    _import_structure["generation_logits_process"] = [
        "ForcedBOSTokenLogitsProcessor",
        "ForcedEOSTokenLogitsProcessor",
        "HammingDiversityLogitsProcessor",
        "InfNanRemoveLogitsProcessor",
        "LogitsProcessor",
        "LogitsProcessorList",
        "LogitsWarper",
        "MinLengthLogitsProcessor",
        "NoBadWordsLogitsProcessor",
        "NoRepeatNGramLogitsProcessor",
        "PrefixConstrainedLogitsProcessor",
        "RepetitionPenaltyLogitsProcessor",
        "TemperatureLogitsWarper",
        "TopKLogitsWarper",
        "TopPLogitsWarper",
    ]
    _import_structure["generation_stopping_criteria"] = [
        "MaxLengthCriteria",
        "MaxTimeCriteria",
        "StoppingCriteria",
        "StoppingCriteriaList",
    ]
    _import_structure["generation_utils"] = ["top_k_top_p_filtering"]
    _import_structure["modeling_utils"] = ["Conv1D", "PreTrainedModel", "apply_chunking_to_forward", "prune_layer"]

    # PyTorch models structure

    _import_structure["models.albert"].extend(
        [
            "ALBERT_PRETRAINED_MODEL_ARCHIVE_LIST",
            "AlbertForMaskedLM",
            "AlbertForMultipleChoice",
            "AlbertForPreTraining",
            "AlbertForQuestionAnswering",
            "AlbertForSequenceClassification",
            "AlbertForTokenClassification",
            "AlbertModel",
            "AlbertPreTrainedModel",
            "load_tf_weights_in_albert",
        ]
    )
    _import_structure["models.auto"].extend(
        [
            "MODEL_FOR_CAUSAL_LM_MAPPING",
            "MODEL_FOR_IMAGE_CLASSIFICATION_MAPPING",
            "MODEL_FOR_MASKED_LM_MAPPING",
            "MODEL_FOR_MULTIPLE_CHOICE_MAPPING",
            "MODEL_FOR_NEXT_SENTENCE_PREDICTION_MAPPING",
            "MODEL_FOR_OBJECT_DETECTION_MAPPING",
            "MODEL_FOR_PRETRAINING_MAPPING",
            "MODEL_FOR_QUESTION_ANSWERING_MAPPING",
            "MODEL_FOR_SEQ_TO_SEQ_CAUSAL_LM_MAPPING",
            "MODEL_FOR_SEQUENCE_CLASSIFICATION_MAPPING",
            "MODEL_FOR_TABLE_QUESTION_ANSWERING_MAPPING",
            "MODEL_FOR_TOKEN_CLASSIFICATION_MAPPING",
            "MODEL_MAPPING",
            "MODEL_WITH_LM_HEAD_MAPPING",
            "AutoModel",
            "AutoModelForCausalLM",
            "AutoModelForImageClassification",
            "AutoModelForMaskedLM",
            "AutoModelForMultipleChoice",
            "AutoModelForNextSentencePrediction",
            "AutoModelForPreTraining",
            "AutoModelForQuestionAnswering",
            "AutoModelForSeq2SeqLM",
            "AutoModelForSequenceClassification",
            "AutoModelForTableQuestionAnswering",
            "AutoModelForTokenClassification",
            "AutoModelWithLMHead",
        ]
    )
    _import_structure["models.bart"].extend(
        [
            "BART_PRETRAINED_MODEL_ARCHIVE_LIST",
            "BartForCausalLM",
            "BartForConditionalGeneration",
            "BartForQuestionAnswering",
            "BartForSequenceClassification",
            "BartModel",
            "BartPretrainedModel",
            "PretrainedBartModel",
        ]
    )
<<<<<<< HEAD

=======
    _import_structure["models.beit"].extend(
        [
            "BEIT_PRETRAINED_MODEL_ARCHIVE_LIST",
            "BeitForImageClassification",
            "BeitForMaskedImageModeling",
            "BeitModel",
            "BeitPreTrainedModel",
        ]
    )
>>>>>>> a6d62aab
    _import_structure["models.bert"].extend(
        [
            "BERT_PRETRAINED_MODEL_ARCHIVE_LIST",
            "BertForMaskedLM",
            "BertForMultipleChoice",
            "BertForNextSentencePrediction",
            "BertForPreTraining",
            "BertForQuestionAnswering",
            "BertForSequenceClassification",
            "BertForTokenClassification",
            "BertLayer",
            "BertLMHeadModel",
            "BertModel",
            "BertPreTrainedModel",
            "load_tf_weights_in_bert",
        ]
    )
    _import_structure["models.bert_generation"].extend(
        [
            "BertGenerationDecoder",
            "BertGenerationEncoder",
            "BertGenerationPreTrainedModel",
            "load_tf_weights_in_bert_generation",
        ]
    )
    _import_structure["models.big_bird"].extend(
        [
            "BIG_BIRD_PRETRAINED_MODEL_ARCHIVE_LIST",
            "BigBirdForCausalLM",
            "BigBirdForMaskedLM",
            "BigBirdForMultipleChoice",
            "BigBirdForPreTraining",
            "BigBirdForQuestionAnswering",
            "BigBirdForSequenceClassification",
            "BigBirdForTokenClassification",
            "BigBirdLayer",
            "BigBirdModel",
            "BigBirdPreTrainedModel",
            "load_tf_weights_in_big_bird",
        ]
    )
    _import_structure["models.bigbird_pegasus"].extend(
        [
            "BIGBIRD_PEGASUS_PRETRAINED_MODEL_ARCHIVE_LIST",
            "BigBirdPegasusForCausalLM",
            "BigBirdPegasusForConditionalGeneration",
            "BigBirdPegasusForQuestionAnswering",
            "BigBirdPegasusForSequenceClassification",
            "BigBirdPegasusModel",
            "BigBirdPegasusPreTrainedModel",
        ]
    )
    _import_structure["models.blenderbot"].extend(
        [
            "BLENDERBOT_PRETRAINED_MODEL_ARCHIVE_LIST",
            "BlenderbotForCausalLM",
            "BlenderbotForConditionalGeneration",
            "BlenderbotModel",
            "BlenderbotPreTrainedModel",
        ]
    )
    _import_structure["models.blenderbot_small"].extend(
        [
            "BLENDERBOT_SMALL_PRETRAINED_MODEL_ARCHIVE_LIST",
            "BlenderbotSmallForCausalLM",
            "BlenderbotSmallForConditionalGeneration",
            "BlenderbotSmallModel",
            "BlenderbotSmallPreTrainedModel",
        ]
    )
    _import_structure["models.camembert"].extend(
        [
            "CAMEMBERT_PRETRAINED_MODEL_ARCHIVE_LIST",
            "CamembertForCausalLM",
            "CamembertForMaskedLM",
            "CamembertForMultipleChoice",
            "CamembertForQuestionAnswering",
            "CamembertForSequenceClassification",
            "CamembertForTokenClassification",
            "CamembertModel",
        ]
    )
    _import_structure["models.canine"].extend(
        [
            "CANINE_PRETRAINED_MODEL_ARCHIVE_LIST",
            "CanineForMultipleChoice",
            "CanineForQuestionAnswering",
            "CanineForSequenceClassification",
            "CanineForTokenClassification",
            "CanineLayer",
            "CanineModel",
            "CaninePreTrainedModel",
            "load_tf_weights_in_canine",
        ]
    )
    _import_structure["models.clip"].extend(
        [
            "CLIP_PRETRAINED_MODEL_ARCHIVE_LIST",
            "CLIPModel",
            "CLIPPreTrainedModel",
            "CLIPTextModel",
            "CLIPVisionModel",
        ]
    )
    _import_structure["models.convbert"].extend(
        [
            "CONVBERT_PRETRAINED_MODEL_ARCHIVE_LIST",
            "ConvBertForMaskedLM",
            "ConvBertForMultipleChoice",
            "ConvBertForQuestionAnswering",
            "ConvBertForSequenceClassification",
            "ConvBertForTokenClassification",
            "ConvBertLayer",
            "ConvBertModel",
            "ConvBertPreTrainedModel",
            "load_tf_weights_in_convbert",
        ]
    )
    _import_structure["models.ctrl"].extend(
        [
            "CTRL_PRETRAINED_MODEL_ARCHIVE_LIST",
            "CTRLForSequenceClassification",
            "CTRLLMHeadModel",
            "CTRLModel",
            "CTRLPreTrainedModel",
        ]
    )
    _import_structure["models.deberta"].extend(
        [
            "DEBERTA_PRETRAINED_MODEL_ARCHIVE_LIST",
            "DebertaForMaskedLM",
            "DebertaForQuestionAnswering",
            "DebertaForSequenceClassification",
            "DebertaForTokenClassification",
            "DebertaModel",
            "DebertaPreTrainedModel",
        ]
    )
    _import_structure["models.deberta_v2"].extend(
        [
            "DEBERTA_V2_PRETRAINED_MODEL_ARCHIVE_LIST",
            "DebertaV2ForMaskedLM",
            "DebertaV2ForQuestionAnswering",
            "DebertaV2ForSequenceClassification",
            "DebertaV2ForTokenClassification",
            "DebertaV2Model",
            "DebertaV2PreTrainedModel",
        ]
    )
    _import_structure["models.deit"].extend(
        [
            "DEIT_PRETRAINED_MODEL_ARCHIVE_LIST",
            "DeiTForImageClassification",
            "DeiTForImageClassificationWithTeacher",
            "DeiTModel",
            "DeiTPreTrainedModel",
        ]
    )
    _import_structure["models.distilbert"].extend(
        [
            "DISTILBERT_PRETRAINED_MODEL_ARCHIVE_LIST",
            "DistilBertForMaskedLM",
            "DistilBertForMultipleChoice",
            "DistilBertForQuestionAnswering",
            "DistilBertForSequenceClassification",
            "DistilBertForTokenClassification",
            "DistilBertModel",
            "DistilBertPreTrainedModel",
        ]
    )
    _import_structure["models.dpr"].extend(
        [
            "DPR_CONTEXT_ENCODER_PRETRAINED_MODEL_ARCHIVE_LIST",
            "DPR_QUESTION_ENCODER_PRETRAINED_MODEL_ARCHIVE_LIST",
            "DPR_READER_PRETRAINED_MODEL_ARCHIVE_LIST",
            "DPRContextEncoder",
            "DPRPretrainedContextEncoder",
            "DPRPretrainedQuestionEncoder",
            "DPRPretrainedReader",
            "DPRQuestionEncoder",
            "DPRReader",
        ]
    )
    _import_structure["models.electra"].extend(
        [
            "ELECTRA_PRETRAINED_MODEL_ARCHIVE_LIST",
            "ElectraForMaskedLM",
            "ElectraForMultipleChoice",
            "ElectraForPreTraining",
            "ElectraForQuestionAnswering",
            "ElectraForSequenceClassification",
            "ElectraForTokenClassification",
            "ElectraModel",
            "ElectraPreTrainedModel",
            "load_tf_weights_in_electra",
        ]
    )
    _import_structure["models.encoder_decoder"].append("EncoderDecoderModel")
    _import_structure["models.flaubert"].extend(
        [
            "FLAUBERT_PRETRAINED_MODEL_ARCHIVE_LIST",
            "FlaubertForMultipleChoice",
            "FlaubertForQuestionAnswering",
            "FlaubertForQuestionAnsweringSimple",
            "FlaubertForSequenceClassification",
            "FlaubertForTokenClassification",
            "FlaubertModel",
            "FlaubertWithLMHeadModel",
        ]
    )
    _import_structure["models.fsmt"].extend(["FSMTForConditionalGeneration", "FSMTModel", "PretrainedFSMTModel"])
    _import_structure["models.funnel"].extend(
        [
            "FUNNEL_PRETRAINED_MODEL_ARCHIVE_LIST",
            "FunnelBaseModel",
            "FunnelForMaskedLM",
            "FunnelForMultipleChoice",
            "FunnelForPreTraining",
            "FunnelForQuestionAnswering",
            "FunnelForSequenceClassification",
            "FunnelForTokenClassification",
            "FunnelModel",
            "FunnelPreTrainedModel",
            "load_tf_weights_in_funnel",
        ]
    )
    _import_structure["models.gpt2"].extend(
        [
            "GPT2_PRETRAINED_MODEL_ARCHIVE_LIST",
            "GPT2DoubleHeadsModel",
            "GPT2ForSequenceClassification",
            "GPT2LMHeadModel",
            "GPT2Model",
            "GPT2PreTrainedModel",
            "load_tf_weights_in_gpt2",
        ]
    )
    _import_structure["models.gpt_neo"].extend(
        [
            "GPT_NEO_PRETRAINED_MODEL_ARCHIVE_LIST",
            "GPTNeoForCausalLM",
            "GPTNeoForSequenceClassification",
            "GPTNeoModel",
            "GPTNeoPreTrainedModel",
            "load_tf_weights_in_gpt_neo",
        ]
    )
    _import_structure["models.gptj"].extend(
        [
            "GPTJ_PRETRAINED_MODEL_ARCHIVE_LIST",
            "GPTJForCausalLM",
            "GPTJModel",
            "GPTJPreTrainedModel",
        ]
    )
    _import_structure["models.hubert"].extend(
        [
            "HUBERT_PRETRAINED_MODEL_ARCHIVE_LIST",
            "HubertForCTC",
            "HubertModel",
            "HubertPreTrainedModel",
        ]
    )
    _import_structure["models.ibert"].extend(
        [
            "IBERT_PRETRAINED_MODEL_ARCHIVE_LIST",
            "IBertForMaskedLM",
            "IBertForMultipleChoice",
            "IBertForQuestionAnswering",
            "IBertForSequenceClassification",
            "IBertForTokenClassification",
            "IBertModel",
            "IBertPreTrainedModel",
        ]
    )
    _import_structure["models.layoutlm"].extend(
        [
            "LAYOUTLM_PRETRAINED_MODEL_ARCHIVE_LIST",
            "LayoutLMForMaskedLM",
            "LayoutLMForSequenceClassification",
            "LayoutLMForTokenClassification",
            "LayoutLMModel",
            "LayoutLMPreTrainedModel",
        ]
    )
    _import_structure["models.led"].extend(
        [
            "LED_PRETRAINED_MODEL_ARCHIVE_LIST",
            "LEDForConditionalGeneration",
            "LEDForQuestionAnswering",
            "LEDForSequenceClassification",
            "LEDModel",
            "LEDPreTrainedModel",
        ]
    )
    _import_structure["models.longformer"].extend(
        [
            "LONGFORMER_PRETRAINED_MODEL_ARCHIVE_LIST",
            "LongformerForMaskedLM",
            "LongformerForMultipleChoice",
            "LongformerForQuestionAnswering",
            "LongformerForSequenceClassification",
            "LongformerForTokenClassification",
            "LongformerModel",
            "LongformerPreTrainedModel",
            "LongformerSelfAttention",
        ]
    )
    _import_structure["models.luke"].extend(
        [
            "LUKE_PRETRAINED_MODEL_ARCHIVE_LIST",
            "LukeForEntityClassification",
            "LukeForEntityPairClassification",
            "LukeForEntitySpanClassification",
            "LukeModel",
            "LukePreTrainedModel",
        ]
    )
    _import_structure["models.lxmert"].extend(
        [
            "LxmertEncoder",
            "LxmertForPreTraining",
            "LxmertForQuestionAnswering",
            "LxmertModel",
            "LxmertPreTrainedModel",
            "LxmertVisualFeatureEncoder",
            "LxmertXLayer",
        ]
    )
    _import_structure["models.m2m_100"].extend(
        [
            "M2M_100_PRETRAINED_MODEL_ARCHIVE_LIST",
            "M2M100ForConditionalGeneration",
            "M2M100Model",
            "M2M100PreTrainedModel",
        ]
    )
    _import_structure["models.marian"].extend(["MarianForCausalLM", "MarianModel", "MarianMTModel"])
    _import_structure["models.mbart"].extend(
        [
            "MBartForCausalLM",
            "MBartForConditionalGeneration",
            "MBartForQuestionAnswering",
            "MBartForSequenceClassification",
            "MBartModel",
            "MBartPreTrainedModel",
        ]
    )
    _import_structure["models.megatron_bert"].extend(
        [
            "MEGATRON_BERT_PRETRAINED_MODEL_ARCHIVE_LIST",
            "MegatronBertForCausalLM",
            "MegatronBertForMaskedLM",
            "MegatronBertForMultipleChoice",
            "MegatronBertForNextSentencePrediction",
            "MegatronBertForPreTraining",
            "MegatronBertForQuestionAnswering",
            "MegatronBertForSequenceClassification",
            "MegatronBertForTokenClassification",
            "MegatronBertModel",
            "MegatronBertPreTrainedModel",
        ]
    )
    _import_structure["models.mmbt"].extend(["MMBTForClassification", "MMBTModel", "ModalEmbeddings"])
    _import_structure["models.mobilebert"].extend(
        [
            "MOBILEBERT_PRETRAINED_MODEL_ARCHIVE_LIST",
            "MobileBertForMaskedLM",
            "MobileBertForMultipleChoice",
            "MobileBertForNextSentencePrediction",
            "MobileBertForPreTraining",
            "MobileBertForQuestionAnswering",
            "MobileBertForSequenceClassification",
            "MobileBertForTokenClassification",
            "MobileBertLayer",
            "MobileBertModel",
            "MobileBertPreTrainedModel",
            "load_tf_weights_in_mobilebert",
        ]
    )
    _import_structure["models.mpnet"].extend(
        [
            "MPNET_PRETRAINED_MODEL_ARCHIVE_LIST",
            "MPNetForMaskedLM",
            "MPNetForMultipleChoice",
            "MPNetForQuestionAnswering",
            "MPNetForSequenceClassification",
            "MPNetForTokenClassification",
            "MPNetLayer",
            "MPNetModel",
            "MPNetPreTrainedModel",
        ]
    )
    _import_structure["models.mt5"].extend(["MT5EncoderModel", "MT5ForConditionalGeneration", "MT5Model"])
    _import_structure["models.openai"].extend(
        [
            "OPENAI_GPT_PRETRAINED_MODEL_ARCHIVE_LIST",
            "OpenAIGPTDoubleHeadsModel",
            "OpenAIGPTForSequenceClassification",
            "OpenAIGPTLMHeadModel",
            "OpenAIGPTModel",
            "OpenAIGPTPreTrainedModel",
            "load_tf_weights_in_openai_gpt",
        ]
    )
    _import_structure["models.pegasus"].extend(
        ["PegasusForCausalLM", "PegasusForConditionalGeneration", "PegasusModel", "PegasusPreTrainedModel"]
    )
    _import_structure["models.prophetnet"].extend(
        [
            "PROPHETNET_PRETRAINED_MODEL_ARCHIVE_LIST",
            "ProphetNetDecoder",
            "ProphetNetEncoder",
            "ProphetNetForCausalLM",
            "ProphetNetForConditionalGeneration",
            "ProphetNetModel",
            "ProphetNetPreTrainedModel",
        ]
    )
    _import_structure["models.rag"].extend(
        ["RagModel", "RagPreTrainedModel", "RagSequenceForGeneration", "RagTokenForGeneration"]
    )
    _import_structure["models.reformer"].extend(
        [
            "REFORMER_PRETRAINED_MODEL_ARCHIVE_LIST",
            "ReformerAttention",
            "ReformerForMaskedLM",
            "ReformerForQuestionAnswering",
            "ReformerForSequenceClassification",
            "ReformerLayer",
            "ReformerModel",
            "ReformerModelWithLMHead",
            "ReformerPreTrainedModel",
        ]
    )
    _import_structure["models.rembert"].extend(
        [
            "REMBERT_PRETRAINED_MODEL_ARCHIVE_LIST",
            "RemBertForCausalLM",
            "RemBertForMaskedLM",
            "RemBertForMultipleChoice",
            "RemBertForQuestionAnswering",
            "RemBertForSequenceClassification",
            "RemBertForTokenClassification",
            "RemBertLayer",
            "RemBertModel",
            "RemBertPreTrainedModel",
            "load_tf_weights_in_rembert",
        ]
    )
    _import_structure["models.retribert"].extend(
        ["RETRIBERT_PRETRAINED_MODEL_ARCHIVE_LIST", "RetriBertModel", "RetriBertPreTrainedModel"]
    )
    _import_structure["models.roberta"].extend(
        [
            "ROBERTA_PRETRAINED_MODEL_ARCHIVE_LIST",
            "RobertaForCausalLM",
            "RobertaForMaskedLM",
            "RobertaForMultipleChoice",
            "RobertaForQuestionAnswering",
            "RobertaForSequenceClassification",
            "RobertaForTokenClassification",
            "RobertaModel",
            "RobertaPreTrainedModel",
        ]
    )
    _import_structure["models.roformer"].extend(
        [
            "ROFORMER_PRETRAINED_MODEL_ARCHIVE_LIST",
            "RoFormerForCausalLM",
            "RoFormerForMaskedLM",
            "RoFormerForMultipleChoice",
            "RoFormerForQuestionAnswering",
            "RoFormerForSequenceClassification",
            "RoFormerForTokenClassification",
            "RoFormerLayer",
            "RoFormerModel",
            "RoFormerPreTrainedModel",
            "load_tf_weights_in_roformer",
        ]
    )
    _import_structure["models.speech_to_text"].extend(
        [
            "SPEECH_TO_TEXT_PRETRAINED_MODEL_ARCHIVE_LIST",
            "Speech2TextForConditionalGeneration",
            "Speech2TextModel",
            "Speech2TextPreTrainedModel",
        ]
    )
    _import_structure["models.squeezebert"].extend(
        [
            "SQUEEZEBERT_PRETRAINED_MODEL_ARCHIVE_LIST",
            "SqueezeBertForMaskedLM",
            "SqueezeBertForMultipleChoice",
            "SqueezeBertForQuestionAnswering",
            "SqueezeBertForSequenceClassification",
            "SqueezeBertForTokenClassification",
            "SqueezeBertModel",
            "SqueezeBertModule",
            "SqueezeBertPreTrainedModel",
        ]
    )
    _import_structure["models.t5"].extend(
        [
            "T5_PRETRAINED_MODEL_ARCHIVE_LIST",
            "T5EncoderModel",
            "T5ForConditionalGeneration",
            "T5Model",
            "T5PreTrainedModel",
            "load_tf_weights_in_t5",
        ]
    )
    _import_structure["models.tapas"].extend(
        [
            "TAPAS_PRETRAINED_MODEL_ARCHIVE_LIST",
            "TapasForMaskedLM",
            "TapasForQuestionAnswering",
            "TapasForSequenceClassification",
            "TapasModel",
            "TapasPreTrainedModel",
        ]
    )
    _import_structure["models.transfo_xl"].extend(
        [
            "TRANSFO_XL_PRETRAINED_MODEL_ARCHIVE_LIST",
            "AdaptiveEmbedding",
            "TransfoXLForSequenceClassification",
            "TransfoXLLMHeadModel",
            "TransfoXLModel",
            "TransfoXLPreTrainedModel",
            "load_tf_weights_in_transfo_xl",
        ]
    )
    _import_structure["models.visual_bert"].extend(
        [
            "VISUAL_BERT_PRETRAINED_MODEL_ARCHIVE_LIST",
            "VisualBertForMultipleChoice",
            "VisualBertForPreTraining",
            "VisualBertForQuestionAnswering",
            "VisualBertForRegionToPhraseAlignment",
            "VisualBertForVisualReasoning",
            "VisualBertLayer",
            "VisualBertModel",
            "VisualBertPreTrainedModel",
        ]
    )
    _import_structure["models.vit"].extend(
        [
            "VIT_PRETRAINED_MODEL_ARCHIVE_LIST",
            "ViTForImageClassification",
            "ViTModel",
            "ViTPreTrainedModel",
        ]
    )
    _import_structure["models.wav2vec2"].extend(
        [
            "WAV_2_VEC_2_PRETRAINED_MODEL_ARCHIVE_LIST",
            "Wav2Vec2ForCTC",
            "Wav2Vec2ForMaskedLM",
            "Wav2Vec2ForPreTraining",
            "Wav2Vec2Model",
            "Wav2Vec2PreTrainedModel",
        ]
    )
    _import_structure["models.xlm"].extend(
        [
            "XLM_PRETRAINED_MODEL_ARCHIVE_LIST",
            "XLMForMultipleChoice",
            "XLMForQuestionAnswering",
            "XLMForQuestionAnsweringSimple",
            "XLMForSequenceClassification",
            "XLMForTokenClassification",
            "XLMModel",
            "XLMPreTrainedModel",
            "XLMWithLMHeadModel",
        ]
    )
    _import_structure["models.xlm_prophetnet"].extend(
        [
            "XLM_PROPHETNET_PRETRAINED_MODEL_ARCHIVE_LIST",
            "XLMProphetNetDecoder",
            "XLMProphetNetEncoder",
            "XLMProphetNetForCausalLM",
            "XLMProphetNetForConditionalGeneration",
            "XLMProphetNetModel",
        ]
    )
    _import_structure["models.xlm_roberta"].extend(
        [
            "XLM_ROBERTA_PRETRAINED_MODEL_ARCHIVE_LIST",
            "XLMRobertaForCausalLM",
            "XLMRobertaForMaskedLM",
            "XLMRobertaForMultipleChoice",
            "XLMRobertaForQuestionAnswering",
            "XLMRobertaForSequenceClassification",
            "XLMRobertaForTokenClassification",
            "XLMRobertaModel",
        ]
    )
    _import_structure["models.xlnet"].extend(
        [
            "XLNET_PRETRAINED_MODEL_ARCHIVE_LIST",
            "XLNetForMultipleChoice",
            "XLNetForQuestionAnswering",
            "XLNetForQuestionAnsweringSimple",
            "XLNetForSequenceClassification",
            "XLNetForTokenClassification",
            "XLNetLMHeadModel",
            "XLNetModel",
            "XLNetPreTrainedModel",
            "load_tf_weights_in_xlnet",
        ]
    )
    _import_structure["optimization"] = [
        "Adafactor",
        "AdamW",
        "get_constant_schedule",
        "get_constant_schedule_with_warmup",
        "get_cosine_schedule_with_warmup",
        "get_cosine_with_hard_restarts_schedule_with_warmup",
        "get_linear_schedule_with_warmup",
        "get_polynomial_decay_schedule_with_warmup",
        "get_scheduler",
    ]
    _import_structure["trainer"] = ["Trainer"]
    _import_structure["trainer_pt_utils"] = ["torch_distributed_zero_first"]
    _import_structure["trainer_seq2seq"] = ["Seq2SeqTrainer"]
else:
    from .utils import dummy_pt_objects

    _import_structure["utils.dummy_pt_objects"] = [name for name in dir(dummy_pt_objects) if not name.startswith("_")]

# TensorFlow-backed objects
if is_tf_available():
    _import_structure["benchmark.benchmark_args_tf"] = ["TensorFlowBenchmarkArguments"]
    _import_structure["benchmark.benchmark_tf"] = ["TensorFlowBenchmark"]
    _import_structure["generation_tf_utils"] = ["tf_top_k_top_p_filtering"]
    _import_structure["modeling_tf_utils"] = [
        "TFPreTrainedModel",
        "TFSequenceSummary",
        "TFSharedEmbeddings",
        "shape_list",
    ]
    # TensorFlow models structure
    _import_structure["models.albert"].extend(
        [
            "TF_ALBERT_PRETRAINED_MODEL_ARCHIVE_LIST",
            "TFAlbertForMaskedLM",
            "TFAlbertForMultipleChoice",
            "TFAlbertForPreTraining",
            "TFAlbertForQuestionAnswering",
            "TFAlbertForSequenceClassification",
            "TFAlbertForTokenClassification",
            "TFAlbertMainLayer",
            "TFAlbertModel",
            "TFAlbertPreTrainedModel",
        ]
    )
    _import_structure["models.auto"].extend(
        [
            "TF_MODEL_FOR_CAUSAL_LM_MAPPING",
            "TF_MODEL_FOR_MASKED_LM_MAPPING",
            "TF_MODEL_FOR_MULTIPLE_CHOICE_MAPPING",
            "TF_MODEL_FOR_NEXT_SENTENCE_PREDICTION_MAPPING",
            "TF_MODEL_FOR_PRETRAINING_MAPPING",
            "TF_MODEL_FOR_QUESTION_ANSWERING_MAPPING",
            "TF_MODEL_FOR_SEQ_TO_SEQ_CAUSAL_LM_MAPPING",
            "TF_MODEL_FOR_SEQUENCE_CLASSIFICATION_MAPPING",
            "TF_MODEL_FOR_TOKEN_CLASSIFICATION_MAPPING",
            "TF_MODEL_MAPPING",
            "TF_MODEL_WITH_LM_HEAD_MAPPING",
            "TFAutoModel",
            "TFAutoModelForCausalLM",
            "TFAutoModelForMaskedLM",
            "TFAutoModelForMultipleChoice",
            "TFAutoModelForPreTraining",
            "TFAutoModelForQuestionAnswering",
            "TFAutoModelForSeq2SeqLM",
            "TFAutoModelForSequenceClassification",
            "TFAutoModelForTokenClassification",
            "TFAutoModelWithLMHead",
        ]
    )
    _import_structure["models.bart"].extend(["TFBartForConditionalGeneration", "TFBartModel", "TFBartPretrainedModel"])
    _import_structure["models.bert"].extend(
        [
            "TF_BERT_PRETRAINED_MODEL_ARCHIVE_LIST",
            "TFBertEmbeddings",
            "TFBertForMaskedLM",
            "TFBertForMultipleChoice",
            "TFBertForNextSentencePrediction",
            "TFBertForPreTraining",
            "TFBertForQuestionAnswering",
            "TFBertForSequenceClassification",
            "TFBertForTokenClassification",
            "TFBertLMHeadModel",
            "TFBertMainLayer",
            "TFBertModel",
            "TFBertPreTrainedModel",
        ]
    )
    _import_structure["models.blenderbot"].extend(
        ["TFBlenderbotForConditionalGeneration", "TFBlenderbotModel", "TFBlenderbotPreTrainedModel"]
    )
    _import_structure["models.blenderbot_small"].extend(
        ["TFBlenderbotSmallForConditionalGeneration", "TFBlenderbotSmallModel", "TFBlenderbotSmallPreTrainedModel"]
    )
    _import_structure["models.camembert"].extend(
        [
            "TF_CAMEMBERT_PRETRAINED_MODEL_ARCHIVE_LIST",
            "TFCamembertForMaskedLM",
            "TFCamembertForMultipleChoice",
            "TFCamembertForQuestionAnswering",
            "TFCamembertForSequenceClassification",
            "TFCamembertForTokenClassification",
            "TFCamembertModel",
        ]
    )
    _import_structure["models.convbert"].extend(
        [
            "TF_CONVBERT_PRETRAINED_MODEL_ARCHIVE_LIST",
            "TFConvBertForMaskedLM",
            "TFConvBertForMultipleChoice",
            "TFConvBertForQuestionAnswering",
            "TFConvBertForSequenceClassification",
            "TFConvBertForTokenClassification",
            "TFConvBertLayer",
            "TFConvBertModel",
            "TFConvBertPreTrainedModel",
        ]
    )
    _import_structure["models.ctrl"].extend(
        [
            "TF_CTRL_PRETRAINED_MODEL_ARCHIVE_LIST",
            "TFCTRLForSequenceClassification",
            "TFCTRLLMHeadModel",
            "TFCTRLModel",
            "TFCTRLPreTrainedModel",
        ]
    )
    _import_structure["models.distilbert"].extend(
        [
            "TF_DISTILBERT_PRETRAINED_MODEL_ARCHIVE_LIST",
            "TFDistilBertForMaskedLM",
            "TFDistilBertForMultipleChoice",
            "TFDistilBertForQuestionAnswering",
            "TFDistilBertForSequenceClassification",
            "TFDistilBertForTokenClassification",
            "TFDistilBertMainLayer",
            "TFDistilBertModel",
            "TFDistilBertPreTrainedModel",
        ]
    )
    _import_structure["models.dpr"].extend(
        [
            "TF_DPR_CONTEXT_ENCODER_PRETRAINED_MODEL_ARCHIVE_LIST",
            "TF_DPR_QUESTION_ENCODER_PRETRAINED_MODEL_ARCHIVE_LIST",
            "TF_DPR_READER_PRETRAINED_MODEL_ARCHIVE_LIST",
            "TFDPRContextEncoder",
            "TFDPRPretrainedContextEncoder",
            "TFDPRPretrainedQuestionEncoder",
            "TFDPRPretrainedReader",
            "TFDPRQuestionEncoder",
            "TFDPRReader",
        ]
    )
    _import_structure["models.electra"].extend(
        [
            "TF_ELECTRA_PRETRAINED_MODEL_ARCHIVE_LIST",
            "TFElectraForMaskedLM",
            "TFElectraForMultipleChoice",
            "TFElectraForPreTraining",
            "TFElectraForQuestionAnswering",
            "TFElectraForSequenceClassification",
            "TFElectraForTokenClassification",
            "TFElectraModel",
            "TFElectraPreTrainedModel",
        ]
    )
    _import_structure["models.flaubert"].extend(
        [
            "TF_FLAUBERT_PRETRAINED_MODEL_ARCHIVE_LIST",
            "TFFlaubertForMultipleChoice",
            "TFFlaubertForQuestionAnsweringSimple",
            "TFFlaubertForSequenceClassification",
            "TFFlaubertForTokenClassification",
            "TFFlaubertModel",
            "TFFlaubertPreTrainedModel",
            "TFFlaubertWithLMHeadModel",
        ]
    )
    _import_structure["models.funnel"].extend(
        [
            "TF_FUNNEL_PRETRAINED_MODEL_ARCHIVE_LIST",
            "TFFunnelBaseModel",
            "TFFunnelForMaskedLM",
            "TFFunnelForMultipleChoice",
            "TFFunnelForPreTraining",
            "TFFunnelForQuestionAnswering",
            "TFFunnelForSequenceClassification",
            "TFFunnelForTokenClassification",
            "TFFunnelModel",
            "TFFunnelPreTrainedModel",
        ]
    )
    _import_structure["models.gpt2"].extend(
        [
            "TF_GPT2_PRETRAINED_MODEL_ARCHIVE_LIST",
            "TFGPT2DoubleHeadsModel",
            "TFGPT2ForSequenceClassification",
            "TFGPT2LMHeadModel",
            "TFGPT2MainLayer",
            "TFGPT2Model",
            "TFGPT2PreTrainedModel",
        ]
    )
    _import_structure["models.hubert"].extend(
        [
            "TF_HUBERT_PRETRAINED_MODEL_ARCHIVE_LIST",
            "TFHubertForCTC",
            "TFHubertModel",
            "TFHubertPreTrainedModel",
        ]
    )
    _import_structure["models.layoutlm"].extend(
        [
            "TF_LAYOUTLM_PRETRAINED_MODEL_ARCHIVE_LIST",
            "TFLayoutLMForMaskedLM",
            "TFLayoutLMForSequenceClassification",
            "TFLayoutLMForTokenClassification",
            "TFLayoutLMMainLayer",
            "TFLayoutLMModel",
            "TFLayoutLMPreTrainedModel",
        ]
    )
    _import_structure["models.led"].extend(["TFLEDForConditionalGeneration", "TFLEDModel", "TFLEDPreTrainedModel"])
    _import_structure["models.longformer"].extend(
        [
            "TF_LONGFORMER_PRETRAINED_MODEL_ARCHIVE_LIST",
            "TFLongformerForMaskedLM",
            "TFLongformerForMultipleChoice",
            "TFLongformerForQuestionAnswering",
            "TFLongformerForSequenceClassification",
            "TFLongformerForTokenClassification",
            "TFLongformerModel",
            "TFLongformerPreTrainedModel",
            "TFLongformerSelfAttention",
        ]
    )
    _import_structure["models.lxmert"].extend(
        [
            "TF_LXMERT_PRETRAINED_MODEL_ARCHIVE_LIST",
            "TFLxmertForPreTraining",
            "TFLxmertMainLayer",
            "TFLxmertModel",
            "TFLxmertPreTrainedModel",
            "TFLxmertVisualFeatureEncoder",
        ]
    )
    _import_structure["models.marian"].extend(["TFMarianModel", "TFMarianMTModel", "TFMarianPreTrainedModel"])
    _import_structure["models.mbart"].extend(
        ["TFMBartForConditionalGeneration", "TFMBartModel", "TFMBartPreTrainedModel"]
    )
    _import_structure["models.mobilebert"].extend(
        [
            "TF_MOBILEBERT_PRETRAINED_MODEL_ARCHIVE_LIST",
            "TFMobileBertForMaskedLM",
            "TFMobileBertForMultipleChoice",
            "TFMobileBertForNextSentencePrediction",
            "TFMobileBertForPreTraining",
            "TFMobileBertForQuestionAnswering",
            "TFMobileBertForSequenceClassification",
            "TFMobileBertForTokenClassification",
            "TFMobileBertMainLayer",
            "TFMobileBertModel",
            "TFMobileBertPreTrainedModel",
        ]
    )
    _import_structure["models.mpnet"].extend(
        [
            "TF_MPNET_PRETRAINED_MODEL_ARCHIVE_LIST",
            "TFMPNetForMaskedLM",
            "TFMPNetForMultipleChoice",
            "TFMPNetForQuestionAnswering",
            "TFMPNetForSequenceClassification",
            "TFMPNetForTokenClassification",
            "TFMPNetMainLayer",
            "TFMPNetModel",
            "TFMPNetPreTrainedModel",
        ]
    )
    _import_structure["models.mt5"].extend(["TFMT5EncoderModel", "TFMT5ForConditionalGeneration", "TFMT5Model"])
    _import_structure["models.openai"].extend(
        [
            "TF_OPENAI_GPT_PRETRAINED_MODEL_ARCHIVE_LIST",
            "TFOpenAIGPTDoubleHeadsModel",
            "TFOpenAIGPTForSequenceClassification",
            "TFOpenAIGPTLMHeadModel",
            "TFOpenAIGPTMainLayer",
            "TFOpenAIGPTModel",
            "TFOpenAIGPTPreTrainedModel",
        ]
    )
    _import_structure["models.pegasus"].extend(
        ["TFPegasusForConditionalGeneration", "TFPegasusModel", "TFPegasusPreTrainedModel"]
    )
    _import_structure["models.rag"].extend(
        [
            "TFRagModel",
            "TFRagPreTrainedModel",
            "TFRagSequenceForGeneration",
            "TFRagTokenForGeneration",
        ]
    )
    _import_structure["models.rembert"].extend(
        [
            "TF_REMBERT_PRETRAINED_MODEL_ARCHIVE_LIST",
            "TFRemBertForCausalLM",
            "TFRemBertForMaskedLM",
            "TFRemBertForMultipleChoice",
            "TFRemBertForQuestionAnswering",
            "TFRemBertForSequenceClassification",
            "TFRemBertForTokenClassification",
            "TFRemBertLayer",
            "TFRemBertModel",
            "TFRemBertPreTrainedModel",
        ]
    )
    _import_structure["models.roberta"].extend(
        [
            "TF_ROBERTA_PRETRAINED_MODEL_ARCHIVE_LIST",
            "TFRobertaForMaskedLM",
            "TFRobertaForMultipleChoice",
            "TFRobertaForQuestionAnswering",
            "TFRobertaForSequenceClassification",
            "TFRobertaForTokenClassification",
            "TFRobertaMainLayer",
            "TFRobertaModel",
            "TFRobertaPreTrainedModel",
        ]
    )
    _import_structure["models.roformer"].extend(
        [
            "TF_ROFORMER_PRETRAINED_MODEL_ARCHIVE_LIST",
            "TFRoFormerForCausalLM",
            "TFRoFormerForMaskedLM",
            "TFRoFormerForMultipleChoice",
            "TFRoFormerForQuestionAnswering",
            "TFRoFormerForSequenceClassification",
            "TFRoFormerForTokenClassification",
            "TFRoFormerLayer",
            "TFRoFormerModel",
            "TFRoFormerPreTrainedModel",
        ]
    )
    _import_structure["models.t5"].extend(
        [
            "TF_T5_PRETRAINED_MODEL_ARCHIVE_LIST",
            "TFT5EncoderModel",
            "TFT5ForConditionalGeneration",
            "TFT5Model",
            "TFT5PreTrainedModel",
        ]
    )
    _import_structure["models.transfo_xl"].extend(
        [
            "TF_TRANSFO_XL_PRETRAINED_MODEL_ARCHIVE_LIST",
            "TFAdaptiveEmbedding",
            "TFTransfoXLForSequenceClassification",
            "TFTransfoXLLMHeadModel",
            "TFTransfoXLMainLayer",
            "TFTransfoXLModel",
            "TFTransfoXLPreTrainedModel",
        ]
    )
    _import_structure["models.wav2vec2"].extend(
        [
            "TF_WAV_2_VEC_2_PRETRAINED_MODEL_ARCHIVE_LIST",
            "TFWav2Vec2ForCTC",
            "TFWav2Vec2Model",
            "TFWav2Vec2PreTrainedModel",
        ]
    )
    _import_structure["models.xlm"].extend(
        [
            "TF_XLM_PRETRAINED_MODEL_ARCHIVE_LIST",
            "TFXLMForMultipleChoice",
            "TFXLMForQuestionAnsweringSimple",
            "TFXLMForSequenceClassification",
            "TFXLMForTokenClassification",
            "TFXLMMainLayer",
            "TFXLMModel",
            "TFXLMPreTrainedModel",
            "TFXLMWithLMHeadModel",
        ]
    )
    _import_structure["models.xlm_roberta"].extend(
        [
            "TF_XLM_ROBERTA_PRETRAINED_MODEL_ARCHIVE_LIST",
            "TFXLMRobertaForMaskedLM",
            "TFXLMRobertaForMultipleChoice",
            "TFXLMRobertaForQuestionAnswering",
            "TFXLMRobertaForSequenceClassification",
            "TFXLMRobertaForTokenClassification",
            "TFXLMRobertaModel",
        ]
    )
    _import_structure["models.xlnet"].extend(
        [
            "TF_XLNET_PRETRAINED_MODEL_ARCHIVE_LIST",
            "TFXLNetForMultipleChoice",
            "TFXLNetForQuestionAnsweringSimple",
            "TFXLNetForSequenceClassification",
            "TFXLNetForTokenClassification",
            "TFXLNetLMHeadModel",
            "TFXLNetMainLayer",
            "TFXLNetModel",
            "TFXLNetPreTrainedModel",
        ]
    )
    _import_structure["optimization_tf"] = ["AdamWeightDecay", "GradientAccumulator", "WarmUp", "create_optimizer"]
    _import_structure["trainer_tf"] = ["TFTrainer"]

else:
    from .utils import dummy_tf_objects

    _import_structure["utils.dummy_tf_objects"] = [name for name in dir(dummy_tf_objects) if not name.startswith("_")]

# FLAX-backed objects
if is_flax_available():
    _import_structure["generation_flax_logits_process"] = [
        "FlaxForcedBOSTokenLogitsProcessor",
        "FlaxForcedEOSTokenLogitsProcessor",
        "FlaxLogitsProcessor",
        "FlaxLogitsProcessorList",
        "FlaxLogitsWarper",
        "FlaxMinLengthLogitsProcessor",
        "FlaxTemperatureLogitsWarper",
        "FlaxTopKLogitsWarper",
        "FlaxTopPLogitsWarper",
    ]
    _import_structure["modeling_flax_utils"] = ["FlaxPreTrainedModel"]
    _import_structure["models.auto"].extend(
        [
            "FLAX_MODEL_FOR_CAUSAL_LM_MAPPING",
            "FLAX_MODEL_FOR_IMAGE_CLASSIFICATION_MAPPING",
            "FLAX_MODEL_FOR_MASKED_LM_MAPPING",
            "FLAX_MODEL_FOR_MULTIPLE_CHOICE_MAPPING",
            "FLAX_MODEL_FOR_NEXT_SENTENCE_PREDICTION_MAPPING",
            "FLAX_MODEL_FOR_PRETRAINING_MAPPING",
            "FLAX_MODEL_FOR_QUESTION_ANSWERING_MAPPING",
            "FLAX_MODEL_FOR_SEQ_TO_SEQ_CAUSAL_LM_MAPPING",
            "FLAX_MODEL_FOR_SEQUENCE_CLASSIFICATION_MAPPING",
            "FLAX_MODEL_FOR_TOKEN_CLASSIFICATION_MAPPING",
            "FLAX_MODEL_MAPPING",
            "FlaxAutoModel",
            "FlaxAutoModelForCausalLM",
            "FlaxAutoModelForImageClassification",
            "FlaxAutoModelForMaskedLM",
            "FlaxAutoModelForMultipleChoice",
            "FlaxAutoModelForNextSentencePrediction",
            "FlaxAutoModelForPreTraining",
            "FlaxAutoModelForQuestionAnswering",
            "FlaxAutoModelForSeq2SeqLM",
            "FlaxAutoModelForSequenceClassification",
            "FlaxAutoModelForTokenClassification",
        ]
    )
    _import_structure["models.bart"].extend(
        [
            "FlaxBartForConditionalGeneration",
            "FlaxBartForQuestionAnswering",
            "FlaxBartForSequenceClassification",
            "FlaxBartModel",
            "FlaxBartPreTrainedModel",
        ]
    )
    _import_structure["models.bert"].extend(
        [
            "FlaxBertForMaskedLM",
            "FlaxBertForMultipleChoice",
            "FlaxBertForNextSentencePrediction",
            "FlaxBertForPreTraining",
            "FlaxBertForQuestionAnswering",
            "FlaxBertForSequenceClassification",
            "FlaxBertForTokenClassification",
            "FlaxBertModel",
            "FlaxBertPreTrainedModel",
        ]
    )
    _import_structure["models.big_bird"].extend(
        [
            "FlaxBigBirdForMaskedLM",
            "FlaxBigBirdForMultipleChoice",
            "FlaxBigBirdForPreTraining",
            "FlaxBigBirdForQuestionAnswering",
            "FlaxBigBirdForSequenceClassification",
            "FlaxBigBirdForTokenClassification",
            "FlaxBigBirdModel",
            "FlaxBigBirdPreTrainedModel",
        ]
    )
    _import_structure["models.clip"].extend(
        [
            "FlaxCLIPModel",
            "FlaxCLIPPreTrainedModel",
            "FlaxCLIPTextModel",
            "FlaxCLIPTextPreTrainedModel",
            "FlaxCLIPVisionModel",
            "FlaxCLIPVisionPreTrainedModel",
        ]
    )
    _import_structure["models.electra"].extend(
        [
            "FlaxElectraForMaskedLM",
            "FlaxElectraForMultipleChoice",
            "FlaxElectraForPreTraining",
            "FlaxElectraForQuestionAnswering",
            "FlaxElectraForSequenceClassification",
            "FlaxElectraForTokenClassification",
            "FlaxElectraModel",
            "FlaxElectraPreTrainedModel",
        ]
    )
    _import_structure["models.gpt2"].extend(["FlaxGPT2LMHeadModel", "FlaxGPT2Model", "FlaxGPT2PreTrainedModel"])
    _import_structure["models.gpt_neo"].extend(
        ["FlaxGPTNeoForCausalLM", "FlaxGPTNeoModel", "FlaxGPTNeoPreTrainedModel"]
    )
    _import_structure["models.marian"].extend(
        [
            "FlaxMarianModel",
            "FlaxMarianMTModel",
            "FlaxMarianPreTrainedModel",
        ]
    )
    _import_structure["models.mbart"].extend(
        [
            "FlaxMBartForConditionalGeneration",
            "FlaxMBartForQuestionAnswering",
            "FlaxMBartForSequenceClassification",
            "FlaxMBartModel",
            "FlaxMBartPreTrainedModel",
        ]
    )
    _import_structure["models.mt5"].extend(["FlaxMT5ForConditionalGeneration", "FlaxMT5Model"])
    _import_structure["models.roberta"].extend(
        [
            "FlaxRobertaForMaskedLM",
            "FlaxRobertaForMultipleChoice",
            "FlaxRobertaForQuestionAnswering",
            "FlaxRobertaForSequenceClassification",
            "FlaxRobertaForTokenClassification",
            "FlaxRobertaModel",
            "FlaxRobertaPreTrainedModel",
        ]
    )
    _import_structure["models.t5"].extend(["FlaxT5ForConditionalGeneration", "FlaxT5Model", "FlaxT5PreTrainedModel"])
    _import_structure["models.vit"].extend(["FlaxViTForImageClassification", "FlaxViTModel", "FlaxViTPreTrainedModel"])
    _import_structure["models.wav2vec2"].extend(
        ["FlaxWav2Vec2ForCTC", "FlaxWav2Vec2ForPreTraining", "FlaxWav2Vec2Model", "FlaxWav2Vec2PreTrainedModel"]
    )
else:
    from .utils import dummy_flax_objects

    _import_structure["utils.dummy_flax_objects"] = [
        name for name in dir(dummy_flax_objects) if not name.startswith("_")
    ]

# Direct imports for type-checking
if TYPE_CHECKING:
    # Configuration
    from .configuration_utils import PretrainedConfig

    # Data
    from .data import (
        DataProcessor,
        InputExample,
        InputFeatures,
        SingleSentenceClassificationProcessor,
        SquadExample,
        SquadFeatures,
        SquadV1Processor,
        SquadV2Processor,
        glue_compute_metrics,
        glue_convert_examples_to_features,
        glue_output_modes,
        glue_processors,
        glue_tasks_num_labels,
        squad_convert_examples_to_features,
        xnli_compute_metrics,
        xnli_output_modes,
        xnli_processors,
        xnli_tasks_num_labels,
    )

    # Feature Extractor
    from .feature_extraction_utils import BatchFeature, SequenceFeatureExtractor

    # Files and general utilities
    from .file_utils import (
        CONFIG_NAME,
        MODEL_CARD_NAME,
        PYTORCH_PRETRAINED_BERT_CACHE,
        PYTORCH_TRANSFORMERS_CACHE,
        SPIECE_UNDERLINE,
        TF2_WEIGHTS_NAME,
        TF_WEIGHTS_NAME,
        TRANSFORMERS_CACHE,
        WEIGHTS_NAME,
        TensorType,
        add_end_docstrings,
        add_start_docstrings,
        cached_path,
        is_apex_available,
        is_datasets_available,
        is_faiss_available,
        is_flax_available,
        is_psutil_available,
        is_py3nvml_available,
        is_scipy_available,
        is_sentencepiece_available,
        is_sklearn_available,
        is_speech_available,
        is_tf_available,
        is_timm_available,
        is_tokenizers_available,
        is_torch_available,
        is_torch_tpu_available,
        is_vision_available,
    )
    from .hf_argparser import HfArgumentParser

    # Integrations
    from .integrations import (
        is_comet_available,
        is_optuna_available,
        is_ray_available,
        is_ray_tune_available,
        is_tensorboard_available,
        is_wandb_available,
    )

    # Model Cards
    from .modelcard import ModelCard

    # TF 2.0 <=> PyTorch conversion utilities
    from .modeling_tf_pytorch_utils import (
        convert_tf_weight_name_to_pt_weight_name,
        load_pytorch_checkpoint_in_tf2_model,
        load_pytorch_model_in_tf2_model,
        load_pytorch_weights_in_tf2_model,
        load_tf2_checkpoint_in_pytorch_model,
        load_tf2_model_in_pytorch_model,
        load_tf2_weights_in_pytorch_model,
    )
    from .models.albert import ALBERT_PRETRAINED_CONFIG_ARCHIVE_MAP, AlbertConfig
    from .models.auto import (
        ALL_PRETRAINED_CONFIG_ARCHIVE_MAP,
        CONFIG_MAPPING,
        FEATURE_EXTRACTOR_MAPPING,
        MODEL_NAMES_MAPPING,
        TOKENIZER_MAPPING,
        AutoConfig,
        AutoFeatureExtractor,
        AutoTokenizer,
    )
    from .models.bart import BartConfig, BartTokenizer
    from .models.beit import BEIT_PRETRAINED_CONFIG_ARCHIVE_MAP, BeitConfig
    from .models.bert import (
        BERT_PRETRAINED_CONFIG_ARCHIVE_MAP,
        BasicTokenizer,
        BertConfig,
        BertTokenizer,
        WordpieceTokenizer,
    )
    from .models.bert_generation import BertGenerationConfig
    from .models.bert_japanese import BertJapaneseTokenizer, CharacterTokenizer, MecabTokenizer
    from .models.bertweet import BertweetTokenizer
    from .models.big_bird import BIG_BIRD_PRETRAINED_CONFIG_ARCHIVE_MAP, BigBirdConfig
    from .models.bigbird_pegasus import BIGBIRD_PEGASUS_PRETRAINED_CONFIG_ARCHIVE_MAP, BigBirdPegasusConfig
    from .models.blenderbot import BLENDERBOT_PRETRAINED_CONFIG_ARCHIVE_MAP, BlenderbotConfig, BlenderbotTokenizer
    from .models.blenderbot_small import (
        BLENDERBOT_SMALL_PRETRAINED_CONFIG_ARCHIVE_MAP,
        BlenderbotSmallConfig,
        BlenderbotSmallTokenizer,
    )
    from .models.byt5 import ByT5Tokenizer
    from .models.camembert import CAMEMBERT_PRETRAINED_CONFIG_ARCHIVE_MAP, CamembertConfig
    from .models.canine import CANINE_PRETRAINED_CONFIG_ARCHIVE_MAP, CanineConfig, CanineTokenizer
    from .models.clip import (
        CLIP_PRETRAINED_CONFIG_ARCHIVE_MAP,
        CLIPConfig,
        CLIPTextConfig,
        CLIPTokenizer,
        CLIPVisionConfig,
    )
    from .models.convbert import CONVBERT_PRETRAINED_CONFIG_ARCHIVE_MAP, ConvBertConfig, ConvBertTokenizer
    from .models.cpm import CpmTokenizer
    from .models.ctrl import CTRL_PRETRAINED_CONFIG_ARCHIVE_MAP, CTRLConfig, CTRLTokenizer
    from .models.deberta import DEBERTA_PRETRAINED_CONFIG_ARCHIVE_MAP, DebertaConfig, DebertaTokenizer
    from .models.deberta_v2 import DEBERTA_V2_PRETRAINED_CONFIG_ARCHIVE_MAP, DebertaV2Config
    from .models.deit import DEIT_PRETRAINED_CONFIG_ARCHIVE_MAP, DeiTConfig
    from .models.detr import DETR_PRETRAINED_CONFIG_ARCHIVE_MAP, DetrConfig
    from .models.distilbert import DISTILBERT_PRETRAINED_CONFIG_ARCHIVE_MAP, DistilBertConfig, DistilBertTokenizer
    from .models.dpr import (
        DPR_PRETRAINED_CONFIG_ARCHIVE_MAP,
        DPRConfig,
        DPRContextEncoderTokenizer,
        DPRQuestionEncoderTokenizer,
        DPRReaderOutput,
        DPRReaderTokenizer,
    )
    from .models.electra import ELECTRA_PRETRAINED_CONFIG_ARCHIVE_MAP, ElectraConfig, ElectraTokenizer
    from .models.encoder_decoder import EncoderDecoderConfig
    from .models.flaubert import FLAUBERT_PRETRAINED_CONFIG_ARCHIVE_MAP, FlaubertConfig, FlaubertTokenizer
    from .models.fsmt import FSMT_PRETRAINED_CONFIG_ARCHIVE_MAP, FSMTConfig, FSMTTokenizer
    from .models.funnel import FUNNEL_PRETRAINED_CONFIG_ARCHIVE_MAP, FunnelConfig, FunnelTokenizer
    from .models.gpt2 import GPT2_PRETRAINED_CONFIG_ARCHIVE_MAP, GPT2Config, GPT2Tokenizer
    from .models.gpt_neo import GPT_NEO_PRETRAINED_CONFIG_ARCHIVE_MAP, GPTNeoConfig
    from .models.gptj import GPTJ_PRETRAINED_CONFIG_ARCHIVE_MAP, GPTJConfig
    from .models.herbert import HerbertTokenizer
    from .models.hubert import HUBERT_PRETRAINED_CONFIG_ARCHIVE_MAP, HubertConfig
    from .models.ibert import IBERT_PRETRAINED_CONFIG_ARCHIVE_MAP, IBertConfig
    from .models.layoutlm import LAYOUTLM_PRETRAINED_CONFIG_ARCHIVE_MAP, LayoutLMConfig, LayoutLMTokenizer
    from .models.led import LED_PRETRAINED_CONFIG_ARCHIVE_MAP, LEDConfig, LEDTokenizer
    from .models.longformer import LONGFORMER_PRETRAINED_CONFIG_ARCHIVE_MAP, LongformerConfig, LongformerTokenizer
    from .models.luke import LUKE_PRETRAINED_CONFIG_ARCHIVE_MAP, LukeConfig, LukeTokenizer
    from .models.lxmert import LXMERT_PRETRAINED_CONFIG_ARCHIVE_MAP, LxmertConfig, LxmertTokenizer
    from .models.m2m_100 import M2M_100_PRETRAINED_CONFIG_ARCHIVE_MAP, M2M100Config
    from .models.marian import MarianConfig
    from .models.mbart import MBartConfig
    from .models.megatron_bert import MEGATRON_BERT_PRETRAINED_CONFIG_ARCHIVE_MAP, MegatronBertConfig
    from .models.mmbt import MMBTConfig
    from .models.mobilebert import MOBILEBERT_PRETRAINED_CONFIG_ARCHIVE_MAP, MobileBertConfig, MobileBertTokenizer
    from .models.mpnet import MPNET_PRETRAINED_CONFIG_ARCHIVE_MAP, MPNetConfig, MPNetTokenizer
    from .models.mt5 import MT5Config
    from .models.openai import OPENAI_GPT_PRETRAINED_CONFIG_ARCHIVE_MAP, OpenAIGPTConfig, OpenAIGPTTokenizer
    from .models.pegasus import PegasusConfig
    from .models.phobert import PhobertTokenizer
    from .models.prophetnet import PROPHETNET_PRETRAINED_CONFIG_ARCHIVE_MAP, ProphetNetConfig, ProphetNetTokenizer
    from .models.rag import RagConfig, RagRetriever, RagTokenizer
    from .models.reformer import REFORMER_PRETRAINED_CONFIG_ARCHIVE_MAP, ReformerConfig
    from .models.rembert import REMBERT_PRETRAINED_CONFIG_ARCHIVE_MAP, RemBertConfig
    from .models.retribert import RETRIBERT_PRETRAINED_CONFIG_ARCHIVE_MAP, RetriBertConfig, RetriBertTokenizer
    from .models.roberta import ROBERTA_PRETRAINED_CONFIG_ARCHIVE_MAP, RobertaConfig, RobertaTokenizer
    from .models.roformer import ROFORMER_PRETRAINED_CONFIG_ARCHIVE_MAP, RoFormerConfig, RoFormerTokenizer
    from .models.speech_to_text import SPEECH_TO_TEXT_PRETRAINED_CONFIG_ARCHIVE_MAP, Speech2TextConfig
    from .models.squeezebert import SQUEEZEBERT_PRETRAINED_CONFIG_ARCHIVE_MAP, SqueezeBertConfig, SqueezeBertTokenizer
    from .models.t5 import T5_PRETRAINED_CONFIG_ARCHIVE_MAP, T5Config
    from .models.tapas import TAPAS_PRETRAINED_CONFIG_ARCHIVE_MAP, TapasConfig, TapasTokenizer
    from .models.transfo_xl import (
        TRANSFO_XL_PRETRAINED_CONFIG_ARCHIVE_MAP,
        TransfoXLConfig,
        TransfoXLCorpus,
        TransfoXLTokenizer,
    )
    from .models.visual_bert import VISUAL_BERT_PRETRAINED_CONFIG_ARCHIVE_MAP, VisualBertConfig
    from .models.vit import VIT_PRETRAINED_CONFIG_ARCHIVE_MAP, ViTConfig
    from .models.wav2vec2 import (
        WAV_2_VEC_2_PRETRAINED_CONFIG_ARCHIVE_MAP,
        Wav2Vec2Config,
        Wav2Vec2CTCTokenizer,
        Wav2Vec2FeatureExtractor,
        Wav2Vec2Processor,
        Wav2Vec2Tokenizer,
    )
    from .models.xlm import XLM_PRETRAINED_CONFIG_ARCHIVE_MAP, XLMConfig, XLMTokenizer
    from .models.xlm_prophetnet import XLM_PROPHETNET_PRETRAINED_CONFIG_ARCHIVE_MAP, XLMProphetNetConfig
    from .models.xlm_roberta import XLM_ROBERTA_PRETRAINED_CONFIG_ARCHIVE_MAP, XLMRobertaConfig
    from .models.xlnet import XLNET_PRETRAINED_CONFIG_ARCHIVE_MAP, XLNetConfig

    # Pipelines
    from .pipelines import (
        AutomaticSpeechRecognitionPipeline,
        Conversation,
        ConversationalPipeline,
        CsvPipelineDataFormat,
        FeatureExtractionPipeline,
        FillMaskPipeline,
        ImageClassificationPipeline,
        JsonPipelineDataFormat,
        NerPipeline,
        PipedPipelineDataFormat,
        Pipeline,
        PipelineDataFormat,
        QuestionAnsweringPipeline,
        SummarizationPipeline,
        TableQuestionAnsweringPipeline,
        Text2TextGenerationPipeline,
        TextClassificationPipeline,
        TextGenerationPipeline,
        TokenClassificationPipeline,
        TranslationPipeline,
        ZeroShotClassificationPipeline,
        pipeline,
    )

    # Tokenization
    from .tokenization_utils import PreTrainedTokenizer
    from .tokenization_utils_base import (
        AddedToken,
        BatchEncoding,
        CharSpan,
        PreTrainedTokenizerBase,
        SpecialTokensMixin,
        TokenSpan,
    )

    # Trainer
    from .trainer_callback import (
        DefaultFlowCallback,
        EarlyStoppingCallback,
        PrinterCallback,
        ProgressCallback,
        TrainerCallback,
        TrainerControl,
        TrainerState,
    )
    from .trainer_utils import EvalPrediction, IntervalStrategy, SchedulerType, set_seed
    from .training_args import TrainingArguments
    from .training_args_seq2seq import Seq2SeqTrainingArguments
    from .training_args_tf import TFTrainingArguments
    from .utils import logging

    if is_sentencepiece_available():
        from .models.albert import AlbertTokenizer
        from .models.barthez import BarthezTokenizer
        from .models.bert_generation import BertGenerationTokenizer
        from .models.big_bird import BigBirdTokenizer
        from .models.camembert import CamembertTokenizer
        from .models.deberta_v2 import DebertaV2Tokenizer
        from .models.m2m_100 import M2M100Tokenizer
        from .models.marian import MarianTokenizer
        from .models.mbart import MBart50Tokenizer, MBartTokenizer
        from .models.mt5 import MT5Tokenizer
        from .models.pegasus import PegasusTokenizer
        from .models.reformer import ReformerTokenizer
        from .models.rembert import RemBertTokenizer
        from .models.speech_to_text import Speech2TextTokenizer
        from .models.t5 import T5Tokenizer
        from .models.xlm_prophetnet import XLMProphetNetTokenizer
        from .models.xlm_roberta import XLMRobertaTokenizer
        from .models.xlnet import XLNetTokenizer
    else:
        from .utils.dummy_sentencepiece_objects import *

    if is_tokenizers_available():
        from .models.albert import AlbertTokenizerFast
        from .models.bart import BartTokenizerFast
        from .models.barthez import BarthezTokenizerFast
        from .models.bert import BertTokenizerFast
        from .models.big_bird import BigBirdTokenizerFast
        from .models.camembert import CamembertTokenizerFast
        from .models.clip import CLIPTokenizerFast
        from .models.convbert import ConvBertTokenizerFast
        from .models.deberta import DebertaTokenizerFast
        from .models.distilbert import DistilBertTokenizerFast
        from .models.dpr import DPRContextEncoderTokenizerFast, DPRQuestionEncoderTokenizerFast, DPRReaderTokenizerFast
        from .models.electra import ElectraTokenizerFast
        from .models.funnel import FunnelTokenizerFast
        from .models.gpt2 import GPT2TokenizerFast
        from .models.herbert import HerbertTokenizerFast
        from .models.layoutlm import LayoutLMTokenizerFast
        from .models.led import LEDTokenizerFast
        from .models.longformer import LongformerTokenizerFast
        from .models.lxmert import LxmertTokenizerFast
        from .models.mbart import MBart50TokenizerFast, MBartTokenizerFast
        from .models.mobilebert import MobileBertTokenizerFast
        from .models.mpnet import MPNetTokenizerFast
        from .models.mt5 import MT5TokenizerFast
        from .models.openai import OpenAIGPTTokenizerFast
        from .models.pegasus import PegasusTokenizerFast
        from .models.reformer import ReformerTokenizerFast
        from .models.rembert import RemBertTokenizerFast
        from .models.retribert import RetriBertTokenizerFast
        from .models.roberta import RobertaTokenizerFast
        from .models.roformer import RoFormerTokenizerFast
        from .models.squeezebert import SqueezeBertTokenizerFast
        from .models.t5 import T5TokenizerFast
        from .models.xlm_roberta import XLMRobertaTokenizerFast
        from .models.xlnet import XLNetTokenizerFast
        from .tokenization_utils_fast import PreTrainedTokenizerFast

    else:
        from .utils.dummy_tokenizers_objects import *

    if is_sentencepiece_available() and is_tokenizers_available():
        from .convert_slow_tokenizer import SLOW_TO_FAST_CONVERTERS, convert_slow_tokenizer
    else:
        from .utils.dummies_sentencepiece_and_tokenizers_objects import *

    if is_speech_available():
        from .models.speech_to_text import Speech2TextFeatureExtractor

    else:
        from .utils.dummy_speech_objects import *

    if is_speech_available() and is_sentencepiece_available():
        from .models.speech_to_text import Speech2TextProcessor
    else:
        from .utils.dummy_sentencepiece_and_speech_objects import *

    if is_vision_available():
        from .image_utils import ImageFeatureExtractionMixin
        from .models.beit import BeitFeatureExtractor
        from .models.clip import CLIPFeatureExtractor, CLIPProcessor
        from .models.deit import DeiTFeatureExtractor
        from .models.detr import DetrFeatureExtractor
        from .models.vit import ViTFeatureExtractor
    else:
        from .utils.dummy_vision_objects import *

    # Modeling
    if is_timm_available() and is_vision_available():
        from .models.detr import (
            DETR_PRETRAINED_MODEL_ARCHIVE_LIST,
            DetrForObjectDetection,
            DetrForSegmentation,
            DetrModel,
            DetrPreTrainedModel,
        )
    else:
        from .utils.dummy_timm_objects import *

    if is_torch_available():

        # Benchmarks
        from .benchmark.benchmark import PyTorchBenchmark
        from .benchmark.benchmark_args import PyTorchBenchmarkArguments
        from .data.data_collator import (
            DataCollator,
            DataCollatorForLanguageModeling,
            DataCollatorForPermutationLanguageModeling,
            DataCollatorForSeq2Seq,
            DataCollatorForSOP,
            DataCollatorForTokenClassification,
            DataCollatorForWholeWordMask,
            DataCollatorWithPadding,
            default_data_collator,
        )
        from .data.datasets import (
            GlueDataset,
            GlueDataTrainingArguments,
            LineByLineTextDataset,
            LineByLineWithRefDataset,
            LineByLineWithSOPTextDataset,
            SquadDataset,
            SquadDataTrainingArguments,
            TextDataset,
            TextDatasetForNextSentencePrediction,
        )
        from .generation_beam_search import BeamScorer, BeamSearchScorer
        from .generation_logits_process import (
            ForcedBOSTokenLogitsProcessor,
            ForcedEOSTokenLogitsProcessor,
            HammingDiversityLogitsProcessor,
            InfNanRemoveLogitsProcessor,
            LogitsProcessor,
            LogitsProcessorList,
            LogitsWarper,
            MinLengthLogitsProcessor,
            NoBadWordsLogitsProcessor,
            NoRepeatNGramLogitsProcessor,
            PrefixConstrainedLogitsProcessor,
            RepetitionPenaltyLogitsProcessor,
            TemperatureLogitsWarper,
            TopKLogitsWarper,
            TopPLogitsWarper,
        )
        from .generation_stopping_criteria import (
            MaxLengthCriteria,
            MaxTimeCriteria,
            StoppingCriteria,
            StoppingCriteriaList,
        )
        from .generation_utils import top_k_top_p_filtering
        from .modeling_utils import Conv1D, PreTrainedModel, apply_chunking_to_forward, prune_layer
        from .models.albert import (
            ALBERT_PRETRAINED_MODEL_ARCHIVE_LIST,
            AlbertForMaskedLM,
            AlbertForMultipleChoice,
            AlbertForPreTraining,
            AlbertForQuestionAnswering,
            AlbertForSequenceClassification,
            AlbertForTokenClassification,
            AlbertModel,
            AlbertPreTrainedModel,
            load_tf_weights_in_albert,
        )
        from .models.auto import (
            MODEL_FOR_CAUSAL_LM_MAPPING,
            MODEL_FOR_IMAGE_CLASSIFICATION_MAPPING,
            MODEL_FOR_MASKED_LM_MAPPING,
            MODEL_FOR_MULTIPLE_CHOICE_MAPPING,
            MODEL_FOR_NEXT_SENTENCE_PREDICTION_MAPPING,
            MODEL_FOR_OBJECT_DETECTION_MAPPING,
            MODEL_FOR_PRETRAINING_MAPPING,
            MODEL_FOR_QUESTION_ANSWERING_MAPPING,
            MODEL_FOR_SEQ_TO_SEQ_CAUSAL_LM_MAPPING,
            MODEL_FOR_SEQUENCE_CLASSIFICATION_MAPPING,
            MODEL_FOR_TABLE_QUESTION_ANSWERING_MAPPING,
            MODEL_FOR_TOKEN_CLASSIFICATION_MAPPING,
            MODEL_MAPPING,
            MODEL_WITH_LM_HEAD_MAPPING,
            AutoModel,
            AutoModelForCausalLM,
            AutoModelForImageClassification,
            AutoModelForMaskedLM,
            AutoModelForMultipleChoice,
            AutoModelForNextSentencePrediction,
            AutoModelForPreTraining,
            AutoModelForQuestionAnswering,
            AutoModelForSeq2SeqLM,
            AutoModelForSequenceClassification,
            AutoModelForTableQuestionAnswering,
            AutoModelForTokenClassification,
            AutoModelWithLMHead,
        )
        from .models.bart import (
            BART_PRETRAINED_MODEL_ARCHIVE_LIST,
            BartForCausalLM,
            BartForConditionalGeneration,
            BartForQuestionAnswering,
            BartForSequenceClassification,
            BartModel,
            BartPretrainedModel,
            PretrainedBartModel,
        )
        from .models.beit import (
            BEIT_PRETRAINED_MODEL_ARCHIVE_LIST,
            BeitForImageClassification,
            BeitForMaskedImageModeling,
            BeitModel,
            BeitPreTrainedModel,
        )
        from .models.bert import (
            BERT_PRETRAINED_MODEL_ARCHIVE_LIST,
            BertForMaskedLM,
            BertForMultipleChoice,
            BertForNextSentencePrediction,
            BertForPreTraining,
            BertForQuestionAnswering,
            BertForSequenceClassification,
            BertForTokenClassification,
            BertLayer,
            BertLMHeadModel,
            BertModel,
            BertPreTrainedModel,
            load_tf_weights_in_bert,
        )
        from .models.bert_generation import (
            BertGenerationDecoder,
            BertGenerationEncoder,
            BertGenerationPreTrainedModel,
            load_tf_weights_in_bert_generation,
        )
        from .models.big_bird import (
            BIG_BIRD_PRETRAINED_MODEL_ARCHIVE_LIST,
            BigBirdForCausalLM,
            BigBirdForMaskedLM,
            BigBirdForMultipleChoice,
            BigBirdForPreTraining,
            BigBirdForQuestionAnswering,
            BigBirdForSequenceClassification,
            BigBirdForTokenClassification,
            BigBirdLayer,
            BigBirdModel,
            BigBirdPreTrainedModel,
            load_tf_weights_in_big_bird,
        )
        from .models.bigbird_pegasus import (
            BIGBIRD_PEGASUS_PRETRAINED_MODEL_ARCHIVE_LIST,
            BigBirdPegasusForCausalLM,
            BigBirdPegasusForConditionalGeneration,
            BigBirdPegasusForQuestionAnswering,
            BigBirdPegasusForSequenceClassification,
            BigBirdPegasusModel,
            BigBirdPegasusPreTrainedModel,
        )
        from .models.blenderbot import (
            BLENDERBOT_PRETRAINED_MODEL_ARCHIVE_LIST,
            BlenderbotForCausalLM,
            BlenderbotForConditionalGeneration,
            BlenderbotModel,
            BlenderbotPreTrainedModel,
        )
        from .models.blenderbot_small import (
            BLENDERBOT_SMALL_PRETRAINED_MODEL_ARCHIVE_LIST,
            BlenderbotSmallForCausalLM,
            BlenderbotSmallForConditionalGeneration,
            BlenderbotSmallModel,
            BlenderbotSmallPreTrainedModel,
        )
        from .models.camembert import (
            CAMEMBERT_PRETRAINED_MODEL_ARCHIVE_LIST,
            CamembertForCausalLM,
            CamembertForMaskedLM,
            CamembertForMultipleChoice,
            CamembertForQuestionAnswering,
            CamembertForSequenceClassification,
            CamembertForTokenClassification,
            CamembertModel,
        )
        from .models.canine import (
            CANINE_PRETRAINED_MODEL_ARCHIVE_LIST,
            CanineForMultipleChoice,
            CanineForQuestionAnswering,
            CanineForSequenceClassification,
            CanineForTokenClassification,
            CanineLayer,
            CanineModel,
            CaninePreTrainedModel,
            load_tf_weights_in_canine,
        )
        from .models.clip import (
            CLIP_PRETRAINED_MODEL_ARCHIVE_LIST,
            CLIPModel,
            CLIPPreTrainedModel,
            CLIPTextModel,
            CLIPVisionModel,
        )
        from .models.convbert import (
            CONVBERT_PRETRAINED_MODEL_ARCHIVE_LIST,
            ConvBertForMaskedLM,
            ConvBertForMultipleChoice,
            ConvBertForQuestionAnswering,
            ConvBertForSequenceClassification,
            ConvBertForTokenClassification,
            ConvBertLayer,
            ConvBertModel,
            ConvBertPreTrainedModel,
            load_tf_weights_in_convbert,
        )
        from .models.ctrl import (
            CTRL_PRETRAINED_MODEL_ARCHIVE_LIST,
            CTRLForSequenceClassification,
            CTRLLMHeadModel,
            CTRLModel,
            CTRLPreTrainedModel,
        )
        from .models.deberta import (
            DEBERTA_PRETRAINED_MODEL_ARCHIVE_LIST,
            DebertaForMaskedLM,
            DebertaForQuestionAnswering,
            DebertaForSequenceClassification,
            DebertaForTokenClassification,
            DebertaModel,
            DebertaPreTrainedModel,
        )
        from .models.deberta_v2 import (
            DEBERTA_V2_PRETRAINED_MODEL_ARCHIVE_LIST,
            DebertaV2ForMaskedLM,
            DebertaV2ForQuestionAnswering,
            DebertaV2ForSequenceClassification,
            DebertaV2ForTokenClassification,
            DebertaV2Model,
            DebertaV2PreTrainedModel,
        )
        from .models.deit import (
            DEIT_PRETRAINED_MODEL_ARCHIVE_LIST,
            DeiTForImageClassification,
            DeiTForImageClassificationWithTeacher,
            DeiTModel,
            DeiTPreTrainedModel,
        )
        from .models.distilbert import (
            DISTILBERT_PRETRAINED_MODEL_ARCHIVE_LIST,
            DistilBertForMaskedLM,
            DistilBertForMultipleChoice,
            DistilBertForQuestionAnswering,
            DistilBertForSequenceClassification,
            DistilBertForTokenClassification,
            DistilBertModel,
            DistilBertPreTrainedModel,
        )
        from .models.dpr import (
            DPR_CONTEXT_ENCODER_PRETRAINED_MODEL_ARCHIVE_LIST,
            DPR_QUESTION_ENCODER_PRETRAINED_MODEL_ARCHIVE_LIST,
            DPR_READER_PRETRAINED_MODEL_ARCHIVE_LIST,
            DPRContextEncoder,
            DPRPretrainedContextEncoder,
            DPRPretrainedQuestionEncoder,
            DPRPretrainedReader,
            DPRQuestionEncoder,
            DPRReader,
        )
        from .models.electra import (
            ELECTRA_PRETRAINED_MODEL_ARCHIVE_LIST,
            ElectraForMaskedLM,
            ElectraForMultipleChoice,
            ElectraForPreTraining,
            ElectraForQuestionAnswering,
            ElectraForSequenceClassification,
            ElectraForTokenClassification,
            ElectraModel,
            ElectraPreTrainedModel,
            load_tf_weights_in_electra,
        )
        from .models.encoder_decoder import EncoderDecoderModel
        from .models.flaubert import (
            FLAUBERT_PRETRAINED_MODEL_ARCHIVE_LIST,
            FlaubertForMultipleChoice,
            FlaubertForQuestionAnswering,
            FlaubertForQuestionAnsweringSimple,
            FlaubertForSequenceClassification,
            FlaubertForTokenClassification,
            FlaubertModel,
            FlaubertWithLMHeadModel,
        )
        from .models.fsmt import FSMTForConditionalGeneration, FSMTModel, PretrainedFSMTModel
        from .models.funnel import (
            FUNNEL_PRETRAINED_MODEL_ARCHIVE_LIST,
            FunnelBaseModel,
            FunnelForMaskedLM,
            FunnelForMultipleChoice,
            FunnelForPreTraining,
            FunnelForQuestionAnswering,
            FunnelForSequenceClassification,
            FunnelForTokenClassification,
            FunnelModel,
            FunnelPreTrainedModel,
            load_tf_weights_in_funnel,
        )
        from .models.gpt2 import (
            GPT2_PRETRAINED_MODEL_ARCHIVE_LIST,
            GPT2DoubleHeadsModel,
            GPT2ForSequenceClassification,
            GPT2LMHeadModel,
            GPT2Model,
            GPT2PreTrainedModel,
            load_tf_weights_in_gpt2,
        )
        from .models.gpt_neo import (
            GPT_NEO_PRETRAINED_MODEL_ARCHIVE_LIST,
            GPTNeoForCausalLM,
            GPTNeoForSequenceClassification,
            GPTNeoModel,
            GPTNeoPreTrainedModel,
            load_tf_weights_in_gpt_neo,
        )
        from .models.gptj import GPTJ_PRETRAINED_MODEL_ARCHIVE_LIST, GPTJForCausalLM, GPTJModel, GPTJPreTrainedModel
        from .models.hubert import (
            HUBERT_PRETRAINED_MODEL_ARCHIVE_LIST,
            HubertForCTC,
            HubertModel,
            HubertPreTrainedModel,
        )
        from .models.ibert import (
            IBERT_PRETRAINED_MODEL_ARCHIVE_LIST,
            IBertForMaskedLM,
            IBertForMultipleChoice,
            IBertForQuestionAnswering,
            IBertForSequenceClassification,
            IBertForTokenClassification,
            IBertModel,
            IBertPreTrainedModel,
        )
        from .models.layoutlm import (
            LAYOUTLM_PRETRAINED_MODEL_ARCHIVE_LIST,
            LayoutLMForMaskedLM,
            LayoutLMForSequenceClassification,
            LayoutLMForTokenClassification,
            LayoutLMModel,
            LayoutLMPreTrainedModel,
        )
        from .models.led import (
            LED_PRETRAINED_MODEL_ARCHIVE_LIST,
            LEDForConditionalGeneration,
            LEDForQuestionAnswering,
            LEDForSequenceClassification,
            LEDModel,
            LEDPreTrainedModel,
        )
        from .models.longformer import (
            LONGFORMER_PRETRAINED_MODEL_ARCHIVE_LIST,
            LongformerForMaskedLM,
            LongformerForMultipleChoice,
            LongformerForQuestionAnswering,
            LongformerForSequenceClassification,
            LongformerForTokenClassification,
            LongformerModel,
            LongformerPreTrainedModel,
            LongformerSelfAttention,
        )
        from .models.luke import (
            LUKE_PRETRAINED_MODEL_ARCHIVE_LIST,
            LukeForEntityClassification,
            LukeForEntityPairClassification,
            LukeForEntitySpanClassification,
            LukeModel,
            LukePreTrainedModel,
        )
        from .models.lxmert import (
            LxmertEncoder,
            LxmertForPreTraining,
            LxmertForQuestionAnswering,
            LxmertModel,
            LxmertPreTrainedModel,
            LxmertVisualFeatureEncoder,
            LxmertXLayer,
        )
        from .models.m2m_100 import (
            M2M_100_PRETRAINED_MODEL_ARCHIVE_LIST,
            M2M100ForConditionalGeneration,
            M2M100Model,
            M2M100PreTrainedModel,
        )
        from .models.marian import MarianForCausalLM, MarianModel, MarianMTModel
        from .models.mbart import (
            MBartForCausalLM,
            MBartForConditionalGeneration,
            MBartForQuestionAnswering,
            MBartForSequenceClassification,
            MBartModel,
            MBartPreTrainedModel,
        )
        from .models.megatron_bert import (
            MEGATRON_BERT_PRETRAINED_MODEL_ARCHIVE_LIST,
            MegatronBertForCausalLM,
            MegatronBertForMaskedLM,
            MegatronBertForMultipleChoice,
            MegatronBertForNextSentencePrediction,
            MegatronBertForPreTraining,
            MegatronBertForQuestionAnswering,
            MegatronBertForSequenceClassification,
            MegatronBertForTokenClassification,
            MegatronBertModel,
            MegatronBertPreTrainedModel,
        )
        from .models.mmbt import MMBTForClassification, MMBTModel, ModalEmbeddings
        from .models.mobilebert import (
            MOBILEBERT_PRETRAINED_MODEL_ARCHIVE_LIST,
            MobileBertForMaskedLM,
            MobileBertForMultipleChoice,
            MobileBertForNextSentencePrediction,
            MobileBertForPreTraining,
            MobileBertForQuestionAnswering,
            MobileBertForSequenceClassification,
            MobileBertForTokenClassification,
            MobileBertLayer,
            MobileBertModel,
            MobileBertPreTrainedModel,
            load_tf_weights_in_mobilebert,
        )
        from .models.mpnet import (
            MPNET_PRETRAINED_MODEL_ARCHIVE_LIST,
            MPNetForMaskedLM,
            MPNetForMultipleChoice,
            MPNetForQuestionAnswering,
            MPNetForSequenceClassification,
            MPNetForTokenClassification,
            MPNetLayer,
            MPNetModel,
            MPNetPreTrainedModel,
        )
        from .models.mt5 import MT5EncoderModel, MT5ForConditionalGeneration, MT5Model
        from .models.openai import (
            OPENAI_GPT_PRETRAINED_MODEL_ARCHIVE_LIST,
            OpenAIGPTDoubleHeadsModel,
            OpenAIGPTForSequenceClassification,
            OpenAIGPTLMHeadModel,
            OpenAIGPTModel,
            OpenAIGPTPreTrainedModel,
            load_tf_weights_in_openai_gpt,
        )
        from .models.pegasus import (
            PegasusForCausalLM,
            PegasusForConditionalGeneration,
            PegasusModel,
            PegasusPreTrainedModel,
        )
        from .models.prophetnet import (
            PROPHETNET_PRETRAINED_MODEL_ARCHIVE_LIST,
            ProphetNetDecoder,
            ProphetNetEncoder,
            ProphetNetForCausalLM,
            ProphetNetForConditionalGeneration,
            ProphetNetModel,
            ProphetNetPreTrainedModel,
        )
        from .models.rag import RagModel, RagPreTrainedModel, RagSequenceForGeneration, RagTokenForGeneration
        from .models.reformer import (
            REFORMER_PRETRAINED_MODEL_ARCHIVE_LIST,
            ReformerAttention,
            ReformerForMaskedLM,
            ReformerForQuestionAnswering,
            ReformerForSequenceClassification,
            ReformerLayer,
            ReformerModel,
            ReformerModelWithLMHead,
            ReformerPreTrainedModel,
        )
        from .models.rembert import (
            REMBERT_PRETRAINED_MODEL_ARCHIVE_LIST,
            RemBertForCausalLM,
            RemBertForMaskedLM,
            RemBertForMultipleChoice,
            RemBertForQuestionAnswering,
            RemBertForSequenceClassification,
            RemBertForTokenClassification,
            RemBertLayer,
            RemBertModel,
            RemBertPreTrainedModel,
            load_tf_weights_in_rembert,
        )
        from .models.retribert import RETRIBERT_PRETRAINED_MODEL_ARCHIVE_LIST, RetriBertModel, RetriBertPreTrainedModel
        from .models.roberta import (
            ROBERTA_PRETRAINED_MODEL_ARCHIVE_LIST,
            RobertaForCausalLM,
            RobertaForMaskedLM,
            RobertaForMultipleChoice,
            RobertaForQuestionAnswering,
            RobertaForSequenceClassification,
            RobertaForTokenClassification,
            RobertaModel,
            RobertaPreTrainedModel,
        )
        from .models.roformer import (
            ROFORMER_PRETRAINED_MODEL_ARCHIVE_LIST,
            RoFormerForCausalLM,
            RoFormerForMaskedLM,
            RoFormerForMultipleChoice,
            RoFormerForQuestionAnswering,
            RoFormerForSequenceClassification,
            RoFormerForTokenClassification,
            RoFormerLayer,
            RoFormerModel,
            RoFormerPreTrainedModel,
            load_tf_weights_in_roformer,
        )
        from .models.speech_to_text import (
            SPEECH_TO_TEXT_PRETRAINED_MODEL_ARCHIVE_LIST,
            Speech2TextForConditionalGeneration,
            Speech2TextModel,
            Speech2TextPreTrainedModel,
        )
        from .models.squeezebert import (
            SQUEEZEBERT_PRETRAINED_MODEL_ARCHIVE_LIST,
            SqueezeBertForMaskedLM,
            SqueezeBertForMultipleChoice,
            SqueezeBertForQuestionAnswering,
            SqueezeBertForSequenceClassification,
            SqueezeBertForTokenClassification,
            SqueezeBertModel,
            SqueezeBertModule,
            SqueezeBertPreTrainedModel,
        )
        from .models.t5 import (
            T5_PRETRAINED_MODEL_ARCHIVE_LIST,
            T5EncoderModel,
            T5ForConditionalGeneration,
            T5Model,
            T5PreTrainedModel,
            load_tf_weights_in_t5,
        )
        from .models.tapas import (
            TAPAS_PRETRAINED_MODEL_ARCHIVE_LIST,
            TapasForMaskedLM,
            TapasForQuestionAnswering,
            TapasForSequenceClassification,
            TapasModel,
            TapasPreTrainedModel,
        )
        from .models.transfo_xl import (
            TRANSFO_XL_PRETRAINED_MODEL_ARCHIVE_LIST,
            AdaptiveEmbedding,
            TransfoXLForSequenceClassification,
            TransfoXLLMHeadModel,
            TransfoXLModel,
            TransfoXLPreTrainedModel,
            load_tf_weights_in_transfo_xl,
        )
        from .models.visual_bert import (  # load_tf_weights_in_visual_bert,
            VISUAL_BERT_PRETRAINED_MODEL_ARCHIVE_LIST,
            VisualBertForMultipleChoice,
            VisualBertForPreTraining,
            VisualBertForQuestionAnswering,
            VisualBertForRegionToPhraseAlignment,
            VisualBertForVisualReasoning,
            VisualBertLayer,
            VisualBertModel,
            VisualBertPreTrainedModel,
        )
        from .models.vit import (
            VIT_PRETRAINED_MODEL_ARCHIVE_LIST,
            ViTForImageClassification,
            ViTModel,
            ViTPreTrainedModel,
        )
        from .models.wav2vec2 import (
            WAV_2_VEC_2_PRETRAINED_MODEL_ARCHIVE_LIST,
            Wav2Vec2ForCTC,
            Wav2Vec2ForMaskedLM,
            Wav2Vec2ForPreTraining,
            Wav2Vec2Model,
            Wav2Vec2PreTrainedModel,
        )
        from .models.xlm import (
            XLM_PRETRAINED_MODEL_ARCHIVE_LIST,
            XLMForMultipleChoice,
            XLMForQuestionAnswering,
            XLMForQuestionAnsweringSimple,
            XLMForSequenceClassification,
            XLMForTokenClassification,
            XLMModel,
            XLMPreTrainedModel,
            XLMWithLMHeadModel,
        )
        from .models.xlm_prophetnet import (
            XLM_PROPHETNET_PRETRAINED_MODEL_ARCHIVE_LIST,
            XLMProphetNetDecoder,
            XLMProphetNetEncoder,
            XLMProphetNetForCausalLM,
            XLMProphetNetForConditionalGeneration,
            XLMProphetNetModel,
        )
        from .models.xlm_roberta import (
            XLM_ROBERTA_PRETRAINED_MODEL_ARCHIVE_LIST,
            XLMRobertaForCausalLM,
            XLMRobertaForMaskedLM,
            XLMRobertaForMultipleChoice,
            XLMRobertaForQuestionAnswering,
            XLMRobertaForSequenceClassification,
            XLMRobertaForTokenClassification,
            XLMRobertaModel,
        )
        from .models.xlnet import (
            XLNET_PRETRAINED_MODEL_ARCHIVE_LIST,
            XLNetForMultipleChoice,
            XLNetForQuestionAnswering,
            XLNetForQuestionAnsweringSimple,
            XLNetForSequenceClassification,
            XLNetForTokenClassification,
            XLNetLMHeadModel,
            XLNetModel,
            XLNetPreTrainedModel,
            load_tf_weights_in_xlnet,
        )

        # Optimization
        from .optimization import (
            Adafactor,
            AdamW,
            get_constant_schedule,
            get_constant_schedule_with_warmup,
            get_cosine_schedule_with_warmup,
            get_cosine_with_hard_restarts_schedule_with_warmup,
            get_linear_schedule_with_warmup,
            get_polynomial_decay_schedule_with_warmup,
            get_scheduler,
        )

        # Trainer
        from .trainer import Trainer
        from .trainer_pt_utils import torch_distributed_zero_first
        from .trainer_seq2seq import Seq2SeqTrainer
    else:
        from .utils.dummy_pt_objects import *

    # TensorFlow
    if is_tf_available():

        from .benchmark.benchmark_args_tf import TensorFlowBenchmarkArguments

        # Benchmarks
        from .benchmark.benchmark_tf import TensorFlowBenchmark
        from .generation_tf_utils import tf_top_k_top_p_filtering
        from .modeling_tf_layoutlm import (
            TF_LAYOUTLM_PRETRAINED_MODEL_ARCHIVE_LIST,
            TFLayoutLMForMaskedLM,
            TFLayoutLMForSequenceClassification,
            TFLayoutLMForTokenClassification,
            TFLayoutLMMainLayer,
            TFLayoutLMModel,
            TFLayoutLMPreTrainedModel,
        )
        from .modeling_tf_utils import TFPreTrainedModel, TFSequenceSummary, TFSharedEmbeddings, shape_list
        from .models.albert import (
            TF_ALBERT_PRETRAINED_MODEL_ARCHIVE_LIST,
            TFAlbertForMaskedLM,
            TFAlbertForMultipleChoice,
            TFAlbertForPreTraining,
            TFAlbertForQuestionAnswering,
            TFAlbertForSequenceClassification,
            TFAlbertForTokenClassification,
            TFAlbertMainLayer,
            TFAlbertModel,
            TFAlbertPreTrainedModel,
        )
        from .models.auto import (
            TF_MODEL_FOR_CAUSAL_LM_MAPPING,
            TF_MODEL_FOR_MASKED_LM_MAPPING,
            TF_MODEL_FOR_MULTIPLE_CHOICE_MAPPING,
            TF_MODEL_FOR_NEXT_SENTENCE_PREDICTION_MAPPING,
            TF_MODEL_FOR_PRETRAINING_MAPPING,
            TF_MODEL_FOR_QUESTION_ANSWERING_MAPPING,
            TF_MODEL_FOR_SEQ_TO_SEQ_CAUSAL_LM_MAPPING,
            TF_MODEL_FOR_SEQUENCE_CLASSIFICATION_MAPPING,
            TF_MODEL_FOR_TOKEN_CLASSIFICATION_MAPPING,
            TF_MODEL_MAPPING,
            TF_MODEL_WITH_LM_HEAD_MAPPING,
            TFAutoModel,
            TFAutoModelForCausalLM,
            TFAutoModelForMaskedLM,
            TFAutoModelForMultipleChoice,
            TFAutoModelForPreTraining,
            TFAutoModelForQuestionAnswering,
            TFAutoModelForSeq2SeqLM,
            TFAutoModelForSequenceClassification,
            TFAutoModelForTokenClassification,
            TFAutoModelWithLMHead,
        )
        from .models.bart import TFBartForConditionalGeneration, TFBartModel, TFBartPretrainedModel
        from .models.bert import (
            TF_BERT_PRETRAINED_MODEL_ARCHIVE_LIST,
            TFBertEmbeddings,
            TFBertForMaskedLM,
            TFBertForMultipleChoice,
            TFBertForNextSentencePrediction,
            TFBertForPreTraining,
            TFBertForQuestionAnswering,
            TFBertForSequenceClassification,
            TFBertForTokenClassification,
            TFBertLMHeadModel,
            TFBertMainLayer,
            TFBertModel,
            TFBertPreTrainedModel,
        )
        from .models.blenderbot import (
            TFBlenderbotForConditionalGeneration,
            TFBlenderbotModel,
            TFBlenderbotPreTrainedModel,
        )
        from .models.blenderbot_small import (
            TFBlenderbotSmallForConditionalGeneration,
            TFBlenderbotSmallModel,
            TFBlenderbotSmallPreTrainedModel,
        )
        from .models.camembert import (
            TF_CAMEMBERT_PRETRAINED_MODEL_ARCHIVE_LIST,
            TFCamembertForMaskedLM,
            TFCamembertForMultipleChoice,
            TFCamembertForQuestionAnswering,
            TFCamembertForSequenceClassification,
            TFCamembertForTokenClassification,
            TFCamembertModel,
        )
        from .models.convbert import (
            TF_CONVBERT_PRETRAINED_MODEL_ARCHIVE_LIST,
            TFConvBertForMaskedLM,
            TFConvBertForMultipleChoice,
            TFConvBertForQuestionAnswering,
            TFConvBertForSequenceClassification,
            TFConvBertForTokenClassification,
            TFConvBertLayer,
            TFConvBertModel,
            TFConvBertPreTrainedModel,
        )
        from .models.ctrl import (
            TF_CTRL_PRETRAINED_MODEL_ARCHIVE_LIST,
            TFCTRLForSequenceClassification,
            TFCTRLLMHeadModel,
            TFCTRLModel,
            TFCTRLPreTrainedModel,
        )
        from .models.distilbert import (
            TF_DISTILBERT_PRETRAINED_MODEL_ARCHIVE_LIST,
            TFDistilBertForMaskedLM,
            TFDistilBertForMultipleChoice,
            TFDistilBertForQuestionAnswering,
            TFDistilBertForSequenceClassification,
            TFDistilBertForTokenClassification,
            TFDistilBertMainLayer,
            TFDistilBertModel,
            TFDistilBertPreTrainedModel,
        )
        from .models.dpr import (
            TF_DPR_CONTEXT_ENCODER_PRETRAINED_MODEL_ARCHIVE_LIST,
            TF_DPR_QUESTION_ENCODER_PRETRAINED_MODEL_ARCHIVE_LIST,
            TF_DPR_READER_PRETRAINED_MODEL_ARCHIVE_LIST,
            TFDPRContextEncoder,
            TFDPRPretrainedContextEncoder,
            TFDPRPretrainedQuestionEncoder,
            TFDPRPretrainedReader,
            TFDPRQuestionEncoder,
            TFDPRReader,
        )
        from .models.electra import (
            TF_ELECTRA_PRETRAINED_MODEL_ARCHIVE_LIST,
            TFElectraForMaskedLM,
            TFElectraForMultipleChoice,
            TFElectraForPreTraining,
            TFElectraForQuestionAnswering,
            TFElectraForSequenceClassification,
            TFElectraForTokenClassification,
            TFElectraModel,
            TFElectraPreTrainedModel,
        )
        from .models.flaubert import (
            TF_FLAUBERT_PRETRAINED_MODEL_ARCHIVE_LIST,
            TFFlaubertForMultipleChoice,
            TFFlaubertForQuestionAnsweringSimple,
            TFFlaubertForSequenceClassification,
            TFFlaubertForTokenClassification,
            TFFlaubertModel,
            TFFlaubertPreTrainedModel,
            TFFlaubertWithLMHeadModel,
        )
        from .models.funnel import (
            TF_FUNNEL_PRETRAINED_MODEL_ARCHIVE_LIST,
            TFFunnelBaseModel,
            TFFunnelForMaskedLM,
            TFFunnelForMultipleChoice,
            TFFunnelForPreTraining,
            TFFunnelForQuestionAnswering,
            TFFunnelForSequenceClassification,
            TFFunnelForTokenClassification,
            TFFunnelModel,
            TFFunnelPreTrainedModel,
        )
        from .models.gpt2 import (
            TF_GPT2_PRETRAINED_MODEL_ARCHIVE_LIST,
            TFGPT2DoubleHeadsModel,
            TFGPT2ForSequenceClassification,
            TFGPT2LMHeadModel,
            TFGPT2MainLayer,
            TFGPT2Model,
            TFGPT2PreTrainedModel,
        )
        from .models.hubert import (
            TF_HUBERT_PRETRAINED_MODEL_ARCHIVE_LIST,
            TFHubertForCTC,
            TFHubertModel,
            TFHubertPreTrainedModel,
        )
        from .models.led import TFLEDForConditionalGeneration, TFLEDModel, TFLEDPreTrainedModel
        from .models.longformer import (
            TF_LONGFORMER_PRETRAINED_MODEL_ARCHIVE_LIST,
            TFLongformerForMaskedLM,
            TFLongformerForMultipleChoice,
            TFLongformerForQuestionAnswering,
            TFLongformerForSequenceClassification,
            TFLongformerForTokenClassification,
            TFLongformerModel,
            TFLongformerPreTrainedModel,
            TFLongformerSelfAttention,
        )
        from .models.lxmert import (
            TF_LXMERT_PRETRAINED_MODEL_ARCHIVE_LIST,
            TFLxmertForPreTraining,
            TFLxmertMainLayer,
            TFLxmertModel,
            TFLxmertPreTrainedModel,
            TFLxmertVisualFeatureEncoder,
        )
        from .models.marian import TFMarianModel, TFMarianMTModel, TFMarianPreTrainedModel
        from .models.mbart import TFMBartForConditionalGeneration, TFMBartModel, TFMBartPreTrainedModel
        from .models.mobilebert import (
            TF_MOBILEBERT_PRETRAINED_MODEL_ARCHIVE_LIST,
            TFMobileBertForMaskedLM,
            TFMobileBertForMultipleChoice,
            TFMobileBertForNextSentencePrediction,
            TFMobileBertForPreTraining,
            TFMobileBertForQuestionAnswering,
            TFMobileBertForSequenceClassification,
            TFMobileBertForTokenClassification,
            TFMobileBertMainLayer,
            TFMobileBertModel,
            TFMobileBertPreTrainedModel,
        )
        from .models.mpnet import (
            TF_MPNET_PRETRAINED_MODEL_ARCHIVE_LIST,
            TFMPNetForMaskedLM,
            TFMPNetForMultipleChoice,
            TFMPNetForQuestionAnswering,
            TFMPNetForSequenceClassification,
            TFMPNetForTokenClassification,
            TFMPNetMainLayer,
            TFMPNetModel,
            TFMPNetPreTrainedModel,
        )
        from .models.mt5 import TFMT5EncoderModel, TFMT5ForConditionalGeneration, TFMT5Model
        from .models.openai import (
            TF_OPENAI_GPT_PRETRAINED_MODEL_ARCHIVE_LIST,
            TFOpenAIGPTDoubleHeadsModel,
            TFOpenAIGPTForSequenceClassification,
            TFOpenAIGPTLMHeadModel,
            TFOpenAIGPTMainLayer,
            TFOpenAIGPTModel,
            TFOpenAIGPTPreTrainedModel,
        )
        from .models.pegasus import TFPegasusForConditionalGeneration, TFPegasusModel, TFPegasusPreTrainedModel
        from .models.rag import TFRagModel, TFRagPreTrainedModel, TFRagSequenceForGeneration, TFRagTokenForGeneration
        from .models.rembert import (
            TF_REMBERT_PRETRAINED_MODEL_ARCHIVE_LIST,
            TFRemBertForCausalLM,
            TFRemBertForMaskedLM,
            TFRemBertForMultipleChoice,
            TFRemBertForQuestionAnswering,
            TFRemBertForSequenceClassification,
            TFRemBertForTokenClassification,
            TFRemBertLayer,
            TFRemBertModel,
            TFRemBertPreTrainedModel,
        )
        from .models.roberta import (
            TF_ROBERTA_PRETRAINED_MODEL_ARCHIVE_LIST,
            TFRobertaForMaskedLM,
            TFRobertaForMultipleChoice,
            TFRobertaForQuestionAnswering,
            TFRobertaForSequenceClassification,
            TFRobertaForTokenClassification,
            TFRobertaMainLayer,
            TFRobertaModel,
            TFRobertaPreTrainedModel,
        )
        from .models.roformer import (
            TF_ROFORMER_PRETRAINED_MODEL_ARCHIVE_LIST,
            TFRoFormerForCausalLM,
            TFRoFormerForMaskedLM,
            TFRoFormerForMultipleChoice,
            TFRoFormerForQuestionAnswering,
            TFRoFormerForSequenceClassification,
            TFRoFormerForTokenClassification,
            TFRoFormerLayer,
            TFRoFormerModel,
            TFRoFormerPreTrainedModel,
        )
        from .models.t5 import (
            TF_T5_PRETRAINED_MODEL_ARCHIVE_LIST,
            TFT5EncoderModel,
            TFT5ForConditionalGeneration,
            TFT5Model,
            TFT5PreTrainedModel,
        )
        from .models.transfo_xl import (
            TF_TRANSFO_XL_PRETRAINED_MODEL_ARCHIVE_LIST,
            TFAdaptiveEmbedding,
            TFTransfoXLForSequenceClassification,
            TFTransfoXLLMHeadModel,
            TFTransfoXLMainLayer,
            TFTransfoXLModel,
            TFTransfoXLPreTrainedModel,
        )
        from .models.wav2vec2 import (
            TF_WAV_2_VEC_2_PRETRAINED_MODEL_ARCHIVE_LIST,
            TFWav2Vec2ForCTC,
            TFWav2Vec2Model,
            TFWav2Vec2PreTrainedModel,
        )
        from .models.xlm import (
            TF_XLM_PRETRAINED_MODEL_ARCHIVE_LIST,
            TFXLMForMultipleChoice,
            TFXLMForQuestionAnsweringSimple,
            TFXLMForSequenceClassification,
            TFXLMForTokenClassification,
            TFXLMMainLayer,
            TFXLMModel,
            TFXLMPreTrainedModel,
            TFXLMWithLMHeadModel,
        )
        from .models.xlm_roberta import (
            TF_XLM_ROBERTA_PRETRAINED_MODEL_ARCHIVE_LIST,
            TFXLMRobertaForMaskedLM,
            TFXLMRobertaForMultipleChoice,
            TFXLMRobertaForQuestionAnswering,
            TFXLMRobertaForSequenceClassification,
            TFXLMRobertaForTokenClassification,
            TFXLMRobertaModel,
        )
        from .models.xlnet import (
            TF_XLNET_PRETRAINED_MODEL_ARCHIVE_LIST,
            TFXLNetForMultipleChoice,
            TFXLNetForQuestionAnsweringSimple,
            TFXLNetForSequenceClassification,
            TFXLNetForTokenClassification,
            TFXLNetLMHeadModel,
            TFXLNetMainLayer,
            TFXLNetModel,
            TFXLNetPreTrainedModel,
        )

        # Optimization
        from .optimization_tf import AdamWeightDecay, GradientAccumulator, WarmUp, create_optimizer

        # Trainer
        from .trainer_tf import TFTrainer

    else:
        # Import the same objects as dummies to get them in the namespace.
        # They will raise an import error if the user tries to instantiate / use them.
        from .utils.dummy_tf_objects import *

    if is_flax_available():
        from .generation_flax_logits_process import (
            FlaxForcedBOSTokenLogitsProcessor,
            FlaxForcedEOSTokenLogitsProcessor,
            FlaxLogitsProcessor,
            FlaxLogitsProcessorList,
            FlaxLogitsWarper,
            FlaxMinLengthLogitsProcessor,
            FlaxTemperatureLogitsWarper,
            FlaxTopKLogitsWarper,
            FlaxTopPLogitsWarper,
        )
        from .modeling_flax_utils import FlaxPreTrainedModel
        from .models.auto import (
            FLAX_MODEL_FOR_CAUSAL_LM_MAPPING,
            FLAX_MODEL_FOR_IMAGE_CLASSIFICATION_MAPPING,
            FLAX_MODEL_FOR_MASKED_LM_MAPPING,
            FLAX_MODEL_FOR_MULTIPLE_CHOICE_MAPPING,
            FLAX_MODEL_FOR_NEXT_SENTENCE_PREDICTION_MAPPING,
            FLAX_MODEL_FOR_PRETRAINING_MAPPING,
            FLAX_MODEL_FOR_QUESTION_ANSWERING_MAPPING,
            FLAX_MODEL_FOR_SEQ_TO_SEQ_CAUSAL_LM_MAPPING,
            FLAX_MODEL_FOR_SEQUENCE_CLASSIFICATION_MAPPING,
            FLAX_MODEL_FOR_TOKEN_CLASSIFICATION_MAPPING,
            FLAX_MODEL_MAPPING,
            FlaxAutoModel,
            FlaxAutoModelForCausalLM,
            FlaxAutoModelForImageClassification,
            FlaxAutoModelForMaskedLM,
            FlaxAutoModelForMultipleChoice,
            FlaxAutoModelForNextSentencePrediction,
            FlaxAutoModelForPreTraining,
            FlaxAutoModelForQuestionAnswering,
            FlaxAutoModelForSeq2SeqLM,
            FlaxAutoModelForSequenceClassification,
            FlaxAutoModelForTokenClassification,
        )
        from .models.bart import (
            FlaxBartForConditionalGeneration,
            FlaxBartForQuestionAnswering,
            FlaxBartForSequenceClassification,
            FlaxBartModel,
            FlaxBartPreTrainedModel,
        )
        from .models.bert import (
            FlaxBertForMaskedLM,
            FlaxBertForMultipleChoice,
            FlaxBertForNextSentencePrediction,
            FlaxBertForPreTraining,
            FlaxBertForQuestionAnswering,
            FlaxBertForSequenceClassification,
            FlaxBertForTokenClassification,
            FlaxBertModel,
            FlaxBertPreTrainedModel,
        )
        from .models.big_bird import (
            FlaxBigBirdForMaskedLM,
            FlaxBigBirdForMultipleChoice,
            FlaxBigBirdForPreTraining,
            FlaxBigBirdForQuestionAnswering,
            FlaxBigBirdForSequenceClassification,
            FlaxBigBirdForTokenClassification,
            FlaxBigBirdModel,
            FlaxBigBirdPreTrainedModel,
        )
        from .models.clip import (
            FlaxCLIPModel,
            FlaxCLIPPreTrainedModel,
            FlaxCLIPTextModel,
            FlaxCLIPTextPreTrainedModel,
            FlaxCLIPVisionModel,
            FlaxCLIPVisionPreTrainedModel,
        )
        from .models.electra import (
            FlaxElectraForMaskedLM,
            FlaxElectraForMultipleChoice,
            FlaxElectraForPreTraining,
            FlaxElectraForQuestionAnswering,
            FlaxElectraForSequenceClassification,
            FlaxElectraForTokenClassification,
            FlaxElectraModel,
            FlaxElectraPreTrainedModel,
        )
        from .models.gpt2 import FlaxGPT2LMHeadModel, FlaxGPT2Model, FlaxGPT2PreTrainedModel
        from .models.gpt_neo import FlaxGPTNeoForCausalLM, FlaxGPTNeoModel, FlaxGPTNeoPreTrainedModel
        from .models.marian import FlaxMarianModel, FlaxMarianMTModel, FlaxMarianPreTrainedModel
        from .models.mbart import (
            FlaxMBartForConditionalGeneration,
            FlaxMBartForQuestionAnswering,
            FlaxMBartForSequenceClassification,
            FlaxMBartModel,
            FlaxMBartPreTrainedModel,
        )
        from .models.mt5 import FlaxMT5ForConditionalGeneration, FlaxMT5Model
        from .models.roberta import (
            FlaxRobertaForMaskedLM,
            FlaxRobertaForMultipleChoice,
            FlaxRobertaForQuestionAnswering,
            FlaxRobertaForSequenceClassification,
            FlaxRobertaForTokenClassification,
            FlaxRobertaModel,
            FlaxRobertaPreTrainedModel,
        )
        from .models.t5 import FlaxT5ForConditionalGeneration, FlaxT5Model, FlaxT5PreTrainedModel
        from .models.vit import FlaxViTForImageClassification, FlaxViTModel, FlaxViTPreTrainedModel
        from .models.wav2vec2 import (
            FlaxWav2Vec2ForCTC,
            FlaxWav2Vec2ForPreTraining,
            FlaxWav2Vec2Model,
            FlaxWav2Vec2PreTrainedModel,
        )
    else:
        # Import the same objects as dummies to get them in the namespace.
        # They will raise an import error if the user tries to instantiate / use them.
        from .utils.dummy_flax_objects import *

else:
    import sys

    sys.modules[__name__] = _LazyModule(
        __name__, globals()["__file__"], _import_structure, extra_objects={"__version__": __version__}
    )


if not is_tf_available() and not is_torch_available() and not is_flax_available():
    logger.warning(
        "None of PyTorch, TensorFlow >= 2.0, or Flax have been found. "
        "Models won't be available and only tokenizers, configuration "
        "and file/data utilities can be used."
    )<|MERGE_RESOLUTION|>--- conflicted
+++ resolved
@@ -557,9 +557,6 @@
             "PretrainedBartModel",
         ]
     )
-<<<<<<< HEAD
-
-=======
     _import_structure["models.beit"].extend(
         [
             "BEIT_PRETRAINED_MODEL_ARCHIVE_LIST",
@@ -569,7 +566,6 @@
             "BeitPreTrainedModel",
         ]
     )
->>>>>>> a6d62aab
     _import_structure["models.bert"].extend(
         [
             "BERT_PRETRAINED_MODEL_ARCHIVE_LIST",
