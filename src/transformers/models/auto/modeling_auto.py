--- conflicted
+++ resolved
@@ -130,11 +130,8 @@
         ("ibert", "IBertModel"),
         ("idefics", "IdeficsModel"),
         ("idefics2", "Idefics2Model"),
-<<<<<<< HEAD
+        ("idefics3", "Idefics3Model"),
         ("imagebind", "ImageBindModel"),
-=======
-        ("idefics3", "Idefics3Model"),
->>>>>>> 1dba608d
         ("imagegpt", "ImageGPTModel"),
         ("informer", "InformerModel"),
         ("jamba", "JambaModel"),
