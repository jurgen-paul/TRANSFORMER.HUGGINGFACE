--- conflicted
+++ resolved
@@ -315,17 +315,12 @@
         return outputs
 
 
-<<<<<<< HEAD
-class MixtralPreTrainedModel(MistralPreTrainedModel):
-    _supports_static_cache = False
-=======
 class MixtralRotaryEmbedding(MistralRotaryEmbedding):
     pass
 
 
 class MixtralPreTrainedModel(MistralPreTrainedModel):
     _supports_static_cache = False  # MoE models don't work with torch.compile (`torch.where(condition)` not supported)
->>>>>>> 365fecb4
 
 
 class MixtralModel(MistralModel):
