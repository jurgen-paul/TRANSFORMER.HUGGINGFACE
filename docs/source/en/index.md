--- conflicted
+++ resolved
@@ -166,11 +166,8 @@
 |                      [ImageGPT](model_doc/imagegpt)                      |       ✅        |         ❌         |      ❌      |
 |                      [Informer](model_doc/informer)                      |       ✅        |         ❌         |      ❌      |
 |                  [InstructBLIP](model_doc/instructblip)                  |       ✅        |         ❌         |      ❌      |
-<<<<<<< HEAD
+|             [InstructBlipVideo](model_doc/instructblipvideo)             |       ✅        |         ❌         |      ❌      |
 |                          [IRIS](model_doc/iris)                          |       ✅        |         ❌         |      ❌      |
-=======
-|             [InstructBlipVideo](model_doc/instructblipvideo)             |       ✅        |         ❌         |      ❌      |
->>>>>>> c54af4c7
 |                         [Jamba](model_doc/jamba)                         |       ✅        |         ❌         |      ❌      |
 |                        [JetMoe](model_doc/jetmoe)                        |       ✅        |         ❌         |      ❌      |
 |                       [Jukebox](model_doc/jukebox)                       |       ✅        |         ❌         |      ❌      |
