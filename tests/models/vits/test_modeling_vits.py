# coding=utf-8
# Copyright 2023 The HuggingFace Inc. team. All rights reserved.
#
# Licensed under the Apache License, Version 2.0 (the "License");
# you may not use this file except in compliance with the License.
# You may obtain a copy of the License at
#
#     http://www.apache.org/licenses/LICENSE-2.0
#
# Unless required by applicable law or agreed to in writing, software
# distributed under the License is distributed on an "AS IS" BASIS,
# WITHOUT WARRANTIES OR CONDITIONS OF ANY KIND, either express or implied.
# See the License for the specific language governing permissions and
# limitations under the License.
"""Testing suite for the PyTorch VITS model."""

import copy
import os
import tempfile
import unittest
from typing import Dict, List, Tuple

import numpy as np

from transformers import PretrainedConfig, VitsConfig
from transformers.testing_utils import (
    is_flaky,
    is_torch_available,
    require_torch,
    require_torch_fp16,
    require_torch_multi_gpu,
    slow,
    torch_device,
)
from transformers.trainer_utils import set_seed

from ...test_configuration_common import ConfigTester
from ...test_modeling_common import (
    ModelTesterMixin,
    global_rng,
    ids_tensor,
    random_attention_mask,
)
from ...test_pipeline_mixin import PipelineTesterMixin


if is_torch_available():
    import torch

    from transformers import VitsModel, VitsTokenizer


CONFIG_NAME = "config.json"
GENERATION_CONFIG_NAME = "generation_config.json"


def _config_zero_init(config):
    configs_no_init = copy.deepcopy(config)
    for key in configs_no_init.__dict__.keys():
        if "_range" in key or "_std" in key or "initializer_factor" in key or "layer_scale" in key:
            setattr(configs_no_init, key, 1e-10)
        if isinstance(getattr(configs_no_init, key, None), PretrainedConfig):
            no_init_subconfig = _config_zero_init(getattr(configs_no_init, key))
            setattr(configs_no_init, key, no_init_subconfig)
    return configs_no_init


@require_torch
class VitsModelTester:
    def __init__(
        self,
        parent,
        batch_size=2,
        seq_length=7,
        is_training=False,
        hidden_size=16,
        num_hidden_layers=2,
        num_attention_heads=2,
        intermediate_size=64,
        flow_size=16,
        vocab_size=38,
        spectrogram_bins=8,
        duration_predictor_num_flows=2,
        duration_predictor_filter_channels=16,
        prior_encoder_num_flows=2,
        upsample_initial_channel=16,
        upsample_rates=[8, 2],
        upsample_kernel_sizes=[16, 4],
        resblock_kernel_sizes=[3, 7],
        resblock_dilation_sizes=[[1, 3, 5], [1, 3, 5]],
    ):
        self.parent = parent
        self.batch_size = batch_size
        self.seq_length = seq_length
        self.is_training = is_training
        self.hidden_size = hidden_size
        self.num_hidden_layers = num_hidden_layers
        self.num_attention_heads = num_attention_heads
        self.intermediate_size = intermediate_size
        self.flow_size = flow_size
        self.vocab_size = vocab_size
        self.spectrogram_bins = spectrogram_bins
        self.duration_predictor_num_flows = duration_predictor_num_flows
        self.duration_predictor_filter_channels = duration_predictor_filter_channels
        self.prior_encoder_num_flows = prior_encoder_num_flows
        self.upsample_initial_channel = upsample_initial_channel
        self.upsample_rates = upsample_rates
        self.upsample_kernel_sizes = upsample_kernel_sizes
        self.resblock_kernel_sizes = resblock_kernel_sizes
        self.resblock_dilation_sizes = resblock_dilation_sizes

    def prepare_config_and_inputs(self):
        input_ids = ids_tensor([self.batch_size, self.seq_length], self.vocab_size).clamp(2)
        attention_mask = random_attention_mask([self.batch_size, self.seq_length])

        config = self.get_config()
        inputs_dict = {
            "input_ids": input_ids,
            "attention_mask": attention_mask,
        }
        return config, inputs_dict

    def prepare_config_and_inputs_for_common(self):
        config, inputs_dict = self.prepare_config_and_inputs()
        return config, inputs_dict

    def get_config(self):
        return VitsConfig(
            hidden_size=self.hidden_size,
            num_hidden_layers=self.num_hidden_layers,
            num_attention_heads=self.num_attention_heads,
            ffn_dim=self.intermediate_size,
            flow_size=self.flow_size,
            vocab_size=self.vocab_size,
            spectrogram_bins=self.spectrogram_bins,
            duration_predictor_num_flows=self.duration_predictor_num_flows,
            prior_encoder_num_flows=self.prior_encoder_num_flows,
            duration_predictor_filter_channels=self.duration_predictor_filter_channels,
            posterior_encoder_num_wavenet_layers=self.num_hidden_layers,
            upsample_initial_channel=self.upsample_initial_channel,
            upsample_rates=self.upsample_rates,
            upsample_kernel_sizes=self.upsample_kernel_sizes,
            resblock_kernel_sizes=self.resblock_kernel_sizes,
            resblock_dilation_sizes=self.resblock_dilation_sizes,
        )

    def create_and_check_model_forward(self, config, inputs_dict):
        model = VitsModel(config=config).to(torch_device).eval()

        input_ids = inputs_dict["input_ids"]
        attention_mask = inputs_dict["attention_mask"]

        result = model(input_ids, attention_mask=attention_mask)
        self.parent.assertEqual((self.batch_size, 624), result.waveform.shape)


@require_torch
class VitsModelTest(ModelTesterMixin, PipelineTesterMixin, unittest.TestCase):
    all_model_classes = (VitsModel,) if is_torch_available() else ()
    pipeline_model_mapping = (
        {"feature-extraction": VitsModel, "text-to-audio": VitsModel} if is_torch_available() else {}
    )
    is_encoder_decoder = False
    test_pruning = False
    test_headmasking = False
    test_resize_embeddings = False
    test_head_masking = False
    test_torchscript = False
    has_attentions = False

    def setUp(self):
        self.model_tester = VitsModelTester(self)
        self.config_tester = ConfigTester(self, config_class=VitsConfig, hidden_size=37)

    def test_config(self):
        self.config_tester.run_common_tests()

    # TODO: @ydshieh
    @is_flaky(description="torch 2.2.0 gives `Timeout >120.0s`")
    def test_pipeline_feature_extraction(self):
        super().test_pipeline_feature_extraction()

    @is_flaky(description="torch 2.2.0 gives `Timeout >120.0s`")
    def test_pipeline_feature_extraction_fp16(self):
        super().test_pipeline_feature_extraction_fp16()

    @unittest.skip(reason="Need to fix this after #26538")
    def test_model_forward(self):
        set_seed(12345)
        global_rng.seed(12345)
        config_and_inputs = self.model_tester.prepare_config_and_inputs()
        self.model_tester.create_and_check_model_forward(*config_and_inputs)

    @require_torch_multi_gpu
    # override to force all elements of the batch to have the same sequence length across GPUs
    def test_multi_gpu_data_parallel_forward(self):
        config, inputs_dict = self.model_tester.prepare_config_and_inputs_for_common()
        config.use_stochastic_duration_prediction = False

        # move input tensors to cuda:O
        for key, value in inputs_dict.items():
            if torch.is_tensor(value):
                # make all elements of the batch the same -> ensures the output seq lengths are the same for DP
                value[1:] = value[0]
                inputs_dict[key] = value.to(0)

        for model_class in self.all_model_classes:
            model = model_class(config=config)
            model.to(0)
            model.eval()

            # Wrap model in nn.DataParallel
            model = torch.nn.DataParallel(model)
            set_seed(555)
            with torch.no_grad():
                _ = model(**self._prepare_for_class(inputs_dict, model_class)).waveform

    @unittest.skip(reason="VITS is not deterministic")
    def test_determinism(self):
        pass

    @unittest.skip(reason="VITS is not deterministic")
    def test_batching_equivalence(self):
        pass

    @is_flaky(
        max_attempts=3,
        description="Weight initialisation for the VITS conv layers sometimes exceeds the kaiming normal range",
    )
    def test_initialization(self):
        config, inputs_dict = self.model_tester.prepare_config_and_inputs_for_common()

        uniform_init_parms = [
            "emb_rel_k",
            "emb_rel_v",
            "conv_1",
            "conv_2",
            "conv_pre",
            "conv_post",
            "conv_proj",
            "conv_dds",
            "project",
            "wavenet.in_layers",
            "wavenet.res_skip_layers",
            "upsampler",
            "resblocks",
        ]

        configs_no_init = _config_zero_init(config)
        for model_class in self.all_model_classes:
            model = model_class(config=configs_no_init)
            for name, param in model.named_parameters():
                if param.requires_grad:
                    if any(x in name for x in uniform_init_parms):
                        self.assertTrue(
                            -1.0 <= ((param.data.mean() * 1e9).round() / 1e9).item() <= 1.0,
                            msg=f"Parameter {name} of model {model_class} seems not properly initialized",
                        )
                    else:
                        self.assertIn(
                            ((param.data.mean() * 1e9).round() / 1e9).item(),
                            [0.0, 1.0],
                            msg=f"Parameter {name} of model {model_class} seems not properly initialized",
                        )

    @unittest.skip(reason="VITS has no inputs_embeds")
    def test_inputs_embeds(self):
        pass

    @unittest.skip(reason="VITS has no input embeddings")
    def test_model_get_set_embeddings(self):
        pass

    # override since the model is not deterministic, so we need to set the seed for each forward pass
    def test_model_outputs_equivalence(self):
        config, inputs_dict = self.model_tester.prepare_config_and_inputs_for_common()

        def set_nan_tensor_to_zero(t):
            t[t != t] = 0
            return t

        def check_equivalence(model, tuple_inputs, dict_inputs, additional_kwargs={}):
            with torch.no_grad():
                set_seed(0)
                tuple_output = model(**tuple_inputs, return_dict=False, **additional_kwargs)
                set_seed(0)
                dict_output = model(**dict_inputs, return_dict=True, **additional_kwargs).to_tuple()

                def recursive_check(tuple_object, dict_object):
                    if isinstance(tuple_object, (List, Tuple)):
                        for tuple_iterable_value, dict_iterable_value in zip(tuple_object, dict_object):
                            recursive_check(tuple_iterable_value, dict_iterable_value)
                    elif isinstance(tuple_object, Dict):
                        for tuple_iterable_value, dict_iterable_value in zip(
                            tuple_object.values(), dict_object.values()
                        ):
                            recursive_check(tuple_iterable_value, dict_iterable_value)
                    elif tuple_object is None:
                        return
                    else:
                        self.assertTrue(
                            torch.allclose(
                                set_nan_tensor_to_zero(tuple_object), set_nan_tensor_to_zero(dict_object), atol=1e-5
                            ),
                            msg=(
                                "Tuple and dict output are not equal. Difference:"
                                f" {torch.max(torch.abs(tuple_object - dict_object))}. Tuple has `nan`:"
                                f" {torch.isnan(tuple_object).any()} and `inf`: {torch.isinf(tuple_object)}. Dict has"
                                f" `nan`: {torch.isnan(dict_object).any()} and `inf`: {torch.isinf(dict_object)}."
                            ),
                        )

                recursive_check(tuple_output, dict_output)

        for model_class in self.all_model_classes:
            model = model_class(config)
            model.to(torch_device)
            model.eval()

            tuple_inputs = self._prepare_for_class(inputs_dict, model_class)
            dict_inputs = self._prepare_for_class(inputs_dict, model_class)
            check_equivalence(model, tuple_inputs, dict_inputs)

            tuple_inputs = self._prepare_for_class(inputs_dict, model_class, return_labels=True)
            dict_inputs = self._prepare_for_class(inputs_dict, model_class, return_labels=True)
            check_equivalence(model, tuple_inputs, dict_inputs)

            tuple_inputs = self._prepare_for_class(inputs_dict, model_class)
            dict_inputs = self._prepare_for_class(inputs_dict, model_class)
            check_equivalence(model, tuple_inputs, dict_inputs, {"output_hidden_states": True})

            tuple_inputs = self._prepare_for_class(inputs_dict, model_class, return_labels=True)
            dict_inputs = self._prepare_for_class(inputs_dict, model_class, return_labels=True)
            check_equivalence(model, tuple_inputs, dict_inputs, {"output_hidden_states": True})

            if self.has_attentions:
                tuple_inputs = self._prepare_for_class(inputs_dict, model_class)
                dict_inputs = self._prepare_for_class(inputs_dict, model_class)
                check_equivalence(model, tuple_inputs, dict_inputs, {"output_attentions": True})

                tuple_inputs = self._prepare_for_class(inputs_dict, model_class, return_labels=True)
                dict_inputs = self._prepare_for_class(inputs_dict, model_class, return_labels=True)
                check_equivalence(model, tuple_inputs, dict_inputs, {"output_attentions": True})

                tuple_inputs = self._prepare_for_class(inputs_dict, model_class, return_labels=True)
                dict_inputs = self._prepare_for_class(inputs_dict, model_class, return_labels=True)
                check_equivalence(
                    model, tuple_inputs, dict_inputs, {"output_hidden_states": True, "output_attentions": True}
                )

    # override since the model is not deterministic, so we need to set the seed for each forward pass
    def test_save_load(self):
        config, inputs_dict = self.model_tester.prepare_config_and_inputs_for_common()

        def check_save_load(out1, out2):
            # make sure we don't have nans
            out_2 = out2.cpu().numpy()
            out_2[np.isnan(out_2)] = 0

            out_1 = out1.cpu().numpy()
            out_1[np.isnan(out_1)] = 0
            max_diff = np.amax(np.abs(out_1 - out_2))
            self.assertLessEqual(max_diff, 1e-5)

        for model_class in self.all_model_classes:
            model = model_class(config)
            model.to(torch_device)
            model.eval()
            with torch.no_grad():
                set_seed(0)
                first = model(**self._prepare_for_class(inputs_dict, model_class))[0]

            with tempfile.TemporaryDirectory() as tmpdirname:
                model.save_pretrained(tmpdirname)

                # the config file (and the generation config file, if it can generate) should be saved
                self.assertTrue(os.path.exists(os.path.join(tmpdirname, CONFIG_NAME)))
                self.assertEqual(
                    model.can_generate(), os.path.exists(os.path.join(tmpdirname, GENERATION_CONFIG_NAME))
                )

                model = model_class.from_pretrained(tmpdirname)
                model.to(torch_device)
                with torch.no_grad():
                    set_seed(0)
                    second = model(**self._prepare_for_class(inputs_dict, model_class))[0]

            if isinstance(first, tuple) and isinstance(second, tuple):
                for tensor1, tensor2 in zip(first, second):
                    check_save_load(tensor1, tensor2)
            else:
                check_save_load(first, second)

    # overwrite from test_modeling_common
    def _mock_init_weights(self, module):
        if hasattr(module, "weight") and module.weight is not None:
            module.weight.data.fill_(3)
        if hasattr(module, "weight_g") and module.weight_g is not None:
            module.weight_g.data.fill_(3)
        if hasattr(module, "weight_v") and module.weight_v is not None:
            module.weight_v.data.fill_(3)
        if hasattr(module, "bias") and module.bias is not None:
            module.bias.data.fill_(3)


@require_torch
@slow
class VitsModelIntegrationTests(unittest.TestCase):
    def test_forward(self):
        # GPU gives different results than CPU
        torch_device = "cpu"

        model = VitsModel.from_pretrained("facebook/mms-tts-eng")
        model.to(torch_device)

        tokenizer = VitsTokenizer.from_pretrained("facebook/mms-tts-eng")

        set_seed(555)  # make deterministic

        input_text = "Mister quilter is the apostle of the middle classes and we are glad to welcome his gospel!"
        input_ids = tokenizer(input_text, return_tensors="pt").input_ids.to(torch_device)

        with torch.no_grad():
            outputs = model(input_ids)

        self.assertEqual(outputs.waveform.shape, (1, 87040))
        # fmt: off
        EXPECTED_LOGITS = torch.tensor(
            [
                -0.0042,  0.0176,  0.0354,  0.0504,  0.0621,  0.0777,  0.0980,  0.1224,
                 0.1475,  0.1679,  0.1817,  0.1832,  0.1713,  0.1542,  0.1384,  0.1256,
                 0.1147,  0.1066,  0.1026,  0.0958,  0.0823,  0.0610,  0.0340,  0.0022,
                -0.0337, -0.0677, -0.0969, -0.1178, -0.1311, -0.1363
            ]
        )
        # fmt: on
<<<<<<< HEAD
        torch.testing.assert_close(outputs.waveform[0, 10000:10030].cpu(), EXPECTED_LOGITS, rtol=1e-4, atol=1e-4)
=======
        self.assertTrue(torch.allclose(outputs.waveform[0, 10000:10030].cpu(), EXPECTED_LOGITS, atol=1e-4))

    @require_torch_fp16
    def test_forward_fp16(self):
        # GPU gives different results than CPU
        torch_device = "cpu"

        model = VitsModel.from_pretrained("facebook/mms-tts-eng", torch_dtype=torch.float16)
        model.to(torch_device)

        tokenizer = VitsTokenizer.from_pretrained("facebook/mms-tts-eng")

        set_seed(555)  # make deterministic

        input_text = "Mister quilter is the apostle of the middle classes and we are glad to welcome his gospel!"
        input_ids = tokenizer(input_text, return_tensors="pt").input_ids.to(torch_device)

        with torch.no_grad():
            outputs = model(input_ids)

        self.assertEqual(outputs.waveform.shape, (1, 87040))
        # fmt: off
        EXPECTED_LOGITS = torch.tensor(
            [
                0.0101,  0.0318,  0.0489,  0.0627,  0.0728,  0.0865,  0.1053,  0.1279,
                0.1514,  0.1703,  0.1827,  0.1829,  0.1694,  0.1509,  0.1332,  0.1188,
                0.1066,  0.0978,  0.0936,  0.0867,  0.0724,  0.0493,  0.0197, -0.0141,
                -0.0501, -0.0817, -0.1065, -0.1223, -0.1311, -0.1339
            ]
        ).to(torch.float16)
        # fmt: on
        self.assertTrue(torch.allclose(outputs.waveform[0, 10000:10030].cpu(), EXPECTED_LOGITS, atol=1e-4))
>>>>>>> 8f1509a9
<|MERGE_RESOLUTION|>--- conflicted
+++ resolved
@@ -434,10 +434,7 @@
             ]
         )
         # fmt: on
-<<<<<<< HEAD
         torch.testing.assert_close(outputs.waveform[0, 10000:10030].cpu(), EXPECTED_LOGITS, rtol=1e-4, atol=1e-4)
-=======
-        self.assertTrue(torch.allclose(outputs.waveform[0, 10000:10030].cpu(), EXPECTED_LOGITS, atol=1e-4))
 
     @require_torch_fp16
     def test_forward_fp16(self):
@@ -468,5 +465,4 @@
             ]
         ).to(torch.float16)
         # fmt: on
-        self.assertTrue(torch.allclose(outputs.waveform[0, 10000:10030].cpu(), EXPECTED_LOGITS, atol=1e-4))
->>>>>>> 8f1509a9
+        torch.testing.assert_close(outputs.waveform[0, 10000:10030].cpu(), EXPECTED_LOGITS, rtol=1e-4, atol=1e-4)