--- conflicted
+++ resolved
@@ -342,28 +342,15 @@
         torch.testing.assert_close(word_embeddings[0][0][-9:], EXPECTED_WORD_EMBEDDING_END, rtol=0.1, atol=1e-02)
 
     def test_model_forward_values(self):
-<<<<<<< HEAD
-        # Slice from original model using bfloat16
-        reference_tensor = torch.Tensor([
-            [ 1.0938, -0.1230,  2.8281,  2.8906,  0.2969],
-            [-0.3281,  5.4375,  3.3750,  7.0000,  1.2188],
-            [ 1.2188,  3.3750,  4.7188,  5.0000,  0.0981]
-        ])
-=======
         # fmt: off
         EXPECTED_HIDDEN_STATES_SLICE = torch.Tensor([[-0.5469, 1.6016, 2.3438, 2.8125, 1.0000],[0.3613, 1.0391, 2.5625, 2.2031, 1.5703],[-0.4707, 2.0938, 1.7109, 5.7188, 0.4199],])
         # fmt: on
 
->>>>>>> 952ee0a2
         model_outputs = self.model(
             input_ids=self.model_inputs["image_padded_unpacked_tokens"][0].unsqueeze(0),
             image_patches=self.model_inputs["model_image_input"]["image_patches"][0][0].unsqueeze(0),
             image_patches_indices=self.model_inputs["image_patch_input_indices"],
         )
-<<<<<<< HEAD
-        torch.testing.assert_close(model_outputs[0][0, 6:9, 1200:1205], reference_tensor, rtol=0.15, atol=0.15)
-=======
         torch.testing.assert_close(
             model_outputs[0][0, 5:8, 1200:1205], EXPECTED_HIDDEN_STATES_SLICE, rtol=0.1, atol=0.1
-        )
->>>>>>> 952ee0a2
+        )