# coding=utf-8
# Copyright 2020 The HuggingFace Team Inc.
#
# Licensed under the Apache License, Version 2.0 (the "License");
# you may not use this file except in compliance with the License.
# You may obtain a clone of the License at
#
#     http://www.apache.org/licenses/LICENSE-2.0
#
# Unless required by applicable law or agreed to in writing, software
# distributed under the License is distributed on an "AS IS" BASIS,
# WITHOUT WARRANTIES OR CONDITIONS OF ANY KIND, either express or implied.
# See the License for the specific language governing permissions and
# limitations under the License.


import collections
import copy
import datetime
import gc
import inspect
import tempfile
import unittest
import warnings

import numpy as np
import pytest
from packaging import version
from parameterized import parameterized

from transformers import AutoConfig, is_torch_available, pipeline
from transformers.testing_utils import (
    is_flaky,
    require_accelerate,
    require_flash_attn,
    require_optimum_quanto,
    require_torch,
    require_torch_accelerator,
    require_torch_gpu,
    require_torch_multi_accelerator,
    require_torch_multi_gpu,
    require_torch_sdpa,
    set_config_for_less_flaky_test,
    set_model_for_less_flaky_test,
    set_model_tester_for_less_flaky_test,
    slow,
    torch_device,
)
from transformers.utils import is_ipex_available

from ..test_modeling_common import floats_tensor, ids_tensor
from .test_framework_agnostic import GenerationIntegrationTestsMixin


if is_torch_available():
    import torch
    import torch.nn.functional as F

    from transformers import (
        AutoModelForCausalLM,
        AutoModelForSeq2SeqLM,
        AutoModelForSpeechSeq2Seq,
        AutoModelForVision2Seq,
        AutoProcessor,
        AutoTokenizer,
        BartForConditionalGeneration,
        BartTokenizer,
        GPT2LMHeadModel,
        GPT2Tokenizer,
        ImageGPTForCausalImageModeling,
        SpeechEncoderDecoderModel,
        T5ForConditionalGeneration,
    )
    from transformers.cache_utils import (
        Cache,
        DynamicCache,
        EncoderDecoderCache,
        HybridCache,
        QuantoQuantizedCache,
        StaticCache,
    )
    from transformers.generation import (
        BeamSampleDecoderOnlyOutput,
        BeamSampleEncoderDecoderOutput,
        BeamSearchDecoderOnlyOutput,
        BeamSearchEncoderDecoderOutput,
        DisjunctiveConstraint,
        GenerateBeamDecoderOnlyOutput,
        GenerateBeamEncoderDecoderOutput,
        GenerateDecoderOnlyOutput,
        GenerateEncoderDecoderOutput,
        GenerationConfig,
        GreedySearchDecoderOnlyOutput,
        GreedySearchEncoderDecoderOutput,
        LogitsProcessorList,
        MaxLengthCriteria,
        MinLengthLogitsProcessor,
        PhrasalConstraint,
        PromptLookupCandidateGenerator,
        SampleDecoderOnlyOutput,
        SampleEncoderDecoderOutput,
        StoppingCriteria,
        StoppingCriteriaList,
        SynthIDTextWatermarkingConfig,
        WatermarkDetector,
        WatermarkingConfig,
    )
    from transformers.generation.candidate_generator import (
        AssistedCandidateGenerator,
        AssistedCandidateGeneratorDifferentTokenizers,
    )
    from transformers.generation.utils import _speculative_sampling

from unittest.mock import patch

from transformers.utils import is_sklearn_available


class GenerationTesterMixin:
    input_name = "input_ids"
    model_tester = None
    all_generative_model_classes = ()
    max_new_tokens = 3

    def prepare_config_and_inputs_for_generate(self, batch_size=2):
        config, inputs_dict = self.model_tester.prepare_config_and_inputs_for_common()

        # We don't want a few model inputs in our model input dictionary for generation tests
        input_keys_to_ignore = [
            # we don't want to mask attention heads
            "head_mask",
            "decoder_head_mask",
            "cross_attn_head_mask",
            # we don't want encoder-decoder models to start from filled decoder ids
            "decoder_input_ids",
            "decoder_attention_mask",
            # we'll set cache use in each test differently
            "use_cache",
            # Ignore labels if it is in the input dict
            "labels",
            # model-specific exceptions should overload/overwrite this function
        ]
        filtered_inputs_dict = {
            k: v[:batch_size, ...] if isinstance(v, torch.Tensor) else v
            for k, v in inputs_dict.items()
            if k not in input_keys_to_ignore
        }

        # It is important set `eos_token_id` to `None` to avoid early stopping (would break for length-based checks)
        text_gen_config = config.get_text_config(decoder=True)
        if text_gen_config.eos_token_id is not None and text_gen_config.pad_token_id is None:
            text_gen_config.pad_token_id = (
                text_gen_config.eos_token_id
                if isinstance(text_gen_config.eos_token_id, int)
                else text_gen_config.eos_token_id[0]
            )
        text_gen_config.eos_token_id = None
        text_gen_config.forced_eos_token_id = None

        return config, filtered_inputs_dict

    def _check_similar_generate_outputs(self, output_1, output_2, atol=1e-5, rtol=1e-5):
        """
        Checks whether a pair of generate outputs are similar. Two `generate` call outputs are considered similar in
        the following siturations:
        1. The sequences are the same
        2. The sequences are different, but the scores up to (and including) the first mismatch are nearly identical
        """
        # scores doesn't include data regarding decoder input tokens
        decoder_input_length = output_1.sequences.shape[1] - len(output_1.scores)
        output_matches = output_1.sequences == output_2.sequences
        has_matching_outputs = output_matches.all()
        has_matching_scores = None
        if not has_matching_outputs:
            for batch_idx in range(output_1.sequences.shape[0]):
                batch_matches = output_matches[batch_idx]
                if batch_matches.all():
                    continue
                first_mismatch_idx = batch_matches.int().argmin()  # gets the index of the first False
                first_mismatch_idx -= decoder_input_length
                output_1_first_mismatch_scores = output_1.scores[first_mismatch_idx][batch_idx]
                output_2_first_mismatch_scores = output_2.scores[first_mismatch_idx][batch_idx]
                has_matching_scores = torch.allclose(
                    output_1_first_mismatch_scores, output_2_first_mismatch_scores, rtol=atol, atol=rtol
                )
                if not has_matching_scores:
                    break
        self.assertTrue(has_matching_outputs or has_matching_scores)

    def _get_logits_processor_kwargs(self, do_sample=False, config=None):
        logits_processor_kwargs = {
            "bad_words_ids": [[1, 0]],
            "repetition_penalty": 1.2,
            "remove_invalid_values": True,
        }
        if do_sample:
            logits_processor_kwargs.update(
                {
                    "top_k": 10,
                    "top_p": 0.7,
                    "temperature": 0.7,
                }
            )
        # TODO (joao, raushan): see this comment for a long-term fix
        # https://github.com/huggingface/transformers/pull/33593#issuecomment-2361824264)
        # This is a band-aid for VLM models, to ensure they don't generate image/video tokens which would cause them
        # to crash. On pretrained models this isn't a risk, as they are trained to not generate these tokens.
        if config is not None:
            for key in [
                "image_token_index",
                "image_token_id",
                "video_token_index",
                "video_token_id",
                "vision_start_token_id",
            ]:
                token_index = getattr(config, key, None)
                if token_index is None and hasattr(self, "model_tester"):
                    token_index = getattr(self.model_tester, key, None)
                if token_index is not None and token_index < config.get_text_config().vocab_size:
                    logits_processor_kwargs["bad_words_ids"].append([token_index])

        return logits_processor_kwargs

    def _get_beam_kwargs(self, num_return_sequences=1):
        beam_kwargs = {
            "early_stopping": False,
            "length_penalty": 2.0,
            "num_beams": 2,
            "num_return_sequences": num_return_sequences,
        }
        return beam_kwargs

    def _get_diverse_beam_kwargs(self, num_return_sequences=1):
        beam_kwargs = {
            "early_stopping": False,
            "length_penalty": 2.0,
            "num_beams": 2,
            "num_return_sequences": num_return_sequences,
            "num_beam_groups": 2,  # one beam per group
            "diversity_penalty": 2.0,
        }
        return beam_kwargs

    def _get_constrained_beam_kwargs(self, num_return_sequences=1):
        beam_kwargs = {
            "early_stopping": False,
            "length_penalty": 2.0,
            "num_beams": num_return_sequences * 4,
            "num_return_sequences": num_return_sequences,
        }
        return beam_kwargs

    def _greedy_generate(
        self,
        model,
        inputs_dict,
        output_scores=False,
        output_logits=False,
        output_attentions=False,
        output_hidden_states=False,
        return_dict_in_generate=False,
        use_cache=True,
    ):
        logits_processor_kwargs = self._get_logits_processor_kwargs(do_sample=False, config=model.config)
        output_generate = model.generate(
            do_sample=False,
            num_beams=1,
            max_new_tokens=self.max_new_tokens,
            output_attentions=output_attentions,
            output_hidden_states=output_hidden_states,
            output_scores=output_scores,
            output_logits=output_logits,
            return_dict_in_generate=return_dict_in_generate,
            use_cache=use_cache,
            **logits_processor_kwargs,
            **inputs_dict,
        )

        return output_generate

    def _sample_generate(
        self,
        model,
        inputs_dict,
        num_return_sequences,
        output_scores=False,
        output_logits=False,
        output_attentions=False,
        output_hidden_states=False,
        return_dict_in_generate=False,
        use_cache=True,
    ):
        torch.manual_seed(0)
        logits_processor_kwargs = self._get_logits_processor_kwargs(do_sample=True, config=model.config)
        output_generate = model.generate(
            do_sample=True,
            num_beams=1,
            max_new_tokens=self.max_new_tokens,
            num_return_sequences=num_return_sequences,
            output_scores=output_scores,
            output_logits=output_logits,
            output_attentions=output_attentions,
            output_hidden_states=output_hidden_states,
            return_dict_in_generate=return_dict_in_generate,
            use_cache=use_cache,
            **logits_processor_kwargs,
            **inputs_dict,
        )

        return output_generate

    def _beam_search_generate(
        self,
        model,
        inputs_dict,
        beam_kwargs,
        output_scores=False,
        output_logits=False,
        output_attentions=False,
        output_hidden_states=False,
        return_dict_in_generate=False,
        use_cache=True,
    ):
        logits_processor_kwargs = self._get_logits_processor_kwargs(do_sample=False, config=model.config)
        output_generate = model.generate(
            do_sample=False,
            max_new_tokens=self.max_new_tokens,
            output_scores=output_scores,
            output_logits=output_logits,
            output_attentions=output_attentions,
            output_hidden_states=output_hidden_states,
            return_dict_in_generate=return_dict_in_generate,
            use_cache=use_cache,
            **beam_kwargs,
            **logits_processor_kwargs,
            **inputs_dict,
        )

        return output_generate

    def _beam_sample_generate(
        self,
        model,
        inputs_dict,
        beam_kwargs,
        output_scores=False,
        output_logits=False,
        output_attentions=False,
        output_hidden_states=False,
        return_dict_in_generate=False,
        use_cache=True,
    ):
        torch.manual_seed(0)
        logits_processor_kwargs = self._get_logits_processor_kwargs(do_sample=True, config=model.config)
        output_generate = model.generate(
            do_sample=True,
            max_new_tokens=self.max_new_tokens,
            output_scores=output_scores,
            output_logits=output_logits,
            output_attentions=output_attentions,
            output_hidden_states=output_hidden_states,
            return_dict_in_generate=return_dict_in_generate,
            use_cache=use_cache,
            **beam_kwargs,
            **logits_processor_kwargs,
            **inputs_dict,
        )

        return output_generate

    def _group_beam_search_generate(
        self,
        model,
        inputs_dict,
        beam_kwargs,
        output_scores=False,
        output_logits=False,
        output_attentions=False,
        output_hidden_states=False,
        return_dict_in_generate=False,
        use_cache=True,
    ):
        logits_processor_kwargs = self._get_logits_processor_kwargs(do_sample=False, config=model.config)
        output_generate = model.generate(
            do_sample=False,
            max_new_tokens=self.max_new_tokens,
            output_scores=output_scores,
            output_logits=output_logits,
            output_attentions=output_attentions,
            output_hidden_states=output_hidden_states,
            return_dict_in_generate=return_dict_in_generate,
            use_cache=use_cache,
            **beam_kwargs,
            **logits_processor_kwargs,
            **inputs_dict,
        )

        return output_generate

    def _constrained_beam_search_generate(
        self,
        model,
        inputs_dict,
        constraints,
        beam_kwargs,
        output_scores=False,
        output_logits=False,
        output_attentions=False,
        output_hidden_states=False,
        return_dict_in_generate=False,
        use_cache=True,
    ):
        logits_processor_kwargs = self._get_logits_processor_kwargs(do_sample=False, config=model.config)
        output_generate = model.generate(
            do_sample=False,
            max_new_tokens=self.max_new_tokens,
            output_scores=output_scores,
            output_logits=output_logits,
            output_attentions=output_attentions,
            output_hidden_states=output_hidden_states,
            return_dict_in_generate=return_dict_in_generate,
            constraints=constraints,
            use_cache=use_cache,
            **beam_kwargs,
            **logits_processor_kwargs,
            **inputs_dict,
        )

        return output_generate

    def _contrastive_generate(
        self,
        model,
        inputs_dict,
        output_scores=False,
        output_logits=False,
        output_attentions=False,
        output_hidden_states=False,
        return_dict_in_generate=False,
        use_cache=True,
    ):
        contrastive_search_kwargs = {
            "penalty_alpha": 0.6,
            "top_k": 5,
        }

        logits_processor_kwargs = self._get_logits_processor_kwargs(do_sample=False, config=model.config)
        output_generate = model.generate(
            do_sample=False,
            num_beams=1,
            max_new_tokens=self.max_new_tokens,
            output_attentions=output_attentions,
            output_hidden_states=output_hidden_states,
            output_scores=output_scores,
            output_logits=output_logits,
            return_dict_in_generate=return_dict_in_generate,
            use_cache=use_cache,
            **logits_processor_kwargs,
            **contrastive_search_kwargs,
            **inputs_dict,
        )

        return output_generate

    @pytest.mark.generate
    def test_greedy_generate(self):
        for model_class in self.all_generative_model_classes:
            config, inputs_dict = self.prepare_config_and_inputs_for_generate()

            model = model_class(config).to(torch_device).eval()
            output_generate = self._greedy_generate(model=model, inputs_dict=inputs_dict)

            if model.config.is_encoder_decoder:
                self.assertTrue(output_generate.shape[-1] == self.max_new_tokens + 1)
            else:
                self.assertTrue(output_generate.shape[-1] == self.max_new_tokens + inputs_dict["input_ids"].shape[-1])

    @pytest.mark.generate
    def test_greedy_generate_dict_outputs(self):
        for model_class in self.all_generative_model_classes:
            config, inputs_dict = self.prepare_config_and_inputs_for_generate()
            if self.has_attentions:
                config._attn_implementation = "eager"  # can't output attentions otherwise

            model = model_class(config).to(torch_device).eval()
            output_generate = self._greedy_generate(
                model=model,
                inputs_dict=inputs_dict,
                output_scores=True,
                output_logits=True,
                output_hidden_states=True,
                output_attentions=self.has_attentions,
                return_dict_in_generate=True,
                use_cache=False,
            )

            if model.config.is_encoder_decoder:
                self.assertTrue(output_generate.sequences.shape[-1] == self.max_new_tokens + 1)
                self.assertIsInstance(output_generate, GenerateEncoderDecoderOutput)
                # Retrocompatibility check
                self.assertIsInstance(output_generate, GreedySearchEncoderDecoderOutput)
            else:
                self.assertTrue(
                    output_generate.sequences.shape[-1] == self.max_new_tokens + inputs_dict["input_ids"].shape[-1]
                )
                self.assertIsInstance(output_generate, GenerateDecoderOnlyOutput)
                # Retrocompatibility check
                self.assertIsInstance(output_generate, GreedySearchDecoderOnlyOutput)

            self._check_generate_outputs(output_generate, model.config)

    @pytest.mark.generate
    def test_greedy_generate_dict_outputs_use_cache(self):
        for model_class in self.all_generative_model_classes:
            config, inputs_dict = self.prepare_config_and_inputs_for_generate()
            if self.has_attentions:
                config._attn_implementation = "eager"  # can't output attentions otherwise

            if not hasattr(config.get_text_config(), "use_cache"):
                self.skipTest(reason=f"{model_class.__name__} doesn't support caching")
            if any(model_name in model_class.__name__.lower() for model_name in ["rwkv"]):
                self.skipTest(reason="Won't fix: model with non-standard dictionary output shapes")

            config.is_decoder = True
            model = model_class(config).to(torch_device).eval()
            output_generate = self._greedy_generate(
                model=model,
                inputs_dict=inputs_dict,
                output_scores=True,
                output_logits=True,
                output_hidden_states=True,
                output_attentions=self.has_attentions,
                return_dict_in_generate=True,
                use_cache=True,  # Enable cache
            )

            if model.config.is_encoder_decoder:
                self.assertTrue(output_generate.sequences.shape[-1] == self.max_new_tokens + 1)
            else:
                self.assertTrue(
                    output_generate.sequences.shape[-1] == self.max_new_tokens + inputs_dict["input_ids"].shape[-1]
                )

            self._check_generate_outputs(output_generate, model.config, use_cache=True)

    @pytest.mark.generate
    def test_sample_generate(self):
        for model_class in self.all_generative_model_classes:
            config, inputs_dict = self.prepare_config_and_inputs_for_generate()

            model = model_class(config).to(torch_device).eval()
            output_generate = self._sample_generate(model=model, inputs_dict=inputs_dict, num_return_sequences=1)

            if model.config.is_encoder_decoder:
                self.assertTrue(output_generate.shape[-1] == self.max_new_tokens + 1)
            else:
                self.assertTrue(output_generate.shape[-1] == self.max_new_tokens + inputs_dict["input_ids"].shape[-1])

    @pytest.mark.generate
    def test_sample_generate_dict_output(self):
        for model_class in self.all_generative_model_classes:
            config, inputs_dict = self.prepare_config_and_inputs_for_generate()
            if self.has_attentions:
                config._attn_implementation = "eager"  # can't output attentions otherwise

            model = model_class(config).to(torch_device).eval()
            output_generate = self._sample_generate(
                model=model,
                inputs_dict=inputs_dict,
                num_return_sequences=2,
                output_scores=True,
                output_logits=True,
                output_hidden_states=True,
                output_attentions=self.has_attentions,
                return_dict_in_generate=True,
                use_cache=False,
            )

            if model.config.is_encoder_decoder:
                self.assertTrue(output_generate.sequences.shape[-1] == self.max_new_tokens + 1)
                self.assertIsInstance(output_generate, GenerateEncoderDecoderOutput)
                # Retrocompatibility check
                self.assertIsInstance(output_generate, SampleEncoderDecoderOutput)
            else:
                self.assertTrue(
                    output_generate.sequences.shape[-1] == self.max_new_tokens + inputs_dict["input_ids"].shape[-1]
                )
                self.assertIsInstance(output_generate, GenerateDecoderOnlyOutput)
                # Retrocompatibility check
                self.assertIsInstance(output_generate, SampleDecoderOnlyOutput)

            self._check_generate_outputs(output_generate, model.config, num_return_sequences=2)

    @pytest.mark.generate
    def test_beam_search_generate(self):
        for model_class in self.all_generative_model_classes:
            config, inputs_dict = self.prepare_config_and_inputs_for_generate()

            model = model_class(config).to(torch_device).eval()

            beam_kwargs = self._get_beam_kwargs()
            output_generate = self._beam_search_generate(model=model, inputs_dict=inputs_dict, beam_kwargs=beam_kwargs)

            if model.config.is_encoder_decoder:
                self.assertTrue(output_generate.shape[-1] == self.max_new_tokens + 1)
            else:
                self.assertTrue(output_generate.shape[-1] == self.max_new_tokens + inputs_dict["input_ids"].shape[-1])

    @pytest.mark.generate
    def test_beam_search_generate_dict_output(self):
        for model_class in self.all_generative_model_classes:
            config, inputs_dict = self.prepare_config_and_inputs_for_generate()
            if self.has_attentions:
                config._attn_implementation = "eager"  # can't output attentions otherwise

            model = model_class(config).to(torch_device).eval()
            beam_kwargs = self._get_beam_kwargs()
            output_generate = self._beam_search_generate(
                model=model,
                inputs_dict=inputs_dict,
                beam_kwargs=beam_kwargs,
                output_scores=True,
                output_logits=True,
                output_hidden_states=True,
                output_attentions=self.has_attentions,
                return_dict_in_generate=True,
                use_cache=False,
            )
            if model.config.is_encoder_decoder:
                self.assertTrue(output_generate.sequences.shape[-1] == self.max_new_tokens + 1)
                self.assertIsInstance(output_generate, GenerateBeamEncoderDecoderOutput)
                # Retrocompatibility check
                self.assertIsInstance(output_generate, BeamSearchEncoderDecoderOutput)
            else:
                self.assertTrue(
                    output_generate.sequences.shape[-1] == self.max_new_tokens + inputs_dict["input_ids"].shape[-1]
                )
                self.assertIsInstance(output_generate, GenerateBeamDecoderOnlyOutput)
                # Retrocompatibility check
                self.assertIsInstance(output_generate, BeamSearchDecoderOnlyOutput)

            self._check_generate_outputs(
                output_generate,
                model.config,
                num_return_sequences=beam_kwargs["num_return_sequences"],
                num_beams=beam_kwargs["num_beams"],
            )

    @pytest.mark.generate
    def test_beam_search_generate_dict_outputs_use_cache(self):
        for model_class in self.all_generative_model_classes:
            config, inputs_dict = self.prepare_config_and_inputs_for_generate()

            if not hasattr(config.get_text_config(), "use_cache"):
                self.skipTest(reason=f"{model_class.__name__} doesn't support caching")
            if any(model_name in model_class.__name__.lower() for model_name in ["rwkv"]):
                self.skipTest(reason="Won't fix: model with non-standard dictionary output shapes")

            if self.has_attentions:
                config._attn_implementation = "eager"  # can't output attentions otherwise
            model = model_class(config).to(torch_device).eval()
            beam_kwargs = self._get_beam_kwargs()

            config.is_decoder = True
            model = model_class(config).to(torch_device).eval()
            output_generate = self._beam_search_generate(
                model=model,
                inputs_dict=inputs_dict,
                beam_kwargs=beam_kwargs,
                output_scores=True,
                output_logits=True,
                output_hidden_states=True,
                output_attentions=self.has_attentions,
                return_dict_in_generate=True,
                use_cache=True,  # Enable cache
            )

            if model.config.is_encoder_decoder:
                self.assertTrue(output_generate.sequences.shape[-1] == self.max_new_tokens + 1)
            else:
                self.assertTrue(
                    output_generate.sequences.shape[-1] == self.max_new_tokens + inputs_dict["input_ids"].shape[-1]
                )

            self._check_generate_outputs(
                output_generate,
                model.config,
                use_cache=True,
                num_return_sequences=beam_kwargs["num_return_sequences"],
                num_beams=beam_kwargs["num_beams"],
            )

    @require_accelerate
    @require_torch_multi_accelerator
    @pytest.mark.generate
    def test_model_parallel_beam_search(self):
        if "xpu" in torch_device:
            if not (is_ipex_available("2.5") or version.parse(torch.__version__) >= version.parse("2.6")):
                self.skipTest(reason="device_map='auto' does not work with XPU devices")

        for model_class in self.all_generative_model_classes:
            if model_class._no_split_modules is None:
                continue

            config, inputs_dict = self.prepare_config_and_inputs_for_generate()

            model = model_class(config).eval()
            with tempfile.TemporaryDirectory() as tmp_dir:
                model.cpu().save_pretrained(tmp_dir)
                new_model = model_class.from_pretrained(tmp_dir, device_map="auto")

                new_model.generate(
                    max_new_tokens=self.max_new_tokens,
                    num_beams=2,
                    **inputs_dict,
                )

    @pytest.mark.generate
    def test_beam_sample_generate(self):
        for model_class in self.all_generative_model_classes:
            config, inputs_dict = self.prepare_config_and_inputs_for_generate()

            model = model_class(config).to(torch_device).eval()
            beam_kwargs = self._get_beam_kwargs()
            output_generate = self._beam_sample_generate(
                model=model,
                inputs_dict=inputs_dict,
                beam_kwargs=beam_kwargs,
            )

            if model.config.is_encoder_decoder:
                self.assertTrue(output_generate.shape[-1] == self.max_new_tokens + 1)
            else:
                self.assertTrue(output_generate.shape[-1] == self.max_new_tokens + inputs_dict["input_ids"].shape[-1])

    @pytest.mark.generate
    def test_beam_sample_generate_dict_output(self):
        for model_class in self.all_generative_model_classes:
            config, inputs_dict = self.prepare_config_and_inputs_for_generate()
            if self.has_attentions:
                config._attn_implementation = "eager"  # can't output attentions otherwise

            model = model_class(config).to(torch_device).eval()
            beam_kwargs = self._get_beam_kwargs()

            output_generate = self._beam_sample_generate(
                model=model,
                inputs_dict=inputs_dict,
                beam_kwargs=beam_kwargs,
                output_scores=True,
                output_logits=True,
                output_hidden_states=True,
                output_attentions=self.has_attentions,
                return_dict_in_generate=True,
                use_cache=False,
            )

            if model.config.is_encoder_decoder:
                self.assertTrue(output_generate.sequences.shape[-1] == self.max_new_tokens + 1)
                self.assertIsInstance(output_generate, GenerateBeamEncoderDecoderOutput)
                # Retrocompatibility check
                self.assertIsInstance(output_generate, BeamSampleEncoderDecoderOutput)
            else:
                self.assertTrue(
                    output_generate.sequences.shape[-1] == self.max_new_tokens + inputs_dict["input_ids"].shape[-1]
                )
                self.assertIsInstance(output_generate, GenerateBeamDecoderOnlyOutput)
                # Retrocompatibility check
                self.assertIsInstance(output_generate, BeamSampleDecoderOnlyOutput)

            self._check_generate_outputs(
                output_generate,
                model.config,
                num_return_sequences=beam_kwargs["num_return_sequences"],
                num_beams=beam_kwargs["num_beams"],
            )

    @pytest.mark.generate
    def test_generate_without_input_ids(self):
        config, _ = self.prepare_config_and_inputs_for_generate()

        # if no bos token id => cannot generate from None
        if config.bos_token_id is None:
            self.skipTest(reason="bos_token_id is None")

        # hack in case they are equal, otherwise the attn mask will be [0]
        if config.bos_token_id == config.pad_token_id:
            config.pad_token_id = None

        for model_class in self.all_generative_model_classes:
            model = model_class(config).to(torch_device)
            model.eval()

            output_ids_generate = model.generate(
                do_sample=False, max_new_tokens=self.max_new_tokens, remove_invalid_values=True
            )
            self.assertIsNotNone(output_ids_generate)

    @pytest.mark.generate
    def test_group_beam_search_generate(self):
        for model_class in self.all_generative_model_classes:
            config, inputs_dict = self.prepare_config_and_inputs_for_generate()

            model = model_class(config).to(torch_device).eval()
            # check `generate()` and `group_beam_search()` are equal
            beam_kwargs = self._get_diverse_beam_kwargs()
            output_generate = self._group_beam_search_generate(
                model=model,
                inputs_dict=inputs_dict,
                beam_kwargs=beam_kwargs,
            )
            if model.config.is_encoder_decoder:
                self.assertTrue(output_generate.shape[-1] == self.max_new_tokens + 1)
            else:
                self.assertTrue(output_generate.shape[-1] == self.max_new_tokens + inputs_dict["input_ids"].shape[-1])

            # check `group_beam_search` for higher than 1 `num_return_sequences`
            num_return_sequences = 2
            beam_kwargs = self._get_diverse_beam_kwargs(num_return_sequences=num_return_sequences)
            output_generate = self._group_beam_search_generate(
                model=model,
                inputs_dict=inputs_dict,
                beam_kwargs=beam_kwargs,
            )
            if model.config.is_encoder_decoder:
                self.assertTrue(output_generate.shape[-1] == self.max_new_tokens + 1)
            else:
                self.assertTrue(output_generate.shape[-1] == self.max_new_tokens + inputs_dict["input_ids"].shape[-1])

    @pytest.mark.generate
    def test_group_beam_search_generate_dict_output(self):
        for model_class in self.all_generative_model_classes:
            config, inputs_dict = self.prepare_config_and_inputs_for_generate()
            if self.has_attentions:
                config._attn_implementation = "eager"  # can't output attentions otherwise

            model = model_class(config).to(torch_device).eval()
            beam_kwargs = self._get_diverse_beam_kwargs()
            output_generate = self._group_beam_search_generate(
                model=model,
                inputs_dict=inputs_dict,
                beam_kwargs=beam_kwargs,
                output_scores=True,
                output_logits=True,
                output_hidden_states=True,
                output_attentions=self.has_attentions,
                return_dict_in_generate=True,
                use_cache=False,
            )
            if model.config.is_encoder_decoder:
                self.assertTrue(output_generate.sequences.shape[-1] == self.max_new_tokens + 1)
                self.assertIsInstance(output_generate, GenerateBeamEncoderDecoderOutput)
                # Retrocompatibility check
                self.assertIsInstance(output_generate, BeamSearchEncoderDecoderOutput)
            else:
                self.assertTrue(
                    output_generate.sequences.shape[-1] == self.max_new_tokens + inputs_dict["input_ids"].shape[-1]
                )
                self.assertIsInstance(output_generate, GenerateBeamDecoderOnlyOutput)
                # Retrocompatibility check
                self.assertIsInstance(output_generate, BeamSearchDecoderOnlyOutput)

            self._check_generate_outputs(
                output_generate,
                model.config,
                num_return_sequences=beam_kwargs["num_return_sequences"],
                num_beams=beam_kwargs["num_beams"],
            )

    # TODO: @gante check why it is flaky
    @is_flaky()
    @pytest.mark.generate
    def test_constrained_beam_search_generate(self):
        for model_class in self.all_generative_model_classes:
            config, inputs_dict = self.prepare_config_and_inputs_for_generate()

            model = model_class(config).to(torch_device).eval()

            # Sample constraints
            min_id = 3
            max_id = config.get_text_config(decoder=True).vocab_size

            force_tokens = torch.randint(min_id, max_id, (1, 2)).tolist()[0]
            constraints = [
                PhrasalConstraint(force_tokens),
            ]

            beam_kwargs = self._get_constrained_beam_kwargs()
            output_generate = self._constrained_beam_search_generate(
                model=model,
                inputs_dict=inputs_dict,
                constraints=constraints,
                beam_kwargs=beam_kwargs,
            )

            if model.config.is_encoder_decoder:
                self.assertTrue(output_generate.shape[-1] == self.max_new_tokens + 1)
            else:
                self.assertTrue(output_generate.shape[-1] == self.max_new_tokens + inputs_dict["input_ids"].shape[-1])

            for generation_output in output_generate:
                self._check_sequence_inside_sequence(force_tokens, generation_output)

            # check`constrained_beam_search` for higher than 1 `num_return_sequences`
            # Sample constraints
            force_tokens = torch.randint(min_id, max_id, (1, 2)).tolist()[0]
            constraints = [
                PhrasalConstraint(force_tokens),
            ]

            beam_kwargs = self._get_constrained_beam_kwargs(num_return_sequences=2)

            output_generate = self._constrained_beam_search_generate(
                model=model,
                inputs_dict=inputs_dict,
                constraints=constraints,
                beam_kwargs=beam_kwargs,
            )

            if model.config.is_encoder_decoder:
                self.assertTrue(output_generate.shape[-1] == self.max_new_tokens + 1)
            else:
                self.assertTrue(output_generate.shape[-1] == self.max_new_tokens + inputs_dict["input_ids"].shape[-1])

            for generation_output in output_generate:
                self._check_sequence_inside_sequence(force_tokens, generation_output)

    @pytest.mark.generate
    def test_constrained_beam_search_generate_dict_output(self):
        for model_class in self.all_generative_model_classes:
            config, inputs_dict = self.prepare_config_and_inputs_for_generate()
            if self.has_attentions:
                config._attn_implementation = "eager"  # can't output attentions otherwise

            model = model_class(config).to(torch_device).eval()

            # Sample constraints
            min_id = 3
            max_id = model.config.get_text_config(decoder=True).vocab_size
            force_tokens = torch.randint(min_id, max_id, (1, 2)).tolist()[0]
            constraints = [
                PhrasalConstraint(force_tokens),
            ]

            beam_kwargs = self._get_constrained_beam_kwargs()
            output_generate = self._constrained_beam_search_generate(
                model=model,
                inputs_dict=inputs_dict,
                constraints=constraints,
                beam_kwargs=beam_kwargs,
                output_scores=True,
                output_logits=True,
                output_hidden_states=True,
                output_attentions=self.has_attentions,
                return_dict_in_generate=True,
                use_cache=False,
            )

            if model.config.is_encoder_decoder:
                self.assertTrue(output_generate.sequences.shape[-1] == self.max_new_tokens + 1)
                self.assertIsInstance(output_generate, GenerateBeamEncoderDecoderOutput)
                # Retrocompatibility check
                self.assertIsInstance(output_generate, BeamSearchEncoderDecoderOutput)
            else:
                self.assertTrue(
                    output_generate.sequences.shape[-1] == self.max_new_tokens + inputs_dict["input_ids"].shape[-1]
                )
                self.assertIsInstance(output_generate, GenerateBeamDecoderOnlyOutput)
                # Retrocompatibility check
                self.assertIsInstance(output_generate, BeamSearchDecoderOnlyOutput)

            self._check_generate_outputs(
                output_generate,
                model.config,
                num_return_sequences=beam_kwargs["num_return_sequences"],
                num_beams=beam_kwargs["num_beams"],
            )

    @pytest.mark.generate
    def test_contrastive_generate(self):
        for model_class in self.all_generative_model_classes:
            if model_class._is_stateful:
                self.skipTest(reason="Stateful models don't support contrastive search generation")

            # won't fix: FSMT and Reformer have a different cache variable type (and format).
            if any(model_name in model_class.__name__.lower() for model_name in ["fsmt", "reformer"]):
                self.skipTest(reason="Won't fix: old model with different cache format")

            config, inputs_dict = self.prepare_config_and_inputs_for_generate()

            # NOTE: contrastive search only works with cache on at the moment.
            if not hasattr(config.get_text_config(), "use_cache"):
                self.skipTest(reason=f"{model_class.__name__} doesn't support caching")
            config.is_decoder = True

            # test old generation output for backwards compatibility
            model = model_class(config).to(torch_device).eval()
            output_generate = self._contrastive_generate(
                model=model,
                inputs_dict=inputs_dict,
                use_cache=True,  # Enable cache
            )
            if model.config.is_encoder_decoder:
                self.assertTrue(output_generate.shape[-1] == self.max_new_tokens + 1)
            else:
                self.assertTrue(output_generate.shape[-1] == self.max_new_tokens + inputs_dict["input_ids"].shape[-1])

    @pytest.mark.generate
    def test_contrastive_generate_dict_outputs_use_cache(self):
        for model_class in self.all_generative_model_classes:
            if model_class._is_stateful:
                self.skipTest(reason="Stateful models don't support contrastive search generation")

            # won't fix: FSMT and Reformer have a different cache variable type (and format).
            if any(model_name in model_class.__name__.lower() for model_name in ["fsmt", "reformer"]):
                self.skipTest(reason="Won't fix: old model with different cache format")

            config, inputs_dict = self.prepare_config_and_inputs_for_generate()

            # NOTE: contrastive search only works with cache on at the moment.
            if not hasattr(config.get_text_config(), "use_cache"):
                self.skipTest(reason=f"{model_class.__name__} doesn't support caching")
            config.is_decoder = True
            if self.has_attentions:
                config._attn_implementation = "eager"  # can't output attentions otherwise

            model = model_class(config).to(torch_device).eval()
            output_generate = self._contrastive_generate(
                model=model,
                inputs_dict=inputs_dict,
                output_scores=True,
                output_logits=True,
                output_hidden_states=True,
                output_attentions=self.has_attentions,
                return_dict_in_generate=True,
                use_cache=True,  # Enable cache
            )

            if model.config.is_encoder_decoder:
                self.assertTrue(output_generate.sequences.shape[-1] == self.max_new_tokens + 1)
            else:
                self.assertTrue(
                    output_generate.sequences.shape[-1] == self.max_new_tokens + inputs_dict["input_ids"].shape[-1]
                )

            self._check_generate_outputs(output_generate, model.config, use_cache=True)

    @pytest.mark.generate
    def test_contrastive_generate_low_memory(self):
        # Check that choosing 'low_memory' does not change the model output
        for model_class in self.all_generative_model_classes:
            if model_class._is_stateful:
                self.skipTest(reason="Stateful models don't support contrastive search generation")

            if any(model_name in model_class.__name__.lower() for model_name in ["fsmt", "reformer", "speech2text"]):
                self.skipTest(reason="Won't fix: old model with different cache format")
            if any(model_name in model_class.__name__.lower() for model_name in ["gptbigcode"]):
                self.skipTest(reason="TODO: fix me")

            config, inputs_dict = self.prepare_config_and_inputs_for_generate(batch_size=1)

            # NOTE: contrastive search only works with cache on at the moment.
            if not hasattr(config.get_text_config(), "use_cache"):
                self.skipTest(reason=f"{model_class.__name__} doesn't support caching")

            config.is_decoder = True

            # test output equality of low versus high memory
            model = model_class(config).to(torch_device).eval()

            low_output = model.generate(
                top_k=4,
                penalty_alpha=0.6,
                low_memory=True,
                max_new_tokens=self.max_new_tokens,
                **inputs_dict,
                use_cache=True,
            )

            high_output = model.generate(
                top_k=4,
                penalty_alpha=0.6,
                low_memory=False,
                max_new_tokens=self.max_new_tokens,
                **inputs_dict,
                use_cache=True,
            )
            self.assertListEqual(low_output.tolist(), high_output.tolist())

    @pytest.mark.generate
    def test_beam_search_low_memory(self):
        # Check that choosing 'low_memory' does not change the model output
        for model_class in self.all_generative_model_classes:
            if model_class._is_stateful:
                self.skipTest(reason="May fix in the future: need custom cache handling")
            if any(model_name in model_class.__name__.lower() for model_name in ["fsmt", "reformer"]):
                self.skipTest(reason="Won't fix: old model with different cache format")
            if any(
                model_name in model_class.__name__.lower()
                for model_name in [
                    "ctrl",
                    "gptbigcode",
                    "transo_xl",
                    "xlnet",
                    "cpm",
                    "jamba",
                ]
            ):
                self.skipTest(reason="May fix in the future: need model-specific fixes")

            set_model_tester_for_less_flaky_test(self)

            config, inputs_dict = self.prepare_config_and_inputs_for_generate()
            set_config_for_less_flaky_test(config)
            # batch_size=1 is ok, but batch_size>1 will cause non-identical output

            config.use_cache = True
            config.is_decoder = True

            # test output equality of low versus high memory
            model = model_class(config).to(torch_device).eval()
            set_model_for_less_flaky_test(model)

            logits_processor_kwargs = self._get_logits_processor_kwargs(config=model.config)

            low_output = model.generate(
                **inputs_dict,
                max_new_tokens=8,
                num_beams=5,
                early_stopping=True,
                low_memory=True,
                use_cache=True,
                output_scores=True,
                output_logits=True,
                return_dict_in_generate=True,
                **logits_processor_kwargs,
            )

            high_output = model.generate(
                **inputs_dict,
                max_new_tokens=8,
                num_beams=5,
                early_stopping=True,
                low_memory=False,
                use_cache=True,
                output_scores=True,
                output_logits=True,
                return_dict_in_generate=True,
                **logits_processor_kwargs,
            )
            # The two outputs must match and their shape must be as expected
            self._check_similar_generate_outputs(low_output, high_output)

    @pytest.mark.generate
    @parameterized.expand([("random",), ("same",)])
    def test_assisted_decoding_matches_greedy_search(self, assistant_type):
        # This test ensures that the assisted generation does not introduce output changes over greedy search.
        # See https://github.com/huggingface/transformers/issues/25420#issuecomment-1775317535 for more info.
        # NOTE: It breaks the pattern in the tests above, for multiple reasons:
        # - assisted_decoding, contrarily to the other methods, can't be called on its own (e.g. needs to
        # prepare the assistant encoder outputs in the main generate body);
        # - assisted_decoding does not support `use_cache = False`
        # - assisted_decoding does not support `batch_size > 1`

        for model_class in self.all_generative_model_classes:
            if model_class._is_stateful:
                self.skipTest(reason="Stateful models don't support assisted generation")
            if any(model_name in model_class.__name__.lower() for model_name in ["fsmt", "reformer"]):
                self.skipTest(reason="Won't fix: old model with different cache format")
            if any(
                model_name in model_class.__name__.lower()
                for model_name in [
                    "bigbirdpegasus",
                    "led",
                    "mega",
                    "moshi",
                    "speech2text",
                    "git",
                    "prophetnet",
                    "seamlessm4t",
                    "clvp",
                    "mllama",  # special cache sizes
                    "blip2",  # overridden `generate()`
                    "instructblip",
                    "instructblipvideo",
                ]
            ):
                self.skipTest(reason="May fix in the future: need model-specific fixes")

            # enable cache
            config, inputs_dict = self.prepare_config_and_inputs_for_generate(batch_size=1)

            # NOTE: assisted generation only works with cache on at the moment.
            if not hasattr(config.get_text_config(), "use_cache"):
                self.skipTest(reason=f"{model_class.__name__} doesn't support caching")

            config.is_decoder = True
            model = model_class(config).to(torch_device).eval()
            # Sets assisted generation arguments such that:
            # a) no EOS is generated, to ensure generation doesn't break early
            # b) the assistant model always generates two tokens when it is called, to ensure the input preparation of
            #    the assistant model is correct
            # c) there are at least two forward passes in the main model, to ensure the input preparation of
            #    the main model is correct
            generation_kwargs = {
                "eos_token_id": -1,  # see a)
                "max_new_tokens": 4,  # see c)
                "num_beams": 1,
                "do_sample": False,
                "output_scores": True,
                "output_logits": True,
                "output_hidden_states": True,
                "output_attentions": self.has_attentions,
                "return_dict_in_generate": True,
                "use_cache": True,
            }
            logits_processor_kwargs = self._get_logits_processor_kwargs(config=model.config)

            output_greedy = model.generate(**generation_kwargs, **inputs_dict, **logits_processor_kwargs)

            # test with the same assistant model or randomly init one
            # in the first case all candidate tokens are accepted, in the second none is accepted
            # case when some are accepted and some not is hard to reproduce, so let's hope this catches most errors :)
            if assistant_type == "random":
                assistant_model = model_class(config).to(torch_device).eval()
            else:
                assistant_model = model
            assistant_model.generation_config.num_assistant_tokens = 2  # see b)
            assistant_model.generation_config.num_assistant_tokens_schedule = "constant"  # see b)
            generation_kwargs.update({"assistant_model": assistant_model})
            output_assisted = model.generate(**generation_kwargs, **inputs_dict, **logits_processor_kwargs)

            # The two outputs must match and their shape must be as expected
            self._check_similar_generate_outputs(output_greedy, output_assisted)
            for output in (output_greedy, output_assisted):
                self._check_generate_outputs(output, model.config, use_cache=True)

    @pytest.mark.generate
    def test_prompt_lookup_decoding_matches_greedy_search(self):
        # This test ensures that the prompt lookup generation does not introduce output changes over greedy search.
        # This test is mostly a copy of test_assisted_decoding_matches_greedy_search

        for model_class in self.all_generative_model_classes:
            if model_class._is_stateful:
                self.skipTest(reason="Stateful models don't support assisted generation")
            if any(model_name in model_class.__name__.lower() for model_name in ["fsmt", "reformer"]):
                self.skipTest(reason="Won't fix: old model with different cache format")
            if any(
                model_name in model_class.__name__.lower()
                for model_name in [
                    "bigbirdpegasus",
                    "led",
                    "mega",
                    "moshi",
                    "speech2text",
                    "git",
                    "prophetnet",
                    "seamlessm4t",
                    "clvp",
                    "fuyu",
                    "mllama",  # special cache sizes
                    "blip2",  # overridden `generate()`
                    "instructblip",
                    "instructblipvideo",
                ]
            ):
                self.skipTest(reason="May fix in the future: need model-specific fixes")

            # enable cache
            config, inputs_dict = self.prepare_config_and_inputs_for_generate(batch_size=1)

            # NOTE: assisted generation only works with cache on at the moment.
            if not hasattr(config.get_text_config(), "use_cache"):
                self.skipTest(reason=f"{model_class.__name__} doesn't support caching")

            config.is_decoder = True
            model = model_class(config).to(torch_device).eval()
            # Sets assisted generation arguments such that:
            # a) no EOS is generated, to ensure generation doesn't break early
            # b) the prompt lookup tries to give the model 2 tokens, to ensure the input preparation of
            #    prompt lookup is correct
            # c) there are at least two forward passes in the main model, to ensure the input preparation of
            #    the main model is correct
            generation_kwargs = {
                "eos_token_id": -1,  # see a)
                "max_new_tokens": 4,  # see c)
                "num_beams": 1,
                "do_sample": False,
                "output_scores": True,
                "output_logits": True,
                "output_hidden_states": True,
                "output_attentions": self.has_attentions,
                "return_dict_in_generate": True,
                "use_cache": True,
            }

            output_greedy = model.generate(**generation_kwargs, **inputs_dict)

            generation_kwargs.update({"prompt_lookup_num_tokens": 2})  # see b)
            output_prompt_lookup = model.generate(**generation_kwargs, **inputs_dict)

            # The two outputs must match and their shape must be as expected
            self._check_similar_generate_outputs(output_greedy, output_prompt_lookup)
            for output in (output_greedy, output_prompt_lookup):
                self._check_generate_outputs(output, model.config, use_cache=True)

    @pytest.mark.generate
    def test_dola_decoding_sample(self):
        # TODO (joao): investigate skips, try to reduce incompatibilities
        for model_class in self.all_generative_model_classes:
            if model_class._is_stateful:
                self.skipTest(reason="Stateful models don't support DoLa decoding")

            if any(model_name in model_class.__name__.lower() for model_name in ["reformer"]):
                self.skipTest("Skip Reformer as the lm_head input size is 2 * hidden size, adopted from Rev Nets.")

            if any(model_name in model_class.__name__.lower() for model_name in ["marian", "mbart", "pegasus"]):
                self.skipTest("DoLa is not supported for models that don't return layerwise hidden states")

            if any(model_name == model_class.__name__ for model_name in ["LlavaNextVideoForConditionalGeneration"]):
                self.skipTest(f"DoLa is failing for {model_class.__name__}")

            # enable cache if the model is not openai-gpt, xlnet, cpm, or xlm
            config, inputs_dict = self.prepare_config_and_inputs_for_generate()

            # Encoder-decoder models are not supported
            if config.is_encoder_decoder:
                self.skipTest("DoLa is not supported for encoder-decoder models")
            config.is_decoder = True
            model = model_class(config).to(torch_device).eval()

            if model.get_output_embeddings() is None:
                self.skipTest("DoLa is not supported for models that don't have output embeddings")

            logits_processor_kwargs = self._get_logits_processor_kwargs(do_sample=True, config=model.config)

            # Sets dola generation arguments such that:
            # a) no EOS is generated, to ensure generation doesn't break early
            # b) there are at least two forward passes in the main model, to ensure the input preparation of
            #    the main model is correct
            generation_kwargs = {
                "eos_token_id": -1,  # see a)
                "max_new_tokens": 4,  # see b)
                "num_beams": 1,
                "do_sample": True,
                "output_scores": True,
                "output_logits": True,
                "output_hidden_states": True,
                "output_attentions": self.has_attentions,
                "return_dict_in_generate": True,
                "use_cache": getattr(config, "use_cache", False),  # Some models don't support the cache
                "dola_layers": "low",
            }
            output_dola = model.generate(**generation_kwargs, **logits_processor_kwargs, **inputs_dict)
            self._check_generate_outputs(output_dola, model.config, use_cache=getattr(config, "use_cache", False))

    @pytest.mark.generate
    def test_assisted_decoding_sample(self):
        # In this test we don't check assisted vs non-assisted output -- seeded assisted decoding with sample will not
        # match sample for the same seed, as the forward pass does not return the exact same logits (due to matmul with
        # different shapes, see https://github.com/huggingface/transformers/issues/25420#issuecomment-1775317535).
        for model_class in self.all_generative_model_classes:
            if model_class._is_stateful:
                self.skipTest(reason="Stateful models don't support assisted generation")
            if any(model_name in model_class.__name__.lower() for model_name in ["fsmt", "reformer"]):
                self.skipTest(reason="Won't fix: old model with different cache format")
            if any(
                model_name in model_class.__name__.lower()
                for model_name in [
                    "bigbirdpegasus",
                    "led",
                    "mega",
                    "moshi",
                    "speech2text",
                    "git",
                    "prophetnet",
                    "seamlessm4t",
                    "clvp",
                    "mllama",  # special cache sizes
                    "blip2",  # overridden `generate()`
                    "instructblip",
                    "instructblipvideo",
                ]
            ):
                self.skipTest(reason="May fix in the future: need model-specific fixes")

            # enable cache
            config, inputs_dict = self.prepare_config_and_inputs_for_generate(batch_size=1)

            # NOTE: assisted generation only works with cache on at the moment.
            if not hasattr(config.get_text_config(), "use_cache"):
                self.skipTest(reason=f"{model_class.__name__} doesn't support caching")

            config.is_decoder = True
            model = model_class(config).to(torch_device).eval()
            # Sets assisted generation arguments such that:
            # a) no EOS is generated, to ensure generation doesn't break early
            # b) the assistant model always generates two tokens when it is called, to ensure the input preparation of
            #    the assistant model is correct
            # c) there are at least two forward passes in the main model, to ensure the input preparation of
            #    the main model is correct
            assistant_model = model
            assistant_model.generation_config.num_assistant_tokens = 2  # see b)
            assistant_model.generation_config.num_assistant_tokens_schedule = "constant"  # see b)
            generation_kwargs = {
                "eos_token_id": -1,  # see a)
                "max_new_tokens": 4,  # see c)
                "num_beams": 1,
                "do_sample": True,
                "assistant_model": assistant_model,
                "output_scores": True,
                "output_logits": True,
                "output_hidden_states": True,
                "output_attentions": self.has_attentions,
                "return_dict_in_generate": True,
                "use_cache": True,
            }
            output_assisted = model.generate(**generation_kwargs, **inputs_dict)

            self._check_generate_outputs(output_assisted, config, use_cache=True)

    @pytest.mark.generate
    def test_prompt_lookup_decoding_stops_at_eos(self):
        # This test ensures that the prompt lookup generation stops at eos token and does not suggest more tokens
        # (see https://github.com/huggingface/transformers/pull/31301)

        # The main idea is to have an ngram (unigram in our case) that is repeated twice in the input ids.
        # First time at the very end, so input ends with the unigrams, and second any arbitrary location.
        # Also, we need an EOS token which will be injected just after the arbitrary located ngram.
        # We verify that PLD will not copy and propose candidated that contain an EOS token, even if there are overlapping ngrams
        # in input ids. Otherwise a proposed EOS along with the trailing (ngrams-1) tokens might be accepted by the target model.
        # That seems as if the model "generated" and EOS but didn't stop from user's perspective

        input_ids = torch.randint(1, 50, (1, 10), device=torch_device)  # generate inputs in range from 1-50
        arbitrary_ngram = 51  # this is the arbitrary ngram, specifically chosen OOV to prevent flaky tests
        input_ids[:, 3] = arbitrary_ngram  # set pre-eos to arbitrary_ngram which is for sure not present in inputs
        input_ids[:, -1] = arbitrary_ngram  # put arbitrary_ngram in the end for the necessary match to happen

        eos_token_id = torch.tensor([0], device=torch_device)
        input_ids[:, 4] = eos_token_id  # inject eos-token-id in input ids so that it is located after arbitrary_ngram

        # init cand geenerator with max_matching_ngram_size=1 to match per-token
        candidate_generator = PromptLookupCandidateGenerator(
            eos_token_id=eos_token_id, num_output_tokens=4, max_matching_ngram_size=1
        )
        output_prompt_lookup = candidate_generator.get_candidates(input_ids)[0]

        # PLD shouldn't propose any new tokens based on eos-match
        self.assertTrue(output_prompt_lookup.shape[-1] == 10)

    @pytest.mark.generate
    def test_generate_with_head_masking(self):
        """Test designed for encoder-decoder models to ensure the attention head masking is used."""
        attention_names = ["encoder_attentions", "decoder_attentions", "cross_attentions"]
        for model_class in self.all_generative_model_classes:
            config, inputs_dict = self.prepare_config_and_inputs_for_generate()
            text_config = config.get_text_config()
            if self.has_attentions:
                config._attn_implementation = "eager"  # can't output attentions otherwise

            # We want to test only encoder-decoder models
            if not text_config.is_encoder_decoder:
                continue
            model = model_class(config).to(torch_device)

            head_masking = {
                "head_mask": torch.zeros(
                    text_config.encoder_layers, text_config.encoder_attention_heads, device=torch_device
                ),
                "decoder_head_mask": torch.zeros(
                    text_config.decoder_layers, text_config.decoder_attention_heads, device=torch_device
                ),
                "cross_attn_head_mask": torch.zeros(
                    text_config.decoder_layers, text_config.decoder_attention_heads, device=torch_device
                ),
            }

            signature = inspect.signature(model.forward)
            # We want to test only models where encoder/decoder head masking is implemented
            if not set(head_masking.keys()) < {*signature.parameters.keys()}:
                continue

            for attn_name, (name, mask) in zip(attention_names, head_masking.items()):
                out = model.generate(
                    num_beams=1,
                    output_attentions=self.has_attentions,
                    return_dict_in_generate=True,
                    remove_invalid_values=True,
                    **{name: mask},
                    **inputs_dict,
                )
                # We check the state of decoder_attentions and cross_attentions just from the last step
                attn_weights = out[attn_name] if attn_name == attention_names[0] else out[attn_name][-1]
                self.assertEqual(sum([w.sum().item() for w in attn_weights]), 0.0)

    @pytest.mark.generate
    def test_left_padding_compatibility(self):
        # NOTE: left-padding results in small numerical differences. This is expected.
        # See https://github.com/huggingface/transformers/issues/25420#issuecomment-1775317535

        # First, filter out models that don't support left padding
        # - The model must have generative capabilities
        if len(self.all_generative_model_classes) == 0:
            self.skipTest(reason="No generative architecture available for this model.")

        # - The model must support padding
        if not self.has_attentions:
            self.skipTest(reason="This model doesn't support padding.")

        # - The model must be a decoder-only architecture (encoder-based architectures use right-padding)
        decoder_only_classes = []
        for model_class in self.all_generative_model_classes:
            config, _ = self.prepare_config_and_inputs_for_generate()
            if config.is_encoder_decoder:
                continue
            else:
                decoder_only_classes.append(model_class)
        if len(decoder_only_classes) == 0:
            self.skipTest(reason="No decoder-only architecture available for this model.")

        # - Decoder-only architectures derived from encoder-decoder models could support it in theory, but we haven't
        #   added support for it yet. We skip these models for now.
        has_encoder_attributes = any(
            attr_name
            for attr_name in config.to_dict().keys()
            if attr_name.startswith("encoder") and attr_name != "encoder_no_repeat_ngram_size"
        )
        if has_encoder_attributes:
            self.skipTest(
                reason="The decoder-only derived from encoder-decoder models are not expected to support left-padding."
            )

        # Then, test left-padding
        def _prepare_model_kwargs(input_ids, attention_mask, signature):
            model_kwargs = {"input_ids": input_ids, "attention_mask": attention_mask}
            if "position_ids" in signature:
                position_ids = torch.cumsum(attention_mask, dim=-1) - 1
                position_ids.masked_fill_(attention_mask == 0, 1)
                model_kwargs["position_ids"] = position_ids
            if "cache_position" in signature:
                cache_position = torch.arange(input_ids.shape[-1], device=torch_device)
                model_kwargs["cache_position"] = cache_position
            return model_kwargs

        for model_class in decoder_only_classes:
            config, inputs_dict = self.prepare_config_and_inputs_for_generate()
            input_ids = inputs_dict["input_ids"]
            attention_mask = inputs_dict.get("attention_mask")
            if attention_mask is None:
                attention_mask = torch.ones_like(input_ids)

            model = model_class(config).to(torch_device).eval()
            signature = inspect.signature(model.forward).parameters.keys()

            # no cache as some models require special cache classes to be init outside forward
            model.generation_config.use_cache = False

            # Without padding
            model_kwargs = _prepare_model_kwargs(input_ids, attention_mask, signature)
            next_logits_wo_padding = model(**model_kwargs).logits[:, -1, :]

            # With left-padding (length 32)
            # can hardcode pad_token to be 0 as we'll do attn masking anyway
            pad_token_id = (
                config.get_text_config().pad_token_id if config.get_text_config().pad_token_id is not None else 0
            )
            pad_size = (input_ids.shape[0], 32)
            padding = torch.ones(pad_size, dtype=input_ids.dtype, device=torch_device) * pad_token_id
            padded_input_ids = torch.cat((padding, input_ids), dim=1)
            padded_attention_mask = torch.cat((torch.zeros_like(padding), attention_mask), dim=1)
            model_kwargs = _prepare_model_kwargs(padded_input_ids, padded_attention_mask, signature)
            next_logits_with_padding = model(**model_kwargs).logits[:, -1, :]

            # They should result in very similar logits
            torch.testing.assert_close(next_logits_wo_padding, next_logits_with_padding, rtol=1e-5, atol=1e-5)

    @pytest.mark.generate
    def test_past_key_values_format(self):
        # Test that the KV cache is formatted correctly. Exceptions need to explicitly overwrite this test. Having a
        # standard KV cache format is important for a consistent API (and for advanced generation methods).
        for model_class in self.all_generative_model_classes:
            config, inputs = self.model_tester.prepare_config_and_inputs_for_common()

            # If it doesn't support cache, pass the test
            if not hasattr(config.get_text_config(), "use_cache"):
                self.skipTest(reason=f"{model_class.__name__} doesn't support caching")

            model = model_class(config).to(torch_device)
            if "use_cache" not in inputs:
                inputs["use_cache"] = True
            outputs = model(**inputs)

            # If "past_key_values" is not returned, pass the test (e.g. RWKV uses a different cache name and format)
            if "past_key_values" not in outputs:
                self.skipTest(reason="This model doesn't return `past_key_values`")

            text_config = config.get_text_config()
            num_hidden_layers = (
                getattr(text_config, "decoder_layers", None)
                or getattr(text_config, "num_decoder_layers", None)
                or text_config.num_hidden_layers
            )
            num_attention_heads = getattr(text_config, "decoder_attention_heads", text_config.num_attention_heads)
            embed_dim = getattr(text_config, "d_model", text_config.hidden_size)
            per_head_embed_dim = embed_dim // num_attention_heads

            # some models have diffent num-head for query vs key/value so we need to assign correct value
            # BUT only after `per_head_embed_dim` is set
            num_attention_heads = (
                text_config.num_key_value_heads
                if getattr(text_config, "num_key_value_heads", None) is not None
                else num_attention_heads
            )

            past_kv = outputs["past_key_values"]
            self.assertEqual(len(past_kv), num_hidden_layers)

            # Encoder-Decoder checks
            if config.is_encoder_decoder:
                # encoder-decoder models usually don't have text config
                # below is needed only for Pix2Struct which we cannot modify now due to BC
                config = config.get_text_config()
                encoder_num_attention_heads = (
                    config.encoder_attention_heads
                    if hasattr(config, "encoder_attention_heads")
                    else config.num_attention_heads
                )
                encoder_per_head_embed_dim = embed_dim // encoder_num_attention_heads
                batch_size, seq_length = inputs["decoder_input_ids"].shape
                for i in range(num_hidden_layers):
                    self.assertEqual(len(past_kv[i]), 4)  # K V for the decoder + K V for the encoder = 4
                    self.assertEqual(
                        past_kv[i][0].shape, (batch_size, num_attention_heads, seq_length, per_head_embed_dim)
                    )
                    self.assertEqual(
                        past_kv[i][1].shape, (batch_size, num_attention_heads, seq_length, per_head_embed_dim)
                    )
                    # The sequence length for the encoder K V depends on the model. Since it is not manipulated in
                    # autoregressive generation, I'm keeping the test general and not checking the 3rd dim
                    self.assertEqual(
                        (past_kv[i][2].shape[0], past_kv[i][2].shape[1], past_kv[i][2].shape[3]),
                        (batch_size, encoder_num_attention_heads, encoder_per_head_embed_dim),
                    )
                    self.assertEqual(
                        (past_kv[i][3].shape[0], past_kv[i][3].shape[1], past_kv[i][3].shape[3]),
                        (batch_size, encoder_num_attention_heads, encoder_per_head_embed_dim),
                    )

            # Decoder-only checks
            else:
                # TODO: this line is only needed because of imagegpt, where "pixel_values" = "input_ids". Fix the
                # tests in imagegpt such that `prepare_config_and_inputs_for_common` returns the later (and the other
                # tests use it)
                key = "input_ids" if "input_ids" in inputs else "pixel_values"
                batch_size, seq_length = inputs[key].shape
                for i in range(num_hidden_layers):
                    self.assertEqual(len(past_kv[0]), 2)  # K V for the decoder = 2
                    self.assertEqual(
                        past_kv[i][0].shape, (batch_size, num_attention_heads, seq_length, per_head_embed_dim)
                    )
                    self.assertEqual(
                        past_kv[i][1].shape, (batch_size, num_attention_heads, seq_length, per_head_embed_dim)
                    )

    @pytest.mark.generate
    @parameterized.expand([("greedy", 1), ("beam search", 2)])
    def test_generate_from_inputs_embeds(self, _, num_beams):
        """Tests that we can generate from `inputs_embeds` instead of `input_ids` in LLMs, VLMs, etc"""
        # When supported, tests that the decoder model can generate from `inputs_embeds` instead of `input_ids`
        # if fails, you should probably update the `prepare_inputs_for_generation` function
        for model_class in self.all_generative_model_classes:
            config, inputs_dict = self.prepare_config_and_inputs_for_generate()

            # This test is for decoder-only models (encoder-decoder models have native input embeddings support in the
            # decoder)
            if config.is_encoder_decoder:
                continue
            config.is_decoder = True

            # Skip models without explicit support
            model = model_class(config).to(torch_device).eval()
            if "inputs_embeds" not in inspect.signature(model.prepare_inputs_for_generation).parameters.keys():
                continue

            # There are a few exception patterns in this test:
            # 1 - Some models can't generate without `input_ids`, when `inputs_embeds` are passed
            requires_inputs_ids = any(model_name in model_class.__name__.lower() for model_name in ["idefics"])
            # 2 - Complex `inputs_embeds` computation, i.e. the correct computation of inputs embeds is more complex
            # than calling the embedding layer with `input_ids`. Subcases of this exception:
            #   2.A - Ignore `scale_embedding`, if the model supports it (it is controlled by a model-dependent flag)
            if hasattr(config, "scale_embedding"):
                config.scale_embedding = False
            #   2.B - Some VLMs assume `inputs_embeds` and `pixel_values` are mutually exclusive AND fall in the
            #   exception above (complex `inputs_embeds` computation). Popping `pixel_values` allow us to run the
            #   checks without adding test complexity. Ditto for `pixel_values_videos` and `pixel_values_images`
            pixel_values_is_mutually_exclusive = any(
                model_name in model_class.__name__.lower()
                for model_name in ["llava", "idefics2", "idefics3", "mllama", "paligemma", "emu3", "gotocr2"]
            )
            if pixel_values_is_mutually_exclusive:
                inputs_dict.pop("pixel_values", None)
                inputs_dict.pop("pixel_values_videos", None)
                inputs_dict.pop("pixel_values_images", None)
            #   2.C - No easy fix, let's skip the check that compares the outputs from `input_ids` and `inputs_embeds`
            has_complex_embeds_computation = any(
                model_name in model_class.__name__.lower() for model_name in ["moshi", "qwen2vl", "qwen2_5_vl"]
            )
            # 3 - `inputs_dict` doesn't contain `attention_mask`. When `attention_mask` is not passed to generate,
            # we infer it from `input_ids`. The last test case will fail if there is a pad token in the original input.
            missing_attention_mask = "attention_mask" not in inputs_dict

            # Traditional way of generating text
            input_ids = inputs_dict.pop("input_ids")
            generation_kwargs = {
                "return_dict_in_generate": True,
                "output_scores": True,
                "num_beams": num_beams,
                "do_sample": False,
                "max_new_tokens": 5,
                "min_new_tokens": 5,  # generate exactly 5 tokens
            }
            outputs_from_ids = model.generate(input_ids, **generation_kwargs, **inputs_dict)
            self.assertEqual(outputs_from_ids.sequences.shape, (input_ids.shape[0], input_ids.shape[1] + 5))

            # Same thing, but from input embeddings (`input_ids` is passed so the prompt is present in the output).
            # The output of the two calls should be the same.
            inputs_embeds = model.get_input_embeddings()(input_ids)
            outputs_from_embeds = model.generate(
                input_ids, inputs_embeds=inputs_embeds, **generation_kwargs, **inputs_dict
            )
            if not has_complex_embeds_computation:
                self._check_similar_generate_outputs(outputs_from_ids, outputs_from_embeds)

            # If we pass different inputs_embeds, we should get different outputs (the output text may be the
            # same, but the logits will almost surely be different)
            random_embeds = torch.rand_like(inputs_embeds)
            outputs_from_rand_embeds = model.generate(
                input_ids, inputs_embeds=random_embeds, **generation_kwargs, **inputs_dict
            )
            for i in range(len(outputs_from_rand_embeds.scores)):
                self.assertFalse(torch.allclose(outputs_from_embeds.scores[i], outputs_from_rand_embeds.scores[i]))

            # input_ids is not a required input on most models -- if we don't pass it, the newly generated tokens will
            # be the same
            if not (requires_inputs_ids or missing_attention_mask):
                outputs_from_embeds_wo_ids = model.generate(
                    inputs_embeds=inputs_embeds, **generation_kwargs, **inputs_dict
                )
                outputs_from_embeds.sequences = outputs_from_embeds.sequences[:, inputs_embeds.shape[1] :]
                self._check_similar_generate_outputs(outputs_from_embeds_wo_ids, outputs_from_embeds)

    @pytest.mark.generate
    def test_generate_from_inputs_embeds_with_static_cache(self):
        """
        Test that StaticCache can generate from inputs_embeds and calculates max_cache_length
        correctly in `generate()`. We force the model to not stop generation until max-length is reached
        to verify that the cache length is indeed set correctly and we don't run out of index when slicing the cache.
        """
        for model_class in self.all_generative_model_classes:
            if not model_class._supports_static_cache:
                self.skipTest(reason="This model does not support the static cache format")

            config, inputs_dict = self.prepare_config_and_inputs_for_generate()

            if config.is_encoder_decoder:
                self.skipTest(reason="This model is encoder-decoder and has Encoder-Decoder Cache")

            model = model_class(config).to(torch_device).eval()
            if "inputs_embeds" not in inspect.signature(model.prepare_inputs_for_generation).parameters.keys():
                self.skipTest(reason="This model does not support `inputs_embeds` in generation")

            #   Some VLMs assume `inputs_embeds` and `pixel_values` are mutually exclusive AND fall in the
            #   exception above (complex `inputs_embeds` computation). Popping `pixel_values` allow us to run the
            #   checks without adding test complexity. Ditto for `pixel_values_videos` and `pixel_values_images`
            pixel_values_is_mutually_exclusive = any(
                model_name in model_class.__name__.lower()
                for model_name in ["llava", "idefics2", "idefics3", "mllama", "paligemma", "emu3"]
            )
            if pixel_values_is_mutually_exclusive:
                inputs_dict.pop("pixel_values", None)
                inputs_dict.pop("pixel_values_videos", None)
                inputs_dict.pop("pixel_values_images", None)

            input_ids = inputs_dict.pop("input_ids")

            model.config.use_cache = True
            model.config.is_decoder = True
            batch_size = input_ids.shape[0]
            max_cache_len = 30

            # here we force to not stop at eos and go until max-length
            model.generation_config.eos_token_id = model.config.get_text_config().eos_token_id = -1
            generation_kwargs = {
                "max_length": max_cache_len,
                "cache_implementation": "static",
                "return_dict_in_generate": True,  # Required to return `past_key_values`
            }

            text_config = model.config.get_text_config()
            head_dim = (
                text_config.head_dim
                if hasattr(text_config, "head_dim")
                else text_config.hidden_size // text_config.num_attention_heads
            )
            num_key_value_heads = (
                text_config.num_attention_heads
                if getattr(text_config, "num_key_value_heads", None) is None
                else text_config.num_key_value_heads
            )
            num_hidden_layers = text_config.num_hidden_layers

            inputs_embeds = model.get_input_embeddings()(input_ids)
<<<<<<< HEAD
=======
            max_cache_len += inputs_embeds.shape[1] - 1  # the last generated token has no cache
>>>>>>> b079dd1f
            outputs = model.generate(inputs_embeds=inputs_embeds, **generation_kwargs, **inputs_dict)

            # we should get `max_length` in shape, not `max_length - embeds_length`
            cache_shape = (batch_size, num_key_value_heads, max_cache_len, head_dim)
            self.assertTrue(isinstance(outputs.past_key_values, StaticCache))
            self.assertTrue(len(outputs.past_key_values.key_cache) == num_hidden_layers)
            self.assertTrue(outputs.past_key_values.key_cache[0].shape == cache_shape)

    @pytest.mark.generate
    def test_generate_continue_from_past_key_values(self):
        # Tests that we can continue generating from past key values, returned from a previous `generate` call
        for model_class in self.all_generative_model_classes:
            if any(model_name in model_class.__name__.lower() for model_name in ["imagegpt", "mllama"]):
                self.skipTest(reason="Won't fix: old model with unique inputs/caches/other")
            if any(model_name in model_class.__name__.lower() for model_name in ["umt5"]):
                self.skipTest(reason="TODO: needs modeling or test input preparation fixes for compatibility")

            config, inputs = self.model_tester.prepare_config_and_inputs_for_common()

            if not hasattr(config.get_text_config(), "use_cache"):
                self.skipTest(reason=f"{model_class.__name__} doesn't support caching")

            # Let's make it always:
            # 1. use cache (for obvious reasons)
            # 2. generate to max length (which can be achieved by setting the eos token to an invalid value), which
            #    would make the test flaky (e.g. EOS is generated on iteration 1 on both generations, but the
            #    continuation would force it to generate beyond an EOS token)
            # 3. ignore `token_type_ids` for simplicity
            # 4. ignore `forced_eos_token_id`, which requires further manipulation of the continuation inputs and is
            #    active by default on some models
            # 5. ignore `encoder_no_repeat_ngram_size`, which is set by default in some encoder-decoder models. When
            #    we use their decoder as a stand-alone model, `encoder_no_repeat_ngram_size` actually prevents
            #    repetition exclusively from the prompt. This test relies on comparing one call vs 2 calls
            #    with cache, what is considered a prompt is different in the two cases.

            if "token_type_ids" in inputs:
                del inputs["token_type_ids"]

            model = model_class(config).to(torch_device)
            model.eval()
            model.generation_config.pad_token_id = model.generation_config.eos_token_id = -1
            model.generation_config.forced_eos_token_id = None
            model.generation_config.encoder_no_repeat_ngram_size = 0
            model.generation_config.use_cache = True

            # If "past_key_values" is not returned, skip the test (e.g. RWKV uses a different cache name and format)
            outputs = model(**inputs)
            if "past_key_values" not in outputs:
                self.skipTest(reason="This model doesn't return `past_key_values`")

            # Traditional way of generating text, with `return_dict_in_generate` to return the past key values
            outputs = model.generate(**inputs, do_sample=False, max_new_tokens=4, return_dict_in_generate=True)

            # Let's generate again, but passing the past key values in between (3 + 1 = 4 tokens). Note that the
            # inputs may need to be tweaked across `generate` calls (like the attention mask).
            outputs_cached = model.generate(**inputs, do_sample=False, max_new_tokens=3, return_dict_in_generate=True)

            # Continue from the tokens generated above, preparing the inputs accordingly
            inputs["past_key_values"] = outputs_cached.past_key_values
            new_attention_len = outputs_cached.sequences.shape[-1]
            if config.is_encoder_decoder:
                inputs["decoder_input_ids"] = outputs_cached.sequences
                if "decoder_attention_mask" in inputs:
                    inputs["decoder_attention_mask"] = torch.nn.functional.pad(
                        inputs["decoder_attention_mask"],
                        (0, new_attention_len - inputs["decoder_attention_mask"].shape[1]),
                        mode="constant",
                        value=1,
                    )
            else:
                inputs["input_ids"] = outputs_cached.sequences
                if "attention_mask" in inputs:
                    inputs["attention_mask"] = torch.nn.functional.pad(
                        inputs["attention_mask"],
                        (0, new_attention_len - inputs["attention_mask"].shape[1]),
                        mode="constant",
                        value=1,
                    )
            outputs_cached = model.generate(**inputs, do_sample=False, max_new_tokens=1, return_dict_in_generate=True)

            # The two sets of generated text and past kv should be equal to each other
            self.assertListEqual(outputs.sequences.tolist(), outputs_cached.sequences.tolist())
            for layer_idx in range(len(outputs_cached.past_key_values)):
                for kv_idx in range(len(outputs_cached.past_key_values[layer_idx])):
                    self.assertTrue(
                        torch.allclose(
                            outputs.past_key_values[layer_idx][kv_idx],
                            outputs_cached.past_key_values[layer_idx][kv_idx],
                        )
                    )

    @pytest.mark.generate
    def test_generate_continue_from_inputs_embeds(self):
        """Tests that we can continue generation from `inputs_embeds` and past key values returned from a previous `generate` call."""
        for model_class in self.all_generative_model_classes:
            if any(model_name in model_class.__name__.lower() for model_name in ["imagegpt"]):
                self.skipTest(reason="Won't fix: old model with unique inputs/caches/other")
            if any(model_name in model_class.__name__.lower() for model_name in ["umt5"]):
                self.skipTest(reason="TODO: needs modeling or test input preparation fixes for compatibility")

            config, inputs_dict = self.prepare_config_and_inputs_for_generate()

            if "token_type_ids" in inputs_dict:
                del inputs_dict["token_type_ids"]

            if config.is_encoder_decoder:
                self.skipTest(reason="This model is encoder-decoder")
            if not hasattr(config, "use_cache"):
                self.skipTest(reason=f"{model_class.__name__} doesn't support caching")

            model = model_class(config).to(torch_device).eval()

            if "inputs_embeds" not in inspect.signature(model.prepare_inputs_for_generation).parameters.keys():
                self.skipTest(reason="This model does not support `inputs_embeds` in generation")

            # If "past_key_values" is not returned, skip the test (e.g. RWKV uses a different cache name and format)
            outputs = model(**inputs_dict)
            if "past_key_values" not in outputs:
                self.skipTest(reason="This model doesn't return `past_key_values`")

            pixel_values_is_mutually_exclusive = any(
                model_name in model_class.__name__.lower()
                for model_name in ["llava", "idefics2", "idefics3", "mllama", "paligemma", "emu3"]
            )
            if pixel_values_is_mutually_exclusive:
                inputs_dict.pop("pixel_values", None)
                inputs_dict.pop("pixel_values_videos", None)
                inputs_dict.pop("pixel_values_images", None)

            input_ids = inputs_dict.pop("input_ids")

            model.generation_config.pad_token_id = model.generation_config.eos_token_id = -1
            model.generation_config.forced_eos_token_id = None
            model.config.is_decoder = True
            model.generation_config.use_cache = True

            generation_kwargs = {
                "return_dict_in_generate": True,
                "do_sample": False,
            }

            # Traditional way of generating text, with `return_dict_in_generate` to return the past key values.
            input_embeds = model.get_input_embeddings()(input_ids)
            outputs = model.generate(inputs_embeds=input_embeds, max_new_tokens=4, **generation_kwargs)

            # Let's generate again, but passing the past key values in between (3 + 1 = 4 tokens)
            initial_output = model.generate(inputs_embeds=input_embeds, max_new_tokens=3, **generation_kwargs)
            continued_embeds = torch.cat([input_embeds, model.get_input_embeddings()(initial_output.sequences)], dim=1)
            cached_output = model.generate(
                inputs_embeds=continued_embeds,
                max_new_tokens=1,
                past_key_values=initial_output.past_key_values,
                **generation_kwargs,
            )

            # Combine the (3 + 1) generated tokens and verify it matches with full generation.
            combined_output_sequences = torch.concat([initial_output.sequences, cached_output.sequences], axis=1)
            self.assertListEqual(outputs.sequences.tolist(), combined_output_sequences.tolist())
            # The two sets of past kv should be equal to each other
            for layer_idx in range(len(cached_output.past_key_values)):
                for kv_idx in range(len(cached_output.past_key_values[layer_idx])):
                    self.assertTrue(
                        torch.allclose(
                            outputs.past_key_values[layer_idx][kv_idx],
                            cached_output.past_key_values[layer_idx][kv_idx],
                        )
                    )

    @parameterized.expand([("offloaded",)])  # ("offloaded_static",) TODO: @raushan fixme in some models (eg T5)
    @require_torch_gpu
    @pytest.mark.generate
    def test_offloaded_cache_implementation(self, cache_implementation):
        """Tests we can generate by indicating `cache_implementation` for each possible cache class"""
        for model_class in self.all_generative_model_classes:
            if not model_class._supports_cache_class:
                self.skipTest(reason="This model does not support the new cache format")

            config, inputs_dict = self.prepare_config_and_inputs_for_generate()

            model = model_class(config).to(torch_device).eval()
            generation_kwargs = {
                "max_new_tokens": 5,
                "use_cache": True,
                "cache_implementation": cache_implementation,
            }

            legacy_results = model.generate(**generation_kwargs, **inputs_dict)

            # Most cache classes have their own tests except for some that are tested here
            # The ones here do not need special treatment when passing `cache_implementation`
            # and are not bound to specific models only
            new_results = model.generate(**generation_kwargs, **inputs_dict)
            self.assertListEqual(legacy_results.tolist(), new_results.tolist())

    @pytest.mark.generate
    def test_generate_with_static_cache(self):
        """
        Tests that generating with static cache give almost same results as with dynamic cache, and the output cache
        has the expected shapes
        """
        set_model_tester_for_less_flaky_test(self)
        for model_class in self.all_generative_model_classes:
            if not model_class._supports_static_cache:
                self.skipTest(reason="This model does not support the static cache format")

            config, inputs_dict = self.prepare_config_and_inputs_for_generate()
            set_config_for_less_flaky_test(config)
            main_input = inputs_dict[model_class.main_input_name]

            if config.is_encoder_decoder:
                self.skipTest(reason="This model is encoder-decoder and has Encoder-Decoder Cache")

            config.is_decoder = True
            batch_size = main_input.shape[0]
            seq_length = main_input.shape[-1]
            max_new_tokens = 20

            for dtype in (torch.float32, torch.float16):
                model = model_class(config).to(torch_device).to(dtype).eval()
                inputs_dict = {
                    k: v.to(dtype) if isinstance(v, torch.Tensor) and torch.is_floating_point(v) else v
                    for k, v in inputs_dict.items()
                }
                set_model_for_less_flaky_test(model)

                generation_kwargs = {
                    "max_new_tokens": max_new_tokens,
                    "return_dict_in_generate": True,  # Required to return `past_key_values`
                    "output_scores": True,
                    "use_cache": True,
                }

                static_cache_generation = model.generate(
                    **generation_kwargs, **inputs_dict, cache_implementation="static"
                )

                # Check 1: The cache shapes must match the expected shapes
                max_cache_len = seq_length + max_new_tokens - 1  # cache len = gen len - 1, the last token has no cache
                text_config = config.text_config if hasattr(config, "text_config") else config
                head_dim = (
                    text_config.head_dim
                    if hasattr(text_config, "head_dim")
                    else text_config.hidden_size // text_config.num_attention_heads
                )
                num_key_value_heads = (
                    text_config.num_attention_heads
                    if getattr(text_config, "num_key_value_heads", None) is None
                    else text_config.num_key_value_heads
                )
                num_hidden_layers = text_config.num_hidden_layers
                cache_shape = (batch_size, num_key_value_heads, max_cache_len, head_dim)
                self.assertTrue(isinstance(static_cache_generation.past_key_values, StaticCache))
                self.assertTrue(len(static_cache_generation.past_key_values.key_cache) == num_hidden_layers)
                self.assertTrue(static_cache_generation.past_key_values.key_cache[0].shape == cache_shape)

                # Check 2: The outputs must be similar to the case with dynamic cache
                dynamic_cache_generation = model.generate(**generation_kwargs, **inputs_dict)
                self._check_similar_generate_outputs(dynamic_cache_generation, static_cache_generation)

    @require_optimum_quanto
    @pytest.mark.generate
    def test_generate_with_quant_cache(self):
        for model_class in self.all_generative_model_classes:
            if not model_class._supports_quantized_cache:
                self.skipTest(reason="This model does not support the quantized cache format")

            config, inputs_dict = self.prepare_config_and_inputs_for_generate()
            config.is_decoder = True

            model = model_class(config).to(torch_device).eval()
            generation_kwargs = {
                "max_new_tokens": 5,
                "cache_implementation": "quantized",
                # careful with group size, should be divisor of model's hidden size
                "cache_config": {"backend": "quanto", "nbits": 2, "q_group_size": 8, "residual_length": 128},
                "return_dict_in_generate": True,  # Required to return `past_key_values`
                "use_cache": True,
            }

            results = model.generate(**generation_kwargs, **inputs_dict)
            self.assertTrue(isinstance(results.past_key_values, QuantoQuantizedCache))

            # passing past key values of different type should raise Error
            with self.assertRaises(ValueError):
                model.generate(past_key_valyes=DynamicCache(), **generation_kwargs, **inputs_dict)

            # setting incorrect cache_config args should raise an Error, i.e. nbits=60 does not make sense
            generation_kwargs["cache_config"] = {"nbits": 60, "q_group_size": 8, "residual_length": 128}
            with self.assertRaises(ValueError):
                model.generate(**generation_kwargs, **inputs_dict)

    @pytest.mark.generate
    def test_generate_compile_model_forward(self):
        """
        Tests that `.generate` is compatible with torch.compile without graph breaks, keeping the same results.
        ⚠️ Runs two sequential generations to ensure the cache doesn't get stuck after the first compiled run! ⚠️
        """
        for model_class in self.all_generative_model_classes:
            if not model_class._supports_static_cache:
                self.skipTest("This model doesn't support static cache (= no expectations of compilation support)")

            config, inputs_dict = self.prepare_config_and_inputs_for_generate(batch_size=4)

            model = model_class(config).to(torch_device)
            model.eval()  # otherwise `self.training` is `True` -- this flag is used at attn mask creation time

            main_input = inputs_dict[model.main_input_name].to(torch_device)
            # creates two sets of *different* inputs with the same shape
            half_batch_size = main_input.shape[0] // 2
            input_1 = {}
            input_2 = {}
            for key, value in inputs_dict.items():
                if isinstance(value, torch.Tensor):
                    input_1[key] = value[:half_batch_size, :].to(torch_device)
                    input_2[key] = value[half_batch_size : half_batch_size * 2, :].to(torch_device)
                else:
                    input_1[key] = value
                    input_2[key] = value
            model_input_sets = [input_1, input_2]
            self.assertTrue(
                model_input_sets[0][model.main_input_name].shape == model_input_sets[1][model.main_input_name].shape
            )

            # compilation-specific setup
            torch.compiler.reset()  # prevent cached compilation from being used in the test
            has_defined_cache_implementation = model.generation_config.cache_implementation is not None
            model.generation_config.compile_config._compile_all_devices = True  # force compilation (e.g. fast CI, CPU)

            generation_kwargs = {
                "do_sample": False,
                "max_new_tokens": 5,
                "return_dict_in_generate": True,
                "output_scores": True,
            }

            # get eager + dynamic cache results for future comparison
            dynamic_outputs = []
            for model_inputs in model_input_sets:
                gen_out = model.generate(**model_inputs, **generation_kwargs)
                dynamic_outputs.append(gen_out)
                # sanity checks for the default cache implementation
                if not has_defined_cache_implementation:
                    decoder_cache = (
                        gen_out.past_key_values.self_attention_cache
                        if config.is_encoder_decoder
                        else gen_out.past_key_values
                    )
                    self.assertTrue(isinstance(decoder_cache, DynamicCache))
                    self.assertFalse(decoder_cache.is_compileable)
                    self.assertFalse(hasattr(model, "_compiled_call"))  # our auto compile should NOT have been called

            # get compiled results -- relies on the automatic compilation triggered by specific "cache_implementation"
            if not has_defined_cache_implementation:
                generation_kwargs["cache_implementation"] = "static"

            compiled_outputs = []
            for model_inputs in model_input_sets:
                gen_out = model.generate(**model_inputs, **generation_kwargs)
                compiled_outputs.append(gen_out)
                # sanity checks
                decoder_cache = (
                    gen_out.past_key_values.self_attention_cache
                    if config.is_encoder_decoder
                    else gen_out.past_key_values
                )
                self.assertFalse(isinstance(decoder_cache, DynamicCache))
                self.assertTrue(decoder_cache.is_compileable)
                self.assertTrue(hasattr(model, "_compiled_call"))  # our auto compile should have been called

            for dynamic_result, compiled_result in zip(dynamic_outputs, compiled_outputs):
                self._check_similar_generate_outputs(dynamic_result, compiled_result)

    @pytest.mark.generate
    def test_generate_compilation_all_outputs(self):
        """
        Tests that all optional outputs are behaving as expected when compilation is triggered.
        In essence, it's the same as `test_greedy_generate_dict_outputs`, but with automatic compilation triggered.
        """
        for model_class in self.all_generative_model_classes:
            if not model_class._supports_static_cache:
                self.skipTest("This model doesn't support static cache (= no expectations of compilation support)")

            config, inputs_dict = self.prepare_config_and_inputs_for_generate()
            if self.has_attentions:
                config._attn_implementation = "eager"  # can't output attentions otherwise
            model = model_class(config).to(torch_device).eval()

            # compilation-specific setup
            torch.compiler.reset()  # prevent cached compilation from being used in the test
            has_defined_cache_implementation = model.generation_config.cache_implementation is not None
            model.generation_config.compile_config._compile_all_devices = True  # force compilation (e.g. fast CI, CPU)
            if not has_defined_cache_implementation:
                model.generation_config.cache_implementation = "static"

            logits_processor_kwargs = self._get_logits_processor_kwargs(do_sample=False, config=model.config)
            output_generate = model.generate(
                do_sample=False,
                num_beams=1,
                max_new_tokens=self.max_new_tokens,
                min_new_tokens=self.max_new_tokens,
                output_attentions=True,
                output_hidden_states=True,
                output_scores=True,
                output_logits=True,
                return_dict_in_generate=True,
                use_cache=True,
                **logits_processor_kwargs,
                **inputs_dict,
            )

            # Sanity check: compilation has happened
            self.assertTrue(hasattr(model, "_compiled_call"))

            if model.config.is_encoder_decoder:
                self.assertTrue(output_generate.sequences.shape[-1] == self.max_new_tokens + 1)
                self.assertIsInstance(output_generate, GenerateEncoderDecoderOutput)
            else:
                self.assertTrue(
                    output_generate.sequences.shape[-1] == self.max_new_tokens + inputs_dict["input_ids"].shape[-1]
                )
                self.assertIsInstance(output_generate, GenerateDecoderOnlyOutput)

            self._check_generate_outputs(output_generate, model.config, use_cache=True)

    @pytest.mark.generate
    def test_generate_methods_with_logits_to_keep(self):
        for model_class in self.all_generative_model_classes:
            if "logits_to_keep" not in set(inspect.signature(model_class.forward).parameters.keys()):
                self.skipTest(reason="This model does not support `logits_to_keep` argument.")

            config, inputs_dict = self.prepare_config_and_inputs_for_generate()
            config.use_cache = True
            config.is_decoder = True

            model = model_class(config).to(torch_device).eval()
            # All generation methods (except assisted decoding) rely on always extracting the last token logits of the
            # full logits matrix, so testing out only greedy search and assisted decoding is enough (if it works,
            # other methods will work as well)
            generation_kwargs = {
                "max_new_tokens": 10,
                "do_sample": False,
            }

            # Setting logits_to_keep at 0 keeps all logits (old behavior)
            with_all_logits = model.generate(**generation_kwargs, **inputs_dict, logits_to_keep=0)
            # By default, logits_to_keep is automatically set to 1 if not provided (new behavior)
            without_all_logits = model.generate(**inputs_dict, **generation_kwargs)
            self.assertEqual(with_all_logits.tolist(), without_all_logits.tolist())

    @pytest.mark.generate
    def test_assisted_decoding_with_logits_to_keep(self):
        for model_class in self.all_generative_model_classes:
            if "logits_to_keep" not in set(inspect.signature(model_class.forward).parameters.keys()):
                self.skipTest(reason="This model does not support `logits_to_keep` argument.")
            if model_class._is_stateful:
                self.skipTest(reason="Stateful models don't support assisted generation")

            config, inputs_dict = self.prepare_config_and_inputs_for_generate(batch_size=1)
            # NOTE: assisted generation only works with cache on at the moment.
            if not hasattr(config.get_text_config(), "use_cache"):
                self.skipTest(reason=f"{model_class.__name__} doesn't support caching")
            config.use_cache = True
            config.is_decoder = True

            model = model_class(config).to(torch_device).eval()
            assistant_model = model
            # All generation methods (except assisted decoding) rely on always extracting the last token logits of the
            # full logits matrix, so testing out only greedy search and assisted decoding is enough (if it works,
            # other methods will work as well)
            generation_kwargs = {
                "max_new_tokens": 10,
                "do_sample": False,
                "assistant_model": assistant_model,
                "return_dict_in_generate": True,
                "output_scores": True,
            }

            # Setting logits_to_keep at 0 keeps all logits (old behavior)
            with_all_logits = model.generate(**generation_kwargs, **inputs_dict, logits_to_keep=0)
            # By default, logits_to_keep is automatically set to 1 if not provided (new behavior)
            without_all_logits = model.generate(**inputs_dict, **generation_kwargs)

            self._check_similar_generate_outputs(with_all_logits, without_all_logits)

    @pytest.mark.generate
    def test_inherits_generation_mixin(self):
        """
        Tests that the model class directly inherits `GenerationMixin`, as opposed to relying on `PreTrainedModel`
        to inherit it.
        """
        for model_class in self.all_generative_model_classes:
            self.assertTrue("GenerationMixin" in str(model_class.__bases__))

    def _test_attention_implementation(self, attn_implementation):
        """
        Compares the output of generate with the eager attention implementation against other implementations.
        NOTE: despite the test logic being the same, different implementations actually need diferent decorators, hence
        this separate function.
        """
        max_new_tokens = 30
        support_flag = {
            "sdpa": "_supports_sdpa",
            "flash_attention_2": "_supports_flash_attn_2",
        }

        for model_class in self.all_generative_model_classes:
            if not getattr(model_class, support_flag[attn_implementation]):
                self.skipTest(f"{model_class.__name__} does not support `attn_implementation={attn_implementation}`")

            config, original_inputs_dict = self.prepare_config_and_inputs_for_generate()
            inputs_dict = {}
            for input_name, input_data in original_inputs_dict.items():
                if isinstance(input_data, torch.Tensor) and input_data.dtype in [torch.float32, torch.bfloat16]:
                    inputs_dict[input_name] = input_data.to(torch.float16)
                else:
                    inputs_dict[input_name] = input_data
            main_input = inputs_dict[model_class.main_input_name]

            # make sure that all models have enough positions for generation
            if hasattr(config, "max_position_embeddings"):
                config.max_position_embeddings = max_new_tokens + main_input.shape[1] + 1

            model = model_class(config)

            with tempfile.TemporaryDirectory() as tmpdirname:
                model.save_pretrained(tmpdirname)
                del model
                gc.collect()

                generate_kwargs = {
                    "max_new_tokens": max_new_tokens,
                    "do_sample": False,
                    "return_dict_in_generate": True,
                    "output_scores": True,
                    "use_cache": True,
                }

                model_eager = model_class.from_pretrained(
                    tmpdirname,
                    torch_dtype=torch.float16,
                    low_cpu_mem_usage=True,
                    attn_implementation="eager",
                ).to(torch_device)
                res_eager = model_eager.generate(**inputs_dict, **generate_kwargs)
                del model_eager
                gc.collect()

                model_attn = model_class.from_pretrained(
                    tmpdirname,
                    torch_dtype=torch.float16,
                    low_cpu_mem_usage=True,
                    attn_implementation=attn_implementation,
                ).to(torch_device)
                res_attn = model_attn.generate(**inputs_dict, **generate_kwargs)
                del model_attn
                gc.collect()

                self._check_similar_generate_outputs(res_eager, res_attn, atol=1e-3, rtol=1e-3)

    @pytest.mark.generate
    @require_torch_sdpa
    @slow
    def test_eager_matches_sdpa_generate(self):
        """Tests that generate has equivalent outputs with SDPA and eager attention implementations."""
        self._test_attention_implementation("sdpa")

    @pytest.mark.flash_attn_test
    @require_flash_attn
    @require_torch_gpu
    @slow
    def test_eager_matches_fa2_generate(self):
        """Tests that generate has equivalent outputs with FA2 and eager attention implementations."""
        # TODO (@joao @raushan) -- this test is failing the output checks on most models, investigate. After fixing,
        # check whether we still need the overwrites
        self._test_attention_implementation("flash_attention_2")

    def _check_generate_outputs(self, output, config, use_cache=False, num_return_sequences=1, num_beams=1):
        input_batch_size = int(output.sequences.shape[0] / num_return_sequences)
        internal_batch_size = (
            input_batch_size * num_beams if num_beams > 1 else input_batch_size * num_return_sequences
        )

        prompt_length = getattr(self.model_tester, "seq_length", None)
        prompt_length = getattr(self.model_tester, "encoder_seq_length", prompt_length)
        prompt_length = getattr(self.model_tester, "text_seq_length", prompt_length)

        config = config.text_config if hasattr(config, "text_config") else config

        generated_length = (
            output.sequences.shape[-1] - 1 if config.is_encoder_decoder else output.sequences.shape[-1] - prompt_length
        )
        decoder_past_key_values = getattr(output, "past_key_values", None)
        if config.is_encoder_decoder and isinstance(decoder_past_key_values, EncoderDecoderCache):
            decoder_past_key_values = decoder_past_key_values.self_attention_cache

        # in some models we subsample the sequence length in inner layers
        if hasattr(self.model_tester, "get_subsampled_output_lengths"):
            prompt_length = self.model_tester.get_subsampled_output_lengths(prompt_length)

        # scores
        self._check_scores(
            batch_size=internal_batch_size, scores=output.scores, generated_length=generated_length, config=config
        )

        # unprocessed logits
        self._check_logits(batch_size=internal_batch_size, logits=output.logits, config=config)

        # Attentions
        if self.has_attentions:
            if config.is_encoder_decoder:
                # encoder
                self._check_encoder_attention_for_generate(
                    attentions=output.encoder_attentions,
                    batch_size=input_batch_size,
                    config=config,
                    prompt_length=prompt_length,
                )
                # decoder
                self._check_attentions_for_generate(
                    batch_size=internal_batch_size,
                    attentions=output.decoder_attentions,
                    prompt_length=1,  # the BOS token
                    output_length=output.sequences.shape[-1],
                    config=config,
                    decoder_past_key_values=decoder_past_key_values,
                )
            else:
                self._check_attentions_for_generate(
                    batch_size=internal_batch_size,
                    attentions=output.attentions,
                    prompt_length=prompt_length,
                    output_length=output.sequences.shape[-1],
                    config=config,
                    decoder_past_key_values=decoder_past_key_values,
                )

        # Hidden States
        if config.is_encoder_decoder:
            # encoder
            self._check_encoder_hidden_states_for_generate(
                hidden_states=output.encoder_hidden_states,
                batch_size=input_batch_size,
                config=config,
                prompt_length=prompt_length,
            )
            # decoder
            self._check_hidden_states_for_generate(
                batch_size=internal_batch_size,
                hidden_states=output.decoder_hidden_states,
                prompt_length=1,  # the BOS token
                output_length=output.sequences.shape[-1],
                config=config,
                use_cache=use_cache,
            )
        else:
            self._check_hidden_states_for_generate(
                batch_size=internal_batch_size,
                hidden_states=output.hidden_states,
                prompt_length=prompt_length,
                output_length=output.sequences.shape[-1],
                config=config,
                use_cache=use_cache,
            )

        # Past Key Value States -- a few notes here:
        # 1. Its inner sequence length is with respect to the inputs of the latest forward pass, hence the "-1"
        # 2. We ignore models that have unique cache structures (e.g. mamba) or are in need of refatoring to match the
        #    standard cache format (e.g.gptbigcode )
        models_without_standard_cache = (
            "bamba",
            "ctrl",
            "fsmt",
            "gptbigcode",
            "mega",
            "reformer",
            "jamba",
            "mamba",
            "xlnet",
            "zamba",
            "zamba2",
        )
        has_standard_cache = not any(
            model_name in config.__class__.__name__.lower() for model_name in models_without_standard_cache
        )
        if has_standard_cache:
            if use_cache:
                cache_length = output.sequences.shape[-1] - 1
                self._check_past_key_values_for_generate(
                    batch_size=internal_batch_size,
                    decoder_past_key_values=decoder_past_key_values,
                    cache_length=cache_length,
                    config=config,
                )
            elif use_cache is False:
                self.assertTrue(decoder_past_key_values is None)

    def _check_scores(self, batch_size, scores, generated_length, config):
        vocab_size = config.get_text_config(decoder=True).vocab_size
        expected_shape = (batch_size, vocab_size)
        self.assertIsInstance(scores, tuple)
        self.assertEqual(len(scores), generated_length)
        self.assertListEqual([iter_scores.shape for iter_scores in scores], [expected_shape] * len(scores))

    def _check_logits(self, batch_size, logits, config):
        vocab_size = config.get_text_config(decoder=True).vocab_size
        self.assertIsInstance(logits, tuple)
        self.assertListEqual([iter_logits.shape[0] for iter_logits in logits], [batch_size] * len(logits))
        # vocabulary difference equal to one (imagegptmodel?) or zero (all other models)
        vocab_diff = vocab_size - logits[0].shape[-1]
        self.assertTrue(vocab_diff in [0, 1])
        self.assertListEqual([vocab_size - score.shape[-1] for score in logits], [vocab_diff] * len(logits))

    def _check_attentions_for_generate(
        self, batch_size, attentions, prompt_length, output_length, config, decoder_past_key_values
    ):
        self.assertIsInstance(attentions, tuple)
        self.assertListEqual(
            [isinstance(iter_attentions, tuple) for iter_attentions in attentions], [True] * len(attentions)
        )
        self.assertEqual(len(attentions), (output_length - prompt_length))

        use_cache = decoder_past_key_values is not None
        has_static_cache = isinstance(decoder_past_key_values, (StaticCache, HybridCache))

        # When `output_attentions=True`, each iteration of generate appends the attentions corresponding to the new
        # token(s)
        # NOTE: `HybridCache` may have different lengths on different layers, if this test starts failing add more
        # elaborate checks
        for generated_length, iter_attentions in enumerate(attentions):
            # regardless of using cache, the first forward pass will have the full prompt as input
            if use_cache and generated_length > 0:
                model_input_length = 1
            else:
                model_input_length = prompt_length + generated_length
            query_length = (
                prompt_length + generated_length
                if not has_static_cache
                else decoder_past_key_values.get_max_cache_shape()
            )

            expected_shape = (
                batch_size,
                config.num_attention_heads,
                model_input_length,
                query_length,
            )
            # check attn size
            self.assertListEqual(
                [layer_attention.shape for layer_attention in iter_attentions], [expected_shape] * len(iter_attentions)
            )

    def _check_encoder_attention_for_generate(self, attentions, batch_size, config, prompt_length):
        encoder_expected_shape = (batch_size, config.num_attention_heads, prompt_length, prompt_length)
        self.assertIsInstance(attentions, tuple)
        self.assertListEqual(
            [layer_attentions.shape for layer_attentions in attentions],
            [encoder_expected_shape] * len(attentions),
        )

    def _check_hidden_states_for_generate(
        self, batch_size, hidden_states, prompt_length, output_length, config, use_cache=False
    ):
        self.assertIsInstance(hidden_states, tuple)
        self.assertListEqual(
            [isinstance(iter_hidden_states, tuple) for iter_hidden_states in hidden_states],
            [True] * len(hidden_states),
        )
        self.assertEqual(len(hidden_states), (output_length - prompt_length))

        # When `output_hidden_states=True`, each iteration of generate appends the hidden states corresponding to the
        # new token(s)
        # NOTE: `HybridCache` may have different lengths on different layers, if this test starts failing add more
        # elaborate checks
        for generated_length, iter_hidden_states in enumerate(hidden_states):
            # regardless of using cache, the first forward pass will have the full prompt as input
            if use_cache and generated_length > 0:
                model_input_length = 1
            else:
                model_input_length = prompt_length + generated_length
            expected_shape = (batch_size, model_input_length, config.hidden_size)
            # check hidden size
            self.assertListEqual(
                [layer_hidden_states.shape for layer_hidden_states in iter_hidden_states],
                [expected_shape] * len(iter_hidden_states),
            )

    def _check_encoder_hidden_states_for_generate(self, hidden_states, batch_size, config, prompt_length):
        encoder_expected_shape = (batch_size, prompt_length, config.hidden_size)
        self.assertIsInstance(hidden_states, tuple)
        self.assertListEqual(
            [layer_hidden_states.shape for layer_hidden_states in hidden_states],
            [encoder_expected_shape] * len(hidden_states),
        )

    def _check_past_key_values_for_generate(self, batch_size, decoder_past_key_values, cache_length, config):
        self.assertIsInstance(decoder_past_key_values, (tuple, Cache))

        # (batch, head, seq_length, head_features)
        expected_shape = (
            batch_size,
            config.num_key_value_heads if hasattr(config, "num_key_value_heads") else config.num_attention_heads,
            cache_length,
            config.hidden_size // config.num_attention_heads,
        )

        if isinstance(decoder_past_key_values, Cache):
            self.assertListEqual(
                [key_tensor.shape for key_tensor in decoder_past_key_values.key_cache],
                [expected_shape] * len(decoder_past_key_values.key_cache),
            )
            self.assertListEqual(
                [value_tensor.shape for value_tensor in decoder_past_key_values.value_cache],
                [expected_shape] * len(decoder_past_key_values.value_cache),
            )

        # Legacy cache format checks. This branch should be removed when all models use `Cache` by default
        else:
            self.assertListEqual(
                [isinstance(iter_past_key_values, tuple) for iter_past_key_values in decoder_past_key_values],
                [True] * len(decoder_past_key_values),
            )
            # check shape key, value
            self.assertListEqual(
                [layer_past_key_values[0].shape for layer_past_key_values in decoder_past_key_values],
                [expected_shape] * len(decoder_past_key_values),
            )
            self.assertListEqual(
                [layer_past_key_values[1].shape for layer_past_key_values in decoder_past_key_values],
                [expected_shape] * len(decoder_past_key_values),
            )

    def _check_sequence_inside_sequence(self, tensor_1, tensor_2):
        # check if tensor_1 inside tensor_2 or tensor_2 inside tensor_1.
        # set to same device. we don't care what device.

        if not isinstance(tensor_1, list):
            tensor_1 = tensor_1.cpu().tolist()
        if not isinstance(tensor_2, list):
            tensor_2 = tensor_2.cpu().tolist()

        in_order = len(tensor_1) <= len(tensor_2)
        longer = tensor_2 if in_order else tensor_1
        shorter = tensor_1 if in_order else tensor_2

        flag = False
        chunk_size = len(shorter)
        for chunk_idx in range(len(longer) - chunk_size + 1):
            subseq = longer[chunk_idx : chunk_idx + chunk_size]
            if subseq == shorter:
                flag = True
                break

        self.assertTrue(flag)


@require_torch
class UtilsFunctionsTest(unittest.TestCase):
    def test_speculative_sampling(self):
        # assume vocab size 10, input length 5 + 3 generated candidates
        candidate_input_ids = torch.tensor([[8, 0, 3, 9, 8, 1, 4, 5]])  # input tokens
        candidate_logits = torch.tensor(
            [
                [
                    [-10.0, 10.0, -10.0, -10.0, -10.0, -10.0, -10.0, -10.0, -10.0, -10.0],  # generated 1
                    [-10.0, -10.0, -10.0, -10.0, 10.0, -10.0, -10.0, -10.0, -10.0, -10.0],  # generated 4
                    [-10.0, -10.0, -10.0, -10.0, -10.0, 10.0, -10.0, -10.0, -10.0, -10.0],  # generated 5
                ]
            ]
        )
        candidate_length = 3
        inf = float("inf")
        new_logits = torch.tensor(
            [
                [
                    [-10.0, 10.0, -10.0, -10.0, -10.0, -10.0, -10.0, -10.0, -10.0, -10.0],  # accepts 1
                    [-10.0, -10.0, -10.0, -10.0, 10.0, -10.0, -10.0, -10.0, -10.0, -10.0],  # accepts 4
                    [-inf, -inf, -inf, -inf, -inf, -inf, -inf, -inf, 10.0, -inf],  # rejects 5, accepts 8
                    [-10.0, -10.0, -10.0, -10.0, -10.0, -10.0, -10.0, -10.0, -10.0, -10.0],  # N/A
                ]
            ]
        )
        last_assistant_token_is_eos = False
        validated_tokens, n_matches = _speculative_sampling(
            candidate_input_ids,
            candidate_logits,
            candidate_length,
            new_logits,
            last_assistant_token_is_eos,
        )
        self.assertTrue(n_matches.item() == 2)
        self.assertTrue(validated_tokens.tolist()[0] == [1, 4, 8])

    def test_speculative_sampling_target_distribution(self):
        """
        Asserts that the target distribution is preserved.
        Should help with catching issues like #32867.
        """
        # assume vocab size 10, input length 5 + 3 generated candidates
        candidate_input_ids = torch.tensor([[8, 0, 3, 9, 8, 1, 4, 5]])  # input tokens
        candidate_logits = torch.tensor(
            [
                [
                    [-10.0, 10.0, -10.0, -10.0, -10.0, -10.0, -10.0, -10.0, -10.0, -10.0],  # generated 1
                    [-10.0, -10.0, -10.0, -10.0, 10.0, -10.0, -10.0, -10.0, -10.0, -10.0],  # generated 4
                    [-10.0, -10.0, -10.0, -10.0, -10.0, 10.0, -10.0, -10.0, -10.0, -10.0],  # generated 5
                ]
            ]
        )
        candidate_length = 3
        inf = float("inf")
        new_logits = torch.tensor(
            [
                [
                    # accepts 1:
                    [-inf, 10.0, -inf, -inf, -inf, -inf, -inf, -inf, -inf, -inf],
                    # accepts 4:
                    [-inf, -inf, -inf, -inf, 10.0, -inf, -inf, -inf, -inf, -inf],
                    # most likely to be 1 or 8, less likely to be 3, then 7, and should never be any other value:
                    [-inf, 2.0, -inf, 1.0, -inf, -inf, -inf, -0.01, 2.0, -inf],
                    # N/A:
                    [-inf, -inf, -inf, -inf, -inf, -inf, -inf, -inf, -inf, -inf],
                ]
            ]
        )
        last_assistant_token_is_eos = False
        last_validated_token = []
        for _ in range(10_000):
            validated_tokens, n_matches = _speculative_sampling(
                candidate_input_ids,
                candidate_logits,
                candidate_length,
                new_logits,
                last_assistant_token_is_eos,
            )
            self.assertTrue(n_matches.item() == 2)
            self.assertTrue(validated_tokens.tolist()[0][0] == 1)
            self.assertTrue(validated_tokens.tolist()[0][1] == 4)
            self.assertTrue(validated_tokens.tolist()[0][2] in [1, 3, 7, 8])
            last_validated_token.append(validated_tokens.tolist()[0][2])
        # check that the most likely tokens are selected more often than the less likely ones
        last_token_counts = collections.Counter(last_validated_token)
        self.assertTrue(last_token_counts[1] > last_token_counts[3] > last_token_counts[7] > 0)
        self.assertTrue(last_token_counts[8] > last_token_counts[3])


@pytest.mark.generate
@require_torch
class GenerationIntegrationTests(unittest.TestCase, GenerationIntegrationTestsMixin):
    # setting framework_dependent_parameters needs to be gated, just like its contents' imports
    if is_torch_available():
        framework_dependent_parameters = {
            "AutoModelForCausalLM": AutoModelForCausalLM,
            "AutoModelForSpeechSeq2Seq": AutoModelForSpeechSeq2Seq,
            "AutoModelForSeq2SeqLM": AutoModelForSeq2SeqLM,
            "AutoModelForVision2Seq": AutoModelForVision2Seq,
            "LogitsProcessorList": LogitsProcessorList,
            "MinLengthLogitsProcessor": MinLengthLogitsProcessor,
            "create_tensor_fn": torch.tensor,
            "floats_tensor": floats_tensor,
            "return_tensors": "pt",
        }

    @slow
    def test_diverse_beam_search(self):
        # PT-only test: TF doesn't have a diverse beam search implementation
        article = """Justin Timberlake and Jessica Biel, welcome to parenthood.
        The celebrity couple announced the arrival of their son, Silas Randall Timberlake, in statements to People.
        "Silas was the middle name of Timberlake's maternal grandfather Bill Bomar, who died in 2012, while Randall is the musician's own middle name, as well as his father's first," People reports.
        The couple announced the pregnancy in January, with an Instagram post. It is the first baby for both."""

        bart_tokenizer = BartTokenizer.from_pretrained("facebook/bart-large-cnn")
        bart_model = BartForConditionalGeneration.from_pretrained("facebook/bart-large-cnn").to(torch_device)
        input_ids = bart_tokenizer(article, return_tensors="pt").input_ids.to(torch_device)

        outputs = bart_model.generate(
            input_ids,
            num_beams=4,
            num_return_sequences=2,
            num_beam_groups=4,
            diversity_penalty=2.0,
            remove_invalid_values=True,
        )

        generated_text = bart_tokenizer.batch_decode(outputs, skip_special_tokens=True)

        self.assertListEqual(
            generated_text,
            [
                "The couple announced the birth of their son, Silas Randall Timberlake, in a statement. Silas was the"
                " middle name of Timberlake's maternal grandfather Bill Bomar. Randall is the musician's own middle"
                " name, as well as his father's first. It is the first baby for both of them.",
                "Justin Timberlake and Jessica Biel have a son. The baby is named Silas Randall Timberlake. It is the"
                " first child for both. The couple announced the pregnancy in January. The name Silas is the middle"
                " name of Timberlake's maternal grandfather. It's also his own middle name.",
            ],
        )

    def test_max_length_if_input_embeds(self):
        # PT-only test: TF doesn't have StoppingCriteria
        article = "Today a dragon flew over Paris."
        model = AutoModelForCausalLM.from_pretrained("hf-internal-testing/tiny-random-gpt2").to(torch_device)
        tokenizer = AutoTokenizer.from_pretrained("hf-internal-testing/tiny-random-gpt2")
        input_ids = tokenizer(article, return_tensors="pt").input_ids.to(torch_device)
        inputs_embeds = model.get_input_embeddings()(input_ids)

        max_length = 20
        input_len = input_ids.shape[-1]
        out_gen = model.generate(input_ids=input_ids, max_length=max_length)
        out_gen_embeds = model.generate(inputs_embeds=inputs_embeds, max_length=max_length)
        self.assertEqual(out_gen.shape[-1], input_len + out_gen_embeds.shape[-1])

    def test_min_length_if_input_embeds(self):
        # PT-only test: TF doesn't have StoppingCriteria
        article = "Today a dragon flew over Paris."
        model = AutoModelForCausalLM.from_pretrained("hf-internal-testing/tiny-random-gpt2").to(torch_device)
        tokenizer = AutoTokenizer.from_pretrained("hf-internal-testing/tiny-random-gpt2")
        input_ids = tokenizer(article, return_tensors="pt").input_ids.to(torch_device)
        inputs_embeds = model.get_input_embeddings()(input_ids)

        min_length = 10
        input_len = input_ids.shape[-1]
        out_gen = model.generate(input_ids=input_ids, min_length=min_length)
        out_gen_embeds = model.generate(inputs_embeds=inputs_embeds, min_length=min_length)
        self.assertEqual(out_gen.shape[-1], input_len + out_gen_embeds.shape[-1])

    def test_custom_stopping_criteria_overload_error(self):
        # PT-only test: TF doesn't have StoppingCriteria
        article = """Justin Timberlake and Jessica Biel, welcome to parenthood."""
        bart_tokenizer = BartTokenizer.from_pretrained("sshleifer/bart-tiny-random")
        bart_model = BartForConditionalGeneration.from_pretrained("sshleifer/bart-tiny-random").to(torch_device)

        input_ids = bart_tokenizer(article, return_tensors="pt").input_ids.to(torch_device)
        stopping_criteria = StoppingCriteriaList()
        stopping_criteria.append(MaxLengthCriteria(max_length=42))
        with self.assertRaises(ValueError):
            bart_model.generate(input_ids, stopping_criteria=stopping_criteria)
        with self.assertRaises(ValueError):
            bart_model.generate(input_ids, stopping_criteria=stopping_criteria, max_length=32)

    def test_custom_stopping_criteria(self):
        # PT-only test: TF doesn't have StoppingCriteria
        article = """Justin Timberlake and Jessica Biel, welcome to parenthood."""
        bart_tokenizer = BartTokenizer.from_pretrained("sshleifer/bart-tiny-random")
        bart_model = BartForConditionalGeneration.from_pretrained("sshleifer/bart-tiny-random").to(torch_device)
        input_ids = bart_tokenizer(article, return_tensors="pt").input_ids.to(torch_device)

        class DummyCriteria(StoppingCriteria):
            def __call__(self, input_ids: torch.LongTensor, scores: torch.FloatTensor, **kwargs) -> bool:
                return input_ids.shape[-1] >= 20

        stopping_criteria = StoppingCriteriaList()
        stopping_criteria.append(DummyCriteria())

        self.assertEqual(
            list(bart_model.generate(input_ids, stopping_criteria=stopping_criteria, max_length=22).shape),
            [1, 20],
        )
        self.assertEqual(
            list(bart_model.generate(input_ids, stopping_criteria=stopping_criteria, max_length=18).shape),
            [1, 18],
        )

    # TODO (joao): replace `stop_sequence` in the pipeline by the more recent `generate` functionality
    def test_stop_sequence_stopping_criteria(self):
        # PT-only test: TF doesn't have StoppingCriteria
        prompt = """Hello I believe in"""
        generator = pipeline("text-generation", model="hf-internal-testing/tiny-random-bart")
        output = generator(prompt)
        self.assertEqual(
            output,
            [{"generated_text": ("Hello I believe in we we we we we we we we we")}],
        )

        output = generator(prompt, stop_sequence=" we")
        self.assertEqual(output, [{"generated_text": "Hello I believe in we"}])

    def test_generate_non_nlp_input_ids_as_kwarg(self):
        # PT-only test: AFAIK there's no non-NLP model architecture in TF that supports `input_ids` as its only input
        model = ImageGPTForCausalImageModeling.from_pretrained(
            "hf-internal-testing/tiny-random-imagegpt", max_length=10
        ).to(torch_device)
        input_ids = ids_tensor((3, 5), vocab_size=10)

        output_sequences_kwargs = model.generate(input_ids=input_ids).cpu()
        output_sequences = model.generate(input_ids).cpu()

        self.assertListEqual(output_sequences.tolist(), output_sequences_kwargs.tolist())
        self.assertEqual(output_sequences.shape, (3, 10))

    def test_generate_input_values_as_encoder_kwarg(self):
        # PT-only test: AFAIK there's no generate-capable architecture in TF that supports `input_values` as its input
        input_values = floats_tensor((2, 250))
        model = SpeechEncoderDecoderModel.from_pretrained("hf-internal-testing/tiny-random-speech-encoder-decoder")
        model = model.to(torch_device)
        output_sequences_kwargs = model.generate(input_values=input_values, max_length=5).cpu()
        output_sequences = model.generate(input_values, max_length=5).cpu()

        self.assertListEqual(output_sequences.tolist(), output_sequences_kwargs.tolist())
        self.assertEqual(output_sequences.shape, (2, 5))

    def test_transition_scores_group_beam_search_encoder_decoder(self):
        # PT-only test: TF doesn't have group beam search
        articles = [
            "Justin Timberlake and Jessica Biel, welcome to parenthood.",
            "Michael Phelps is arguably the most decorated Olympian of all time.",
        ]
        tokenizer = BartTokenizer.from_pretrained("hf-internal-testing/tiny-random-bart")
        model = BartForConditionalGeneration.from_pretrained(
            "hf-internal-testing/tiny-random-bart",
            max_length=10,
            num_beams=2,
            num_beam_groups=2,
            num_return_sequences=2,
            diversity_penalty=1.0,
            eos_token_id=None,
            return_dict_in_generate=True,
            output_scores=True,
            length_penalty=0.0,
        )
        model = model.to(torch_device)

        input_ids = tokenizer(articles, return_tensors="pt", padding=True).input_ids.to(torch_device)
        outputs = model.generate(input_ids=input_ids)

        transition_scores = model.compute_transition_scores(outputs.sequences, outputs.scores, outputs.beam_indices)
        transition_scores_sum = transition_scores.sum(-1)

        torch.testing.assert_close(transition_scores_sum, outputs.sequences_scores, rtol=1e-3, atol=1e-3)

    def test_beam_search_low_memory(self):
        tokenizer = GPT2Tokenizer.from_pretrained("openai-community/gpt2")
        model = AutoModelForCausalLM.from_pretrained("openai-community/gpt2")
        tokenizer.pad_token_id = tokenizer.eos_token_id
        model_inputs = tokenizer("I", return_tensors="pt")["input_ids"]

        low_output = model.generate(model_inputs, max_new_tokens=40, num_beams=5, early_stopping=True, low_memory=True)

        high_output = model.generate(
            model_inputs, max_new_tokens=40, num_beams=5, early_stopping=True, low_memory=False
        )
        self.assertListEqual(low_output.tolist(), high_output.tolist())

    @slow
    def test_green_red_watermark_generation(self):
        model = AutoModelForCausalLM.from_pretrained("hf-internal-testing/tiny-random-gpt2").to(torch_device)
        tokenizer = AutoTokenizer.from_pretrained("hf-internal-testing/tiny-random-gpt2")
        tokenizer.pad_token_id = tokenizer.eos_token_id
        model_inputs = tokenizer("I will be", return_tensors="pt").to(torch_device)
        input_len = model_inputs["input_ids"].shape[-1]

        # generation should work with both input types: WatermarkingConfig or Dict, so let's check it here :)
        watermark_config = WatermarkingConfig(bias=2.5, seeding_scheme="selfhash")
        _ = model.generate(**model_inputs, watermarking_config=watermark_config, do_sample=False, max_length=15)

        # We will not check watermarked text, since we check it in `logits_processors` tests
        # Checking if generated ids are as expected fails on different hardware
        args = {
            "bias": 2.0,
            "context_width": 1,
            "seeding_scheme": "selfhash",
            "greenlist_ratio": 0.25,
            "hashing_key": 15485863,
        }
        output = model.generate(**model_inputs, do_sample=False, max_length=15)
        output_selfhash = model.generate(**model_inputs, watermarking_config=args, do_sample=False, max_length=15)

        # Check that the detector is detecting watermarked text
        detector = WatermarkDetector(model_config=model.config, device=torch_device, watermarking_config=args)
        detection_out_watermarked = detector(output_selfhash[:, input_len:], return_dict=True)
        detection_out = detector(output[:, input_len:], return_dict=True)

        self.assertListEqual(detection_out_watermarked.prediction.tolist(), [True])
        self.assertListEqual(detection_out.prediction.tolist(), [False])

    """Check the mean bias inserted by the watermarking algorithm."""

    @slow
    def test_synthid_text_watermark_generation_mean_expected_bias(self):
        model = AutoModelForCausalLM.from_pretrained("hf-internal-testing/tiny-random-gpt2").to(torch_device)
        tokenizer = AutoTokenizer.from_pretrained("hf-internal-testing/tiny-random-gpt2")
        tokenizer.pad_token_id = tokenizer.eos_token_id
        model_inputs = tokenizer("I will be", return_tensors="pt").to(torch_device)
        input_len = 5
        batch_size = 200

        # generation should work with both input types: WatermarkingConfig or Dict, so let's check it here :)
        watermark_config = SynthIDTextWatermarkingConfig(keys=[10, 20], ngram_len=5, debug_mode=True)
        logits_processor = watermark_config.construct_processor(model.config.vocab_size, torch_device)
        mean_g_values_repeats = []
        for _ in range(40):
            input_ids = torch.zeros(
                (batch_size, input_len),
                dtype=torch.int64,
                device=torch_device,
            )
            model_inputs = {
                "input_ids": input_ids,
                "attention_mask": torch.ones_like(input_ids, device=torch_device),
            }
            output = model.generate(
                **model_inputs, watermarking_config=watermark_config, do_sample=True, max_length=500, top_k=1000
            )
            g_values = logits_processor.compute_g_values(input_ids=output[:, input_len:])
            context_repetition_mask = logits_processor.compute_context_repetition_mask(
                input_ids=output[:, input_len:],
            ).unsqueeze(dim=2)

            mean_g_values = torch.masked.mean(
                g_values,
                mask=context_repetition_mask,
                dim=0,
                keepdim=True,
                dtype=torch.float64,
            )
            mean_g_values_repeats.append(mean_g_values)

        mean_g_values = torch.concat(mean_g_values_repeats, dim=0).mean(dim=0)
        expected_mean_g_value = logits_processor.expected_mean_g_value(
            vocab_size=model.config.vocab_size,
        )
        atol = 0.03
        is_close = torch.isclose(
            mean_g_values,
            torch.tensor(expected_mean_g_value, dtype=torch.float64),
            atol=atol,
            rtol=0,
        )
        self.assertTrue(torch.all(is_close))

    @slow
    def test_beam_search_example_integration(self):
        # PT-only test: TF doesn't have a BeamSearchScorer
        # exactly the example provided in the docstrings of beam search, which previously
        # failed after directly copying from it. Refer to PR #15555
        tokenizer = AutoTokenizer.from_pretrained("google-t5/t5-base")
        model = AutoModelForSeq2SeqLM.from_pretrained("google-t5/t5-base")

        encoder_input_str = "translate English to German: How old are you?"
        encoder_input_ids = tokenizer(encoder_input_str, return_tensors="pt").input_ids

        # lets run beam search using 3 beams
        num_beams = 3
        # define decoder start token ids
        input_ids = torch.ones((1, 1), device=model.device, dtype=torch.long)
        input_ids = input_ids * model.config.decoder_start_token_id

        # add encoder_outputs to model keyword arguments
        model_kwargs = {"encoder_outputs": model.get_encoder()(encoder_input_ids, return_dict=True)}

        outputs = model.generate(
            input_ids, num_beams=num_beams, min_length=5, eos_token_id=model.config.eos_token_id, **model_kwargs
        )
        outputs = tokenizer.batch_decode(outputs, skip_special_tokens=True)

        self.assertListEqual(outputs, ["Wie alt bist du?"])

    @slow
    def test_constrained_beam_search(self):
        # PT-only test: TF doesn't have constrained beam search
        model = GPT2LMHeadModel.from_pretrained("openai-community/gpt2").to(torch_device)
        tokenizer = GPT2Tokenizer.from_pretrained("openai-community/gpt2")

        force_tokens = tokenizer("scared", add_prefix_space=True, add_special_tokens=False).input_ids
        force_tokens_2 = tokenizer("big weapons", add_prefix_space=True, add_special_tokens=False).input_ids

        constraints = [
            PhrasalConstraint(force_tokens),
            PhrasalConstraint(force_tokens_2),
        ]

        starting_text = ["The soldiers were not prepared and"]

        input_ids = tokenizer(starting_text, return_tensors="pt").input_ids.to(torch_device)

        outputs = model.generate(
            input_ids,
            constraints=constraints,
            num_beams=10,
            num_return_sequences=1,
            no_repeat_ngram_size=1,
            max_length=30,
            remove_invalid_values=True,
        )

        generated_text = tokenizer.batch_decode(outputs, skip_special_tokens=True)

        self.assertListEqual(
            generated_text,
            [
                "The soldiers were not prepared and didn't know what to do. They had no idea how they would react if"
                " the enemy attacked them, big weapons scared"
            ],
        )

    @slow
    def test_constrained_beam_search_mixed(self):
        # PT-only test: TF doesn't have constrained beam search
        model = GPT2LMHeadModel.from_pretrained("openai-community/gpt2").to(torch_device)
        tokenizer = GPT2Tokenizer.from_pretrained("openai-community/gpt2")

        force_phrase = tokenizer("scared", add_prefix_space=True, add_special_tokens=False).input_ids
        flexible_phrases = tokenizer(
            ["scream", "screams", "screaming", "screamed"], add_prefix_space=True, add_special_tokens=False
        ).input_ids

        constraints = [
            PhrasalConstraint(force_phrase),
            DisjunctiveConstraint(flexible_phrases),
        ]

        starting_text = ["The soldiers", "The child"]

        input_ids = tokenizer(starting_text, return_tensors="pt").input_ids.to(torch_device)

        outputs = model.generate(
            input_ids,
            constraints=constraints,
            num_beams=10,
            num_return_sequences=1,
            no_repeat_ngram_size=1,
            # max_length=20,
            remove_invalid_values=True,
        )

        generated_text = tokenizer.batch_decode(outputs, skip_special_tokens=True)

        self.assertListEqual(
            generated_text,
            [
                "The soldiers, who had been stationed at the base for more than a year before being evacuated"
                " screaming scared",
                "The child was taken to a local hospital where he died.\n 'I don't think screaming scared",
            ],
        )

    @slow
    def test_constrained_beam_search_mixed_mixin(self):
        # PT-only test: TF doesn't have constrained beam search
        model = GPT2LMHeadModel.from_pretrained("openai-community/gpt2").to(torch_device)
        tokenizer = GPT2Tokenizer.from_pretrained("openai-community/gpt2")

        force_word = "scared"
        force_flexible = ["scream", "screams", "screaming", "screamed"]

        force_words_ids = [
            tokenizer([force_word], add_prefix_space=True, add_special_tokens=False).input_ids,
            tokenizer(force_flexible, add_prefix_space=True, add_special_tokens=False).input_ids,
        ]

        starting_text = ["The soldiers", "The child"]

        input_ids = tokenizer(starting_text, return_tensors="pt").input_ids.to(torch_device)

        outputs = model.generate(
            input_ids,
            force_words_ids=force_words_ids,
            num_beams=10,
            num_return_sequences=1,
            no_repeat_ngram_size=1,
            remove_invalid_values=True,
        )

        generated_text = tokenizer.batch_decode(outputs, skip_special_tokens=True)

        self.assertListEqual(
            generated_text,
            [
                "The soldiers, who had been stationed at the base for more than a year before being evacuated"
                " screaming scared",
                "The child was taken to a local hospital where he died.\n 'I don't think screaming scared",
            ],
        )

    @slow
    def test_cfg_mixin(self):
        model = GPT2LMHeadModel.from_pretrained("openai-community/gpt2").to(torch_device)
        tokenizer = GPT2Tokenizer.from_pretrained("openai-community/gpt2")

        input = tokenizer(["The dragon flew over Paris,"], return_tensors="pt", return_attention_mask=True)
        input["input_ids"] = input["input_ids"].to(torch_device)
        input["attention_mask"] = input["attention_mask"].to(torch_device)

        outputs = model.generate(**input, max_new_tokens=32, guidance_scale=1.5)
        generated_text = tokenizer.batch_decode(outputs, skip_special_tokens=True)

        self.assertListEqual(
            generated_text,
            [
                "The dragon flew over Paris, landing in the Rue de la Bastille. The crowd was so excited "
                'that they had to leave the city.\n\n"We\'re going to Paris!"\n'
            ],
        )

        neg = tokenizer(["France,"], return_tensors="pt", return_attention_mask=True)
        neg["input_ids"] = neg["input_ids"].to(torch_device)
        neg["attention_mask"] = neg["attention_mask"].to(torch_device)
        outputs = model.generate(
            **input,
            max_new_tokens=32,
            guidance_scale=1.5,
            negative_prompt_ids=neg["input_ids"],
            negative_prompt_attention_mask=neg["attention_mask"],
        )
        generated_text = tokenizer.batch_decode(outputs, skip_special_tokens=True)

        self.assertListEqual(
            generated_text,
            [
                'The dragon flew over Paris, landing on the pavement.\n\n"Paris!"\n\n"Paris!"\n\n"'
                'Paris!"\n\n"Paris!"\n\n"Paris!"\n\n'
            ],
        )

    @slow
    def test_constrained_beam_search_example_translation_mixin(self):
        # PT-only test: TF doesn't have constrained beam search
        tokenizer = AutoTokenizer.from_pretrained("google-t5/t5-base")
        model = AutoModelForSeq2SeqLM.from_pretrained("google-t5/t5-base")

        encoder_input_str = "translate English to German: How old are you?"
        force_words = ["sind"]

        input_ids = tokenizer(encoder_input_str, return_tensors="pt").input_ids
        force_words_ids = tokenizer(force_words, add_special_tokens=False).input_ids

        outputs = model.generate(
            input_ids,
            force_words_ids=force_words_ids,
            num_beams=10,
            num_return_sequences=1,
            no_repeat_ngram_size=1,
            remove_invalid_values=True,
        )

        outputs = tokenizer.batch_decode(outputs, skip_special_tokens=True)

        self.assertListEqual(outputs, ["Wie alt sind Sie?"])

    @slow
    def test_constrained_beam_search_example_integration(self):
        # PT-only test: TF doesn't have constrained beam search
        tokenizer = AutoTokenizer.from_pretrained("google-t5/t5-base")
        model = AutoModelForSeq2SeqLM.from_pretrained("google-t5/t5-base")

        encoder_input_str = "translate English to German: How old are you?"
        encoder_input_ids = tokenizer(encoder_input_str, return_tensors="pt").input_ids

        # lets run beam search using 5 beams
        num_beams = 5
        # define decoder start token ids
        input_ids = torch.ones((1, 1), device=model.device, dtype=torch.long)
        input_ids = input_ids * model.config.decoder_start_token_id

        # add encoder_outputs to model keyword arguments
        model_kwargs = {"encoder_outputs": model.get_encoder()(encoder_input_ids, return_dict=True)}

        constraint_str = "sind"
        constraint_token_ids = tokenizer.encode(constraint_str)[:-1]  # remove eos token

        outputs = model.generate(
            input_ids,
            num_beams=num_beams,
            force_words_ids=[constraint_token_ids],
            min_length=5,
            eos_token_id=model.config.eos_token_id,
            **model_kwargs,
        )
        outputs = tokenizer.batch_decode(outputs, skip_special_tokens=True)

        self.assertListEqual(outputs, ["Wie alt sind Sie?"])

    @slow
    def test_per_row_stopping_criteria(self):
        text = [
            "They completed the challenging puzzle, revealing the hidden",
            "Today a dragon flew over France",
            "The aroma of freshly baked pizza filled the kitchen",
        ]
        stop_strings = ["secrets"]

        model = AutoModelForCausalLM.from_pretrained("openai-community/gpt2").to(torch_device)
        tokenizer = AutoTokenizer.from_pretrained("openai-community/gpt2")
        tokenizer.padding_side = "left"
        tokenizer.pad_token_id = tokenizer.eos_token_id
        input_ids = tokenizer(text, return_tensors="pt", padding="longest", add_special_tokens=False).input_ids.to(
            torch_device
        )

        # normal generation with one stopping criteria
        out = model.generate(input_ids, max_length=15)
        out_text = tokenizer.batch_decode(out)
        expected_out = [
            "They completed the challenging puzzle, revealing the hidden secrets of the world.\n",
            "<|endoftext|><|endoftext|><|endoftext|>Today a dragon flew over France and the French government was forced",
            "The aroma of freshly baked pizza filled the kitchen with a sense of freshness",
        ]
        self.assertListEqual(out_text, expected_out)

        # generation should stop at "secrets" for first batch only, filling the rest with eos tokens
        out = model.generate(input_ids, max_length=15, stop_strings=stop_strings, tokenizer=tokenizer)
        out_text = tokenizer.batch_decode(out)
        expected_out = [
            "They completed the challenging puzzle, revealing the hidden secrets<|endoftext|><|endoftext|><|endoftext|><|endoftext|><|endoftext|>",
            "<|endoftext|><|endoftext|><|endoftext|>Today a dragon flew over France and the French government was forced",
            "The aroma of freshly baked pizza filled the kitchen with a sense of freshness",
        ]
        self.assertListEqual(out_text, expected_out)

    def test_constrained_beam_search_mixin_type_checks(self):
        # PT-only test: TF doesn't have constrained beam search
        tokenizer = AutoTokenizer.from_pretrained("patrickvonplaten/t5-tiny-random")
        model = AutoModelForSeq2SeqLM.from_pretrained("patrickvonplaten/t5-tiny-random")

        encoder_input_str = "translate English to German: How old are you?"
        input_ids = tokenizer(encoder_input_str, return_tensors="pt").input_ids

        with self.assertRaises(ValueError):
            force_words = ["sind"]
            force_words_ids = tokenizer(force_words, return_tensors="pt").input_ids
            model.generate(
                input_ids,
                force_words_ids=force_words_ids,
                num_beams=10,
                num_return_sequences=1,
                no_repeat_ngram_size=1,
                remove_invalid_values=True,
            )

        with self.assertRaises(ValueError):
            force_words = ["sind"]
            force_words_ids = [tokenizer(force_words, return_tensors="pt").input_ids]
            model.generate(
                input_ids,
                force_words_ids=force_words_ids,
                num_beams=10,
                num_return_sequences=1,
                no_repeat_ngram_size=1,
                remove_invalid_values=True,
            )

        with self.assertRaises(ValueError):
            model.generate(input_ids, force_words_ids=[])

        with self.assertRaises(ValueError):
            model.generate(input_ids, force_words_ids=[[-1]])

        with self.assertRaises(ValueError):
            model.generate(input_ids, force_words_ids=[[[-1]]])

    def test_batched_decoder_start_id(self):
        # PT-only test: TF doesn't support batched_decoder_start_id
        articles = [
            "Justin Timberlake and Jessica Biel, welcome to parenthood.",
            "Michael Phelps is arguably the most decorated Olympian of all time.",
        ]
        bart_tokenizer = AutoTokenizer.from_pretrained("hf-internal-testing/tiny-random-bart")
        bart_model = BartForConditionalGeneration.from_pretrained("hf-internal-testing/tiny-random-bart").to(
            torch_device
        )
        input_ids = bart_tokenizer(articles, return_tensors="pt", padding=True).input_ids.to(torch_device)
        decoder_start_token_id = bart_model.generation_config.decoder_start_token_id
        decoder_start_token_id_batch = [decoder_start_token_id] * input_ids.shape[0]

        outputs = bart_model.generate(input_ids, decoder_start_token_id=decoder_start_token_id)

        outputs_batched_ids = bart_model.generate(input_ids, decoder_start_token_id=decoder_start_token_id_batch)

        self.assertListEqual(outputs.tolist(), outputs_batched_ids.tolist())

    def test_decoder_start_id_from_config(self):
        # Refer to: (#30899)
        articles = [
            "Justin Timberlake and Jessica Biel, welcome to parenthood.",
            "Michael Phelps is arguably the most decorated Olympian of all time.",
        ]
        bart_tokenizer = AutoTokenizer.from_pretrained("hf-internal-testing/tiny-random-bart")
        bart_model = BartForConditionalGeneration.from_pretrained("hf-internal-testing/tiny-random-bart").to(
            torch_device
        )
        input_ids = bart_tokenizer(articles, return_tensors="pt", padding=True).input_ids.to(torch_device)
        decoder_start_token_id = bart_model.generation_config.decoder_start_token_id

        # we should be able to take `decoder_start_token_id` from model's generation config if user passes a `GenerationConfig` type
        outputs = bart_model.generate(input_ids, generation_config=GenerationConfig(do_sample=False))

        # If the generatoin config has no `decoder_start_token_id` or `bos_token_id`, we will raise an error unless user passes it in config
        bart_model.generation_config.decoder_start_token_id = None
        bart_model.generation_config.bos_token_id = None
        outputs_with_user_id = bart_model.generate(
            input_ids,
            generation_config=GenerationConfig(do_sample=False, decoder_start_token_id=decoder_start_token_id),
        )

        self.assertListEqual(outputs.tolist(), outputs_with_user_id.tolist())

        with self.assertRaises(ValueError):
            outputs = bart_model.generate(input_ids, generation_config=GenerationConfig(do_sample=False))

    def test_contrastive_search_batched(self):
        # PT-only test: TF doesn't have constrained beam search
        # Tests that contrastive search works with batched inputs (i.e. has the same output as for non-batched inputs)
        articles = ["Foo", "Bar Baz"]
        tokenizer = BartTokenizer.from_pretrained("hf-internal-testing/tiny-random-bart")
        model = BartForConditionalGeneration.from_pretrained("hf-internal-testing/tiny-random-bart").to(torch_device)

        model.config.eos_token_id = None
        input_ids_batched = tokenizer(articles, padding=True, return_tensors="pt").input_ids.to(torch_device)
        input_ids = tokenizer(articles[1], return_tensors="pt").input_ids.to(torch_device)

        output_sequences_batched = model.generate(
            input_ids=input_ids_batched, penalty_alpha=0.6, top_k=4, return_dict_in_generate=True, output_scores=True
        )
        output_sequences = model.generate(
            input_ids=input_ids, penalty_alpha=0.6, top_k=4, return_dict_in_generate=True, output_scores=True
        )

        batched_out = tokenizer.decode(output_sequences_batched.sequences[1], skip_special_tokens=True)
        out = tokenizer.decode(output_sequences.sequences[0], skip_special_tokens=True)
        self.assertEqual(batched_out, out)

        # output_sequences_batched.scores[0][1] -> 1st set of logits, 2nd sequence
        max_score_diff = (output_sequences_batched.scores[0][1] - output_sequences.scores[0][0]).abs().max()
        self.assertTrue(max_score_diff < 1e-5)

    def test_logits_processor_not_inplace(self):
        # PT-only test: TF fixes were not made
        article = "Today a dragon flew over Paris."
        model = AutoModelForCausalLM.from_pretrained("hf-internal-testing/tiny-random-gpt2").to(torch_device)
        tokenizer = AutoTokenizer.from_pretrained("hf-internal-testing/tiny-random-gpt2")
        input_ids = tokenizer(article, return_tensors="pt").input_ids.to(torch_device)

        out = model.generate(input_ids, output_logits=True, output_scores=True, return_dict_in_generate=True)
        out_with_temp = model.generate(
            input_ids,
            temperature=0.5,
            do_sample=True,
            output_logits=True,
            output_scores=True,
            return_dict_in_generate=True,
        )

        # if no logits processor is used, scores == logits. Otherwise, the processor has to modify the scores
        self.assertListEqual(out.logits[-1].tolist(), out.scores[-1].tolist())
        self.assertNotEqual(out_with_temp.logits[-1].tolist(), out_with_temp.scores[-1].tolist())

    def test_eos_token_id_int_and_list_top_k_top_sampling(self):
        # Has TF equivalent: this test relies on random sampling
        generation_kwargs = {
            "do_sample": True,
            "num_beams": 1,
            "top_p": 0.7,
            "top_k": 10,
            "temperature": 0.7,
        }
        expectation = 20

        tokenizer = AutoTokenizer.from_pretrained("hf-internal-testing/tiny-random-gpt2")
        text = """Hello, my dog is cute and"""
        tokens = tokenizer(text, return_tensors="pt").to(torch_device)
        model = AutoModelForCausalLM.from_pretrained("hf-internal-testing/tiny-random-gpt2").to(torch_device)

        # Only some seeds will work both on CPU/GPU for a fixed `expectation` value.
        # The selected seed is not guaranteed to work on all torch versions.
        torch.manual_seed(1)
        eos_token_id = 846
        generated_tokens = model.generate(**tokens, eos_token_id=eos_token_id, **generation_kwargs)
        self.assertTrue(expectation == len(generated_tokens[0]))

        torch.manual_seed(1)
        eos_token_id = [846, 198]
        generated_tokens = model.generate(**tokens, eos_token_id=eos_token_id, **generation_kwargs)
        self.assertTrue(expectation == len(generated_tokens[0]))

    def test_model_kwarg_encoder_signature_filtering(self):
        # Has TF equivalent: ample use of framework-specific code
        bart_tokenizer = AutoTokenizer.from_pretrained("hf-internal-testing/tiny-random-bart")
        article = """Hugging Face is a technology company based in New York and Paris."""
        input_ids = bart_tokenizer(article, return_tensors="pt").input_ids.to(torch_device)
        bart_model = BartForConditionalGeneration.from_pretrained("hf-internal-testing/tiny-random-bart").to(
            torch_device
        )
        output = bart_model.generate(input_ids).cpu().numpy()

        # Let's create a fake model that has a different signature. In particular, this fake model accepts "foo" as an
        # argument. Because "foo" is not in the encoder signature and doesn't start with "decoder_", it will be part of
        # the encoder kwargs prior to signature filtering, which would lead to an exception. But filtering kicks in and
        # saves the day.
        class FakeBart(BartForConditionalGeneration):
            def forward(self, input_ids, foo=None, **kwargs):
                return super().forward(input_ids, **kwargs)

        bart_model = FakeBart.from_pretrained("hf-internal-testing/tiny-random-bart").to(torch_device)
        fake_output = bart_model.generate(input_ids, foo="bar").cpu().numpy()
        self.assertTrue(np.array_equal(output, fake_output))

        # Encoder signature filtering only kicks in if it doesn't accept wildcard kwargs. The following test will fail
        # because it doesn't do signature filtering.
        class FakeEncoder(bart_model.model.encoder.__class__):
            def forward(self, input_ids, **kwargs):
                return super().forward(input_ids, **kwargs)

        fake_encoder = FakeEncoder(bart_model.config, bart_model.model.shared).to(torch_device)
        bart_model.model.encoder = fake_encoder

        # Normal generation still works (the output will be different because the encoder weights are different)
        fake_output = bart_model.generate(input_ids).cpu().numpy()
        with self.assertRaises(TypeError):
            # FakeEncoder.forward() accepts **kwargs -> no filtering -> type error due to unexpected input "foo"
            bart_model.generate(input_ids, foo="bar")

    def test_default_max_length_warning(self):
        model = AutoModelForCausalLM.from_pretrained("hf-internal-testing/tiny-random-gpt2").to(torch_device)
        tokenizer = AutoTokenizer.from_pretrained("hf-internal-testing/tiny-random-gpt2")
        model.generation_config.pad_token_id = tokenizer.eos_token_id

        text = "Hello world"
        tokenized_inputs = tokenizer([text], return_tensors="pt")
        input_ids = tokenized_inputs.input_ids.to(torch_device)

        # Default generation config value of 20 -> emits warning
        with self.assertWarns(UserWarning):
            model.generate(input_ids)

        # Explicitly setting max_length to 20 -> no warning
        with warnings.catch_warnings(record=True) as warning_list:
            model.generate(input_ids, max_length=20)
            self.assertEqual(len(warning_list), 0)

        # Generation config max_length != 20 -> no warning
        with warnings.catch_warnings(record=True) as warning_list:
            # generation_config is modified -> legacy mode is disabled = generation_config takes precedence
            model.generation_config.max_length = 10
            model.generate(input_ids)
            self.assertEqual(len(warning_list), 0)

    def test_length_warning_assisted_generation(self):
        # PT-only test: TF doesn't support assisted decoding yet.
        model = AutoModelForCausalLM.from_pretrained("hf-internal-testing/tiny-random-gpt2").to(torch_device)
        assistant = AutoModelForCausalLM.from_pretrained("hf-internal-testing/tiny-random-gpt2").to(torch_device)
        tokenizer = AutoTokenizer.from_pretrained("hf-internal-testing/tiny-random-gpt2")
        model.generation_config.pad_token_id = tokenizer.eos_token_id
        assistant.generation_config.pad_token_id = tokenizer.eos_token_id

        text = "Hello world"
        tokenized_inputs = tokenizer([text], return_tensors="pt")
        input_ids = tokenized_inputs.input_ids.to(torch_device)

        # This should not raise any warning that min length is not feasible in candidate generation
        with warnings.catch_warnings(record=True) as warning_list:
            model.generate(
                input_ids,
                assistant_model=assistant,
                min_new_tokens=10,
                max_length=20,
            )
            self.assertEqual(len(warning_list), 0)

    def test_default_assisted_generation(self):
        # Initialize the GenerationConfig object
        config = GenerationConfig()

        # Check the default values
        self.assertEqual(config.num_assistant_tokens, 20)
        self.assertEqual(config.num_assistant_tokens_schedule, "constant")
        self.assertEqual(config.assistant_confidence_threshold, 0.4)
        self.assertEqual(config.is_assistant, False)

    def test_generated_length_assisted_generation(self):
        # PT-only test: TF doesn't support assisted decoding yet.
        model = AutoModelForCausalLM.from_pretrained("hf-internal-testing/tiny-random-gpt2").to(torch_device)
        assistant = AutoModelForCausalLM.from_pretrained("hf-internal-testing/tiny-random-gpt2").to(torch_device)
        tokenizer = AutoTokenizer.from_pretrained("hf-internal-testing/tiny-random-gpt2")
        model.generation_config.pad_token_id = tokenizer.eos_token_id
        assistant.generation_config.pad_token_id = tokenizer.eos_token_id

        text = "Hello world"
        tokenized_inputs = tokenizer([text], return_tensors="pt")
        input_ids = tokenized_inputs.input_ids.to(torch_device)
        input_length = input_ids.shape[-1]

        out = model.generate(
            input_ids,
            assistant_model=assistant,
            min_new_tokens=10,
            max_new_tokens=20,
        )
        self.assertTrue((10 + input_length) <= out.shape[-1] <= (20 + input_length))

        out = model.generate(
            input_ids,
            assistant_model=assistant,
            min_new_tokens=10,
        )
        self.assertTrue((input_length + 10) <= out.shape[-1])

        out = model.generate(
            input_ids,
            assistant_model=assistant,
            max_new_tokens=7,
        )
        self.assertTrue(out.shape[-1] <= (input_length + 7))

    def test_model_kwarg_assisted_decoding_decoder_only(self):
        # PT-only test: TF doesn't support assisted decoding yet.
        model = AutoModelForCausalLM.from_pretrained("hf-internal-testing/tiny-random-gpt2").to(torch_device)
        tokenizer = AutoTokenizer.from_pretrained("hf-internal-testing/tiny-random-gpt2")
        model.generation_config.pad_token_id = tokenizer.eos_token_id

        text = "Hello world"
        tokenized_inputs = tokenizer([text], return_tensors="pt")
        input_ids = tokenized_inputs.input_ids.to(torch_device)

        # Traditional way of generating text
        outputs_normal = model.generate(input_ids)
        self.assertEqual(outputs_normal.shape, (1, 20))

        # Should be different with token_type_ids
        outputs_tti = model.generate(
            input_ids,
            token_type_ids=torch.zeros(input_ids.shape, dtype=torch.long).to(torch_device),
        )
        with self.assertRaises(AssertionError):
            self.assertListEqual(outputs_tti.tolist(), outputs_normal.tolist())

        # Assistant model
        assistant = AutoModelForCausalLM.from_pretrained("hf-internal-testing/tiny-random-gpt2").to(torch_device)
        assistant.config.pad_token_id = tokenizer.eos_token_id

        # If assisted generation passes model_kwargs correctly, should be same as previous
        outputs_assisted = model.generate(
            input_ids,
            token_type_ids=torch.zeros(input_ids.shape, dtype=torch.long).to(torch_device),
            assistant_model=assistant,
        )
        self.assertListEqual(outputs_assisted.tolist(), outputs_tti.tolist())

    def test_assisted_decoding_num_assistant_tokens_heuristic_schedule(self):
        # This test ensures that the assisted generation num_assistant_tokens 'heuristic' schedule works properly.

        prompt = "Alice and Bob"
        checkpoint = "EleutherAI/pythia-160m-deduped"
        tokenizer = AutoTokenizer.from_pretrained(checkpoint)
        inputs = tokenizer(prompt, return_tensors="pt")

        model = AutoModelForCausalLM.from_pretrained(checkpoint)

        assistant_model = model
        assistant_model.generation_config.num_assistant_tokens = 5
        assistant_model.generation_config.num_assistant_tokens_schedule = "heuristic"
        generation_kwargs = {
            "eos_token_id": -1,
            "max_new_tokens": 5,
            "do_sample": False,
            "assistant_model": assistant_model,
        }
        model.generate(**inputs, **generation_kwargs)
        # update_candidate_strategy is called only once and therefore, assistant_model.generation_config.num_assistant_tokens should be either 4 or 7
        self.assertTrue(assistant_model.generation_config.num_assistant_tokens in (4, 7))

    def test_assisted_decoding_num_assistant_tokens_heuristic_transient_schedule(self):
        # This test ensures that the assisted generation num_assistant_tokens 'heuristic' schedule works properly.

        prompt = "Alice and Bob"
        checkpoint = "EleutherAI/pythia-160m-deduped"
        tokenizer = AutoTokenizer.from_pretrained(checkpoint)
        inputs = tokenizer(prompt, return_tensors="pt")

        model = AutoModelForCausalLM.from_pretrained(checkpoint)

        assistant_model = model
        assistant_model.generation_config.num_assistant_tokens = 5
        assistant_model.generation_config.num_assistant_tokens_schedule = "heuristic_transient"
        generation_kwargs = {
            "eos_token_id": -1,
            "max_new_tokens": 5,
            "do_sample": False,
            "assistant_model": assistant_model,
        }
        model.generate(**inputs, **generation_kwargs)
        # update_candidate_strategy is called once but assistant_model.generation_config.num_assistant_tokens should stay 5
        self.assertEqual(assistant_model.generation_config.num_assistant_tokens, 5)

    @slow
    def test_validate_assistant(self):
        # Generate a random sample:
        inputs = np.random.rand(160000)

        # Load a main encoder-decoder model:
        model_id = "openai/whisper-large-v2"
        processor = AutoProcessor.from_pretrained(model_id)
        model = AutoModelForSpeechSeq2Seq.from_pretrained(
            model_id,
            low_cpu_mem_usage=True,
            use_safetensors=True,
        )
        model.to(torch_device)

        # process the input:
        features = processor(inputs, return_tensors="pt").to(torch_device)

        # Load an encoder-decoder assistant with same encoder as the main model:
        assistant_distil_model_id = "distil-whisper/distil-large-v2"
        assistant_seq_to_seq = AutoModelForSpeechSeq2Seq.from_pretrained(
            assistant_distil_model_id,
            use_safetensors=True,
        ).to(torch_device)
        self.assertTrue(model.generate(**features, assistant_model=assistant_seq_to_seq).sum())

        # Load its decoder only version:
        assistant_causal_lm = AutoModelForCausalLM.from_pretrained(
            assistant_distil_model_id,
            low_cpu_mem_usage=True,
            use_safetensors=True,
        ).to(torch_device)
        self.assertTrue(model.generate(**features, assistant_model=assistant_causal_lm).sum())

        # Load an encoder-decoder assistant with a different encoder than the main model:
        assistant_distil_model_id = "openai/whisper-tiny"
        assistant_seq_to_seq = AutoModelForSpeechSeq2Seq.from_pretrained(
            assistant_distil_model_id,
            use_safetensors=True,
        ).to(torch_device)
        self.assertTrue(model.generate(**features, assistant_model=assistant_seq_to_seq).sum())

        # Load its decoder only version:
        assistant_causal_lm = AutoModelForCausalLM.from_pretrained(
            assistant_distil_model_id,
            low_cpu_mem_usage=True,
            use_safetensors=True,
        ).to(torch_device)
        # It will raise an error as the encoder of the main and assistant model are not compatible:
        with self.assertRaises(ValueError):
            model.generate(**features, assistant_model=assistant_causal_lm)

        # Load an encoder-decoder model with a different tokenizer than the main model:
        assistant_distil_model_id = "hf-internal-testing/tiny-random-SeamlessM4Tv2ForSpeechToText"
        assistant_seq_to_seq = AutoModelForSpeechSeq2Seq.from_pretrained(
            assistant_distil_model_id,
        ).to(torch_device)
        # This should raise an error as the main and assistant model don't use the same tokenizer:
        with self.assertRaises(ValueError):
            model.generate(**features, assistant_model=assistant_seq_to_seq)

    def test_compare_unprocessed_logit_scores(self):
        # Get unprocessed logit scores back from model generate function.
        # Assert that unprocessed logits from generate() are same as those from modal eval()

        # tell model to generate text and return unprocessed/unwarped logit scores
        tokenizer = AutoTokenizer.from_pretrained("hf-internal-testing/tiny-random-gpt2")
        text = "generate yes or no: "
        input_ids = tokenizer([text], return_tensors="pt").input_ids.to(torch_device)

        model = AutoModelForCausalLM.from_pretrained("hf-internal-testing/tiny-random-gpt2").to(torch_device)

        with torch.no_grad():
            # Get logits for the next token from fwd pass
            logits_fwd = model(input_ids).logits[:, -1, :][0]

        # Get logits for the next token from generate function
        outputs = model.generate(
            input_ids=input_ids,
            return_dict_in_generate=True,
            output_logits=True,
            max_new_tokens=1,
            do_sample=True,
        )
        logits_gen = outputs.logits[0][0]

        # assert that unprocessed logits from generate() are same as those from modal eval()
        self.assertListEqual(logits_fwd.tolist(), logits_gen.tolist())

    def test_return_unprocessed_logit_scores(self):
        # tell model to generate text and return unprocessed/unwarped logit scores
        tokenizer = AutoTokenizer.from_pretrained("hf-internal-testing/tiny-random-gpt2")
        text = "generate yes or no: "
        input_ids = tokenizer([text], return_tensors="pt").input_ids.to(torch_device)
        model = AutoModelForCausalLM.from_pretrained("hf-internal-testing/tiny-random-gpt2").to(torch_device)

        outputs = model.generate(
            input_ids=input_ids, return_dict_in_generate=True, output_logits=True, max_new_tokens=3
        )

        # perform dummy check if unpreprocessed logits make sense.
        # do preselection on high probabilities; find scores of y and n tokens
        probs_all = torch.nn.functional.softmax(outputs.logits[2][0], dim=-1)
        indices = torch.argwhere(probs_all > 0.001)
        indices = indices[:, -1]
        tokens_max = tokenizer.batch_decode(indices, skip_special_tokens=True)
        probs_max = probs_all[probs_all > 0.001]

        self.assertTrue(len(indices) >= 2)
        next_token_dict = {str(t): p for t, p in zip(tokens_max, probs_max)}
        self.assertTrue("n" in next_token_dict)
        self.assertTrue("y" in next_token_dict)
        y_prob = next_token_dict["y"]
        n_prob = next_token_dict["n"]

        self.assertTrue(y_prob > 0.001 and n_prob > 0.001)
        self.assertTrue(y_prob <= 1.0 and n_prob <= 1.0)

    @slow
    @require_torch_multi_gpu
    def test_assisted_decoding_in_different_gpu(self):
        # PT-only test: TF doesn't support assisted decoding yet.
        model = AutoModelForCausalLM.from_pretrained("hf-internal-testing/tiny-random-MistralForCausalLM").to("cuda:0")
        assistant = AutoModelForCausalLM.from_pretrained("hf-internal-testing/tiny-random-MistralForCausalLM").to(
            "cuda:1"
        )
        tokenizer = AutoTokenizer.from_pretrained("hf-internal-testing/tiny-random-MistralForCausalLM")
        model.config.pad_token_id = tokenizer.eos_token_id
        assistant.config.pad_token_id = tokenizer.eos_token_id

        text = "Hello world"
        tokenized_inputs = tokenizer([text], return_tensors="pt")
        input_ids = tokenized_inputs.input_ids.to(torch_device)
        input_length = input_ids.shape[-1]

        out = model.generate(
            input_ids,
            assistant_model=assistant,
            max_new_tokens=20,
        )
        self.assertTrue(input_length <= out.shape[-1] <= input_length + 20)

    @slow
    @require_torch_accelerator
    def test_assisted_decoding_model_in_gpu_assistant_in_cpu(self):
        # PT-only test: TF doesn't support assisted decoding yet.
        model = AutoModelForCausalLM.from_pretrained("hf-internal-testing/tiny-random-MistralForCausalLM").to(
            torch_device
        )
        assistant = AutoModelForCausalLM.from_pretrained("hf-internal-testing/tiny-random-MistralForCausalLM").to(
            "cpu"
        )
        tokenizer = AutoTokenizer.from_pretrained("hf-internal-testing/tiny-random-MistralForCausalLM")
        model.config.pad_token_id = tokenizer.eos_token_id
        assistant.config.pad_token_id = tokenizer.eos_token_id

        text = "Hello world"
        tokenized_inputs = tokenizer([text], return_tensors="pt")
        input_ids = tokenized_inputs.input_ids.to(torch_device)
        input_length = input_ids.shape[-1]

        out = model.generate(
            input_ids,
            assistant_model=assistant,
            max_new_tokens=20,
        )
        self.assertTrue(input_length <= out.shape[-1] <= input_length + 20)

    def test_special_tokens_fall_back_to_model_default(self):
        # PT-only test: TF doesn't support assisted decoding yet.
        model = AutoModelForCausalLM.from_pretrained("hf-internal-testing/tiny-random-MistralForCausalLM").to(
            torch_device
        )
        test_bos_id = 50

        # Sanity-check: the model has a BOS token set, and the first generated token is a BOS token
        gen_output = model.generate()
        self.assertTrue(model.generation_config.bos_token_id is not None)
        self.assertTrue(model.generation_config.bos_token_id == gen_output[0, 0])

        # If we pass a generation config **with** a BOS token, `generate` will use it
        generation_config = GenerationConfig(bos_token_id=test_bos_id)
        gen_output = model.generate(generation_config=generation_config)
        self.assertFalse(model.generation_config.bos_token_id == gen_output[0, 0])
        self.assertTrue(generation_config.bos_token_id == gen_output[0, 0])
        self.assertTrue(test_bos_id == gen_output[0, 0])

        # If we pass a generation config **without** a BOS token, `generate` will fetch the BOS token from
        # `model.generation_config`
        generation_config = GenerationConfig(bos_token_id=None)
        gen_output = model.generate(generation_config=generation_config)
        self.assertTrue(model.generation_config.bos_token_id == gen_output[0, 0])
        self.assertFalse(test_bos_id == gen_output[0, 0])
        self.assertTrue(generation_config.bos_token_id is None)

        # Changing `model.generation_config` will affect fallback behavior
        model.generation_config.bos_token_id = test_bos_id
        gen_output = model.generate(generation_config=generation_config)
        self.assertTrue(model.generation_config.bos_token_id == gen_output[0, 0])
        self.assertTrue(test_bos_id == gen_output[0, 0])
        self.assertTrue(generation_config.bos_token_id is None)

    def test_speculative_decoding_equals_regular_decoding(self):
        draft_name = "double7/vicuna-68m"
        target_name = "Qwen/Qwen2-0.5B-Instruct"

        draft_model = AutoModelForCausalLM.from_pretrained(draft_name)
        target_model = AutoModelForCausalLM.from_pretrained(target_name)

        assistant_tokenizer = AutoTokenizer.from_pretrained(draft_name)
        target_tokenizer = AutoTokenizer.from_pretrained(target_name)

        prompt_size = torch.randint(low=20, high=100, size=(1,))
        max_new_tokens = torch.randint(low=10, high=50, size=(1,))
        input_ids = (torch.rand(1, prompt_size[0]) * 100).to(int) + 50

        max_new_tokens_item = max_new_tokens[0].item()
        expected_out = target_model.generate(input_ids, do_sample=False, max_new_tokens=max_new_tokens_item)
        predicted_out = target_model.generate(
            input_ids,
            do_sample=False,
            max_new_tokens=max_new_tokens_item,
            assistant_model=draft_model,
            tokenizer=target_tokenizer,
            assistant_tokenizer=assistant_tokenizer,
        )

        self.assertEqual(expected_out.shape, predicted_out.shape)
        self.assertTrue((expected_out == predicted_out).all().item())

    @pytest.mark.generate
    @require_torch_multi_gpu
    def test_generate_with_static_cache_multi_gpu(self):
        """
        Tests if the static cache has been set correctly and if generate works correctly when we are using multi-gpus.
        """
        # need to split manually as auto doesn't work well with unbalanced model
        device_map = {"model.embed_tokens": 0, "model.layers.0": 0, "model.layers.1": 1, "model.norm": 1, "lm_head": 0}
        model = AutoModelForCausalLM.from_pretrained(
            "hf-internal-testing/tiny-random-MistralForCausalLM", device_map=device_map
        )
        tokenizer = AutoTokenizer.from_pretrained("hf-internal-testing/tiny-random-MistralForCausalLM")

        text = "Hello world"
        tokenized_inputs = tokenizer([text], return_tensors="pt")
        input_ids = tokenized_inputs.input_ids.to(torch_device)

        generation_kwargs = {
            "max_new_tokens": 20,
            "cache_implementation": "static",
            "return_dict_in_generate": True,  # Required to return `past_key_values`
        }

        results = model.generate(input_ids, **generation_kwargs)
        self.assertTrue(isinstance(results.past_key_values, StaticCache))

        # check device of each layer
        key_cache_0 = results.past_key_values.key_cache[0]
        value_cache_0 = results.past_key_values.value_cache[0]
        self.assertTrue(key_cache_0.device == value_cache_0.device == torch.device(0))

        key_cache_1 = results.past_key_values.key_cache[1]
        value_cache_1 = results.past_key_values.value_cache[1]
        self.assertTrue(key_cache_1.device == value_cache_1.device == torch.device(1))

    @pytest.mark.generate
    @require_torch_multi_gpu
    def test_init_static_cache_multi_gpu(self):
        """
        Tests if the static cache has been set correctly when we initialize it manually in a multi-gpu setup.
        """
        # need to split manually as auto doesn't work well with unbalanced model
        device_map = {"model.embed_tokens": 0, "model.layers.0": 0, "model.layers.1": 1, "model.norm": 1, "lm_head": 0}
        model = AutoModelForCausalLM.from_pretrained(
            "hf-internal-testing/tiny-random-MistralForCausalLM", device_map=device_map
        )
        tokenizer = AutoTokenizer.from_pretrained("hf-internal-testing/tiny-random-MistralForCausalLM")

        text = "Hello world"
        tokenized_inputs = tokenizer([text], return_tensors="pt")
        input_ids = tokenized_inputs.input_ids.to(torch_device)

        generation_kwargs = {
            "max_new_tokens": 20,
            "return_dict_in_generate": True,  # Required to return `past_key_values`
        }

        # TODO: We need to raise a warning in case the cache is not set correctly
        # with self.assertRaisesRegex(ValueError, "If you are manually initializing the cache"):
        #     past_key_values = StaticCache(
        #         config=model.config, batch_size=1, max_cache_len=30, device=torch_device, dtype=model.dtype
        #     )
        #     results = model.generate(input_ids, past_key_values=past_key_values, **generation_kwargs)

        # deduced from the device_map : layer 0 on device 0 and layer 1 on device 1
        layer_device_map = {0: 0, 1: 1}
        past_key_values = StaticCache(
            config=model.config,
            batch_size=1,
            max_cache_len=30,
            device=torch_device,
            dtype=model.dtype,
            layer_device_map=layer_device_map,
        )
        results = model.generate(input_ids, past_key_values=past_key_values, **generation_kwargs)

        # check device of each layer
        key_cache_0 = results.past_key_values.key_cache[0]
        value_cache_0 = results.past_key_values.value_cache[0]
        self.assertTrue(key_cache_0.device == value_cache_0.device == torch.device(0))

        key_cache_1 = results.past_key_values.key_cache[1]
        value_cache_1 = results.past_key_values.value_cache[1]
        self.assertTrue(key_cache_1.device == value_cache_1.device == torch.device(1))

    @slow
    def test_padding_input_contrastive_search_gpt2(self):
        # Load the pre-trained GPT-2 model and tokenizer
        model = GPT2LMHeadModel.from_pretrained("openai-community/gpt2")
        model.to(torch_device)
        tokenizer = AutoTokenizer.from_pretrained("openai-community/gpt2", clean_up_tokenization_spaces=True)

        # Set the tokenizer to left-pad the sequences
        tokenizer.padding_side = "left"

        # Define the PAD token as the EOS token
        tokenizer.pad_token = tokenizer.eos_token
        model.generation_config.pad_token_id = model.generation_config.eos_token_id

        # Define the input prompt
        prompt_text = "The whispered legends of the haunted mansion spoke"

        # Tokenize the input prompt
        encoded_prompt = tokenizer(prompt_text, return_tensors="pt", padding=True)
        input_ids = encoded_prompt.input_ids.to(torch_device)
        attention_mask = encoded_prompt.attention_mask.to(torch_device)

        # Define the contrastive search params
        penalty_alpha = 0.6
        top_k = 4

        # Define the padding length to add to the input IDs and attention mask
        padding_length = 10

        # Generate text without padding
        outputs = model.generate(
            input_ids=input_ids,
            attention_mask=attention_mask,
            do_sample=False,
            penalty_alpha=penalty_alpha,
            top_k=top_k,
            max_new_tokens=64,
        )
        generated_text_no_padding = tokenizer.decode(outputs[0], skip_special_tokens=True)

        # Pad the input IDs and attention mask on the left
        padded_input_ids = F.pad(
            input_ids, (padding_length, 0), "constant", value=model.generation_config.pad_token_id
        )
        padded_attention_mask = F.pad(attention_mask, (padding_length, 0), "constant", value=0)

        # Generate text with padded inputs
        outputs_with_padding = model.generate(
            input_ids=padded_input_ids,
            attention_mask=padded_attention_mask,
            do_sample=False,
            penalty_alpha=penalty_alpha,
            top_k=top_k,
            max_new_tokens=64,
        )
        generated_text_with_padding = tokenizer.decode(outputs_with_padding[0], skip_special_tokens=True)

        # Assert that the generated texts are identical for padded and non-padded inputs
        self.assertEqual(generated_text_no_padding, generated_text_with_padding)
        self.assertEqual(
            generated_text_with_padding,
            'The whispered legends of the haunted mansion spoke of the "souls of the dead" who were "falling '
            'out of the sky" and "falling into the sea."\n\nThe ghostly apparitions were said to have been '
            'created by the spirits of the dead, who were "falling out of the sky" and "falling into the sea',
        )

    @slow
    def test_padding_input_contrastive_search_t5(self):
        # Load the pre-trained T5 model and tokenizer
        model = T5ForConditionalGeneration.from_pretrained("google-t5/t5-small")
        model.to(torch_device)
        tokenizer = AutoTokenizer.from_pretrained("google-t5/t5-small", clean_up_tokenization_spaces=True)

        # Define the input prompt
        prompt_text = "translate English to German: I need to finish this task before the end of the day."

        # Tokenize the input prompt
        encoded_prompt = tokenizer(prompt_text, return_tensors="pt")
        input_ids = encoded_prompt.input_ids.to(torch_device)
        attention_mask = encoded_prompt.attention_mask.to(torch_device)

        # Define the decoder prompt
        decoder_prompt_text = "Ich muss diese Aufgabe"
        encoded_decoder_prompt = tokenizer(decoder_prompt_text, add_special_tokens=False, return_tensors="pt")
        decoder_input_ids = encoded_decoder_prompt.input_ids.to(torch_device)
        decoder_attention_mask = encoded_decoder_prompt.attention_mask.to(torch_device)

        # Define the contrastive search params
        penalty_alpha = 0.6
        top_k = 4

        # Generate text without padding
        outputs = model.generate(
            input_ids=input_ids,
            attention_mask=attention_mask,
            decoder_input_ids=decoder_input_ids,
            decoder_attention_mask=decoder_attention_mask,
            do_sample=False,
            penalty_alpha=penalty_alpha,
            top_k=top_k,
            max_new_tokens=64,
        )
        generated_text_no_padding = tokenizer.decode(outputs[0], skip_special_tokens=True)

        # Define the padding length to add to the input IDs and attention mask
        padding_length = 10

        # Pad the decoder input IDs and attention mask on the left
        padded_decoder_input_ids = F.pad(
            decoder_input_ids, (padding_length, 0), "constant", value=model.generation_config.pad_token_id
        )
        padded_decoder_attention_mask = F.pad(decoder_attention_mask, (padding_length, 0), "constant", value=0)
        # Since the decoder_start_token_id is the same as the pad_token_id,
        # the last padded token represents the decoder start token.
        # Set the attention mask for the decoder_start_token_id to True (1).
        padded_decoder_attention_mask[:, padding_length - 1] = 1
        # Generate text with padded inputs
        outputs_with_padding = model.generate(
            input_ids=input_ids,
            attention_mask=attention_mask,
            decoder_input_ids=padded_decoder_input_ids,
            decoder_attention_mask=padded_decoder_attention_mask,
            do_sample=False,
            penalty_alpha=penalty_alpha,
            top_k=top_k,
            max_new_tokens=64,
        )
        generated_text_with_padding = tokenizer.decode(outputs_with_padding[0], skip_special_tokens=True)

        # Assert that the generated texts are identical for padded and non-padded inputs
        self.assertEqual(generated_text_no_padding, generated_text_with_padding)
        self.assertEqual(generated_text_no_padding, "Ich muss diese Aufgabe vor Ende des Tages beenden.")

    def test_prepare_inputs_for_generation_decoder_llm(self):
        """Tests GenerationMixin.prepare_inputs_for_generation against expected usage with decoder-only llms."""

        config = AutoConfig.from_pretrained("hf-internal-testing/tiny-random-LlamaForCausalLM")
        model = AutoModelForCausalLM.from_pretrained("hf-internal-testing/tiny-random-LlamaForCausalLM")
        model = model.to(torch_device)

        # 1. Sanity check: the model's `prepare_inputs_for_generation` comes from `GenerationMixin`
        self.assertTrue("GenerationMixin" in str(model.prepare_inputs_for_generation))

        # 2. If we pass input ids by themselves, we should get back the same input ids
        input_ids = torch.tensor([[1, 2, 3], [4, 5, 6]]).to(torch_device)
        model_inputs = model.prepare_inputs_for_generation(input_ids)
        self.assertTrue(torch.all(model_inputs["input_ids"] == input_ids))

        # 3. If we pass the attention mask too, we will get back the attention mask and position ids built from it
        attention_mask = torch.tensor([[1, 1, 1], [1, 1, 1]]).to(torch_device)
        model_inputs = model.prepare_inputs_for_generation(input_ids, attention_mask=attention_mask)
        self.assertTrue(torch.all(model_inputs["attention_mask"] == attention_mask))
        self.assertTrue(model_inputs["position_ids"].shape == input_ids.shape)

        # 4. `use_cache` (and other kwargs) are forwarded
        self.assertFalse("use_cache" in model_inputs)  # From the previous input, there is no `use_cache`
        model_inputs = model.prepare_inputs_for_generation(input_ids, use_cache=True, foo="bar")
        self.assertTrue(model_inputs["use_cache"] is True)
        self.assertTrue(model_inputs["foo"] == "bar")

        # 5. When we pass a cache, we discard data related to already seen tokens in some tensors. We are now also
        # forced to pass a correctly prepared `cache_positions` to slice the data accordingly.
        init_input_ids = input_ids[:, :2]
        dynamic_cache = DynamicCache()
        dynamic_cache = model(init_input_ids, past_key_values=dynamic_cache).past_key_values
        with self.assertRaises(AttributeError):  # past_key_values + no cache_position -> exception
            model_inputs = model.prepare_inputs_for_generation(input_ids, past_key_values=dynamic_cache)

        cache_position = torch.arange(input_ids.shape[-1], dtype=torch.long).to(torch_device)
        cache_position = cache_position[dynamic_cache.get_seq_length() :]
        model_inputs = model.prepare_inputs_for_generation(
            input_ids, past_key_values=dynamic_cache, cache_position=cache_position, attention_mask=attention_mask
        )
        self.assertTrue("past_key_values" in model_inputs)
        self.assertTrue(torch.all(model_inputs["cache_position"] == cache_position))
        self.assertTrue(model_inputs["input_ids"].shape[-1] == 1)  # 1 = 3 fed tokens - 2 tokens in the cache
        self.assertTrue(model_inputs["position_ids"].shape[-1] == 1)
        self.assertTrue(model_inputs["attention_mask"].shape[-1] == 3)  # we still need the full attention mask!

        # 6. If we pass a `static_cache`, the attention mask will be prepared as a static shape 4D mask
        max_cache_len = 10
        batch_size = 2
        query_length = input_ids.shape[-1] - init_input_ids.shape[-1]
        static_cache = StaticCache(
            config=config, batch_size=batch_size, max_cache_len=max_cache_len, device=torch_device, dtype=torch.float32
        )
        static_cache = model(init_input_ids, past_key_values=static_cache).past_key_values
        model_inputs = model.prepare_inputs_for_generation(
            input_ids, past_key_values=static_cache, cache_position=cache_position, attention_mask=attention_mask
        )
        self.assertTrue("past_key_values" in model_inputs)
        self.assertTrue(list(model_inputs["attention_mask"].shape) == [batch_size, 1, query_length, max_cache_len])

        # 7. We can also pass `inputs_embeds` as the embedded prompt. Because `generate` will append its result to
        # `input_ids` and the models will only accept one of the two inputs (`input_ids` or `inputs_embeds`), we
        # a) must use the cache b) must expect `input_ids` after the prompt is processed
        init_inputs_embeds = model.get_input_embeddings()(init_input_ids)
        init_cache_positions = torch.arange(init_input_ids.shape[-1], dtype=torch.long).to(torch_device)
        empty_cache = DynamicCache()

        # Prompt processing
        model_inputs = model.prepare_inputs_for_generation(
            init_input_ids,
            past_key_values=empty_cache,
            inputs_embeds=init_inputs_embeds,
            cache_position=init_cache_positions,
        )
        self.assertTrue(model_inputs["input_ids"] is None)
        self.assertTrue(model_inputs["inputs_embeds"] is not None)

        # After prompt processing
        model_inputs = model.prepare_inputs_for_generation(
            input_ids, past_key_values=dynamic_cache, inputs_embeds=init_inputs_embeds, cache_position=cache_position
        )
        self.assertTrue(model_inputs["input_ids"] is not None)
        self.assertTrue(model_inputs["inputs_embeds"] is None)

    def test_prepare_inputs_for_generation_encoder_decoder_llm(self):
        """
        Same as `test_prepare_inputs_for_generation_decoder_llm` but for encoder-decoder models. Main difference: we
        should look for `decoder_input_ids`, instead of `input_ids`.
        """
        model = AutoModelForSeq2SeqLM.from_pretrained("hf-internal-testing/tiny-random-t5")
        model = model.to(torch_device)

        # 1. Sanity check: the model's `prepare_inputs_for_generation` comes from `GenerationMixin`
        self.assertTrue("GenerationMixin" in str(model.prepare_inputs_for_generation))

        # 2. If we pass input ids by themselves, we should get back the same input ids -- with the encoder-decoder key
        decoder_input_ids = torch.tensor([[1, 2, 3], [4, 5, 6]]).to(torch_device)
        model_inputs = model.prepare_inputs_for_generation(decoder_input_ids)
        self.assertTrue(torch.all(model_inputs["decoder_input_ids"] == decoder_input_ids))

        # 3. If we pass the attention mask too, we will get back the attention mask. Encoder-decoder models usually
        # don't use `position_ids`
        decoder_attention_mask = torch.tensor([[1, 1, 1], [1, 1, 1]]).to(torch_device)
        model_inputs = model.prepare_inputs_for_generation(
            decoder_input_ids, decoder_attention_mask=decoder_attention_mask
        )
        self.assertTrue(torch.all(model_inputs["decoder_attention_mask"] == decoder_attention_mask))
        self.assertTrue("position_ids" not in model_inputs)

        # 4. `use_cache` (and other kwargs, like the encoder outputs) are forwarded
        self.assertFalse("use_cache" in model_inputs)  # From the previous input, there is no `use_cache`
        model_inputs = model.prepare_inputs_for_generation(decoder_input_ids, use_cache=True, encoder_outputs="foo")
        self.assertTrue(model_inputs["use_cache"] is True)
        self.assertTrue(model_inputs["encoder_outputs"] == "foo")
        # See the decoder-only test for more corner cases. The code is the same, so we don't repeat it here.

    def test_generate_compile_fullgraph_tiny(self):
        """
        Tests that we can call end-to-end generation with a tiny model (i.e. doesn't crash)
        NOTE: this test is quite slow (~20s on a consumer desktop), but it is important that we keep it as part of the
        non-slow tests to prevent regressions!
        """
        model = AutoModelForCausalLM.from_pretrained(
            "hf-internal-testing/tiny-random-LlamaForCausalLM", torch_dtype=torch.bfloat16, device_map="auto"
        )
        tokenizer = AutoTokenizer.from_pretrained("hf-internal-testing/tiny-random-LlamaForCausalLM")

        # compile generate
        compiled_generate = torch.compile(model.generate, fullgraph=True, mode="reduce-overhead")

        # compiled generate does NOT accept parameterization except a) model inputs b) a generation config
        generation_config = copy.deepcopy(model.generation_config)
        generation_config.pad_token_id = model.config.eos_token_id

        model_inputs = tokenizer(["Write a poem about the market crashing in summer"], return_tensors="pt")
        model_inputs = model_inputs.to(model.device)
        gen_out = compiled_generate(**model_inputs, generation_config=generation_config)
        self.assertTrue(gen_out.shape[1] > model_inputs["input_ids"].shape[1])  # some text was generated

    def test_assisted_generation_early_exit(self):
        """
        Tests that assisted generation with early exit works as expected. Under the hood, this has complex cache
        manipulation, which will cause the test to fail if something goes wrong there.
        """
        expected_output = "Alice and Bob are playing a game of poker. Alice has a pair of 8s and Bob has a pair"

        prompt = "Alice and Bob"
        checkpoint = "facebook/layerskip-llama3.2-1B"

        tokenizer = AutoTokenizer.from_pretrained(checkpoint)
        inputs = tokenizer(prompt, return_tensors="pt").to(torch_device)

        model = AutoModelForCausalLM.from_pretrained(checkpoint).to(torch_device)
        original_outputs = model.generate(**inputs, do_sample=False, max_new_tokens=20)
        original_decoded = tokenizer.batch_decode(original_outputs, skip_special_tokens=True)
        self.assertEqual(original_decoded, [expected_output])

        outputs_assisted = model.generate(**inputs, assistant_early_exit=4, do_sample=False, max_new_tokens=20)
        decoded_assisted = tokenizer.batch_decode(outputs_assisted, skip_special_tokens=True)
        self.assertEqual(decoded_assisted, [expected_output])

    @slow
    def test_max_time(self):
        tokenizer = GPT2Tokenizer.from_pretrained("openai-community/gpt2")
        model = GPT2LMHeadModel.from_pretrained("openai-community/gpt2")
        model.to(torch_device)

        torch.manual_seed(0)
        tokenized = tokenizer("Today is a nice day and", return_tensors="pt", return_token_type_ids=True)
        input_ids = tokenized.input_ids.to(torch_device)

        MAX_TIME = 0.1
        MAX_LENGTH = 64

        # sampling on
        start = datetime.datetime.now()
        model.generate(input_ids, do_sample=True, max_time=MAX_TIME, max_length=MAX_LENGTH)
        duration = datetime.datetime.now() - start
        self.assertGreater(duration, datetime.timedelta(seconds=MAX_TIME))
        self.assertLess(duration, datetime.timedelta(seconds=1.5 * MAX_TIME))

        # sampling off
        start = datetime.datetime.now()
        model.generate(input_ids, do_sample=False, max_time=MAX_TIME, max_length=MAX_LENGTH)
        duration = datetime.datetime.now() - start
        self.assertGreater(duration, datetime.timedelta(seconds=MAX_TIME))
        self.assertLess(duration, datetime.timedelta(seconds=1.5 * MAX_TIME))

        # beam search
        start = datetime.datetime.now()
        model.generate(input_ids, do_sample=False, num_beams=2, max_time=MAX_TIME, max_length=MAX_LENGTH)
        duration = datetime.datetime.now() - start
        self.assertGreater(duration, datetime.timedelta(seconds=MAX_TIME))
        self.assertLess(duration, datetime.timedelta(seconds=1.5 * MAX_TIME))

        # sanity check: no time limit
        start = datetime.datetime.now()
        model.generate(input_ids, do_sample=False, max_time=None, max_length=MAX_LENGTH)
        duration = datetime.datetime.now() - start
        self.assertGreater(duration, datetime.timedelta(seconds=1.5 * MAX_TIME))


@require_torch
class TokenHealingTestCase(unittest.TestCase):
    @parameterized.expand(
        [
            ("url", 'The link is <a href="http:', 'The link is <a href="http://'),
            # aggressive_healing: "http" shouldn't be replaced with "https"
            ("aggressive_healing", 'The link is <a href="http', 'The link is <a href="http'),
            ("trailing_whitespace", "I read a book about ", "I read a book about"),
            ("nothing_to_heal", "I read a book about", "I read a book about"),
            ("single_token", "I", "I"),
            ("empty_prompt", "", ""),
        ]
    )
    def test_prompts(self, name, input, expected):
        model_name_or_path = "distilbert/distilgpt2"
        tokenizer = AutoTokenizer.from_pretrained(model_name_or_path, use_fast=True)
        completion_model = AutoModelForCausalLM.from_pretrained(
            model_name_or_path,
            device_map="auto",
            trust_remote_code=False,
            revision="main",
            use_cache=True,
        )

        """
        tokenizer.pad_token value can be empty but it is required in the latter codes
        so assigned it here with eos_token
		"""
        tokenizer.pad_token = tokenizer.eos_token

        input_ids = tokenizer(input, return_tensors="pt").input_ids.to(completion_model.device)

        healed_ids = completion_model.heal_tokens(input_ids, tokenizer=tokenizer)
        predicted = tokenizer.decode(healed_ids[0], skip_special_tokens=True)

        self.assertEqual(predicted, expected)

    def test_generate_from_inputs_embeds_with_bos_token_id_is_none(self):
        article = "Today a dragon flew over Paris."
        model = AutoModelForCausalLM.from_pretrained("hf-internal-testing/tiny-random-gpt2").to(torch_device)
        tokenizer = AutoTokenizer.from_pretrained("hf-internal-testing/tiny-random-gpt2")
        input_ids = tokenizer(article, return_tensors="pt").input_ids.to(torch_device)
        inputs_embeds = model.get_input_embeddings()(input_ids)

        model.generate(inputs_embeds=inputs_embeds, max_length=20, bos_token_id=None)

        # bos_token_id is required when no input ids nor inputs_embeds is passed
        with self.assertRaises(ValueError):
            model.generate(max_length=20, bos_token_id=None)


class TestAssistedCandidateGeneratorDifferentTokenizers(unittest.TestCase):
    def test_no_intersection(self):
        prompt = np.array([[1, 2, 3]])
        prompt_plus_new_tokens = np.array([[4, 5, 6]])
        result = AssistedCandidateGeneratorDifferentTokenizers._get_tokens_diag(prompt, prompt_plus_new_tokens)
        self.assertEqual(result, (None, None, None))

    def test_complete_overlap(self):
        prompt = np.array([[1, 2, 3]])
        prompt_plus_new_tokens = np.array([[1, 2, 3, 4, 5]])
        discrep_length, new_tokens_only, discrep_only = AssistedCandidateGeneratorDifferentTokenizers._get_tokens_diag(
            prompt, prompt_plus_new_tokens
        )
        self.assertEqual(discrep_length, 0)
        np.testing.assert_array_equal(new_tokens_only, np.array([[4, 5]]))
        np.testing.assert_array_equal(discrep_only, np.array([[]]))

    def test_partial_overlap(self):
        prompt = np.array([[1, 2, 3]])
        prompt_plus_new_tokens = np.array([[2, 3, 4, 5]])
        discrep_length, new_tokens_only, discrep_only = AssistedCandidateGeneratorDifferentTokenizers._get_tokens_diag(
            prompt, prompt_plus_new_tokens
        )
        self.assertEqual(discrep_length, 0)
        np.testing.assert_array_equal(new_tokens_only, np.array([[4, 5]]))
        np.testing.assert_array_equal(discrep_only, np.array([[]]))

    def test_no_new_tokens(self):
        prompt = np.array([[1, 2, 3]])
        prompt_plus_new_tokens = np.array([[1, 2, 3]])
        discrep_length, new_tokens_only, discrep_only = AssistedCandidateGeneratorDifferentTokenizers._get_tokens_diag(
            prompt, prompt_plus_new_tokens
        )
        self.assertEqual(discrep_length, 0)
        np.testing.assert_array_equal(new_tokens_only, np.array([[]]))
        np.testing.assert_array_equal(discrep_only, np.array([[]]))


class TestAssistedCandidateGeneratorUpdateStrategy(unittest.TestCase):
    def setUp(self):
        checkpoint = "EleutherAI/pythia-160m-deduped"
        self.assistant_model = AutoModelForCausalLM.from_pretrained(checkpoint)
        self.assistant_model.generation_config.assistant_confidence_threshold = 0.4
        self.model_kwargs = {}
        self.input_ids = torch.randint(1, 10, (1, 9))
        self.candidate_generator = AssistedCandidateGenerator(
            input_ids=self.input_ids,
            assistant_model=self.assistant_model,
            generation_config=self.assistant_model.generation_config,
            model_kwargs=self.model_kwargs,
        )
        self.candidate_generator.probs = [0.9, 0.8, 0.7, 0.6, 0.5, 0.4, 0.3, 0.2, 0.1]
        self.original_probs = self.candidate_generator.probs
        self.original_threshold = self.assistant_model.generation_config.assistant_confidence_threshold

    def assert_no_sklearn(self):
        with patch("transformers.utils.import_utils._sklearn_available", False):
            self.candidate_generator.update_candidate_strategy(self.input_ids, None, self.num_matches)
            self.assertEqual(self.candidate_generator.matches, self.original_matches)
            self.assertEqual(self.candidate_generator.probs, self.original_probs)
            self.assertEqual(
                self.assistant_model.generation_config.assistant_confidence_threshold, self.original_threshold
            )

    @parameterized.expand([(is_sklearn_available(),), (False,)])
    def test_update_candidate_strategy_no_matches_short(self, sklearn_available):
        print("test_update_candidate_strategy_no_matches_short")
        self.original_matches = []
        self.candidate_generator.matches = self.original_matches
        self.num_matches = 0

        if sklearn_available:
            self.candidate_generator.update_candidate_strategy(self.input_ids, None, self.num_matches)
            self.assertEqual(self.candidate_generator.matches, [0])
            self.assertEqual(self.candidate_generator.probs, [0.9])
            self.assertEqual(self.assistant_model.generation_config.assistant_confidence_threshold, 0.4)
        else:
            self.assert_no_sklearn()

    @parameterized.expand([(is_sklearn_available(),), (False,)])
    def test_update_candidate_strategy_with_mix_matches_3(self, sklearn_available):
        self.original_matches = [1, 0, 1, 0, 1]
        self.candidate_generator.matches = self.original_matches
        self.num_matches = 3
        if sklearn_available:
            self.candidate_generator.update_candidate_strategy(self.input_ids, None, self.num_matches)
            self.assertEqual(self.candidate_generator.matches, [1, 0, 1, 0, 1, 1, 1, 1, 0])
            self.assertEqual(self.candidate_generator.probs, [0.9, 0.8, 0.7, 0.6, 0.5, 0.4, 0.3, 0.2, 0.1])
            self.assertEqual(self.assistant_model.generation_config.assistant_confidence_threshold, 0.2)
        else:
            self.assert_no_sklearn()

    @parameterized.expand([(is_sklearn_available(),), (False,)])
    def test_update_candidate_strategy_with_matches_4(self, sklearn_available):
        self.original_matches = [1, 1, 1, 1, 1]
        self.candidate_generator.matches = self.original_matches
        self.num_matches = 4
        if sklearn_available:
            self.candidate_generator.update_candidate_strategy(self.input_ids, None, self.num_matches)
            self.assertEqual(self.candidate_generator.matches, [1, 1, 1, 1, 1, 1, 1, 1, 1])
            self.assertEqual(self.candidate_generator.probs, [0.9, 0.8, 0.7, 0.6, 0.5, 0.4, 0.3, 0.2, 0.1])
            self.assertEqual(self.assistant_model.generation_config.assistant_confidence_threshold, 0.4)
        else:
            self.assert_no_sklearn()

    @parameterized.expand([(is_sklearn_available(),), (False,)])
    def test_update_candidate_strategy_with_matches_3(self, sklearn_available):
        self.original_matches = [1, 1, 1, 1, 1]
        self.candidate_generator.matches = self.original_matches
        self.num_matches = 3
        if sklearn_available:
            self.candidate_generator.update_candidate_strategy(self.input_ids, None, self.num_matches)
            self.assertEqual(self.candidate_generator.matches, [1, 1, 1, 1, 1, 1, 1, 1, 0])
            self.assertEqual(self.candidate_generator.probs, [0.9, 0.8, 0.7, 0.6, 0.5, 0.4, 0.3, 0.2, 0.1])
            self.assertEqual(self.assistant_model.generation_config.assistant_confidence_threshold, 0.2)
        else:
            self.assert_no_sklearn()

    @parameterized.expand([(is_sklearn_available(),), (False,)])
    def test_update_candidate_strategy_with_matches_2(self, sklearn_available):
        self.original_matches = [1, 1, 1, 1, 1]
        self.candidate_generator.matches = self.original_matches
        self.num_matches = 2
        if sklearn_available:
            self.candidate_generator.update_candidate_strategy(self.input_ids, None, self.num_matches)
            self.assertEqual(self.candidate_generator.matches, [1, 1, 1, 1, 1, 1, 1, 0])
            self.assertEqual(self.candidate_generator.probs, [0.9, 0.8, 0.7, 0.6, 0.5, 0.4, 0.3, 0.2])
            self.assertEqual(self.assistant_model.generation_config.assistant_confidence_threshold, 0.3)
        else:
            self.assert_no_sklearn()

    @parameterized.expand([(is_sklearn_available(),), (False,)])
    def test_update_candidate_strategy_with_matches_1(self, sklearn_available):
        self.original_matches = [1, 1, 1, 1, 1]
        self.candidate_generator.matches = self.original_matches
        self.num_matches = 1
        if sklearn_available:
            self.candidate_generator.update_candidate_strategy(self.input_ids, None, self.num_matches)
            self.assertEqual(self.candidate_generator.matches, [1, 1, 1, 1, 1, 1, 0])
            self.assertEqual(self.candidate_generator.probs, [0.9, 0.8, 0.7, 0.6, 0.5, 0.4, 0.3])
            self.assertEqual(self.assistant_model.generation_config.assistant_confidence_threshold, 0.4)
        else:
            self.assert_no_sklearn()<|MERGE_RESOLUTION|>--- conflicted
+++ resolved
@@ -1810,10 +1810,6 @@
             num_hidden_layers = text_config.num_hidden_layers
 
             inputs_embeds = model.get_input_embeddings()(input_ids)
-<<<<<<< HEAD
-=======
-            max_cache_len += inputs_embeds.shape[1] - 1  # the last generated token has no cache
->>>>>>> b079dd1f
             outputs = model.generate(inputs_embeds=inputs_embeds, **generation_kwargs, **inputs_dict)
 
             # we should get `max_length` in shape, not `max_length - embeds_length`
