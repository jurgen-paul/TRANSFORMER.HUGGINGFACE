- sections:
  - local: index
    title: 🤗 Transformers
  - local: quicktour
    title: Quick tour
  - local: installation
    title: Installation
  title: Get started
- sections:
  - local: pipeline_tutorial
    title: Run inference with pipelines
  - local: autoclass_tutorial
    title: Write portable code with AutoClass
  - local: preprocessing
    title: Preprocess data
  - local: training
    title: Fine-tune a pretrained model
  - local: run_scripts
    title: Train with a script
  - local: accelerate
    title: Set up distributed training with 🤗 Accelerate
  - local: peft
    title: Load and train adapters with 🤗 PEFT
  - local: model_sharing
    title: Share your model
  - local: agents
    title: Agents
  - local: llm_tutorial
    title: Generation with LLMs
  - local: conversations
    title: Chatting with Transformers
  title: Tutorials
- sections:
  - isExpanded: false
    sections:
    - local: tasks/sequence_classification
      title: Text classification
    - local: tasks/token_classification
      title: Token classification
    - local: tasks/question_answering
      title: Question answering
    - local: tasks/language_modeling
      title: Causal language modeling
    - local: tasks/masked_language_modeling
      title: Masked language modeling
    - local: tasks/translation
      title: Translation
    - local: tasks/summarization
      title: Summarization
    - local: tasks/multiple_choice
      title: Multiple choice
    title: Natural Language Processing
  - isExpanded: false
    sections:
    - local: tasks/audio_classification
      title: Audio classification
    - local: tasks/asr
      title: Automatic speech recognition
    title: Audio
  - isExpanded: false
    sections:
    - local: tasks/image_classification
      title: Image classification
    - local: tasks/semantic_segmentation
      title: Image segmentation
    - local: tasks/video_classification
      title: Video classification
    - local: tasks/object_detection
      title: Object detection
    - local: tasks/zero_shot_object_detection
      title: Zero-shot object detection
    - local: tasks/zero_shot_image_classification
      title: Zero-shot image classification
    - local: tasks/monocular_depth_estimation
      title: Depth estimation
    - local: tasks/image_to_image
      title: Image-to-Image
    - local: tasks/image_feature_extraction
      title: Image Feature Extraction
    - local: tasks/mask_generation
      title: Mask Generation
    - local: tasks/knowledge_distillation_for_image_classification
      title: Knowledge Distillation for Computer Vision
    title: Computer Vision
  - isExpanded: false
    sections:
    - local: tasks/image_captioning
      title: Image captioning
    - local: tasks/document_question_answering
      title: Document Question Answering
    - local: tasks/visual_question_answering
      title: Visual Question Answering
    - local: tasks/text-to-speech
      title: Text to speech
    title: Multimodal
  - isExpanded: false
    sections:
    - local: generation_strategies
      title: Customize the generation strategy
    title: Generation
  - isExpanded: false
    sections:
    - local: tasks/idefics
      title: Image tasks with IDEFICS
    - local: tasks/prompting
      title: LLM prompting guide
    title: Prompting
  title: Task Guides
- sections:
  - local: fast_tokenizers
    title: Use fast tokenizers from 🤗 Tokenizers
  - local: multilingual
    title: Run inference with multilingual models
  - local: create_a_model
    title: Use model-specific APIs
  - local: custom_models
    title: Share a custom model
  - local: chat_templating
    title: Templates for chat models
  - local: trainer
    title: Trainer
  - local: sagemaker
    title: Run training on Amazon SageMaker
  - local: serialization
    title: Export to ONNX
  - local: tflite
    title: Export to TFLite
  - local: torchscript
    title: Export to TorchScript
  - local: benchmarks
    title: Benchmarks
  - local: notebooks
    title: Notebooks with examples
  - local: community
    title: Community resources
  - local: troubleshooting
    title: Troubleshoot
<<<<<<< HEAD
  - local: hf_quantizer
    title: Contribute new quantization method
=======
  - local: gguf
    title: Interoperability with GGUF files
>>>>>>> 67a4ef89
  title: Developer guides
- sections:
  - local: quantization/overview
    title: Getting started
  - local: quantization/bitsandbytes
    title: bitsandbytes
  - local: quantization/gptq
    title: GPTQ
  - local: quantization/awq
    title: AWQ
  - local: quantization/aqlm
    title: AQLM
  - local: quantization/quanto
    title: Quanto
  - local: quantization/eetq
    title: EETQ
  - local: quantization/hqq
    title: HQQ
  - local: quantization/optimum
    title: Optimum
  - local: quantization/contribute
    title: Contribute new quantization method
  title: Quantization Methods
- sections:
  - local: performance
    title: Overview
  - local: llm_optims
    title: LLM inference optimization
  - sections:
    - local: perf_train_gpu_one
      title: Methods and tools for efficient training on a single GPU
    - local: perf_train_gpu_many
      title: Multiple GPUs and parallelism
    - local: fsdp
      title: Fully Sharded Data Parallel
    - local: deepspeed
      title: DeepSpeed
    - local: perf_train_cpu
      title: Efficient training on CPU
    - local: perf_train_cpu_many
      title: Distributed CPU training
    - local: perf_train_tpu_tf
      title: Training on TPU with TensorFlow
    - local: perf_train_special
      title: PyTorch training on Apple silicon
    - local: perf_hardware
      title: Custom hardware for training
    - local: hpo_train
      title: Hyperparameter Search using Trainer API
    title: Efficient training techniques
  - sections:
    - local: perf_infer_cpu
      title: CPU inference
    - local: perf_infer_gpu_one
      title: GPU inference
    title: Optimizing inference
  - local: big_models
    title: Instantiate a big model
  - local: debugging
    title: Debugging
  - local: tf_xla
    title: XLA Integration for TensorFlow Models
  - local: perf_torch_compile
    title: Optimize inference using `torch.compile()`
  title: Performance and scalability
- sections:
  - local: contributing
    title: How to contribute to 🤗 Transformers?
  - local: add_new_model
    title: How to add a model to 🤗 Transformers?
  - local: add_new_pipeline
    title: How to add a pipeline to 🤗 Transformers?
  - local: testing
    title: Testing
  - local: pr_checks
    title: Checks on a Pull Request
  title: Contribute
- sections:
  - local: philosophy
    title: Philosophy
  - local: glossary
    title: Glossary
  - local: task_summary
    title: What 🤗 Transformers can do
  - local: tasks_explained
    title: How 🤗 Transformers solve tasks
  - local: model_summary
    title: The Transformer model family
  - local: tokenizer_summary
    title: Summary of the tokenizers
  - local: attention
    title: Attention mechanisms
  - local: pad_truncation
    title: Padding and truncation
  - local: bertology
    title: BERTology
  - local: perplexity
    title: Perplexity of fixed-length models
  - local: pipeline_webserver
    title: Pipelines for webserver inference
  - local: model_memory_anatomy
    title: Model training anatomy
  - local: llm_tutorial_optimization
    title: Getting the most out of LLMs
  title: Conceptual guides
- sections:
  - sections:
    - local: main_classes/agent
      title: Agents and Tools
    - local: model_doc/auto
      title: Auto Classes
    - local: main_classes/backbones
      title: Backbones
    - local: main_classes/callback
      title: Callbacks
    - local: main_classes/configuration
      title: Configuration
    - local: main_classes/data_collator
      title: Data Collator
    - local: main_classes/keras_callbacks
      title: Keras callbacks
    - local: main_classes/logging
      title: Logging
    - local: main_classes/model
      title: Models
    - local: main_classes/text_generation
      title: Text Generation
    - local: main_classes/onnx
      title: ONNX
    - local: main_classes/optimizer_schedules
      title: Optimization
    - local: main_classes/output
      title: Model outputs
    - local: main_classes/pipelines
      title: Pipelines
    - local: main_classes/processors
      title: Processors
    - local: main_classes/quantization
      title: Quantization
    - local: main_classes/tokenizer
      title: Tokenizer
    - local: main_classes/trainer
      title: Trainer
    - local: main_classes/deepspeed
      title: DeepSpeed
    - local: main_classes/feature_extractor
      title: Feature Extractor
    - local: main_classes/image_processor
      title: Image Processor
    title: Main Classes
  - sections:
    - isExpanded: false
      sections:
      - local: model_doc/albert
        title: ALBERT
      - local: model_doc/bart
        title: BART
      - local: model_doc/barthez
        title: BARThez
      - local: model_doc/bartpho
        title: BARTpho
      - local: model_doc/bert
        title: BERT
      - local: model_doc/bert-generation
        title: BertGeneration
      - local: model_doc/bert-japanese
        title: BertJapanese
      - local: model_doc/bertweet
        title: Bertweet
      - local: model_doc/big_bird
        title: BigBird
      - local: model_doc/bigbird_pegasus
        title: BigBirdPegasus
      - local: model_doc/biogpt
        title: BioGpt
      - local: model_doc/blenderbot
        title: Blenderbot
      - local: model_doc/blenderbot-small
        title: Blenderbot Small
      - local: model_doc/bloom
        title: BLOOM
      - local: model_doc/bort
        title: BORT
      - local: model_doc/byt5
        title: ByT5
      - local: model_doc/camembert
        title: CamemBERT
      - local: model_doc/canine
        title: CANINE
      - local: model_doc/codegen
        title: CodeGen
      - local: model_doc/code_llama
        title: CodeLlama
      - local: model_doc/cohere
        title: Cohere
      - local: model_doc/convbert
        title: ConvBERT
      - local: model_doc/cpm
        title: CPM
      - local: model_doc/cpmant
        title: CPMANT
      - local: model_doc/ctrl
        title: CTRL
      - local: model_doc/dbrx
        title: DBRX
      - local: model_doc/deberta
        title: DeBERTa
      - local: model_doc/deberta-v2
        title: DeBERTa-v2
      - local: model_doc/dialogpt
        title: DialoGPT
      - local: model_doc/distilbert
        title: DistilBERT
      - local: model_doc/dpr
        title: DPR
      - local: model_doc/electra
        title: ELECTRA
      - local: model_doc/encoder-decoder
        title: Encoder Decoder Models
      - local: model_doc/ernie
        title: ERNIE
      - local: model_doc/ernie_m
        title: ErnieM
      - local: model_doc/esm
        title: ESM
      - local: model_doc/falcon
        title: Falcon
      - local: model_doc/fastspeech2_conformer
        title: FastSpeech2Conformer
      - local: model_doc/flan-t5
        title: FLAN-T5
      - local: model_doc/flan-ul2
        title: FLAN-UL2
      - local: model_doc/flaubert
        title: FlauBERT
      - local: model_doc/fnet
        title: FNet
      - local: model_doc/fsmt
        title: FSMT
      - local: model_doc/funnel
        title: Funnel Transformer
      - local: model_doc/fuyu
        title: Fuyu
      - local: model_doc/gemma
        title: Gemma
      - local: model_doc/openai-gpt
        title: GPT
      - local: model_doc/gpt_neo
        title: GPT Neo
      - local: model_doc/gpt_neox
        title: GPT NeoX
      - local: model_doc/gpt_neox_japanese
        title: GPT NeoX Japanese
      - local: model_doc/gptj
        title: GPT-J
      - local: model_doc/gpt2
        title: GPT2
      - local: model_doc/gpt_bigcode
        title: GPTBigCode
      - local: model_doc/gptsan-japanese
        title: GPTSAN Japanese
      - local: model_doc/gpt-sw3
        title: GPTSw3
      - local: model_doc/herbert
        title: HerBERT
      - local: model_doc/ibert
        title: I-BERT
      - local: model_doc/jamba
        title: Jamba
      - local: model_doc/jetmoe
        title: JetMoe
      - local: model_doc/jukebox
        title: Jukebox
      - local: model_doc/led
        title: LED
      - local: model_doc/llama
        title: LLaMA
      - local: model_doc/llama2
        title: Llama2
      - local: model_doc/llama3
        title: Llama3
      - local: model_doc/longformer
        title: Longformer
      - local: model_doc/longt5
        title: LongT5
      - local: model_doc/luke
        title: LUKE
      - local: model_doc/m2m_100
        title: M2M100
      - local: model_doc/madlad-400
        title: MADLAD-400
      - local: model_doc/mamba
        title: Mamba
      - local: model_doc/marian
        title: MarianMT
      - local: model_doc/markuplm
        title: MarkupLM
      - local: model_doc/mbart
        title: MBart and MBart-50
      - local: model_doc/mega
        title: MEGA
      - local: model_doc/megatron-bert
        title: MegatronBERT
      - local: model_doc/megatron_gpt2
        title: MegatronGPT2
      - local: model_doc/mistral
        title: Mistral
      - local: model_doc/mixtral
        title: Mixtral
      - local: model_doc/mot
        title: MixtureOfTokens
      - local: model_doc/mluke
        title: mLUKE
      - local: model_doc/mobilebert
        title: MobileBERT
      - local: model_doc/mpnet
        title: MPNet
      - local: model_doc/mpt
        title: MPT
      - local: model_doc/mra
        title: MRA
      - local: model_doc/mt5
        title: MT5
      - local: model_doc/mvp
        title: MVP
      - local: model_doc/nezha
        title: NEZHA
      - local: model_doc/nllb
        title: NLLB
      - local: model_doc/nllb-moe
        title: NLLB-MoE
      - local: model_doc/nystromformer
        title: Nyströmformer
      - local: model_doc/olmo
        title: OLMo
      - local: model_doc/open-llama
        title: Open-Llama
      - local: model_doc/opt
        title: OPT
      - local: model_doc/pegasus
        title: Pegasus
      - local: model_doc/pegasus_x
        title: PEGASUS-X
      - local: model_doc/persimmon
        title: Persimmon
      - local: model_doc/phi
        title: Phi
      - local: model_doc/phi3
        title: Phi-3
      - local: model_doc/phobert
        title: PhoBERT
      - local: model_doc/plbart
        title: PLBart
      - local: model_doc/prophetnet
        title: ProphetNet
      - local: model_doc/qdqbert
        title: QDQBert
      - local: model_doc/qwen2
        title: Qwen2
      - local: model_doc/qwen2_moe
        title: Qwen2MoE
      - local: model_doc/rag
        title: RAG
      - local: model_doc/realm
        title: REALM
      - local: model_doc/recurrent_gemma
        title: RecurrentGemma
      - local: model_doc/reformer
        title: Reformer
      - local: model_doc/rembert
        title: RemBERT
      - local: model_doc/retribert
        title: RetriBERT
      - local: model_doc/roberta
        title: RoBERTa
      - local: model_doc/roberta-prelayernorm
        title: RoBERTa-PreLayerNorm
      - local: model_doc/roc_bert
        title: RoCBert
      - local: model_doc/roformer
        title: RoFormer
      - local: model_doc/rwkv
        title: RWKV
      - local: model_doc/splinter
        title: Splinter
      - local: model_doc/squeezebert
        title: SqueezeBERT
      - local: model_doc/stablelm
        title: StableLm
      - local: model_doc/starcoder2
        title: Starcoder2
      - local: model_doc/switch_transformers
        title: SwitchTransformers
      - local: model_doc/t5
        title: T5
      - local: model_doc/t5v1.1
        title: T5v1.1
      - local: model_doc/tapex
        title: TAPEX
      - local: model_doc/transfo-xl
        title: Transformer XL
      - local: model_doc/ul2
        title: UL2
      - local: model_doc/umt5
        title: UMT5
      - local: model_doc/xmod
        title: X-MOD
      - local: model_doc/xglm
        title: XGLM
      - local: model_doc/xlm
        title: XLM
      - local: model_doc/xlm-prophetnet
        title: XLM-ProphetNet
      - local: model_doc/xlm-roberta
        title: XLM-RoBERTa
      - local: model_doc/xlm-roberta-xl
        title: XLM-RoBERTa-XL
      - local: model_doc/xlm-v
        title: XLM-V
      - local: model_doc/xlnet
        title: XLNet
      - local: model_doc/yoso
        title: YOSO
      title: Text models
    - isExpanded: false
      sections:
      - local: model_doc/beit
        title: BEiT
      - local: model_doc/bit
        title: BiT
      - local: model_doc/conditional_detr
        title: Conditional DETR
      - local: model_doc/convnext
        title: ConvNeXT
      - local: model_doc/convnextv2
        title: ConvNeXTV2
      - local: model_doc/cvt
        title: CvT
      - local: model_doc/deformable_detr
        title: Deformable DETR
      - local: model_doc/deit
        title: DeiT
      - local: model_doc/depth_anything
        title: Depth Anything
      - local: model_doc/deta
        title: DETA
      - local: model_doc/detr
        title: DETR
      - local: model_doc/dinat
        title: DiNAT
      - local: model_doc/dinov2
        title: DINOV2
      - local: model_doc/dit
        title: DiT
      - local: model_doc/dpt
        title: DPT
      - local: model_doc/efficientformer
        title: EfficientFormer
      - local: model_doc/efficientnet
        title: EfficientNet
      - local: model_doc/focalnet
        title: FocalNet
      - local: model_doc/glpn
        title: GLPN
      - local: model_doc/imagegpt
        title: ImageGPT
      - local: model_doc/levit
        title: LeViT
      - local: model_doc/mask2former
        title: Mask2Former
      - local: model_doc/maskformer
        title: MaskFormer
      - local: model_doc/mobilenet_v1
        title: MobileNetV1
      - local: model_doc/mobilenet_v2
        title: MobileNetV2
      - local: model_doc/mobilevit
        title: MobileViT
      - local: model_doc/mobilevitv2
        title: MobileViTV2
      - local: model_doc/nat
        title: NAT
      - local: model_doc/poolformer
        title: PoolFormer
      - local: model_doc/pvt
        title: Pyramid Vision Transformer (PVT)
      - local: model_doc/pvt_v2
        title: Pyramid Vision Transformer v2 (PVTv2)
      - local: model_doc/regnet
        title: RegNet
      - local: model_doc/resnet
        title: ResNet
      - local: model_doc/segformer
        title: SegFormer
      - local: model_doc/seggpt
        title: SegGpt
      - local: model_doc/superpoint
        title: SuperPoint
      - local: model_doc/swiftformer
        title: SwiftFormer
      - local: model_doc/swin
        title: Swin Transformer
      - local: model_doc/swinv2
        title: Swin Transformer V2
      - local: model_doc/swin2sr
        title: Swin2SR
      - local: model_doc/table-transformer
        title: Table Transformer
      - local: model_doc/upernet
        title: UperNet
      - local: model_doc/van
        title: VAN
      - local: model_doc/vit
        title: Vision Transformer (ViT)
      - local: model_doc/vit_hybrid
        title: ViT Hybrid
      - local: model_doc/vitdet
        title: ViTDet
      - local: model_doc/vit_mae
        title: ViTMAE
      - local: model_doc/vitmatte
        title: ViTMatte
      - local: model_doc/vit_msn
        title: ViTMSN
      - local: model_doc/yolos
        title: YOLOS
      title: Vision models
    - isExpanded: false
      sections:
      - local: model_doc/audio-spectrogram-transformer
        title: Audio Spectrogram Transformer
      - local: model_doc/bark
        title: Bark
      - local: model_doc/clap
        title: CLAP
      - local: model_doc/encodec
        title: EnCodec
      - local: model_doc/hubert
        title: Hubert
      - local: model_doc/mctct
        title: MCTCT
      - local: model_doc/mms
        title: MMS
      - local: model_doc/musicgen
        title: MusicGen
      - local: model_doc/musicgen_melody
        title: MusicGen Melody
      - local: model_doc/pop2piano
        title: Pop2Piano
      - local: model_doc/seamless_m4t
        title: Seamless-M4T
      - local: model_doc/seamless_m4t_v2
        title: SeamlessM4T-v2
      - local: model_doc/sew
        title: SEW
      - local: model_doc/sew-d
        title: SEW-D
      - local: model_doc/speech_to_text
        title: Speech2Text
      - local: model_doc/speech_to_text_2
        title: Speech2Text2
      - local: model_doc/speecht5
        title: SpeechT5
      - local: model_doc/unispeech
        title: UniSpeech
      - local: model_doc/unispeech-sat
        title: UniSpeech-SAT
      - local: model_doc/univnet
        title: UnivNet
      - local: model_doc/vits
        title: VITS
      - local: model_doc/wav2vec2
        title: Wav2Vec2
      - local: model_doc/wav2vec2-bert
        title: Wav2Vec2-BERT
      - local: model_doc/wav2vec2-conformer
        title: Wav2Vec2-Conformer
      - local: model_doc/wav2vec2_phoneme
        title: Wav2Vec2Phoneme
      - local: model_doc/wavlm
        title: WavLM
      - local: model_doc/whisper
        title: Whisper
      - local: model_doc/xls_r
        title: XLS-R
      - local: model_doc/xlsr_wav2vec2
        title: XLSR-Wav2Vec2
      title: Audio models
    - isExpanded: false
      sections:
      - local: model_doc/timesformer
        title: TimeSformer
      - local: model_doc/videomae
        title: VideoMAE
      - local: model_doc/vivit
        title: ViViT
      title: Video models
    - isExpanded: false
      sections:
      - local: model_doc/align
        title: ALIGN
      - local: model_doc/altclip
        title: AltCLIP
      - local: model_doc/blip
        title: BLIP
      - local: model_doc/blip-2
        title: BLIP-2
      - local: model_doc/bridgetower
        title: BridgeTower
      - local: model_doc/bros
        title: BROS
      - local: model_doc/chinese_clip
        title: Chinese-CLIP
      - local: model_doc/clip
        title: CLIP
      - local: model_doc/clipseg
        title: CLIPSeg
      - local: model_doc/clvp
        title: CLVP
      - local: model_doc/data2vec
        title: Data2Vec
      - local: model_doc/deplot
        title: DePlot
      - local: model_doc/donut
        title: Donut
      - local: model_doc/flava
        title: FLAVA
      - local: model_doc/git
        title: GIT
      - local: model_doc/grounding-dino
        title: Grounding DINO
      - local: model_doc/groupvit
        title: GroupViT
      - local: model_doc/idefics
        title: IDEFICS
      - local: model_doc/idefics2
        title: Idefics2
      - local: model_doc/instructblip
        title: InstructBLIP
      - local: model_doc/kosmos-2
        title: KOSMOS-2
      - local: model_doc/layoutlm
        title: LayoutLM
      - local: model_doc/layoutlmv2
        title: LayoutLMV2
      - local: model_doc/layoutlmv3
        title: LayoutLMV3
      - local: model_doc/layoutxlm
        title: LayoutXLM
      - local: model_doc/lilt
        title: LiLT
      - local: model_doc/llava
        title: Llava
      - local: model_doc/llava_next
        title: LLaVA-NeXT
      - local: model_doc/lxmert
        title: LXMERT
      - local: model_doc/matcha
        title: MatCha
      - local: model_doc/mgp-str
        title: MGP-STR
      - local: model_doc/nougat
        title: Nougat
      - local: model_doc/oneformer
        title: OneFormer
      - local: model_doc/owlvit
        title: OWL-ViT
      - local: model_doc/owlv2
        title: OWLv2
      - local: model_doc/paligemma
        title: PaliGemma
      - local: model_doc/perceiver
        title: Perceiver
      - local: model_doc/pix2struct
        title: Pix2Struct
      - local: model_doc/sam
        title: Segment Anything
      - local: model_doc/siglip
        title: SigLIP
      - local: model_doc/speech-encoder-decoder
        title: Speech Encoder Decoder Models
      - local: model_doc/tapas
        title: TAPAS
      - local: model_doc/trocr
        title: TrOCR
      - local: model_doc/tvlt
        title: TVLT
      - local: model_doc/tvp
        title: TVP
      - local: model_doc/udop
        title: UDOP
      - local: model_doc/video_llava
        title: VideoLlava
      - local: model_doc/vilt
        title: ViLT
      - local: model_doc/vipllava
        title: VipLlava
      - local: model_doc/vision-encoder-decoder
        title: Vision Encoder Decoder Models
      - local: model_doc/vision-text-dual-encoder
        title: Vision Text Dual Encoder
      - local: model_doc/visual_bert
        title: VisualBERT
      - local: model_doc/xclip
        title: X-CLIP
      title: Multimodal models
    - isExpanded: false
      sections:
      - local: model_doc/decision_transformer
        title: Decision Transformer
      - local: model_doc/trajectory_transformer
        title: Trajectory Transformer
      title: Reinforcement learning models
    - isExpanded: false
      sections:
      - local: model_doc/autoformer
        title: Autoformer
      - local: model_doc/informer
        title: Informer
      - local: model_doc/patchtsmixer
        title: PatchTSMixer
      - local: model_doc/patchtst
        title: PatchTST
      - local: model_doc/time_series_transformer
        title: Time Series Transformer
      title: Time series models
    - isExpanded: false
      sections:
      - local: model_doc/graphormer
        title: Graphormer
      title: Graph models
    title: Models
  - sections:
    - local: internal/modeling_utils
      title: Custom Layers and Utilities
    - local: internal/pipelines_utils
      title: Utilities for pipelines
    - local: internal/tokenization_utils
      title: Utilities for Tokenizers
    - local: internal/trainer_utils
      title: Utilities for Trainer
    - local: internal/generation_utils
      title: Utilities for Generation
    - local: internal/image_processing_utils
      title: Utilities for Image Processors
    - local: internal/audio_utils
      title: Utilities for Audio processing
    - local: internal/file_utils
      title: General Utilities
    - local: internal/time_series_utils
      title: Utilities for Time Series
    title: Internal Helpers
  title: API<|MERGE_RESOLUTION|>--- conflicted
+++ resolved
@@ -135,13 +135,8 @@
     title: Community resources
   - local: troubleshooting
     title: Troubleshoot
-<<<<<<< HEAD
-  - local: hf_quantizer
-    title: Contribute new quantization method
-=======
   - local: gguf
     title: Interoperability with GGUF files
->>>>>>> 67a4ef89
   title: Developer guides
 - sections:
   - local: quantization/overview
@@ -451,12 +446,12 @@
         title: Mistral
       - local: model_doc/mixtral
         title: Mixtral
-      - local: model_doc/mot
-        title: MixtureOfTokens
       - local: model_doc/mluke
         title: mLUKE
       - local: model_doc/mobilebert
         title: MobileBERT
+      - local: model_doc/mot
+        title: MixtureOfTokens
       - local: model_doc/mpnet
         title: MPNet
       - local: model_doc/mpt
