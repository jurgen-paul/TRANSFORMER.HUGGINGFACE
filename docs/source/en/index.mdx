<!--Copyright 2020 The HuggingFace Team. All rights reserved.

Licensed under the Apache License, Version 2.0 (the "License"); you may not use this file except in compliance with
the License. You may obtain a copy of the License at

http://www.apache.org/licenses/LICENSE-2.0

Unless required by applicable law or agreed to in writing, software distributed under the License is distributed on
an "AS IS" BASIS, WITHOUT WARRANTIES OR CONDITIONS OF ANY KIND, either express or implied. See the License for the
specific language governing permissions and limitations under the License.
-->

# 🤗 Transformers

State-of-the-art Machine Learning for [PyTorch](https://pytorch.org/), [TensorFlow](https://www.tensorflow.org/), and [JAX](https://jax.readthedocs.io/en/latest/).

🤗 Transformers provides APIs and tools to easily download and train state-of-the-art pretrained models. Using pretrained models can reduce your compute costs, carbon footprint, and save you the time and resources required to train a model from scratch. These models support common tasks in different modalities, such as:

📝 **Natural Language Processing**: text classification, named entity recognition, question answering, language modeling, summarization, translation, multiple choice, and text generation.<br>
🖼️ **Computer Vision**: image classification, object detection, and segmentation.<br>
🗣️ **Audio**: automatic speech recognition and audio classification.<br>
🐙 **Multimodal**: table question answering, optical character recognition, information extraction from scanned documents, video classification, and visual question answering.

🤗 Transformers support framework interoperability between PyTorch, TensorFlow, and JAX. This provides the flexibility to use a different framework at each stage of a model's life; train a model in three lines of code in one framework, and load it for inference in another. Models can also be exported to a format like ONNX and TorchScript for deployment in production environments.

Join the growing community on the [Hub](https://huggingface.co/models), [forum](https://discuss.huggingface.co/), or [Discord](https://discord.com/invite/JfAtkvEtRb) today!

## If you are looking for custom support from the Hugging Face team

<a target="_blank" href="https://huggingface.co/support">
    <img alt="HuggingFace Expert Acceleration Program" src="https://cdn-media.huggingface.co/marketing/transformers/new-support-improved.png" style="width: 100%; max-width: 600px; border: 1px solid #eee; border-radius: 4px; box-shadow: 0 1px 2px 0 rgba(0, 0, 0, 0.05);">
</a>

## Contents

The documentation is organized into five sections:

- **GET STARTED** provides a quick tour of the library and installation instructions to get up and running.
- **TUTORIALS** are a great place to start if you're a beginner. This section will help you gain the basic skills you need to start using the library.
- **HOW-TO GUIDES** show you how to achieve a specific goal, like finetuning a pretrained model for language modeling or how to write and share a custom model.
- **CONCEPTUAL GUIDES** offers more discussion and explanation of the underlying concepts and ideas behind models, tasks, and the design philosophy of 🤗 Transformers.
- **API** describes all classes and functions:

  - **MAIN CLASSES** details the most important classes like configuration, model, tokenizer, and pipeline.
  - **MODELS** details the classes and functions related to each model implemented in the library.
  - **INTERNAL HELPERS** details utility classes and functions used internally.

### Supported models

<!--This list is updated automatically from the README with _make fix-copies_. Do not update manually! -->

1. **[ALBERT](model_doc/albert)** (from Google Research and the Toyota Technological Institute at Chicago) released with the paper [ALBERT: A Lite BERT for Self-supervised Learning of Language Representations](https://arxiv.org/abs/1909.11942), by Zhenzhong Lan, Mingda Chen, Sebastian Goodman, Kevin Gimpel, Piyush Sharma, Radu Soricut.
1. **[ALIGN](model_doc/align)** (from Google Research) released with the paper [Scaling Up Visual and Vision-Language Representation Learning With Noisy Text Supervision](https://arxiv.org/abs/2102.05918) by Chao Jia, Yinfei Yang, Ye Xia, Yi-Ting Chen, Zarana Parekh, Hieu Pham, Quoc V. Le, Yunhsuan Sung, Zhen Li, Tom Duerig.
1. **[AltCLIP](model_doc/altclip)** (from BAAI) released with the paper [AltCLIP: Altering the Language Encoder in CLIP for Extended Language Capabilities](https://arxiv.org/abs/2211.06679) by Chen, Zhongzhi and Liu, Guang and Zhang, Bo-Wen and Ye, Fulong and Yang, Qinghong and Wu, Ledell.
1. **[Audio Spectrogram Transformer](model_doc/audio-spectrogram-transformer)** (from MIT) released with the paper [AST: Audio Spectrogram Transformer](https://arxiv.org/abs/2104.01778) by Yuan Gong, Yu-An Chung, James Glass.
1. **[BART](model_doc/bart)** (from Facebook) released with the paper [BART: Denoising Sequence-to-Sequence Pre-training for Natural Language Generation, Translation, and Comprehension](https://arxiv.org/abs/1910.13461) by Mike Lewis, Yinhan Liu, Naman Goyal, Marjan Ghazvininejad, Abdelrahman Mohamed, Omer Levy, Ves Stoyanov and Luke Zettlemoyer.
1. **[BARThez](model_doc/barthez)** (from École polytechnique) released with the paper [BARThez: a Skilled Pretrained French Sequence-to-Sequence Model](https://arxiv.org/abs/2010.12321) by Moussa Kamal Eddine, Antoine J.-P. Tixier, Michalis Vazirgiannis.
1. **[BARTpho](model_doc/bartpho)** (from VinAI Research) released with the paper [BARTpho: Pre-trained Sequence-to-Sequence Models for Vietnamese](https://arxiv.org/abs/2109.09701) by Nguyen Luong Tran, Duong Minh Le and Dat Quoc Nguyen.
1. **[BEiT](model_doc/beit)** (from Microsoft) released with the paper [BEiT: BERT Pre-Training of Image Transformers](https://arxiv.org/abs/2106.08254) by Hangbo Bao, Li Dong, Furu Wei.
1. **[BERT](model_doc/bert)** (from Google) released with the paper [BERT: Pre-training of Deep Bidirectional Transformers for Language Understanding](https://arxiv.org/abs/1810.04805) by Jacob Devlin, Ming-Wei Chang, Kenton Lee and Kristina Toutanova.
1. **[BERT For Sequence Generation](model_doc/bert-generation)** (from Google) released with the paper [Leveraging Pre-trained Checkpoints for Sequence Generation Tasks](https://arxiv.org/abs/1907.12461) by Sascha Rothe, Shashi Narayan, Aliaksei Severyn.
1. **[BERTweet](model_doc/bertweet)** (from VinAI Research) released with the paper [BERTweet: A pre-trained language model for English Tweets](https://aclanthology.org/2020.emnlp-demos.2/) by Dat Quoc Nguyen, Thanh Vu and Anh Tuan Nguyen.
1. **[BigBird-Pegasus](model_doc/bigbird_pegasus)** (from Google Research) released with the paper [Big Bird: Transformers for Longer Sequences](https://arxiv.org/abs/2007.14062) by Manzil Zaheer, Guru Guruganesh, Avinava Dubey, Joshua Ainslie, Chris Alberti, Santiago Ontanon, Philip Pham, Anirudh Ravula, Qifan Wang, Li Yang, Amr Ahmed.
1. **[BigBird-RoBERTa](model_doc/big_bird)** (from Google Research) released with the paper [Big Bird: Transformers for Longer Sequences](https://arxiv.org/abs/2007.14062) by Manzil Zaheer, Guru Guruganesh, Avinava Dubey, Joshua Ainslie, Chris Alberti, Santiago Ontanon, Philip Pham, Anirudh Ravula, Qifan Wang, Li Yang, Amr Ahmed.
1. **[BioGpt](model_doc/biogpt)** (from Microsoft Research AI4Science) released with the paper [BioGPT: generative pre-trained transformer for biomedical text generation and mining](https://academic.oup.com/bib/advance-article/doi/10.1093/bib/bbac409/6713511?guestAccessKey=a66d9b5d-4f83-4017-bb52-405815c907b9) by Renqian Luo, Liai Sun, Yingce Xia, Tao Qin, Sheng Zhang, Hoifung Poon and Tie-Yan Liu.
1. **[BiT](model_doc/bit)** (from Google AI) released with the paper [Big Transfer (BiT): General Visual Representation Learning](https://arxiv.org/abs/1912.11370) by Alexander Kolesnikov, Lucas Beyer, Xiaohua Zhai, Joan Puigcerver, Jessica Yung, Sylvain Gelly, Neil Houlsby.
1. **[Blenderbot](model_doc/blenderbot)** (from Facebook) released with the paper [Recipes for building an open-domain chatbot](https://arxiv.org/abs/2004.13637) by Stephen Roller, Emily Dinan, Naman Goyal, Da Ju, Mary Williamson, Yinhan Liu, Jing Xu, Myle Ott, Kurt Shuster, Eric M. Smith, Y-Lan Boureau, Jason Weston.
1. **[BlenderbotSmall](model_doc/blenderbot-small)** (from Facebook) released with the paper [Recipes for building an open-domain chatbot](https://arxiv.org/abs/2004.13637) by Stephen Roller, Emily Dinan, Naman Goyal, Da Ju, Mary Williamson, Yinhan Liu, Jing Xu, Myle Ott, Kurt Shuster, Eric M. Smith, Y-Lan Boureau, Jason Weston.
1. **[BLIP](model_doc/blip)** (from Salesforce) released with the paper [BLIP: Bootstrapping Language-Image Pre-training for Unified Vision-Language Understanding and Generation](https://arxiv.org/abs/2201.12086) by Junnan Li, Dongxu Li, Caiming Xiong, Steven Hoi.
1. **[BLIP-2](model_doc/blip-2)** (from Salesforce) released with the paper [BLIP-2: Bootstrapping Language-Image Pre-training with Frozen Image Encoders and Large Language Models](https://arxiv.org/abs/2301.12597) by Junnan Li, Dongxu Li, Silvio Savarese, Steven Hoi.
1. **[BLOOM](model_doc/bloom)** (from BigScience workshop) released by the [BigScience Workshop](https://bigscience.huggingface.co/).
1. **[BORT](model_doc/bort)** (from Alexa) released with the paper [Optimal Subarchitecture Extraction For BERT](https://arxiv.org/abs/2010.10499) by Adrian de Wynter and Daniel J. Perry.
1. **[BridgeTower](model_doc/bridgetower)** (from Harbin Institute of Technology/Microsoft Research Asia/Intel Labs) released with the paper [BridgeTower: Building Bridges Between Encoders in Vision-Language Representation Learning](https://arxiv.org/abs/2206.08657) by Xiao Xu, Chenfei Wu, Shachar Rosenman, Vasudev Lal, Wanxiang Che, Nan Duan.
1. **[ByT5](model_doc/byt5)** (from Google Research) released with the paper [ByT5: Towards a token-free future with pre-trained byte-to-byte models](https://arxiv.org/abs/2105.13626) by Linting Xue, Aditya Barua, Noah Constant, Rami Al-Rfou, Sharan Narang, Mihir Kale, Adam Roberts, Colin Raffel.
1. **[CamemBERT](model_doc/camembert)** (from Inria/Facebook/Sorbonne) released with the paper [CamemBERT: a Tasty French Language Model](https://arxiv.org/abs/1911.03894) by Louis Martin*, Benjamin Muller*, Pedro Javier Ortiz Suárez*, Yoann Dupont, Laurent Romary, Éric Villemonte de la Clergerie, Djamé Seddah and Benoît Sagot.
1. **[CANINE](model_doc/canine)** (from Google Research) released with the paper [CANINE: Pre-training an Efficient Tokenization-Free Encoder for Language Representation](https://arxiv.org/abs/2103.06874) by Jonathan H. Clark, Dan Garrette, Iulia Turc, John Wieting.
1. **[Chinese-CLIP](model_doc/chinese_clip)** (from OFA-Sys) released with the paper [Chinese CLIP: Contrastive Vision-Language Pretraining in Chinese](https://arxiv.org/abs/2211.01335) by An Yang, Junshu Pan, Junyang Lin, Rui Men, Yichang Zhang, Jingren Zhou, Chang Zhou.
1. **[CLAP](model_doc/clap)** (from LAION-AI) released with the paper [Large-scale Contrastive Language-Audio Pretraining with Feature Fusion and Keyword-to-Caption Augmentation]https://arxiv.org/abs/2211.06687) by Yusong Wu, Ke Chen, Tianyu Zhang, Yuchen Hui, Taylor Berg-Kirkpatrick, Shlomo Dubnov.
1. **[CLIP](model_doc/clip)** (from OpenAI) released with the paper [Learning Transferable Visual Models From Natural Language Supervision](https://arxiv.org/abs/2103.00020) by Alec Radford, Jong Wook Kim, Chris Hallacy, Aditya Ramesh, Gabriel Goh, Sandhini Agarwal, Girish Sastry, Amanda Askell, Pamela Mishkin, Jack Clark, Gretchen Krueger, Ilya Sutskever.
1. **[CLIPSeg](model_doc/clipseg)** (from University of Göttingen) released with the paper [Image Segmentation Using Text and Image Prompts](https://arxiv.org/abs/2112.10003) by Timo Lüddecke and Alexander Ecker.
1. **[CodeGen](model_doc/codegen)** (from Salesforce) released with the paper [A Conversational Paradigm for Program Synthesis](https://arxiv.org/abs/2203.13474) by Erik Nijkamp, Bo Pang, Hiroaki Hayashi, Lifu Tu, Huan Wang, Yingbo Zhou, Silvio Savarese, Caiming Xiong.
1. **[Conditional DETR](model_doc/conditional_detr)** (from Microsoft Research Asia) released with the paper [Conditional DETR for Fast Training Convergence](https://arxiv.org/abs/2108.06152) by Depu Meng, Xiaokang Chen, Zejia Fan, Gang Zeng, Houqiang Li, Yuhui Yuan, Lei Sun, Jingdong Wang.
1. **[ConvBERT](model_doc/convbert)** (from YituTech) released with the paper [ConvBERT: Improving BERT with Span-based Dynamic Convolution](https://arxiv.org/abs/2008.02496) by Zihang Jiang, Weihao Yu, Daquan Zhou, Yunpeng Chen, Jiashi Feng, Shuicheng Yan.
1. **[ConvNeXT](model_doc/convnext)** (from Facebook AI) released with the paper [A ConvNet for the 2020s](https://arxiv.org/abs/2201.03545) by Zhuang Liu, Hanzi Mao, Chao-Yuan Wu, Christoph Feichtenhofer, Trevor Darrell, Saining Xie.
1. **[ConvNeXTV2](model_doc/convnextv2)** (from Facebook AI) released with the paper [ConvNeXt V2: Co-designing and Scaling ConvNets with Masked Autoencoders](https://arxiv.org/abs/2301.00808) by Sanghyun Woo, Shoubhik Debnath, Ronghang Hu, Xinlei Chen, Zhuang Liu, In So Kweon, Saining Xie.
1. **[CPM](model_doc/cpm)** (from Tsinghua University) released with the paper [CPM: A Large-scale Generative Chinese Pre-trained Language Model](https://arxiv.org/abs/2012.00413) by Zhengyan Zhang, Xu Han, Hao Zhou, Pei Ke, Yuxian Gu, Deming Ye, Yujia Qin, Yusheng Su, Haozhe Ji, Jian Guan, Fanchao Qi, Xiaozhi Wang, Yanan Zheng, Guoyang Zeng, Huanqi Cao, Shengqi Chen, Daixuan Li, Zhenbo Sun, Zhiyuan Liu, Minlie Huang, Wentao Han, Jie Tang, Juanzi Li, Xiaoyan Zhu, Maosong Sun.
1. **[CPMAnt](model_doc/cpmant)** (from OpenBMB) released by the [OpenBMB](https://www.openbmb.org/).
1. **[CTRL](model_doc/ctrl)** (from Salesforce) released with the paper [CTRL: A Conditional Transformer Language Model for Controllable Generation](https://arxiv.org/abs/1909.05858) by Nitish Shirish Keskar*, Bryan McCann*, Lav R. Varshney, Caiming Xiong and Richard Socher.
1. **[CvT](model_doc/cvt)** (from Microsoft) released with the paper [CvT: Introducing Convolutions to Vision Transformers](https://arxiv.org/abs/2103.15808) by Haiping Wu, Bin Xiao, Noel Codella, Mengchen Liu, Xiyang Dai, Lu Yuan, Lei Zhang.
1. **[Data2Vec](model_doc/data2vec)** (from Facebook) released with the paper [Data2Vec:  A General Framework for Self-supervised Learning in Speech, Vision and Language](https://arxiv.org/abs/2202.03555) by Alexei Baevski, Wei-Ning Hsu, Qiantong Xu, Arun Babu, Jiatao Gu, Michael Auli.
1. **[DeBERTa](model_doc/deberta)** (from Microsoft) released with the paper [DeBERTa: Decoding-enhanced BERT with Disentangled Attention](https://arxiv.org/abs/2006.03654) by Pengcheng He, Xiaodong Liu, Jianfeng Gao, Weizhu Chen.
1. **[DeBERTa-v2](model_doc/deberta-v2)** (from Microsoft) released with the paper [DeBERTa: Decoding-enhanced BERT with Disentangled Attention](https://arxiv.org/abs/2006.03654) by Pengcheng He, Xiaodong Liu, Jianfeng Gao, Weizhu Chen.
1. **[Decision Transformer](model_doc/decision_transformer)** (from Berkeley/Facebook/Google) released with the paper [Decision Transformer: Reinforcement Learning via Sequence Modeling](https://arxiv.org/abs/2106.01345) by Lili Chen, Kevin Lu, Aravind Rajeswaran, Kimin Lee, Aditya Grover, Michael Laskin, Pieter Abbeel, Aravind Srinivas, Igor Mordatch.
1. **[Deformable DETR](model_doc/deformable_detr)** (from SenseTime Research) released with the paper [Deformable DETR: Deformable Transformers for End-to-End Object Detection](https://arxiv.org/abs/2010.04159) by Xizhou Zhu, Weijie Su, Lewei Lu, Bin Li, Xiaogang Wang, Jifeng Dai.
1. **[DeiT](model_doc/deit)** (from Facebook) released with the paper [Training data-efficient image transformers & distillation through attention](https://arxiv.org/abs/2012.12877) by Hugo Touvron, Matthieu Cord, Matthijs Douze, Francisco Massa, Alexandre Sablayrolles, Hervé Jégou.
1. **[DePlot](model_doc/deplot)** (from Google AI) released with the paper [DePlot: One-shot visual language reasoning by plot-to-table translation](https://arxiv.org/abs/2212.10505) by Fangyu Liu, Julian Martin Eisenschlos, Francesco Piccinno, Syrine Krichene, Chenxi Pang, Kenton Lee, Mandar Joshi, Wenhu Chen, Nigel Collier, Yasemin Altun.
1. **[DETA](model_doc/deta)** (from The University of Texas at Austin) released with the paper [NMS Strikes Back](https://arxiv.org/abs/2212.06137) by Jeffrey Ouyang-Zhang, Jang Hyun Cho, Xingyi Zhou, Philipp Krähenbühl.
1. **[DETR](model_doc/detr)** (from Facebook) released with the paper [End-to-End Object Detection with Transformers](https://arxiv.org/abs/2005.12872) by Nicolas Carion, Francisco Massa, Gabriel Synnaeve, Nicolas Usunier, Alexander Kirillov, Sergey Zagoruyko.
1. **[DialoGPT](model_doc/dialogpt)** (from Microsoft Research) released with the paper [DialoGPT: Large-Scale Generative Pre-training for Conversational Response Generation](https://arxiv.org/abs/1911.00536) by Yizhe Zhang, Siqi Sun, Michel Galley, Yen-Chun Chen, Chris Brockett, Xiang Gao, Jianfeng Gao, Jingjing Liu, Bill Dolan.
1. **[DiNAT](model_doc/dinat)** (from SHI Labs) released with the paper [Dilated Neighborhood Attention Transformer](https://arxiv.org/abs/2209.15001) by Ali Hassani and Humphrey Shi.
1. **[DistilBERT](model_doc/distilbert)** (from HuggingFace), released together with the paper [DistilBERT, a distilled version of BERT: smaller, faster, cheaper and lighter](https://arxiv.org/abs/1910.01108) by Victor Sanh, Lysandre Debut and Thomas Wolf. The same method has been applied to compress GPT2 into [DistilGPT2](https://github.com/huggingface/transformers/tree/main/examples/research_projects/distillation), RoBERTa into [DistilRoBERTa](https://github.com/huggingface/transformers/tree/main/examples/research_projects/distillation), Multilingual BERT into [DistilmBERT](https://github.com/huggingface/transformers/tree/main/examples/research_projects/distillation) and a German version of DistilBERT.
1. **[DiT](model_doc/dit)** (from Microsoft Research) released with the paper [DiT: Self-supervised Pre-training for Document Image Transformer](https://arxiv.org/abs/2203.02378) by Junlong Li, Yiheng Xu, Tengchao Lv, Lei Cui, Cha Zhang, Furu Wei.
1. **[Donut](model_doc/donut)** (from NAVER), released together with the paper [OCR-free Document Understanding Transformer](https://arxiv.org/abs/2111.15664) by Geewook Kim, Teakgyu Hong, Moonbin Yim, Jeongyeon Nam, Jinyoung Park, Jinyeong Yim, Wonseok Hwang, Sangdoo Yun, Dongyoon Han, Seunghyun Park.
1. **[DPR](model_doc/dpr)** (from Facebook) released with the paper [Dense Passage Retrieval for Open-Domain Question Answering](https://arxiv.org/abs/2004.04906) by Vladimir Karpukhin, Barlas Oğuz, Sewon Min, Patrick Lewis, Ledell Wu, Sergey Edunov, Danqi Chen, and Wen-tau Yih.
1. **[DPT](master/model_doc/dpt)** (from Intel Labs) released with the paper [Vision Transformers for Dense Prediction](https://arxiv.org/abs/2103.13413) by René Ranftl, Alexey Bochkovskiy, Vladlen Koltun.
1. **[EfficientFormer](model_doc/efficientformer)** (from Snap Research) released with the paper [EfficientFormer: Vision Transformers at MobileNetSpeed](https://arxiv.org/abs/2206.01191) by Yanyu Li, Geng Yuan, Yang Wen, Ju Hu, Georgios Evangelidis, Sergey Tulyakov, Yanzhi Wang, Jian Ren.
1. **[EfficientNet](model_doc/efficientnet)** (from Google Brain) released with the paper [EfficientNet: Rethinking Model Scaling for Convolutional Neural Networks](https://arxiv.org/abs/1905.11946) by Mingxing Tan, Quoc V. Le.
1. **[ELECTRA](model_doc/electra)** (from Google Research/Stanford University) released with the paper [ELECTRA: Pre-training text encoders as discriminators rather than generators](https://arxiv.org/abs/2003.10555) by Kevin Clark, Minh-Thang Luong, Quoc V. Le, Christopher D. Manning.
1. **[EncoderDecoder](model_doc/encoder-decoder)** (from Google Research) released with the paper [Leveraging Pre-trained Checkpoints for Sequence Generation Tasks](https://arxiv.org/abs/1907.12461) by Sascha Rothe, Shashi Narayan, Aliaksei Severyn.
1. **[ERNIE](model_doc/ernie)** (from Baidu) released with the paper [ERNIE: Enhanced Representation through Knowledge Integration](https://arxiv.org/abs/1904.09223) by Yu Sun, Shuohuan Wang, Yukun Li, Shikun Feng, Xuyi Chen, Han Zhang, Xin Tian, Danxiang Zhu, Hao Tian, Hua Wu.
1. **[ErnieM](model_doc/ernie_m)** (from Baidu) released with the paper [ERNIE-M: Enhanced Multilingual Representation by Aligning Cross-lingual Semantics with Monolingual Corpora](https://arxiv.org/abs/2012.15674) by Xuan Ouyang, Shuohuan Wang, Chao Pang, Yu Sun, Hao Tian, Hua Wu, Haifeng Wang.
1. **[ESM](model_doc/esm)** (from Meta AI) are transformer protein language models.  **ESM-1b** was released with the paper [Biological structure and function emerge from scaling unsupervised learning to 250 million protein sequences](https://www.pnas.org/content/118/15/e2016239118) by Alexander Rives, Joshua Meier, Tom Sercu, Siddharth Goyal, Zeming Lin, Jason Liu, Demi Guo, Myle Ott, C. Lawrence Zitnick, Jerry Ma, and Rob Fergus. **ESM-1v** was released with the paper [Language models enable zero-shot prediction of the effects of mutations on protein function](https://doi.org/10.1101/2021.07.09.450648) by Joshua Meier, Roshan Rao, Robert Verkuil, Jason Liu, Tom Sercu and Alexander Rives. **ESM-2 and ESMFold** were released with the paper [Language models of protein sequences at the scale of evolution enable accurate structure prediction](https://doi.org/10.1101/2022.07.20.500902) by Zeming Lin, Halil Akin, Roshan Rao, Brian Hie, Zhongkai Zhu, Wenting Lu, Allan dos Santos Costa, Maryam Fazel-Zarandi, Tom Sercu, Sal Candido, Alexander Rives.
1. **[FLAN-T5](model_doc/flan-t5)** (from Google AI) released in the repository [google-research/t5x](https://github.com/google-research/t5x/blob/main/docs/models.md#flan-t5-checkpoints) by Hyung Won Chung, Le Hou, Shayne Longpre, Barret Zoph, Yi Tay, William Fedus, Eric Li, Xuezhi Wang, Mostafa Dehghani, Siddhartha Brahma, Albert Webson, Shixiang Shane Gu, Zhuyun Dai, Mirac Suzgun, Xinyun Chen, Aakanksha Chowdhery, Sharan Narang, Gaurav Mishra, Adams Yu, Vincent Zhao, Yanping Huang, Andrew Dai, Hongkun Yu, Slav Petrov, Ed H. Chi, Jeff Dean, Jacob Devlin, Adam Roberts, Denny Zhou, Quoc V. Le, and Jason Wei
1. **[FLAN-UL2](model_doc/flan-ul2)** (from Google AI) released in the repository [google-research/t5x](https://github.com/google-research/t5x/blob/main/docs/models.md#flan-ul2-checkpoints) by Hyung Won Chung, Le Hou, Shayne Longpre, Barret Zoph, Yi Tay, William Fedus, Eric Li, Xuezhi Wang, Mostafa Dehghani, Siddhartha Brahma, Albert Webson, Shixiang Shane Gu, Zhuyun Dai, Mirac Suzgun, Xinyun Chen, Aakanksha Chowdhery, Sharan Narang, Gaurav Mishra, Adams Yu, Vincent Zhao, Yanping Huang, Andrew Dai, Hongkun Yu, Slav Petrov, Ed H. Chi, Jeff Dean, Jacob Devlin, Adam Roberts, Denny Zhou, Quoc V. Le, and Jason Wei
1. **[FlauBERT](model_doc/flaubert)** (from CNRS) released with the paper [FlauBERT: Unsupervised Language Model Pre-training for French](https://arxiv.org/abs/1912.05372) by Hang Le, Loïc Vial, Jibril Frej, Vincent Segonne, Maximin Coavoux, Benjamin Lecouteux, Alexandre Allauzen, Benoît Crabbé, Laurent Besacier, Didier Schwab.
1. **[FLAVA](model_doc/flava)** (from Facebook AI) released with the paper [FLAVA: A Foundational Language And Vision Alignment Model](https://arxiv.org/abs/2112.04482) by Amanpreet Singh, Ronghang Hu, Vedanuj Goswami, Guillaume Couairon, Wojciech Galuba, Marcus Rohrbach, and Douwe Kiela.
1. **[FNet](model_doc/fnet)** (from Google Research) released with the paper [FNet: Mixing Tokens with Fourier Transforms](https://arxiv.org/abs/2105.03824) by James Lee-Thorp, Joshua Ainslie, Ilya Eckstein, Santiago Ontanon.
1. **[Funnel Transformer](model_doc/funnel)** (from CMU/Google Brain) released with the paper [Funnel-Transformer: Filtering out Sequential Redundancy for Efficient Language Processing](https://arxiv.org/abs/2006.03236) by Zihang Dai, Guokun Lai, Yiming Yang, Quoc V. Le.
1. **[GIT](model_doc/git)** (from Microsoft Research) released with the paper [GIT: A Generative Image-to-text Transformer for Vision and Language](https://arxiv.org/abs/2205.14100) by Jianfeng Wang, Zhengyuan Yang, Xiaowei Hu, Linjie Li, Kevin Lin, Zhe Gan, Zicheng Liu, Ce Liu, Lijuan Wang.
1. **[GLPN](model_doc/glpn)** (from KAIST) released with the paper [Global-Local Path Networks for Monocular Depth Estimation with Vertical CutDepth](https://arxiv.org/abs/2201.07436) by Doyeon Kim, Woonghyun Ga, Pyungwhan Ahn, Donggyu Joo, Sehwan Chun, Junmo Kim.
1. **[GPT](model_doc/openai-gpt)** (from OpenAI) released with the paper [Improving Language Understanding by Generative Pre-Training](https://blog.openai.com/language-unsupervised/) by Alec Radford, Karthik Narasimhan, Tim Salimans and Ilya Sutskever.
1. **[GPT Neo](model_doc/gpt_neo)** (from EleutherAI) released in the repository [EleutherAI/gpt-neo](https://github.com/EleutherAI/gpt-neo) by Sid Black, Stella Biderman, Leo Gao, Phil Wang and Connor Leahy.
1. **[GPT NeoX](model_doc/gpt_neox)** (from EleutherAI) released with the paper [GPT-NeoX-20B: An Open-Source Autoregressive Language Model](https://arxiv.org/abs/2204.06745) by Sid Black, Stella Biderman, Eric Hallahan, Quentin Anthony, Leo Gao, Laurence Golding, Horace He, Connor Leahy, Kyle McDonell, Jason Phang, Michael Pieler, USVSN Sai Prashanth, Shivanshu Purohit, Laria Reynolds, Jonathan Tow, Ben Wang, Samuel Weinbach
1. **[GPT NeoX Japanese](model_doc/gpt_neox_japanese)** (from ABEJA) released by Shinya Otani, Takayoshi Makabe, Anuj Arora, and Kyo Hattori.
1. **[GPT-2](model_doc/gpt2)** (from OpenAI) released with the paper [Language Models are Unsupervised Multitask Learners](https://blog.openai.com/better-language-models/) by Alec Radford*, Jeffrey Wu*, Rewon Child, David Luan, Dario Amodei** and Ilya Sutskever**.
1. **[GPT-J](model_doc/gptj)** (from EleutherAI) released in the repository [kingoflolz/mesh-transformer-jax](https://github.com/kingoflolz/mesh-transformer-jax/) by Ben Wang and Aran Komatsuzaki.
1. **[GPT-Sw3](model_doc/gpt-sw3)** (from AI-Sweden) released with the paper [Lessons Learned from GPT-SW3: Building the First Large-Scale Generative Language Model for Swedish](http://www.lrec-conf.org/proceedings/lrec2022/pdf/2022.lrec-1.376.pdf) by Ariel Ekgren, Amaru Cuba Gyllensten, Evangelia Gogoulou, Alice Heiman, Severine Verlinden, Joey Öhman, Fredrik Carlsson, Magnus Sahlgren.
1. **[GPTSAN-japanese](model_doc/gptsan-japanese)** released in the repository [tanreinama/GPTSAN](https://github.com/tanreinama/GPTSAN/blob/main/report/model.md) by Toshiyuki Sakamoto(tanreinama).
1. **[Graphormer](model_doc/graphormer)** (from Microsoft) released with the paper [Do Transformers Really Perform Bad for Graph Representation?](https://arxiv.org/abs/2106.05234) by Chengxuan Ying, Tianle Cai, Shengjie Luo, Shuxin Zheng, Guolin Ke, Di He, Yanming Shen, Tie-Yan Liu.
1. **[GroupViT](model_doc/groupvit)** (from UCSD, NVIDIA) released with the paper [GroupViT: Semantic Segmentation Emerges from Text Supervision](https://arxiv.org/abs/2202.11094) by Jiarui Xu, Shalini De Mello, Sifei Liu, Wonmin Byeon, Thomas Breuel, Jan Kautz, Xiaolong Wang.
1. **[Hubert](model_doc/hubert)** (from Facebook) released with the paper [HuBERT: Self-Supervised Speech Representation Learning by Masked Prediction of Hidden Units](https://arxiv.org/abs/2106.07447) by Wei-Ning Hsu, Benjamin Bolte, Yao-Hung Hubert Tsai, Kushal Lakhotia, Ruslan Salakhutdinov, Abdelrahman Mohamed.
1. **[I-BERT](model_doc/ibert)** (from Berkeley) released with the paper [I-BERT: Integer-only BERT Quantization](https://arxiv.org/abs/2101.01321) by Sehoon Kim, Amir Gholami, Zhewei Yao, Michael W. Mahoney, Kurt Keutzer.
1. **[ImageGPT](model_doc/imagegpt)** (from OpenAI) released with the paper [Generative Pretraining from Pixels](https://openai.com/blog/image-gpt/) by Mark Chen, Alec Radford, Rewon Child, Jeffrey Wu, Heewoo Jun, David Luan, Ilya Sutskever.
1. **[Informer](model_doc/informer)** (from Beihang University, UC Berkeley, Rutgers University, SEDD Company) released with the paper [Informer: Beyond Efficient Transformer for Long Sequence Time-Series Forecasting](https://arxiv.org/abs/2012.07436) by Haoyi Zhou, Shanghang Zhang, Jieqi Peng, Shuai Zhang, Jianxin Li, Hui Xiong, and Wancai Zhang.
1. **[Jukebox](model_doc/jukebox)** (from OpenAI) released with the paper [Jukebox: A Generative Model for Music](https://arxiv.org/pdf/2005.00341.pdf) by Prafulla Dhariwal, Heewoo Jun, Christine Payne, Jong Wook Kim, Alec Radford, Ilya Sutskever.
1. **[LayoutLM](model_doc/layoutlm)** (from Microsoft Research Asia) released with the paper [LayoutLM: Pre-training of Text and Layout for Document Image Understanding](https://arxiv.org/abs/1912.13318) by Yiheng Xu, Minghao Li, Lei Cui, Shaohan Huang, Furu Wei, Ming Zhou.
1. **[LayoutLMv2](model_doc/layoutlmv2)** (from Microsoft Research Asia) released with the paper [LayoutLMv2: Multi-modal Pre-training for Visually-Rich Document Understanding](https://arxiv.org/abs/2012.14740) by Yang Xu, Yiheng Xu, Tengchao Lv, Lei Cui, Furu Wei, Guoxin Wang, Yijuan Lu, Dinei Florencio, Cha Zhang, Wanxiang Che, Min Zhang, Lidong Zhou.
1. **[LayoutLMv3](model_doc/layoutlmv3)** (from Microsoft Research Asia) released with the paper [LayoutLMv3: Pre-training for Document AI with Unified Text and Image Masking](https://arxiv.org/abs/2204.08387) by Yupan Huang, Tengchao Lv, Lei Cui, Yutong Lu, Furu Wei.
1. **[LayoutXLM](model_doc/layoutxlm)** (from Microsoft Research Asia) released with the paper [LayoutXLM: Multimodal Pre-training for Multilingual Visually-rich Document Understanding](https://arxiv.org/abs/2104.08836) by Yiheng Xu, Tengchao Lv, Lei Cui, Guoxin Wang, Yijuan Lu, Dinei Florencio, Cha Zhang, Furu Wei.
1. **[LED](model_doc/led)** (from AllenAI) released with the paper [Longformer: The Long-Document Transformer](https://arxiv.org/abs/2004.05150) by Iz Beltagy, Matthew E. Peters, Arman Cohan.
1. **[LeViT](model_doc/levit)** (from Meta AI) released with the paper [LeViT: A Vision Transformer in ConvNet's Clothing for Faster Inference](https://arxiv.org/abs/2104.01136) by Ben Graham, Alaaeldin El-Nouby, Hugo Touvron, Pierre Stock, Armand Joulin, Hervé Jégou, Matthijs Douze.
1. **[LiLT](model_doc/lilt)** (from South China University of Technology) released with the paper [LiLT: A Simple yet Effective Language-Independent Layout Transformer for Structured Document Understanding](https://arxiv.org/abs/2202.13669) by Jiapeng Wang, Lianwen Jin, Kai Ding.
1. **[LLaMA](model_doc/llama)** (from The FAIR team of Meta AI) released with the paper [LLaMA: Open and Efficient Foundation Language Models](https://arxiv.org/abs/2302.13971) by Hugo Touvron, Thibaut Lavril, Gautier Izacard, Xavier Martinet, Marie-Anne Lachaux, Timothée Lacroix, Baptiste Rozière, Naman Goyal, Eric Hambro, Faisal Azhar, Aurelien Rodriguez, Armand Joulin, Edouard Grave, Guillaume Lample.
1. **[Longformer](model_doc/longformer)** (from AllenAI) released with the paper [Longformer: The Long-Document Transformer](https://arxiv.org/abs/2004.05150) by Iz Beltagy, Matthew E. Peters, Arman Cohan.
1. **[LongT5](model_doc/longt5)** (from Google AI) released with the paper [LongT5: Efficient Text-To-Text Transformer for Long Sequences](https://arxiv.org/abs/2112.07916) by Mandy Guo, Joshua Ainslie, David Uthus, Santiago Ontanon, Jianmo Ni, Yun-Hsuan Sung, Yinfei Yang.
1. **[LUKE](model_doc/luke)** (from Studio Ousia) released with the paper [LUKE: Deep Contextualized Entity Representations with Entity-aware Self-attention](https://arxiv.org/abs/2010.01057) by Ikuya Yamada, Akari Asai, Hiroyuki Shindo, Hideaki Takeda, Yuji Matsumoto.
1. **[LXMERT](model_doc/lxmert)** (from UNC Chapel Hill) released with the paper [LXMERT: Learning Cross-Modality Encoder Representations from Transformers for Open-Domain Question Answering](https://arxiv.org/abs/1908.07490) by Hao Tan and Mohit Bansal.
1. **[M-CTC-T](model_doc/mctct)** (from Facebook) released with the paper [Pseudo-Labeling For Massively Multilingual Speech Recognition](https://arxiv.org/abs/2111.00161) by Loren Lugosch, Tatiana Likhomanenko, Gabriel Synnaeve, and Ronan Collobert.
1. **[M2M100](model_doc/m2m_100)** (from Facebook) released with the paper [Beyond English-Centric Multilingual Machine Translation](https://arxiv.org/abs/2010.11125) by Angela Fan, Shruti Bhosale, Holger Schwenk, Zhiyi Ma, Ahmed El-Kishky, Siddharth Goyal, Mandeep Baines, Onur Celebi, Guillaume Wenzek, Vishrav Chaudhary, Naman Goyal, Tom Birch, Vitaliy Liptchinsky, Sergey Edunov, Edouard Grave, Michael Auli, Armand Joulin.
1. **[MarianMT](model_doc/marian)** Machine translation models trained using [OPUS](http://opus.nlpl.eu/) data by Jörg Tiedemann. The [Marian Framework](https://marian-nmt.github.io/) is being developed by the Microsoft Translator Team.
1. **[MarkupLM](model_doc/markuplm)** (from Microsoft Research Asia) released with the paper [MarkupLM: Pre-training of Text and Markup Language for Visually-rich Document Understanding](https://arxiv.org/abs/2110.08518) by Junlong Li, Yiheng Xu, Lei Cui, Furu Wei.
1. **[Mask2Former](model_doc/mask2former)** (from FAIR and UIUC) released with the paper [Masked-attention Mask Transformer for Universal Image Segmentation](https://arxiv.org/abs/2112.01527) by Bowen Cheng, Ishan Misra, Alexander G. Schwing, Alexander Kirillov, Rohit Girdhar.
1. **[MaskFormer](model_doc/maskformer)** (from Meta and UIUC) released with the paper [Per-Pixel Classification is Not All You Need for Semantic Segmentation](https://arxiv.org/abs/2107.06278) by Bowen Cheng, Alexander G. Schwing, Alexander Kirillov.
1. **[MatCha](model_doc/matcha)** (from Google AI) released with the paper [MatCha: Enhancing Visual Language Pretraining with Math Reasoning and Chart Derendering](https://arxiv.org/abs/2212.09662) by Fangyu Liu, Francesco Piccinno, Syrine Krichene, Chenxi Pang, Kenton Lee, Mandar Joshi, Yasemin Altun, Nigel Collier, Julian Martin Eisenschlos.
1. **[mBART](model_doc/mbart)** (from Facebook) released with the paper [Multilingual Denoising Pre-training for Neural Machine Translation](https://arxiv.org/abs/2001.08210) by Yinhan Liu, Jiatao Gu, Naman Goyal, Xian Li, Sergey Edunov, Marjan Ghazvininejad, Mike Lewis, Luke Zettlemoyer.
1. **[mBART-50](model_doc/mbart)** (from Facebook) released with the paper [Multilingual Translation with Extensible Multilingual Pretraining and Finetuning](https://arxiv.org/abs/2008.00401) by Yuqing Tang, Chau Tran, Xian Li, Peng-Jen Chen, Naman Goyal, Vishrav Chaudhary, Jiatao Gu, Angela Fan.
1. **[MEGA](model_doc/mega)** (from Facebook) released with the paper [Mega: Moving Average Equipped Gated Attention](https://arxiv.org/abs/2209.10655) by Xuezhe Ma, Chunting Zhou, Xiang Kong, Junxian He, Liangke Gui, Graham Neubig, Jonathan May, and Luke Zettlemoyer.
1. **[Megatron-BERT](model_doc/megatron-bert)** (from NVIDIA) released with the paper [Megatron-LM: Training Multi-Billion Parameter Language Models Using Model Parallelism](https://arxiv.org/abs/1909.08053) by Mohammad Shoeybi, Mostofa Patwary, Raul Puri, Patrick LeGresley, Jared Casper and Bryan Catanzaro.
1. **[Megatron-GPT2](model_doc/megatron_gpt2)** (from NVIDIA) released with the paper [Megatron-LM: Training Multi-Billion Parameter Language Models Using Model Parallelism](https://arxiv.org/abs/1909.08053) by Mohammad Shoeybi, Mostofa Patwary, Raul Puri, Patrick LeGresley, Jared Casper and Bryan Catanzaro.
1. **[MGP-STR](model_doc/mgp-str)** (from Alibaba Research) released with the paper [Multi-Granularity Prediction for Scene Text Recognition](https://arxiv.org/abs/2209.03592) by Peng Wang, Cheng Da, and Cong Yao.
1. **[mLUKE](model_doc/mluke)** (from Studio Ousia) released with the paper [mLUKE: The Power of Entity Representations in Multilingual Pretrained Language Models](https://arxiv.org/abs/2110.08151) by Ryokan Ri, Ikuya Yamada, and Yoshimasa Tsuruoka.
1. **[MobileBERT](model_doc/mobilebert)** (from CMU/Google Brain) released with the paper [MobileBERT: a Compact Task-Agnostic BERT for Resource-Limited Devices](https://arxiv.org/abs/2004.02984) by Zhiqing Sun, Hongkun Yu, Xiaodan Song, Renjie Liu, Yiming Yang, and Denny Zhou.
1. **[MobileNetV1](model_doc/mobilenet_v1)** (from Google Inc.) released with the paper [MobileNets: Efficient Convolutional Neural Networks for Mobile Vision Applications](https://arxiv.org/abs/1704.04861) by Andrew G. Howard, Menglong Zhu, Bo Chen, Dmitry Kalenichenko, Weijun Wang, Tobias Weyand, Marco Andreetto, Hartwig Adam.
1. **[MobileNetV2](model_doc/mobilenet_v2)** (from Google Inc.) released with the paper [MobileNetV2: Inverted Residuals and Linear Bottlenecks](https://arxiv.org/abs/1801.04381) by Mark Sandler, Andrew Howard, Menglong Zhu, Andrey Zhmoginov, Liang-Chieh Chen.
1. **[MobileViT](model_doc/mobilevit)** (from Apple) released with the paper [MobileViT: Light-weight, General-purpose, and Mobile-friendly Vision Transformer](https://arxiv.org/abs/2110.02178) by Sachin Mehta and Mohammad Rastegari.
1. **[MPNet](model_doc/mpnet)** (from Microsoft Research) released with the paper [MPNet: Masked and Permuted Pre-training for Language Understanding](https://arxiv.org/abs/2004.09297) by Kaitao Song, Xu Tan, Tao Qin, Jianfeng Lu, Tie-Yan Liu.
1. **[MT5](model_doc/mt5)** (from Google AI) released with the paper [mT5: A massively multilingual pre-trained text-to-text transformer](https://arxiv.org/abs/2010.11934) by Linting Xue, Noah Constant, Adam Roberts, Mihir Kale, Rami Al-Rfou, Aditya Siddhant, Aditya Barua, Colin Raffel.
1. **[MVP](model_doc/mvp)** (from RUC AI Box) released with the paper [MVP: Multi-task Supervised Pre-training for Natural Language Generation](https://arxiv.org/abs/2206.12131) by Tianyi Tang, Junyi Li, Wayne Xin Zhao and Ji-Rong Wen.
1. **[NAT](model_doc/nat)** (from SHI Labs) released with the paper [Neighborhood Attention Transformer](https://arxiv.org/abs/2204.07143) by Ali Hassani, Steven Walton, Jiachen Li, Shen Li, and Humphrey Shi.
1. **[Nezha](model_doc/nezha)** (from Huawei Noah’s Ark Lab) released with the paper [NEZHA: Neural Contextualized Representation for Chinese Language Understanding](https://arxiv.org/abs/1909.00204) by Junqiu Wei, Xiaozhe Ren, Xiaoguang Li, Wenyong Huang, Yi Liao, Yasheng Wang, Jiashu Lin, Xin Jiang, Xiao Chen and Qun Liu.
1. **[NLLB](model_doc/nllb)** (from Meta) released with the paper [No Language Left Behind: Scaling Human-Centered Machine Translation](https://arxiv.org/abs/2207.04672) by the NLLB team.
1. **[NLLB-MOE](model_doc/nllb-moe)** (from Meta) released with the paper [No Language Left Behind: Scaling Human-Centered Machine Translation](https://arxiv.org/abs/2207.04672) by the NLLB team.
1. **[Nyströmformer](model_doc/nystromformer)** (from the University of Wisconsin - Madison) released with the paper [Nyströmformer: A Nyström-Based Algorithm for Approximating Self-Attention](https://arxiv.org/abs/2102.03902) by Yunyang Xiong, Zhanpeng Zeng, Rudrasis Chakraborty, Mingxing Tan, Glenn Fung, Yin Li, Vikas Singh.
1. **[OneFormer](model_doc/oneformer)** (from SHI Labs) released with the paper [OneFormer: One Transformer to Rule Universal Image Segmentation](https://arxiv.org/abs/2211.06220) by Jitesh Jain, Jiachen Li, MangTik Chiu, Ali Hassani, Nikita Orlov, Humphrey Shi.
1. **[OPT](master/model_doc/opt)** (from Meta AI) released with the paper [OPT: Open Pre-trained Transformer Language Models](https://arxiv.org/abs/2205.01068) by Susan Zhang, Stephen Roller, Naman Goyal, Mikel Artetxe, Moya Chen, Shuohui Chen et al.
1. **[OWL-ViT](model_doc/owlvit)** (from Google AI) released with the paper [Simple Open-Vocabulary Object Detection with Vision Transformers](https://arxiv.org/abs/2205.06230) by Matthias Minderer, Alexey Gritsenko, Austin Stone, Maxim Neumann, Dirk Weissenborn, Alexey Dosovitskiy, Aravindh Mahendran, Anurag Arnab, Mostafa Dehghani, Zhuoran Shen, Xiao Wang, Xiaohua Zhai, Thomas Kipf, and Neil Houlsby.
1. **[Pegasus](model_doc/pegasus)** (from Google) released with the paper [PEGASUS: Pre-training with Extracted Gap-sentences for Abstractive Summarization](https://arxiv.org/abs/1912.08777) by Jingqing Zhang, Yao Zhao, Mohammad Saleh and Peter J. Liu.
1. **[PEGASUS-X](model_doc/pegasus_x)** (from Google) released with the paper [Investigating Efficiently Extending Transformers for Long Input Summarization](https://arxiv.org/abs/2208.04347) by Jason Phang, Yao Zhao, and Peter J. Liu.
1. **[Perceiver IO](model_doc/perceiver)** (from Deepmind) released with the paper [Perceiver IO: A General Architecture for Structured Inputs & Outputs](https://arxiv.org/abs/2107.14795) by Andrew Jaegle, Sebastian Borgeaud, Jean-Baptiste Alayrac, Carl Doersch, Catalin Ionescu, David Ding, Skanda Koppula, Daniel Zoran, Andrew Brock, Evan Shelhamer, Olivier Hénaff, Matthew M. Botvinick, Andrew Zisserman, Oriol Vinyals, João Carreira.
1. **[PhoBERT](model_doc/phobert)** (from VinAI Research) released with the paper [PhoBERT: Pre-trained language models for Vietnamese](https://www.aclweb.org/anthology/2020.findings-emnlp.92/) by Dat Quoc Nguyen and Anh Tuan Nguyen.
1. **[Pix2Struct](model_doc/pix2struct)** (from Google) released with the paper [Pix2Struct: Screenshot Parsing as Pretraining for Visual Language Understanding](https://arxiv.org/abs/2210.03347) by Kenton Lee, Mandar Joshi, Iulia Turc, Hexiang Hu, Fangyu Liu, Julian Eisenschlos, Urvashi Khandelwal, Peter Shaw, Ming-Wei Chang, Kristina Toutanova.
1. **[PLBart](model_doc/plbart)** (from UCLA NLP) released with the paper [Unified Pre-training for Program Understanding and Generation](https://arxiv.org/abs/2103.06333) by Wasi Uddin Ahmad, Saikat Chakraborty, Baishakhi Ray, Kai-Wei Chang.
1. **[PoolFormer](model_doc/poolformer)** (from Sea AI Labs) released with the paper [MetaFormer is Actually What You Need for Vision](https://arxiv.org/abs/2111.11418) by Yu, Weihao and Luo, Mi and Zhou, Pan and Si, Chenyang and Zhou, Yichen and Wang, Xinchao and Feng, Jiashi and Yan, Shuicheng.
1. **[ProphetNet](model_doc/prophetnet)** (from Microsoft Research) released with the paper [ProphetNet: Predicting Future N-gram for Sequence-to-Sequence Pre-training](https://arxiv.org/abs/2001.04063) by Yu Yan, Weizhen Qi, Yeyun Gong, Dayiheng Liu, Nan Duan, Jiusheng Chen, Ruofei Zhang and Ming Zhou.
1. **[QDQBert](model_doc/qdqbert)** (from NVIDIA) released with the paper [Integer Quantization for Deep Learning Inference: Principles and Empirical Evaluation](https://arxiv.org/abs/2004.09602) by Hao Wu, Patrick Judd, Xiaojie Zhang, Mikhail Isaev and Paulius Micikevicius.
1. **[RAG](model_doc/rag)** (from Facebook) released with the paper [Retrieval-Augmented Generation for Knowledge-Intensive NLP Tasks](https://arxiv.org/abs/2005.11401) by Patrick Lewis, Ethan Perez, Aleksandara Piktus, Fabio Petroni, Vladimir Karpukhin, Naman Goyal, Heinrich Küttler, Mike Lewis, Wen-tau Yih, Tim Rocktäschel, Sebastian Riedel, Douwe Kiela.
1. **[REALM](model_doc/realm.html)** (from Google Research) released with the paper [REALM: Retrieval-Augmented Language Model Pre-Training](https://arxiv.org/abs/2002.08909) by Kelvin Guu, Kenton Lee, Zora Tung, Panupong Pasupat and Ming-Wei Chang.
1. **[Reformer](model_doc/reformer)** (from Google Research) released with the paper [Reformer: The Efficient Transformer](https://arxiv.org/abs/2001.04451) by Nikita Kitaev, Łukasz Kaiser, Anselm Levskaya.
1. **[RegNet](model_doc/regnet)** (from META Platforms) released with the paper [Designing Network Design Space](https://arxiv.org/abs/2003.13678) by Ilija Radosavovic, Raj Prateek Kosaraju, Ross Girshick, Kaiming He, Piotr Dollár.
1. **[RemBERT](model_doc/rembert)** (from Google Research) released with the paper [Rethinking embedding coupling in pre-trained language models](https://arxiv.org/abs/2010.12821) by Hyung Won Chung, Thibault Févry, Henry Tsai, M. Johnson, Sebastian Ruder.
1. **[ResNet](model_doc/resnet)** (from Microsoft Research) released with the paper [Deep Residual Learning for Image Recognition](https://arxiv.org/abs/1512.03385) by Kaiming He, Xiangyu Zhang, Shaoqing Ren, Jian Sun.
1. **[RoBERTa](model_doc/roberta)** (from Facebook), released together with the paper [RoBERTa: A Robustly Optimized BERT Pretraining Approach](https://arxiv.org/abs/1907.11692) by Yinhan Liu, Myle Ott, Naman Goyal, Jingfei Du, Mandar Joshi, Danqi Chen, Omer Levy, Mike Lewis, Luke Zettlemoyer, Veselin Stoyanov.
1. **[RoBERTa-PreLayerNorm](model_doc/roberta-prelayernorm)** (from Facebook) released with the paper [fairseq: A Fast, Extensible Toolkit for Sequence Modeling](https://arxiv.org/abs/1904.01038) by Myle Ott, Sergey Edunov, Alexei Baevski, Angela Fan, Sam Gross, Nathan Ng, David Grangier, Michael Auli.
1. **[RoCBert](model_doc/roc_bert)** (from WeChatAI) released with the paper [RoCBert: Robust Chinese Bert with Multimodal Contrastive Pretraining](https://aclanthology.org/2022.acl-long.65.pdf) by HuiSu, WeiweiShi, XiaoyuShen, XiaoZhou, TuoJi, JiaruiFang, JieZhou.
1. **[RoFormer](model_doc/roformer)** (from ZhuiyiTechnology), released together with the paper [RoFormer: Enhanced Transformer with Rotary Position Embedding](https://arxiv.org/abs/2104.09864) by Jianlin Su and Yu Lu and Shengfeng Pan and Bo Wen and Yunfeng Liu.
1. **[SegFormer](model_doc/segformer)** (from NVIDIA) released with the paper [SegFormer: Simple and Efficient Design for Semantic Segmentation with Transformers](https://arxiv.org/abs/2105.15203) by Enze Xie, Wenhai Wang, Zhiding Yu, Anima Anandkumar, Jose M. Alvarez, Ping Luo.
1. **[SEW](model_doc/sew)** (from ASAPP) released with the paper [Performance-Efficiency Trade-offs in Unsupervised Pre-training for Speech Recognition](https://arxiv.org/abs/2109.06870) by Felix Wu, Kwangyoun Kim, Jing Pan, Kyu Han, Kilian Q. Weinberger, Yoav Artzi.
1. **[SEW-D](model_doc/sew_d)** (from ASAPP) released with the paper [Performance-Efficiency Trade-offs in Unsupervised Pre-training for Speech Recognition](https://arxiv.org/abs/2109.06870) by Felix Wu, Kwangyoun Kim, Jing Pan, Kyu Han, Kilian Q. Weinberger, Yoav Artzi.
1. **[SpeechT5](model_doc/speecht5)** (from Microsoft Research) released with the paper [SpeechT5: Unified-Modal Encoder-Decoder Pre-Training for Spoken Language Processing](https://arxiv.org/abs/2110.07205) by Junyi Ao, Rui Wang, Long Zhou, Chengyi Wang, Shuo Ren, Yu Wu, Shujie Liu, Tom Ko, Qing Li, Yu Zhang, Zhihua Wei, Yao Qian, Jinyu Li, Furu Wei.
1. **[SpeechToTextTransformer](model_doc/speech_to_text)** (from Facebook), released together with the paper [fairseq S2T: Fast Speech-to-Text Modeling with fairseq](https://arxiv.org/abs/2010.05171) by Changhan Wang, Yun Tang, Xutai Ma, Anne Wu, Dmytro Okhonko, Juan Pino.
1. **[SpeechToTextTransformer2](model_doc/speech_to_text_2)** (from Facebook), released together with the paper [Large-Scale Self- and Semi-Supervised Learning for Speech Translation](https://arxiv.org/abs/2104.06678) by Changhan Wang, Anne Wu, Juan Pino, Alexei Baevski, Michael Auli, Alexis Conneau.
1. **[Splinter](model_doc/splinter)** (from Tel Aviv University), released together with the paper [Few-Shot Question Answering by Pretraining Span Selection](https://arxiv.org/abs/2101.00438) by Ori Ram, Yuval Kirstain, Jonathan Berant, Amir Globerson, Omer Levy.
1. **[SqueezeBERT](model_doc/squeezebert)** (from Berkeley) released with the paper [SqueezeBERT: What can computer vision teach NLP about efficient neural networks?](https://arxiv.org/abs/2006.11316) by Forrest N. Iandola, Albert E. Shaw, Ravi Krishna, and Kurt W. Keutzer.
1. **[Swin Transformer](model_doc/swin)** (from Microsoft) released with the paper [Swin Transformer: Hierarchical Vision Transformer using Shifted Windows](https://arxiv.org/abs/2103.14030) by Ze Liu, Yutong Lin, Yue Cao, Han Hu, Yixuan Wei, Zheng Zhang, Stephen Lin, Baining Guo.
1. **[Swin Transformer V2](model_doc/swinv2)** (from Microsoft) released with the paper [Swin Transformer V2: Scaling Up Capacity and Resolution](https://arxiv.org/abs/2111.09883) by Ze Liu, Han Hu, Yutong Lin, Zhuliang Yao, Zhenda Xie, Yixuan Wei, Jia Ning, Yue Cao, Zheng Zhang, Li Dong, Furu Wei, Baining Guo.
1. **[Swin2SR](model_doc/swin2sr)** (from University of Würzburg) released with the paper [Swin2SR: SwinV2 Transformer for Compressed Image Super-Resolution and Restoration](https://arxiv.org/abs/2209.11345) by Marcos V. Conde, Ui-Jin Choi, Maxime Burchi, Radu Timofte.
1. **[SwitchTransformers](model_doc/switch_transformers)** (from Google) released with the paper [Switch Transformers: Scaling to Trillion Parameter Models with Simple and Efficient Sparsity](https://arxiv.org/abs/2101.03961) by William Fedus, Barret Zoph, Noam Shazeer.
1. **[T5](model_doc/t5)** (from Google AI) released with the paper [Exploring the Limits of Transfer Learning with a Unified Text-to-Text Transformer](https://arxiv.org/abs/1910.10683) by Colin Raffel and Noam Shazeer and Adam Roberts and Katherine Lee and Sharan Narang and Michael Matena and Yanqi Zhou and Wei Li and Peter J. Liu.
1. **[T5v1.1](model_doc/t5v1.1)** (from Google AI) released in the repository [google-research/text-to-text-transfer-transformer](https://github.com/google-research/text-to-text-transfer-transformer/blob/main/released_checkpoints.md#t511) by Colin Raffel and Noam Shazeer and Adam Roberts and Katherine Lee and Sharan Narang and Michael Matena and Yanqi Zhou and Wei Li and Peter J. Liu.
1. **[Table Transformer](model_doc/table-transformer)** (from Microsoft Research) released with the paper [PubTables-1M: Towards Comprehensive Table Extraction From Unstructured Documents](https://arxiv.org/abs/2110.00061) by Brandon Smock, Rohith Pesala, Robin Abraham.
1. **[TAPAS](model_doc/tapas)** (from Google AI) released with the paper [TAPAS: Weakly Supervised Table Parsing via Pre-training](https://arxiv.org/abs/2004.02349) by Jonathan Herzig, Paweł Krzysztof Nowak, Thomas Müller, Francesco Piccinno and Julian Martin Eisenschlos.
1. **[TAPEX](model_doc/tapex)** (from Microsoft Research) released with the paper [TAPEX: Table Pre-training via Learning a Neural SQL Executor](https://arxiv.org/abs/2107.07653) by Qian Liu, Bei Chen, Jiaqi Guo, Morteza Ziyadi, Zeqi Lin, Weizhu Chen, Jian-Guang Lou.
1. **[Time Series Transformer](model_doc/time_series_transformer)** (from HuggingFace).
1. **[TimeSformer](model_doc/timesformer)** (from Facebook) released with the paper [Is Space-Time Attention All You Need for Video Understanding?](https://arxiv.org/abs/2102.05095) by Gedas Bertasius, Heng Wang, Lorenzo Torresani.
1. **[Trajectory Transformer](model_doc/trajectory_transformers)** (from the University of California at Berkeley) released with the paper [Offline Reinforcement Learning as One Big Sequence Modeling Problem](https://arxiv.org/abs/2106.02039) by Michael Janner, Qiyang Li, Sergey Levine
1. **[Transformer-XL](model_doc/transfo-xl)** (from Google/CMU) released with the paper [Transformer-XL: Attentive Language Models Beyond a Fixed-Length Context](https://arxiv.org/abs/1901.02860) by Zihang Dai*, Zhilin Yang*, Yiming Yang, Jaime Carbonell, Quoc V. Le, Ruslan Salakhutdinov.
1. **[TrOCR](model_doc/trocr)** (from Microsoft), released together with the paper [TrOCR: Transformer-based Optical Character Recognition with Pre-trained Models](https://arxiv.org/abs/2109.10282) by Minghao Li, Tengchao Lv, Lei Cui, Yijuan Lu, Dinei Florencio, Cha Zhang, Zhoujun Li, Furu Wei.
1. **[TVLT](model_doc/tvlt)** (from UNC Chapel Hill) released with the paper [TVLT: Textless Vision-Language Transformer](https://arxiv.org/abs/2209.14156) by Zineng Tang, Jaemin Cho, Yixin Nie, Mohit Bansal.
1. **[UL2](model_doc/ul2)** (from Google Research) released with the paper [Unifying Language Learning Paradigms](https://arxiv.org/abs/2205.05131v1) by Yi Tay, Mostafa Dehghani, Vinh Q. Tran, Xavier Garcia, Dara Bahri, Tal Schuster, Huaixiu Steven Zheng, Neil Houlsby, Donald Metzler
1. **[UniSpeech](model_doc/unispeech)** (from Microsoft Research) released with the paper [UniSpeech: Unified Speech Representation Learning with Labeled and Unlabeled Data](https://arxiv.org/abs/2101.07597) by Chengyi Wang, Yu Wu, Yao Qian, Kenichi Kumatani, Shujie Liu, Furu Wei, Michael Zeng, Xuedong Huang.
1. **[UniSpeechSat](model_doc/unispeech-sat)** (from Microsoft Research) released with the paper [UNISPEECH-SAT: UNIVERSAL SPEECH REPRESENTATION LEARNING WITH SPEAKER AWARE PRE-TRAINING](https://arxiv.org/abs/2110.05752) by Sanyuan Chen, Yu Wu, Chengyi Wang, Zhengyang Chen, Zhuo Chen, Shujie Liu, Jian Wu, Yao Qian, Furu Wei, Jinyu Li, Xiangzhan Yu.
1. **[UPerNet](model_doc/upernet)** (from Peking University) released with the paper [Unified Perceptual Parsing for Scene Understanding](https://arxiv.org/abs/1807.10221) by Tete Xiao, Yingcheng Liu, Bolei Zhou, Yuning Jiang, Jian Sun.
1. **[VAN](model_doc/van)** (from Tsinghua University and Nankai University) released with the paper [Visual Attention Network](https://arxiv.org/abs/2202.09741) by Meng-Hao Guo, Cheng-Ze Lu, Zheng-Ning Liu, Ming-Ming Cheng, Shi-Min Hu.
1. **[VideoMAE](model_doc/videomae)** (from Multimedia Computing Group, Nanjing University) released with the paper [VideoMAE: Masked Autoencoders are Data-Efficient Learners for Self-Supervised Video Pre-Training](https://arxiv.org/abs/2203.12602) by Zhan Tong, Yibing Song, Jue Wang, Limin Wang.
1. **[ViLT](model_doc/vilt)** (from NAVER AI Lab/Kakao Enterprise/Kakao Brain) released with the paper [ViLT: Vision-and-Language Transformer Without Convolution or Region Supervision](https://arxiv.org/abs/2102.03334) by Wonjae Kim, Bokyung Son, Ildoo Kim.
1. **[Vision Transformer (ViT)](model_doc/vit)** (from Google AI) released with the paper [An Image is Worth 16x16 Words: Transformers for Image Recognition at Scale](https://arxiv.org/abs/2010.11929) by Alexey Dosovitskiy, Lucas Beyer, Alexander Kolesnikov, Dirk Weissenborn, Xiaohua Zhai, Thomas Unterthiner, Mostafa Dehghani, Matthias Minderer, Georg Heigold, Sylvain Gelly, Jakob Uszkoreit, Neil Houlsby.
1. **[VisualBERT](model_doc/visual_bert)** (from UCLA NLP) released with the paper [VisualBERT: A Simple and Performant Baseline for Vision and Language](https://arxiv.org/pdf/1908.03557) by Liunian Harold Li, Mark Yatskar, Da Yin, Cho-Jui Hsieh, Kai-Wei Chang.
1. **[ViT Hybrid](model_doc/vit_hybrid)** (from Google AI) released with the paper [An Image is Worth 16x16 Words: Transformers for Image Recognition at Scale](https://arxiv.org/abs/2010.11929) by Alexey Dosovitskiy, Lucas Beyer, Alexander Kolesnikov, Dirk Weissenborn, Xiaohua Zhai, Thomas Unterthiner, Mostafa Dehghani, Matthias Minderer, Georg Heigold, Sylvain Gelly, Jakob Uszkoreit, Neil Houlsby.
1. **[ViTMAE](model_doc/vit_mae)** (from Meta AI) released with the paper [Masked Autoencoders Are Scalable Vision Learners](https://arxiv.org/abs/2111.06377) by Kaiming He, Xinlei Chen, Saining Xie, Yanghao Li, Piotr Dollár, Ross Girshick.
1. **[ViTMSN](model_doc/vit_msn)** (from Meta AI) released with the paper [Masked Siamese Networks for Label-Efficient Learning](https://arxiv.org/abs/2204.07141) by Mahmoud Assran, Mathilde Caron, Ishan Misra, Piotr Bojanowski, Florian Bordes, Pascal Vincent, Armand Joulin, Michael Rabbat, Nicolas Ballas.
1. **[Wav2Vec2](model_doc/wav2vec2)** (from Facebook AI) released with the paper [wav2vec 2.0: A Framework for Self-Supervised Learning of Speech Representations](https://arxiv.org/abs/2006.11477) by Alexei Baevski, Henry Zhou, Abdelrahman Mohamed, Michael Auli.
1. **[Wav2Vec2-Conformer](model_doc/wav2vec2-conformer)** (from Facebook AI) released with the paper [FAIRSEQ S2T: Fast Speech-to-Text Modeling with FAIRSEQ](https://arxiv.org/abs/2010.05171) by Changhan Wang, Yun Tang, Xutai Ma, Anne Wu, Sravya Popuri, Dmytro Okhonko, Juan Pino.
1. **[Wav2Vec2Phoneme](model_doc/wav2vec2_phoneme)** (from Facebook AI) released with the paper [Simple and Effective Zero-shot Cross-lingual Phoneme Recognition](https://arxiv.org/abs/2109.11680) by Qiantong Xu, Alexei Baevski, Michael Auli.
1. **[WavLM](model_doc/wavlm)** (from Microsoft Research) released with the paper [WavLM: Large-Scale Self-Supervised Pre-Training for Full Stack Speech Processing](https://arxiv.org/abs/2110.13900) by Sanyuan Chen, Chengyi Wang, Zhengyang Chen, Yu Wu, Shujie Liu, Zhuo Chen, Jinyu Li, Naoyuki Kanda, Takuya Yoshioka, Xiong Xiao, Jian Wu, Long Zhou, Shuo Ren, Yanmin Qian, Yao Qian, Jian Wu, Michael Zeng, Furu Wei.
1. **[Whisper](model_doc/whisper)** (from OpenAI) released with the paper [Robust Speech Recognition via Large-Scale Weak Supervision](https://cdn.openai.com/papers/whisper.pdf) by Alec Radford, Jong Wook Kim, Tao Xu, Greg Brockman, Christine McLeavey, Ilya Sutskever.
1. **[X-CLIP](model_doc/xclip)** (from Microsoft Research) released with the paper [Expanding Language-Image Pretrained Models for General Video Recognition](https://arxiv.org/abs/2208.02816) by Bolin Ni, Houwen Peng, Minghao Chen, Songyang Zhang, Gaofeng Meng, Jianlong Fu, Shiming Xiang, Haibin Ling.
1. **[X-MOD](model_doc/xmod)** (from Meta AI) released with the paper [Lifting the Curse of Multilinguality by Pre-training Modular Transformers](http://dx.doi.org/10.18653/v1/2022.naacl-main.255) by Jonas Pfeiffer, Naman Goyal, Xi Lin, Xian Li, James Cross, Sebastian Riedel, Mikel Artetxe.
1. **[XGLM](model_doc/xglm)** (From Facebook AI) released with the paper [Few-shot Learning with Multilingual Language Models](https://arxiv.org/abs/2112.10668) by Xi Victoria Lin, Todor Mihaylov, Mikel Artetxe, Tianlu Wang, Shuohui Chen, Daniel Simig, Myle Ott, Naman Goyal, Shruti Bhosale, Jingfei Du, Ramakanth Pasunuru, Sam Shleifer, Punit Singh Koura, Vishrav Chaudhary, Brian O'Horo, Jeff Wang, Luke Zettlemoyer, Zornitsa Kozareva, Mona Diab, Veselin Stoyanov, Xian Li.
1. **[XLM](model_doc/xlm)** (from Facebook) released together with the paper [Cross-lingual Language Model Pretraining](https://arxiv.org/abs/1901.07291) by Guillaume Lample and Alexis Conneau.
1. **[XLM-ProphetNet](model_doc/xlm-prophetnet)** (from Microsoft Research) released with the paper [ProphetNet: Predicting Future N-gram for Sequence-to-Sequence Pre-training](https://arxiv.org/abs/2001.04063) by Yu Yan, Weizhen Qi, Yeyun Gong, Dayiheng Liu, Nan Duan, Jiusheng Chen, Ruofei Zhang and Ming Zhou.
1. **[XLM-RoBERTa](model_doc/xlm-roberta)** (from Facebook AI), released together with the paper [Unsupervised Cross-lingual Representation Learning at Scale](https://arxiv.org/abs/1911.02116) by Alexis Conneau*, Kartikay Khandelwal*, Naman Goyal, Vishrav Chaudhary, Guillaume Wenzek, Francisco Guzmán, Edouard Grave, Myle Ott, Luke Zettlemoyer and Veselin Stoyanov.
1. **[XLM-RoBERTa-XL](model_doc/xlm-roberta-xl)** (from Facebook AI), released together with the paper [Larger-Scale Transformers for Multilingual Masked Language Modeling](https://arxiv.org/abs/2105.00572) by Naman Goyal, Jingfei Du, Myle Ott, Giri Anantharaman, Alexis Conneau.
1. **[XLM-V](model_doc/xlm-v)** (from Meta AI) released with the paper [XLM-V: Overcoming the Vocabulary Bottleneck in Multilingual Masked Language Models](https://arxiv.org/abs/2301.10472) by Davis Liang, Hila Gonen, Yuning Mao, Rui Hou, Naman Goyal, Marjan Ghazvininejad, Luke Zettlemoyer, Madian Khabsa.
1. **[XLNet](model_doc/xlnet)** (from Google/CMU) released with the paper [​XLNet: Generalized Autoregressive Pretraining for Language Understanding](https://arxiv.org/abs/1906.08237) by Zhilin Yang*, Zihang Dai*, Yiming Yang, Jaime Carbonell, Ruslan Salakhutdinov, Quoc V. Le.
1. **[XLS-R](model_doc/xls_r)** (from Facebook AI) released with the paper [XLS-R: Self-supervised Cross-lingual Speech Representation Learning at Scale](https://arxiv.org/abs/2111.09296) by Arun Babu, Changhan Wang, Andros Tjandra, Kushal Lakhotia, Qiantong Xu, Naman Goyal, Kritika Singh, Patrick von Platen, Yatharth Saraf, Juan Pino, Alexei Baevski, Alexis Conneau, Michael Auli.
1. **[XLSR-Wav2Vec2](model_doc/xlsr_wav2vec2)** (from Facebook AI) released with the paper [Unsupervised Cross-Lingual Representation Learning For Speech Recognition](https://arxiv.org/abs/2006.13979) by Alexis Conneau, Alexei Baevski, Ronan Collobert, Abdelrahman Mohamed, Michael Auli.
1. **[YOLOS](model_doc/yolos)** (from Huazhong University of Science & Technology) released with the paper [You Only Look at One Sequence: Rethinking Transformer in Vision through Object Detection](https://arxiv.org/abs/2106.00666) by Yuxin Fang, Bencheng Liao, Xinggang Wang, Jiemin Fang, Jiyang Qi, Rui Wu, Jianwei Niu, Wenyu Liu.
1. **[YOSO](model_doc/yoso)** (from the University of Wisconsin - Madison) released with the paper [You Only Sample (Almost) Once: Linear Cost Self-Attention Via Bernoulli Sampling](https://arxiv.org/abs/2111.09714) by Zhanpeng Zeng, Yunyang Xiong, Sathya N. Ravi, Shailesh Acharya, Glenn Fung, Vikas Singh.


### Supported frameworks

The table below represents the current support in the library for each of those models, whether they have a Python
tokenizer (called "slow"). A "fast" tokenizer backed by the 🤗 Tokenizers library, whether they have support in Jax (via
Flax), PyTorch, and/or TensorFlow.

<!--This table is updated automatically from the auto modules with _make fix-copies_. Do not update manually!-->

|             Model             | Tokenizer slow | Tokenizer fast | PyTorch support | TensorFlow support | Flax Support |
|:-----------------------------:|:--------------:|:--------------:|:---------------:|:------------------:|:------------:|
|            ALBERT             |       ✅       |       ✅       |       ✅        |         ✅         |      ✅      |
|             ALIGN             |       ❌       |       ❌       |       ✅        |         ❌         |      ❌      |
|            AltCLIP            |       ❌       |       ❌       |       ✅        |         ❌         |      ❌      |
| Audio Spectrogram Transformer |       ❌       |       ❌       |       ✅        |         ❌         |      ❌      |
|             BART              |       ✅       |       ✅       |       ✅        |         ✅         |      ✅      |
|             BEiT              |       ❌       |       ❌       |       ✅        |         ❌         |      ✅      |
|             BERT              |       ✅       |       ✅       |       ✅        |         ✅         |      ✅      |
|        Bert Generation        |       ✅       |       ❌       |       ✅        |         ❌         |      ❌      |
|            BigBird            |       ✅       |       ✅       |       ✅        |         ❌         |      ✅      |
|        BigBird-Pegasus        |       ❌       |       ❌       |       ✅        |         ❌         |      ❌      |
|            BioGpt             |       ✅       |       ❌       |       ✅        |         ❌         |      ❌      |
|              BiT              |       ❌       |       ❌       |       ✅        |         ❌         |      ❌      |
|          Blenderbot           |       ✅       |       ✅       |       ✅        |         ✅         |      ✅      |
|        BlenderbotSmall        |       ✅       |       ✅       |       ✅        |         ✅         |      ✅      |
|             BLIP              |       ❌       |       ❌       |       ✅        |         ✅         |      ❌      |
|            BLIP-2             |       ❌       |       ❌       |       ✅        |         ❌         |      ❌      |
|             BLOOM             |       ❌       |       ✅       |       ✅        |         ❌         |      ❌      |
|          BridgeTower          |       ❌       |       ❌       |       ✅        |         ❌         |      ❌      |
|           CamemBERT           |       ✅       |       ✅       |       ✅        |         ✅         |      ❌      |
|            CANINE             |       ✅       |       ❌       |       ✅        |         ❌         |      ❌      |
|         Chinese-CLIP          |       ❌       |       ❌       |       ✅        |         ❌         |      ❌      |
|             CLAP              |       ❌       |       ❌       |       ✅        |         ❌         |      ❌      |
|             CLIP              |       ✅       |       ✅       |       ✅        |         ✅         |      ✅      |
|            CLIPSeg            |       ❌       |       ❌       |       ✅        |         ❌         |      ❌      |
|            CodeGen            |       ✅       |       ✅       |       ✅        |         ❌         |      ❌      |
|       Conditional DETR        |       ❌       |       ❌       |       ✅        |         ❌         |      ❌      |
|           ConvBERT            |       ✅       |       ✅       |       ✅        |         ✅         |      ❌      |
|           ConvNeXT            |       ❌       |       ❌       |       ✅        |         ✅         |      ❌      |
<<<<<<< HEAD
|            CPMAnt             |       ✅       |       ❌       |       ✅        |         ❌         |      ❌      |
=======
|          ConvNeXTV2           |       ❌       |       ❌       |       ✅        |         ❌         |      ❌      |
>>>>>>> 656e869a
|             CTRL              |       ✅       |       ❌       |       ✅        |         ✅         |      ❌      |
|              CvT              |       ❌       |       ❌       |       ✅        |         ✅         |      ❌      |
|         Data2VecAudio         |       ❌       |       ❌       |       ✅        |         ❌         |      ❌      |
|         Data2VecText          |       ❌       |       ❌       |       ✅        |         ❌         |      ❌      |
|        Data2VecVision         |       ❌       |       ❌       |       ✅        |         ✅         |      ❌      |
|            DeBERTa            |       ✅       |       ✅       |       ✅        |         ✅         |      ❌      |
|          DeBERTa-v2           |       ✅       |       ✅       |       ✅        |         ✅         |      ❌      |
|     Decision Transformer      |       ❌       |       ❌       |       ✅        |         ❌         |      ❌      |
|        Deformable DETR        |       ❌       |       ❌       |       ✅        |         ❌         |      ❌      |
|             DeiT              |       ❌       |       ❌       |       ✅        |         ✅         |      ❌      |
|             DETA              |       ❌       |       ❌       |       ✅        |         ❌         |      ❌      |
|             DETR              |       ❌       |       ❌       |       ✅        |         ❌         |      ❌      |
|             DiNAT             |       ❌       |       ❌       |       ✅        |         ❌         |      ❌      |
|          DistilBERT           |       ✅       |       ✅       |       ✅        |         ✅         |      ✅      |
|           DonutSwin           |       ❌       |       ❌       |       ✅        |         ❌         |      ❌      |
|              DPR              |       ✅       |       ✅       |       ✅        |         ✅         |      ❌      |
|              DPT              |       ❌       |       ❌       |       ✅        |         ❌         |      ❌      |
|        EfficientFormer        |       ❌       |       ❌       |       ✅        |         ❌         |      ❌      |
|         EfficientNet          |       ❌       |       ❌       |       ✅        |         ❌         |      ❌      |
|            ELECTRA            |       ✅       |       ✅       |       ✅        |         ✅         |      ✅      |
|        Encoder decoder        |       ❌       |       ❌       |       ✅        |         ✅         |      ✅      |
|             ERNIE             |       ❌       |       ❌       |       ✅        |         ❌         |      ❌      |
|            ErnieM             |       ✅       |       ❌       |       ✅        |         ❌         |      ❌      |
|              ESM              |       ✅       |       ❌       |       ✅        |         ✅         |      ❌      |
|  FairSeq Machine-Translation  |       ✅       |       ❌       |       ✅        |         ❌         |      ❌      |
|           FlauBERT            |       ✅       |       ❌       |       ✅        |         ✅         |      ❌      |
|             FLAVA             |       ❌       |       ❌       |       ✅        |         ❌         |      ❌      |
|             FNet              |       ✅       |       ✅       |       ✅        |         ❌         |      ❌      |
|      Funnel Transformer       |       ✅       |       ✅       |       ✅        |         ✅         |      ❌      |
|              GIT              |       ❌       |       ❌       |       ✅        |         ❌         |      ❌      |
|             GLPN              |       ❌       |       ❌       |       ✅        |         ❌         |      ❌      |
|            GPT Neo            |       ❌       |       ❌       |       ✅        |         ❌         |      ✅      |
|           GPT NeoX            |       ❌       |       ✅       |       ✅        |         ❌         |      ❌      |
|       GPT NeoX Japanese       |       ✅       |       ❌       |       ✅        |         ❌         |      ❌      |
|             GPT-J             |       ❌       |       ❌       |       ✅        |         ✅         |      ✅      |
|            GPT-Sw3            |       ✅       |       ✅       |       ✅        |         ✅         |      ✅      |
|        GPTSAN-japanese        |       ✅       |       ❌       |       ✅        |         ❌         |      ❌      |
|          Graphormer           |       ❌       |       ❌       |       ✅        |         ❌         |      ❌      |
|           GroupViT            |       ❌       |       ❌       |       ✅        |         ✅         |      ❌      |
|            Hubert             |       ❌       |       ❌       |       ✅        |         ✅         |      ❌      |
|            I-BERT             |       ❌       |       ❌       |       ✅        |         ❌         |      ❌      |
|           ImageGPT            |       ❌       |       ❌       |       ✅        |         ❌         |      ❌      |
|           Informer            |       ❌       |       ❌       |       ✅        |         ❌         |      ❌      |
|            Jukebox            |       ✅       |       ❌       |       ✅        |         ❌         |      ❌      |
|           LayoutLM            |       ✅       |       ✅       |       ✅        |         ✅         |      ❌      |
|          LayoutLMv2           |       ✅       |       ✅       |       ✅        |         ❌         |      ❌      |
|          LayoutLMv3           |       ✅       |       ✅       |       ✅        |         ✅         |      ❌      |
|              LED              |       ✅       |       ✅       |       ✅        |         ✅         |      ❌      |
|             LeViT             |       ❌       |       ❌       |       ✅        |         ❌         |      ❌      |
|             LiLT              |       ❌       |       ❌       |       ✅        |         ❌         |      ❌      |
|             LLaMA             |       ✅       |       ✅       |       ✅        |         ❌         |      ❌      |
|          Longformer           |       ✅       |       ✅       |       ✅        |         ✅         |      ❌      |
|            LongT5             |       ❌       |       ❌       |       ✅        |         ❌         |      ✅      |
|             LUKE              |       ✅       |       ❌       |       ✅        |         ❌         |      ❌      |
|            LXMERT             |       ✅       |       ✅       |       ✅        |         ✅         |      ❌      |
|            M-CTC-T            |       ❌       |       ❌       |       ✅        |         ❌         |      ❌      |
|            M2M100             |       ✅       |       ❌       |       ✅        |         ❌         |      ❌      |
|            Marian             |       ✅       |       ❌       |       ✅        |         ✅         |      ✅      |
|           MarkupLM            |       ✅       |       ✅       |       ✅        |         ❌         |      ❌      |
|          Mask2Former          |       ❌       |       ❌       |       ✅        |         ❌         |      ❌      |
|          MaskFormer           |       ❌       |       ❌       |       ✅        |         ❌         |      ❌      |
|        MaskFormerSwin         |       ❌       |       ❌       |       ❌        |         ❌         |      ❌      |
|             mBART             |       ✅       |       ✅       |       ✅        |         ✅         |      ✅      |
|             MEGA              |       ❌       |       ❌       |       ✅        |         ❌         |      ❌      |
|         Megatron-BERT         |       ❌       |       ❌       |       ✅        |         ❌         |      ❌      |
|            MGP-STR            |       ✅       |       ❌       |       ✅        |         ❌         |      ❌      |
|          MobileBERT           |       ✅       |       ✅       |       ✅        |         ✅         |      ❌      |
|          MobileNetV1          |       ❌       |       ❌       |       ✅        |         ❌         |      ❌      |
|          MobileNetV2          |       ❌       |       ❌       |       ✅        |         ❌         |      ❌      |
|           MobileViT           |       ❌       |       ❌       |       ✅        |         ✅         |      ❌      |
|             MPNet             |       ✅       |       ✅       |       ✅        |         ✅         |      ❌      |
|              MT5              |       ✅       |       ✅       |       ✅        |         ✅         |      ✅      |
|              MVP              |       ✅       |       ✅       |       ✅        |         ❌         |      ❌      |
|              NAT              |       ❌       |       ❌       |       ✅        |         ❌         |      ❌      |
|             Nezha             |       ❌       |       ❌       |       ✅        |         ❌         |      ❌      |
|           NLLB-MOE            |       ❌       |       ❌       |       ✅        |         ❌         |      ❌      |
|         Nyströmformer         |       ❌       |       ❌       |       ✅        |         ❌         |      ❌      |
|           OneFormer           |       ❌       |       ❌       |       ✅        |         ❌         |      ❌      |
|          OpenAI GPT           |       ✅       |       ✅       |       ✅        |         ✅         |      ❌      |
|         OpenAI GPT-2          |       ✅       |       ✅       |       ✅        |         ✅         |      ✅      |
|              OPT              |       ❌       |       ❌       |       ✅        |         ✅         |      ✅      |
|            OWL-ViT            |       ❌       |       ❌       |       ✅        |         ❌         |      ❌      |
|            Pegasus            |       ✅       |       ✅       |       ✅        |         ✅         |      ✅      |
|           PEGASUS-X           |       ❌       |       ❌       |       ✅        |         ❌         |      ❌      |
|           Perceiver           |       ✅       |       ❌       |       ✅        |         ❌         |      ❌      |
|          Pix2Struct           |       ❌       |       ❌       |       ✅        |         ❌         |      ❌      |
|            PLBart             |       ✅       |       ❌       |       ✅        |         ❌         |      ❌      |
|          PoolFormer           |       ❌       |       ❌       |       ✅        |         ❌         |      ❌      |
|          ProphetNet           |       ✅       |       ❌       |       ✅        |         ❌         |      ❌      |
|            QDQBert            |       ❌       |       ❌       |       ✅        |         ❌         |      ❌      |
|              RAG              |       ✅       |       ❌       |       ✅        |         ✅         |      ❌      |
|             REALM             |       ✅       |       ✅       |       ✅        |         ❌         |      ❌      |
|           Reformer            |       ✅       |       ✅       |       ✅        |         ❌         |      ❌      |
|            RegNet             |       ❌       |       ❌       |       ✅        |         ✅         |      ✅      |
|            RemBERT            |       ✅       |       ✅       |       ✅        |         ✅         |      ❌      |
|            ResNet             |       ❌       |       ❌       |       ✅        |         ✅         |      ✅      |
|           RetriBERT           |       ✅       |       ✅       |       ✅        |         ❌         |      ❌      |
|            RoBERTa            |       ✅       |       ✅       |       ✅        |         ✅         |      ✅      |
|     RoBERTa-PreLayerNorm      |       ❌       |       ❌       |       ✅        |         ✅         |      ✅      |
|            RoCBert            |       ✅       |       ❌       |       ✅        |         ❌         |      ❌      |
|           RoFormer            |       ✅       |       ✅       |       ✅        |         ✅         |      ✅      |
|           SegFormer           |       ❌       |       ❌       |       ✅        |         ✅         |      ❌      |
|              SEW              |       ❌       |       ❌       |       ✅        |         ❌         |      ❌      |
|             SEW-D             |       ❌       |       ❌       |       ✅        |         ❌         |      ❌      |
|    Speech Encoder decoder     |       ❌       |       ❌       |       ✅        |         ❌         |      ✅      |
|          Speech2Text          |       ✅       |       ❌       |       ✅        |         ✅         |      ❌      |
|         Speech2Text2          |       ✅       |       ❌       |       ❌        |         ❌         |      ❌      |
|           SpeechT5            |       ✅       |       ❌       |       ✅        |         ❌         |      ❌      |
|           Splinter            |       ✅       |       ✅       |       ✅        |         ❌         |      ❌      |
|          SqueezeBERT          |       ✅       |       ✅       |       ✅        |         ❌         |      ❌      |
|       Swin Transformer        |       ❌       |       ❌       |       ✅        |         ✅         |      ❌      |
|      Swin Transformer V2      |       ❌       |       ❌       |       ✅        |         ❌         |      ❌      |
|            Swin2SR            |       ❌       |       ❌       |       ✅        |         ❌         |      ❌      |
|      SwitchTransformers       |       ❌       |       ❌       |       ✅        |         ❌         |      ❌      |
|              T5               |       ✅       |       ✅       |       ✅        |         ✅         |      ✅      |
|       Table Transformer       |       ❌       |       ❌       |       ✅        |         ❌         |      ❌      |
|             TAPAS             |       ✅       |       ❌       |       ✅        |         ✅         |      ❌      |
|    Time Series Transformer    |       ❌       |       ❌       |       ✅        |         ❌         |      ❌      |
|          TimeSformer          |       ❌       |       ❌       |       ✅        |         ❌         |      ❌      |
|    Trajectory Transformer     |       ❌       |       ❌       |       ✅        |         ❌         |      ❌      |
|        Transformer-XL         |       ✅       |       ❌       |       ✅        |         ✅         |      ❌      |
|             TrOCR             |       ❌       |       ❌       |       ✅        |         ❌         |      ❌      |
|             TVLT              |       ❌       |       ❌       |       ✅        |         ❌         |      ❌      |
|           UniSpeech           |       ❌       |       ❌       |       ✅        |         ❌         |      ❌      |
|         UniSpeechSat          |       ❌       |       ❌       |       ✅        |         ❌         |      ❌      |
|            UPerNet            |       ❌       |       ❌       |       ✅        |         ❌         |      ❌      |
|              VAN              |       ❌       |       ❌       |       ✅        |         ❌         |      ❌      |
|           VideoMAE            |       ❌       |       ❌       |       ✅        |         ❌         |      ❌      |
|             ViLT              |       ❌       |       ❌       |       ✅        |         ❌         |      ❌      |
|    Vision Encoder decoder     |       ❌       |       ❌       |       ✅        |         ✅         |      ✅      |
|     VisionTextDualEncoder     |       ❌       |       ❌       |       ✅        |         ✅         |      ✅      |
|          VisualBERT           |       ❌       |       ❌       |       ✅        |         ❌         |      ❌      |
|              ViT              |       ❌       |       ❌       |       ✅        |         ✅         |      ✅      |
|          ViT Hybrid           |       ❌       |       ❌       |       ✅        |         ❌         |      ❌      |
|            ViTMAE             |       ❌       |       ❌       |       ✅        |         ✅         |      ❌      |
|            ViTMSN             |       ❌       |       ❌       |       ✅        |         ❌         |      ❌      |
|           Wav2Vec2            |       ✅       |       ❌       |       ✅        |         ✅         |      ✅      |
|      Wav2Vec2-Conformer       |       ❌       |       ❌       |       ✅        |         ❌         |      ❌      |
|             WavLM             |       ❌       |       ❌       |       ✅        |         ❌         |      ❌      |
|            Whisper            |       ✅       |       ✅       |       ✅        |         ✅         |      ✅      |
|            X-CLIP             |       ❌       |       ❌       |       ✅        |         ❌         |      ❌      |
|             X-MOD             |       ❌       |       ❌       |       ✅        |         ❌         |      ❌      |
|             XGLM              |       ✅       |       ✅       |       ✅        |         ✅         |      ✅      |
|              XLM              |       ✅       |       ❌       |       ✅        |         ✅         |      ❌      |
|        XLM-ProphetNet         |       ✅       |       ❌       |       ✅        |         ❌         |      ❌      |
|          XLM-RoBERTa          |       ✅       |       ✅       |       ✅        |         ✅         |      ✅      |
|        XLM-RoBERTa-XL         |       ❌       |       ❌       |       ✅        |         ❌         |      ❌      |
|             XLNet             |       ✅       |       ✅       |       ✅        |         ✅         |      ❌      |
|             YOLOS             |       ❌       |       ❌       |       ✅        |         ❌         |      ❌      |
|             YOSO              |       ❌       |       ❌       |       ✅        |         ❌         |      ❌      |

<!-- End table--><|MERGE_RESOLUTION|>--- conflicted
+++ resolved
@@ -286,11 +286,8 @@
 |       Conditional DETR        |       ❌       |       ❌       |       ✅        |         ❌         |      ❌      |
 |           ConvBERT            |       ✅       |       ✅       |       ✅        |         ✅         |      ❌      |
 |           ConvNeXT            |       ❌       |       ❌       |       ✅        |         ✅         |      ❌      |
-<<<<<<< HEAD
 |            CPMAnt             |       ✅       |       ❌       |       ✅        |         ❌         |      ❌      |
-=======
 |          ConvNeXTV2           |       ❌       |       ❌       |       ✅        |         ❌         |      ❌      |
->>>>>>> 656e869a
 |             CTRL              |       ✅       |       ❌       |       ✅        |         ✅         |      ❌      |
 |              CvT              |       ❌       |       ❌       |       ✅        |         ✅         |      ❌      |
 |         Data2VecAudio         |       ❌       |       ❌       |       ✅        |         ❌         |      ❌      |
