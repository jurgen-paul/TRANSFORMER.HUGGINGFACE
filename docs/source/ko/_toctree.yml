--- conflicted
+++ resolved
@@ -149,17 +149,10 @@
       title: (번역중) How to convert a 🤗 Transformers model to TensorFlow?
     - local: in_translation
       title: (번역중) How to add a pipeline to 🤗 Transformers?
-<<<<<<< HEAD
-    - local: in_translation
-      title: (번역중) Testing
+    - local: testing
+      title: 테스트
     - local: pr_checks
       title: Pull Request에 대한 검사
-=======
-    - local: testing
-      title: 테스트
-    - local: in_translation
-      title: (번역중) Checks on a Pull Request
->>>>>>> dcb183f4
   title: (번역중) 기여하기
 
 - sections:
