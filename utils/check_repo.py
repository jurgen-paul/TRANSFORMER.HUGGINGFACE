# coding=utf-8
# Copyright 2020 The HuggingFace Inc. team.
#
# Licensed under the Apache License, Version 2.0 (the "License");
# you may not use this file except in compliance with the License.
# You may obtain a copy of the License at
#
#     http://www.apache.org/licenses/LICENSE-2.0
#
# Unless required by applicable law or agreed to in writing, software
# distributed under the License is distributed on an "AS IS" BASIS,
# WITHOUT WARRANTIES OR CONDITIONS OF ANY KIND, either express or implied.
# See the License for the specific language governing permissions and
# limitations under the License.

import importlib
import inspect
import os
import re
import warnings
from collections import OrderedDict
from difflib import get_close_matches
from pathlib import Path

from transformers import is_flax_available, is_tf_available, is_torch_available
from transformers.models.auto import get_values
from transformers.utils import ENV_VARS_TRUE_VALUES


# All paths are set with the intent you should run this script from the root of the repo with the command
# python utils/check_repo.py
PATH_TO_TRANSFORMERS = "src/transformers"
PATH_TO_TESTS = "tests"
PATH_TO_DOC = "docs/source/en"

# Update this list with models that are supposed to be private.
PRIVATE_MODELS = [
    "DPRSpanPredictor",
    "LongT5Stack",
    "RealmBertModel",
    "T5Stack",
    "TFDPRSpanPredictor",
]

# Update this list for models that are not tested with a comment explaining the reason it should not be.
# Being in this list is an exception and should **not** be the rule.
IGNORE_NON_TESTED = PRIVATE_MODELS.copy() + [
    # models to ignore for not tested
<<<<<<< HEAD
    "JukeboxVQVAE",  # Building part of bigger (tested) model.
=======
    "TimeSeriesTransformerEncoder",  # Building part of bigger (tested) model.
    "TimeSeriesTransformerDecoder",  # Building part of bigger (tested) model.
>>>>>>> c28d04e9
    "DeformableDetrEncoder",  # Building part of bigger (tested) model.
    "DeformableDetrDecoder",  # Building part of bigger (tested) model.
    "OPTDecoder",  # Building part of bigger (tested) model.
    "DecisionTransformerGPT2Model",  # Building part of bigger (tested) model.
    "SegformerDecodeHead",  # Building part of bigger (tested) model.
    "PLBartEncoder",  # Building part of bigger (tested) model.
    "PLBartDecoder",  # Building part of bigger (tested) model.
    "PLBartDecoderWrapper",  # Building part of bigger (tested) model.
    "BigBirdPegasusEncoder",  # Building part of bigger (tested) model.
    "BigBirdPegasusDecoder",  # Building part of bigger (tested) model.
    "BigBirdPegasusDecoderWrapper",  # Building part of bigger (tested) model.
    "DetrEncoder",  # Building part of bigger (tested) model.
    "DetrDecoder",  # Building part of bigger (tested) model.
    "DetrDecoderWrapper",  # Building part of bigger (tested) model.
    "ConditionalDetrEncoder",  # Building part of bigger (tested) model.
    "ConditionalDetrDecoder",  # Building part of bigger (tested) model.
    "M2M100Encoder",  # Building part of bigger (tested) model.
    "M2M100Decoder",  # Building part of bigger (tested) model.
    "MCTCTEncoder",  # Building part of bigger (tested) model.
    "Speech2TextEncoder",  # Building part of bigger (tested) model.
    "Speech2TextDecoder",  # Building part of bigger (tested) model.
    "LEDEncoder",  # Building part of bigger (tested) model.
    "LEDDecoder",  # Building part of bigger (tested) model.
    "BartDecoderWrapper",  # Building part of bigger (tested) model.
    "BartEncoder",  # Building part of bigger (tested) model.
    "BertLMHeadModel",  # Needs to be setup as decoder.
    "BlenderbotSmallEncoder",  # Building part of bigger (tested) model.
    "BlenderbotSmallDecoderWrapper",  # Building part of bigger (tested) model.
    "BlenderbotEncoder",  # Building part of bigger (tested) model.
    "BlenderbotDecoderWrapper",  # Building part of bigger (tested) model.
    "MBartEncoder",  # Building part of bigger (tested) model.
    "MBartDecoderWrapper",  # Building part of bigger (tested) model.
    "MegatronBertLMHeadModel",  # Building part of bigger (tested) model.
    "MegatronBertEncoder",  # Building part of bigger (tested) model.
    "MegatronBertDecoder",  # Building part of bigger (tested) model.
    "MegatronBertDecoderWrapper",  # Building part of bigger (tested) model.
    "MvpDecoderWrapper",  # Building part of bigger (tested) model.
    "MvpEncoder",  # Building part of bigger (tested) model.
    "PegasusEncoder",  # Building part of bigger (tested) model.
    "PegasusDecoderWrapper",  # Building part of bigger (tested) model.
    "PegasusXEncoder",  # Building part of bigger (tested) model.
    "PegasusXDecoder",  # Building part of bigger (tested) model.
    "PegasusXDecoderWrapper",  # Building part of bigger (tested) model.
    "DPREncoder",  # Building part of bigger (tested) model.
    "ProphetNetDecoderWrapper",  # Building part of bigger (tested) model.
    "RealmBertModel",  # Building part of bigger (tested) model.
    "RealmReader",  # Not regular model.
    "RealmScorer",  # Not regular model.
    "RealmForOpenQA",  # Not regular model.
    "ReformerForMaskedLM",  # Needs to be setup as decoder.
    "Speech2Text2DecoderWrapper",  # Building part of bigger (tested) model.
    "TFDPREncoder",  # Building part of bigger (tested) model.
    "TFElectraMainLayer",  # Building part of bigger (tested) model (should it be a TFPreTrainedModel ?)
    "TFRobertaForMultipleChoice",  # TODO: fix
    "TrOCRDecoderWrapper",  # Building part of bigger (tested) model.
    "SeparableConv1D",  # Building part of bigger (tested) model.
    "FlaxBartForCausalLM",  # Building part of bigger (tested) model.
    "FlaxBertForCausalLM",  # Building part of bigger (tested) model. Tested implicitly through FlaxRobertaForCausalLM.
    "OPTDecoderWrapper",
    "TFSegformerDecodeHead",  # Not a regular model.
]

# Update this list with test files that don't have a tester with a `all_model_classes` variable and which don't
# trigger the common tests.
TEST_FILES_WITH_NO_COMMON_TESTS = [
    "models/decision_transformer/test_modeling_decision_transformer.py",
    "models/camembert/test_modeling_camembert.py",
    "models/mt5/test_modeling_flax_mt5.py",
    "models/mbart/test_modeling_mbart.py",
    "models/mt5/test_modeling_mt5.py",
    "models/pegasus/test_modeling_pegasus.py",
    "models/camembert/test_modeling_tf_camembert.py",
    "models/mt5/test_modeling_tf_mt5.py",
    "models/xlm_roberta/test_modeling_tf_xlm_roberta.py",
    "models/xlm_roberta/test_modeling_flax_xlm_roberta.py",
    "models/xlm_prophetnet/test_modeling_xlm_prophetnet.py",
    "models/xlm_roberta/test_modeling_xlm_roberta.py",
    "models/vision_text_dual_encoder/test_modeling_vision_text_dual_encoder.py",
    "models/vision_text_dual_encoder/test_modeling_flax_vision_text_dual_encoder.py",
    "models/decision_transformer/test_modeling_decision_transformer.py",
]

# Update this list for models that are not in any of the auto MODEL_XXX_MAPPING. Being in this list is an exception and
# should **not** be the rule.
IGNORE_NON_AUTO_CONFIGURED = PRIVATE_MODELS.copy() + [
    # models to ignore for model xxx mapping
<<<<<<< HEAD
    "JukeboxVQVAE",
=======
    "TimeSeriesTransformerForPrediction",
>>>>>>> c28d04e9
    "PegasusXEncoder",
    "PegasusXDecoder",
    "PegasusXDecoderWrapper",
    "PegasusXEncoder",
    "PegasusXDecoder",
    "PegasusXDecoderWrapper",
    "DPTForDepthEstimation",
    "DecisionTransformerGPT2Model",
    "GLPNForDepthEstimation",
    "ViltForImagesAndTextClassification",
    "ViltForImageAndTextRetrieval",
    "ViltForTokenClassification",
    "ViltForMaskedLM",
    "XGLMEncoder",
    "XGLMDecoder",
    "XGLMDecoderWrapper",
    "PerceiverForMultimodalAutoencoding",
    "PerceiverForOpticalFlow",
    "SegformerDecodeHead",
    "TFSegformerDecodeHead",
    "FlaxBeitForMaskedImageModeling",
    "PLBartEncoder",
    "PLBartDecoder",
    "PLBartDecoderWrapper",
    "BeitForMaskedImageModeling",
    "CLIPTextModel",
    "CLIPVisionModel",
    "GroupViTTextModel",
    "GroupViTVisionModel",
    "TFCLIPTextModel",
    "TFCLIPVisionModel",
    "TFGroupViTTextModel",
    "TFGroupViTVisionModel",
    "FlaxCLIPTextModel",
    "FlaxCLIPVisionModel",
    "FlaxWav2Vec2ForCTC",
    "DetrForSegmentation",
    "ConditionalDetrForSegmentation",
    "DPRReader",
    "FlaubertForQuestionAnswering",
    "FlavaImageCodebook",
    "FlavaTextModel",
    "FlavaImageModel",
    "FlavaMultimodalModel",
    "GPT2DoubleHeadsModel",
    "LayoutLMForQuestionAnswering",
    "LukeForMaskedLM",
    "LukeForEntityClassification",
    "LukeForEntityPairClassification",
    "LukeForEntitySpanClassification",
    "OpenAIGPTDoubleHeadsModel",
    "OwlViTTextModel",
    "OwlViTVisionModel",
    "OwlViTForObjectDetection",
    "RagModel",
    "RagSequenceForGeneration",
    "RagTokenForGeneration",
    "RealmEmbedder",
    "RealmForOpenQA",
    "RealmScorer",
    "RealmReader",
    "TFDPRReader",
    "TFGPT2DoubleHeadsModel",
    "TFLayoutLMForQuestionAnswering",
    "TFOpenAIGPTDoubleHeadsModel",
    "TFRagModel",
    "TFRagSequenceForGeneration",
    "TFRagTokenForGeneration",
    "Wav2Vec2ForCTC",
    "HubertForCTC",
    "SEWForCTC",
    "SEWDForCTC",
    "XLMForQuestionAnswering",
    "XLNetForQuestionAnswering",
    "SeparableConv1D",
    "VisualBertForRegionToPhraseAlignment",
    "VisualBertForVisualReasoning",
    "VisualBertForQuestionAnswering",
    "VisualBertForMultipleChoice",
    "TFWav2Vec2ForCTC",
    "TFHubertForCTC",
    "MaskFormerForInstanceSegmentation",
    "XCLIPVisionModel",
    "XCLIPTextModel",
]

# Update this list for models that have multiple model types for the same
# model doc
MODEL_TYPE_TO_DOC_MAPPING = OrderedDict(
    [
        ("data2vec-text", "data2vec"),
        ("data2vec-audio", "data2vec"),
        ("data2vec-vision", "data2vec"),
        ("donut-swin", "donut"),
    ]
)


# This is to make sure the transformers module imported is the one in the repo.
spec = importlib.util.spec_from_file_location(
    "transformers",
    os.path.join(PATH_TO_TRANSFORMERS, "__init__.py"),
    submodule_search_locations=[PATH_TO_TRANSFORMERS],
)
transformers = spec.loader.load_module()


def check_model_list():
    """Check the model list inside the transformers library."""
    # Get the models from the directory structure of `src/transformers/models/`
    models_dir = os.path.join(PATH_TO_TRANSFORMERS, "models")
    _models = []
    for model in os.listdir(models_dir):
        model_dir = os.path.join(models_dir, model)
        if os.path.isdir(model_dir) and "__init__.py" in os.listdir(model_dir):
            _models.append(model)

    # Get the models from the directory structure of `src/transformers/models/`
    models = [model for model in dir(transformers.models) if not model.startswith("__")]

    missing_models = sorted(list(set(_models).difference(models)))
    if missing_models:
        raise Exception(
            f"The following models should be included in {models_dir}/__init__.py: {','.join(missing_models)}."
        )


# If some modeling modules should be ignored for all checks, they should be added in the nested list
# _ignore_modules of this function.
def get_model_modules():
    """Get the model modules inside the transformers library."""
    _ignore_modules = [
        "modeling_auto",
        "modeling_encoder_decoder",
        "modeling_marian",
        "modeling_mmbt",
        "modeling_outputs",
        "modeling_retribert",
        "modeling_utils",
        "modeling_flax_auto",
        "modeling_flax_encoder_decoder",
        "modeling_flax_utils",
        "modeling_speech_encoder_decoder",
        "modeling_flax_speech_encoder_decoder",
        "modeling_flax_vision_encoder_decoder",
        "modeling_transfo_xl_utilities",
        "modeling_tf_auto",
        "modeling_tf_encoder_decoder",
        "modeling_tf_outputs",
        "modeling_tf_pytorch_utils",
        "modeling_tf_utils",
        "modeling_tf_transfo_xl_utilities",
        "modeling_tf_vision_encoder_decoder",
        "modeling_vision_encoder_decoder",
    ]
    modules = []
    for model in dir(transformers.models):
        # There are some magic dunder attributes in the dir, we ignore them
        if not model.startswith("__"):
            model_module = getattr(transformers.models, model)
            for submodule in dir(model_module):
                if submodule.startswith("modeling") and submodule not in _ignore_modules:
                    modeling_module = getattr(model_module, submodule)
                    if inspect.ismodule(modeling_module):
                        modules.append(modeling_module)
    return modules


def get_models(module, include_pretrained=False):
    """Get the objects in module that are models."""
    models = []
    model_classes = (transformers.PreTrainedModel, transformers.TFPreTrainedModel, transformers.FlaxPreTrainedModel)
    for attr_name in dir(module):
        if not include_pretrained and ("Pretrained" in attr_name or "PreTrained" in attr_name):
            continue
        attr = getattr(module, attr_name)
        if isinstance(attr, type) and issubclass(attr, model_classes) and attr.__module__ == module.__name__:
            models.append((attr_name, attr))
    return models


def is_a_private_model(model):
    """Returns True if the model should not be in the main init."""
    if model in PRIVATE_MODELS:
        return True

    # Wrapper, Encoder and Decoder are all privates
    if model.endswith("Wrapper"):
        return True
    if model.endswith("Encoder"):
        return True
    if model.endswith("Decoder"):
        return True
    return False


def check_models_are_in_init():
    """Checks all models defined in the library are in the main init."""
    models_not_in_init = []
    dir_transformers = dir(transformers)
    for module in get_model_modules():
        models_not_in_init += [
            model[0] for model in get_models(module, include_pretrained=True) if model[0] not in dir_transformers
        ]

    # Remove private models
    models_not_in_init = [model for model in models_not_in_init if not is_a_private_model(model)]
    if len(models_not_in_init) > 0:
        raise Exception(f"The following models should be in the main init: {','.join(models_not_in_init)}.")


# If some test_modeling files should be ignored when checking models are all tested, they should be added in the
# nested list _ignore_files of this function.
def get_model_test_files():
    """Get the model test files.

    The returned files should NOT contain the `tests` (i.e. `PATH_TO_TESTS` defined in this script). They will be
    considered as paths relative to `tests`. A caller has to use `os.path.join(PATH_TO_TESTS, ...)` to access the files.
    """

    _ignore_files = [
        "test_modeling_common",
        "test_modeling_encoder_decoder",
        "test_modeling_flax_encoder_decoder",
        "test_modeling_flax_speech_encoder_decoder",
        "test_modeling_marian",
        "test_modeling_tf_common",
        "test_modeling_tf_encoder_decoder",
    ]
    test_files = []
    # Check both `PATH_TO_TESTS` and `PATH_TO_TESTS/models`
    model_test_root = os.path.join(PATH_TO_TESTS, "models")
    model_test_dirs = []
    for x in os.listdir(model_test_root):
        x = os.path.join(model_test_root, x)
        if os.path.isdir(x):
            model_test_dirs.append(x)

    for target_dir in [PATH_TO_TESTS] + model_test_dirs:
        for file_or_dir in os.listdir(target_dir):
            path = os.path.join(target_dir, file_or_dir)
            if os.path.isfile(path):
                filename = os.path.split(path)[-1]
                if "test_modeling" in filename and not os.path.splitext(filename)[0] in _ignore_files:
                    file = os.path.join(*path.split(os.sep)[1:])
                    test_files.append(file)

    return test_files


# This is a bit hacky but I didn't find a way to import the test_file as a module and read inside the tester class
# for the all_model_classes variable.
def find_tested_models(test_file):
    """Parse the content of test_file to detect what's in all_model_classes"""
    # This is a bit hacky but I didn't find a way to import the test_file as a module and read inside the class
    with open(os.path.join(PATH_TO_TESTS, test_file), "r", encoding="utf-8", newline="\n") as f:
        content = f.read()
    all_models = re.findall(r"all_model_classes\s+=\s+\(\s*\(([^\)]*)\)", content)
    # Check with one less parenthesis as well
    all_models += re.findall(r"all_model_classes\s+=\s+\(([^\)]*)\)", content)
    if len(all_models) > 0:
        model_tested = []
        for entry in all_models:
            for line in entry.split(","):
                name = line.strip()
                if len(name) > 0:
                    model_tested.append(name)
        return model_tested


def check_models_are_tested(module, test_file):
    """Check models defined in module are tested in test_file."""
    # XxxPreTrainedModel are not tested
    defined_models = get_models(module)
    tested_models = find_tested_models(test_file)
    if tested_models is None:
        if test_file.replace(os.path.sep, "/") in TEST_FILES_WITH_NO_COMMON_TESTS:
            return
        return [
            f"{test_file} should define `all_model_classes` to apply common tests to the models it tests. "
            + "If this intentional, add the test filename to `TEST_FILES_WITH_NO_COMMON_TESTS` in the file "
            + "`utils/check_repo.py`."
        ]
    failures = []
    for model_name, _ in defined_models:
        if model_name not in tested_models and model_name not in IGNORE_NON_TESTED:
            failures.append(
                f"{model_name} is defined in {module.__name__} but is not tested in "
                + f"{os.path.join(PATH_TO_TESTS, test_file)}. Add it to the all_model_classes in that file."
                + "If common tests should not applied to that model, add its name to `IGNORE_NON_TESTED`"
                + "in the file `utils/check_repo.py`."
            )
    return failures


def check_all_models_are_tested():
    """Check all models are properly tested."""
    modules = get_model_modules()
    test_files = get_model_test_files()
    failures = []
    for module in modules:
        test_file = [file for file in test_files if f"test_{module.__name__.split('.')[-1]}.py" in file]
        if len(test_file) == 0:
            failures.append(f"{module.__name__} does not have its corresponding test file {test_file}.")
        elif len(test_file) > 1:
            failures.append(f"{module.__name__} has several test files: {test_file}.")
        else:
            test_file = test_file[0]
            new_failures = check_models_are_tested(module, test_file)
            if new_failures is not None:
                failures += new_failures
    if len(failures) > 0:
        raise Exception(f"There were {len(failures)} failures:\n" + "\n".join(failures))


def get_all_auto_configured_models():
    """Return the list of all models in at least one auto class."""
    result = set()  # To avoid duplicates we concatenate all model classes in a set.
    if is_torch_available():
        for attr_name in dir(transformers.models.auto.modeling_auto):
            if attr_name.startswith("MODEL_") and attr_name.endswith("MAPPING_NAMES"):
                result = result | set(get_values(getattr(transformers.models.auto.modeling_auto, attr_name)))
    if is_tf_available():
        for attr_name in dir(transformers.models.auto.modeling_tf_auto):
            if attr_name.startswith("TF_MODEL_") and attr_name.endswith("MAPPING_NAMES"):
                result = result | set(get_values(getattr(transformers.models.auto.modeling_tf_auto, attr_name)))
    if is_flax_available():
        for attr_name in dir(transformers.models.auto.modeling_flax_auto):
            if attr_name.startswith("FLAX_MODEL_") and attr_name.endswith("MAPPING_NAMES"):
                result = result | set(get_values(getattr(transformers.models.auto.modeling_flax_auto, attr_name)))
    return [cls for cls in result]


def ignore_unautoclassed(model_name):
    """Rules to determine if `name` should be in an auto class."""
    # Special white list
    if model_name in IGNORE_NON_AUTO_CONFIGURED:
        return True
    # Encoder and Decoder should be ignored
    if "Encoder" in model_name or "Decoder" in model_name:
        return True
    return False


def check_models_are_auto_configured(module, all_auto_models):
    """Check models defined in module are each in an auto class."""
    defined_models = get_models(module)
    failures = []
    for model_name, _ in defined_models:
        if model_name not in all_auto_models and not ignore_unautoclassed(model_name):
            failures.append(
                f"{model_name} is defined in {module.__name__} but is not present in any of the auto mapping. "
                "If that is intended behavior, add its name to `IGNORE_NON_AUTO_CONFIGURED` in the file "
                "`utils/check_repo.py`."
            )
    return failures


def check_all_models_are_auto_configured():
    """Check all models are each in an auto class."""
    missing_backends = []
    if not is_torch_available():
        missing_backends.append("PyTorch")
    if not is_tf_available():
        missing_backends.append("TensorFlow")
    if not is_flax_available():
        missing_backends.append("Flax")
    if len(missing_backends) > 0:
        missing = ", ".join(missing_backends)
        if os.getenv("TRANSFORMERS_IS_CI", "").upper() in ENV_VARS_TRUE_VALUES:
            raise Exception(
                "Full quality checks require all backends to be installed (with `pip install -e .[dev]` in the "
                f"Transformers repo, the following are missing: {missing}."
            )
        else:
            warnings.warn(
                "Full quality checks require all backends to be installed (with `pip install -e .[dev]` in the "
                f"Transformers repo, the following are missing: {missing}. While it's probably fine as long as you "
                "didn't make any change in one of those backends modeling files, you should probably execute the "
                "command above to be on the safe side."
            )
    modules = get_model_modules()
    all_auto_models = get_all_auto_configured_models()
    failures = []
    for module in modules:
        new_failures = check_models_are_auto_configured(module, all_auto_models)
        if new_failures is not None:
            failures += new_failures
    if len(failures) > 0:
        raise Exception(f"There were {len(failures)} failures:\n" + "\n".join(failures))


_re_decorator = re.compile(r"^\s*@(\S+)\s+$")


def check_decorator_order(filename):
    """Check that in the test file `filename` the slow decorator is always last."""
    with open(filename, "r", encoding="utf-8", newline="\n") as f:
        lines = f.readlines()
    decorator_before = None
    errors = []
    for i, line in enumerate(lines):
        search = _re_decorator.search(line)
        if search is not None:
            decorator_name = search.groups()[0]
            if decorator_before is not None and decorator_name.startswith("parameterized"):
                errors.append(i)
            decorator_before = decorator_name
        elif decorator_before is not None:
            decorator_before = None
    return errors


def check_all_decorator_order():
    """Check that in all test files, the slow decorator is always last."""
    errors = []
    for fname in os.listdir(PATH_TO_TESTS):
        if fname.endswith(".py"):
            filename = os.path.join(PATH_TO_TESTS, fname)
            new_errors = check_decorator_order(filename)
            errors += [f"- {filename}, line {i}" for i in new_errors]
    if len(errors) > 0:
        msg = "\n".join(errors)
        raise ValueError(
            "The parameterized decorator (and its variants) should always be first, but this is not the case in the"
            f" following files:\n{msg}"
        )


def find_all_documented_objects():
    """Parse the content of all doc files to detect which classes and functions it documents"""
    documented_obj = []
    for doc_file in Path(PATH_TO_DOC).glob("**/*.rst"):
        with open(doc_file, "r", encoding="utf-8", newline="\n") as f:
            content = f.read()
        raw_doc_objs = re.findall(r"(?:autoclass|autofunction):: transformers.(\S+)\s+", content)
        documented_obj += [obj.split(".")[-1] for obj in raw_doc_objs]
    for doc_file in Path(PATH_TO_DOC).glob("**/*.mdx"):
        with open(doc_file, "r", encoding="utf-8", newline="\n") as f:
            content = f.read()
        raw_doc_objs = re.findall("\[\[autodoc\]\]\s+(\S+)\s+", content)
        documented_obj += [obj.split(".")[-1] for obj in raw_doc_objs]
    return documented_obj


# One good reason for not being documented is to be deprecated. Put in this list deprecated objects.
DEPRECATED_OBJECTS = [
    "AutoModelWithLMHead",
    "BartPretrainedModel",
    "DataCollator",
    "DataCollatorForSOP",
    "GlueDataset",
    "GlueDataTrainingArguments",
    "LineByLineTextDataset",
    "LineByLineWithRefDataset",
    "LineByLineWithSOPTextDataset",
    "PretrainedBartModel",
    "PretrainedFSMTModel",
    "SingleSentenceClassificationProcessor",
    "SquadDataTrainingArguments",
    "SquadDataset",
    "SquadExample",
    "SquadFeatures",
    "SquadV1Processor",
    "SquadV2Processor",
    "TFAutoModelWithLMHead",
    "TFBartPretrainedModel",
    "TextDataset",
    "TextDatasetForNextSentencePrediction",
    "Wav2Vec2ForMaskedLM",
    "Wav2Vec2Tokenizer",
    "glue_compute_metrics",
    "glue_convert_examples_to_features",
    "glue_output_modes",
    "glue_processors",
    "glue_tasks_num_labels",
    "squad_convert_examples_to_features",
    "xnli_compute_metrics",
    "xnli_output_modes",
    "xnli_processors",
    "xnli_tasks_num_labels",
    "TFTrainer",
    "TFTrainingArguments",
]

# Exceptionally, some objects should not be documented after all rules passed.
# ONLY PUT SOMETHING IN THIS LIST AS A LAST RESORT!
UNDOCUMENTED_OBJECTS = [
    "AddedToken",  # This is a tokenizers class.
    "BasicTokenizer",  # Internal, should never have been in the main init.
    "CharacterTokenizer",  # Internal, should never have been in the main init.
    "DPRPretrainedReader",  # Like an Encoder.
    "DummyObject",  # Just picked by mistake sometimes.
    "MecabTokenizer",  # Internal, should never have been in the main init.
    "ModelCard",  # Internal type.
    "SqueezeBertModule",  # Internal building block (should have been called SqueezeBertLayer)
    "TFDPRPretrainedReader",  # Like an Encoder.
    "TransfoXLCorpus",  # Internal type.
    "WordpieceTokenizer",  # Internal, should never have been in the main init.
    "absl",  # External module
    "add_end_docstrings",  # Internal, should never have been in the main init.
    "add_start_docstrings",  # Internal, should never have been in the main init.
    "convert_tf_weight_name_to_pt_weight_name",  # Internal used to convert model weights
    "logger",  # Internal logger
    "logging",  # External module
    "requires_backends",  # Internal function
]

# This list should be empty. Objects in it should get their own doc page.
SHOULD_HAVE_THEIR_OWN_PAGE = [
    # Benchmarks
    "PyTorchBenchmark",
    "PyTorchBenchmarkArguments",
    "TensorFlowBenchmark",
    "TensorFlowBenchmarkArguments",
]


def ignore_undocumented(name):
    """Rules to determine if `name` should be undocumented."""
    # NOT DOCUMENTED ON PURPOSE.
    # Constants uppercase are not documented.
    if name.isupper():
        return True
    # PreTrainedModels / Encoders / Decoders / Layers / Embeddings / Attention are not documented.
    if (
        name.endswith("PreTrainedModel")
        or name.endswith("Decoder")
        or name.endswith("Encoder")
        or name.endswith("Layer")
        or name.endswith("Embeddings")
        or name.endswith("Attention")
    ):
        return True
    # Submodules are not documented.
    if os.path.isdir(os.path.join(PATH_TO_TRANSFORMERS, name)) or os.path.isfile(
        os.path.join(PATH_TO_TRANSFORMERS, f"{name}.py")
    ):
        return True
    # All load functions are not documented.
    if name.startswith("load_tf") or name.startswith("load_pytorch"):
        return True
    # is_xxx_available functions are not documented.
    if name.startswith("is_") and name.endswith("_available"):
        return True
    # Deprecated objects are not documented.
    if name in DEPRECATED_OBJECTS or name in UNDOCUMENTED_OBJECTS:
        return True
    # MMBT model does not really work.
    if name.startswith("MMBT"):
        return True
    if name in SHOULD_HAVE_THEIR_OWN_PAGE:
        return True
    return False


def check_all_objects_are_documented():
    """Check all models are properly documented."""
    documented_objs = find_all_documented_objects()
    modules = transformers._modules
    objects = [c for c in dir(transformers) if c not in modules and not c.startswith("_")]
    undocumented_objs = [c for c in objects if c not in documented_objs and not ignore_undocumented(c)]
    if len(undocumented_objs) > 0:
        raise Exception(
            "The following objects are in the public init so should be documented:\n - "
            + "\n - ".join(undocumented_objs)
        )
    check_docstrings_are_in_md()
    check_model_type_doc_match()


def check_model_type_doc_match():
    """Check all doc pages have a corresponding model type."""
    model_doc_folder = Path(PATH_TO_DOC) / "model_doc"
    model_docs = [m.stem for m in model_doc_folder.glob("*.mdx")]

    model_types = list(transformers.models.auto.configuration_auto.MODEL_NAMES_MAPPING.keys())
    model_types = [MODEL_TYPE_TO_DOC_MAPPING[m] if m in MODEL_TYPE_TO_DOC_MAPPING else m for m in model_types]

    errors = []
    for m in model_docs:
        if m not in model_types and m != "auto":
            close_matches = get_close_matches(m, model_types)
            error_message = f"{m} is not a proper model identifier."
            if len(close_matches) > 0:
                close_matches = "/".join(close_matches)
                error_message += f" Did you mean {close_matches}?"
            errors.append(error_message)

    if len(errors) > 0:
        raise ValueError(
            "Some model doc pages do not match any existing model type:\n"
            + "\n".join(errors)
            + "\nYou can add any missing model type to the `MODEL_NAMES_MAPPING` constant in "
            "models/auto/configuration_auto.py."
        )


# Re pattern to catch :obj:`xx`, :class:`xx`, :func:`xx` or :meth:`xx`.
_re_rst_special_words = re.compile(r":(?:obj|func|class|meth):`([^`]+)`")
# Re pattern to catch things between double backquotes.
_re_double_backquotes = re.compile(r"(^|[^`])``([^`]+)``([^`]|$)")
# Re pattern to catch example introduction.
_re_rst_example = re.compile(r"^\s*Example.*::\s*$", flags=re.MULTILINE)


def is_rst_docstring(docstring):
    """
    Returns `True` if `docstring` is written in rst.
    """
    if _re_rst_special_words.search(docstring) is not None:
        return True
    if _re_double_backquotes.search(docstring) is not None:
        return True
    if _re_rst_example.search(docstring) is not None:
        return True
    return False


def check_docstrings_are_in_md():
    """Check all docstrings are in md"""
    files_with_rst = []
    for file in Path(PATH_TO_TRANSFORMERS).glob("**/*.py"):
        with open(file, encoding="utf-8") as f:
            code = f.read()
        docstrings = code.split('"""')

        for idx, docstring in enumerate(docstrings):
            if idx % 2 == 0 or not is_rst_docstring(docstring):
                continue
            files_with_rst.append(file)
            break

    if len(files_with_rst) > 0:
        raise ValueError(
            "The following files have docstrings written in rst:\n"
            + "\n".join([f"- {f}" for f in files_with_rst])
            + "\nTo fix this run `doc-builder convert path_to_py_file` after installing `doc-builder`\n"
            "(`pip install git+https://github.com/huggingface/doc-builder`)"
        )


def check_repo_quality():
    """Check all models are properly tested and documented."""
    print("Checking all models are included.")
    check_model_list()
    print("Checking all models are public.")
    check_models_are_in_init()
    print("Checking all models are properly tested.")
    check_all_decorator_order()
    check_all_models_are_tested()
    print("Checking all objects are properly documented.")
    check_all_objects_are_documented()
    print("Checking all models are in at least one auto class.")
    check_all_models_are_auto_configured()


if __name__ == "__main__":
    check_repo_quality()<|MERGE_RESOLUTION|>--- conflicted
+++ resolved
@@ -46,12 +46,9 @@
 # Being in this list is an exception and should **not** be the rule.
 IGNORE_NON_TESTED = PRIVATE_MODELS.copy() + [
     # models to ignore for not tested
-<<<<<<< HEAD
-    "JukeboxVQVAE",  # Building part of bigger (tested) model.
-=======
     "TimeSeriesTransformerEncoder",  # Building part of bigger (tested) model.
     "TimeSeriesTransformerDecoder",  # Building part of bigger (tested) model.
->>>>>>> c28d04e9
+    "JukeboxVQVAE",  # Building part of bigger (tested) model.
     "DeformableDetrEncoder",  # Building part of bigger (tested) model.
     "DeformableDetrDecoder",  # Building part of bigger (tested) model.
     "OPTDecoder",  # Building part of bigger (tested) model.
@@ -138,11 +135,8 @@
 # should **not** be the rule.
 IGNORE_NON_AUTO_CONFIGURED = PRIVATE_MODELS.copy() + [
     # models to ignore for model xxx mapping
-<<<<<<< HEAD
+    "TimeSeriesTransformerForPrediction",
     "JukeboxVQVAE",
-=======
-    "TimeSeriesTransformerForPrediction",
->>>>>>> c28d04e9
     "PegasusXEncoder",
     "PegasusXDecoder",
     "PegasusXDecoderWrapper",
