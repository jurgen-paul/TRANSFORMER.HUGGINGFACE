# coding=utf-8
# Copyright 2018 The HuggingFace Inc. team.
#
# Licensed under the Apache License, Version 2.0 (the "License");
# you may not use this file except in compliance with the License.
# You may obtain a copy of the License at
#
#     http://www.apache.org/licenses/LICENSE-2.0
#
# Unless required by applicable law or agreed to in writing, software
# distributed under the License is distributed on an "AS IS" BASIS,
# WITHOUT WARRANTIES OR CONDITIONS OF ANY KIND, either express or implied.
# See the License for the specific language governing permissions and
# limitations under the License.
""" Auto Model class."""

import warnings
from collections import OrderedDict

from ...utils import logging
from .auto_factory import _BaseAutoBackboneClass, _BaseAutoModelClass, _LazyAutoMapping, auto_class_update
from .configuration_auto import CONFIG_MAPPING_NAMES


logger = logging.get_logger(__name__)


MODEL_MAPPING_NAMES = OrderedDict(
    [
        # Base model mapping
        ("albert", "AlbertModel"),
        ("align", "AlignModel"),
        ("altclip", "AltCLIPModel"),
        ("audio-spectrogram-transformer", "ASTModel"),
        ("autoformer", "AutoformerModel"),
        ("bark", "BarkModel"),
        ("bart", "BartModel"),
        ("beit", "BeitModel"),
        ("bert", "BertModel"),
        ("bert-generation", "BertGenerationEncoder"),
        ("big_bird", "BigBirdModel"),
        ("bigbird_pegasus", "BigBirdPegasusModel"),
        ("biogpt", "BioGptModel"),
        ("bit", "BitModel"),
        ("blenderbot", "BlenderbotModel"),
        ("blenderbot-small", "BlenderbotSmallModel"),
        ("blip", "BlipModel"),
        ("blip-2", "Blip2Model"),
        ("bloom", "BloomModel"),
        ("bridgetower", "BridgeTowerModel"),
        ("camembert", "CamembertModel"),
        ("canine", "CanineModel"),
        ("chinese_clip", "ChineseCLIPModel"),
        ("clap", "ClapModel"),
        ("clip", "CLIPModel"),
        ("clipseg", "CLIPSegModel"),
        ("code_llama", "LlamaModel"),
        ("codegen", "CodeGenModel"),
        ("conditional_detr", "ConditionalDetrModel"),
        ("convbert", "ConvBertModel"),
        ("convnext", "ConvNextModel"),
        ("convnextv2", "ConvNextV2Model"),
        ("cpmant", "CpmAntModel"),
        ("ctrl", "CTRLModel"),
        ("cvt", "CvtModel"),
        ("data2vec-audio", "Data2VecAudioModel"),
        ("data2vec-text", "Data2VecTextModel"),
        ("data2vec-vision", "Data2VecVisionModel"),
        ("deberta", "DebertaModel"),
        ("deberta-v2", "DebertaV2Model"),
        ("decision_transformer", "DecisionTransformerModel"),
        ("deformable_detr", "DeformableDetrModel"),
        ("deit", "DeiTModel"),
        ("deta", "DetaModel"),
        ("detr", "DetrModel"),
        ("dinat", "DinatModel"),
        ("dinov2", "Dinov2Model"),
        ("distilbert", "DistilBertModel"),
        ("donut-swin", "DonutSwinModel"),
        ("dpr", "DPRQuestionEncoder"),
        ("dpt", "DPTModel"),
        ("efficientformer", "EfficientFormerModel"),
        ("efficientnet", "EfficientNetModel"),
        ("electra", "ElectraModel"),
        ("encodec", "EncodecModel"),
        ("ernie", "ErnieModel"),
        ("ernie_m", "ErnieMModel"),
        ("esm", "EsmModel"),
        ("falcon", "FalconModel"),
        ("flaubert", "FlaubertModel"),
        ("flava", "FlavaModel"),
        ("fnet", "FNetModel"),
        ("focalnet", "FocalNetModel"),
        ("fsmt", "FSMTModel"),
        ("funnel", ("FunnelModel", "FunnelBaseModel")),
        ("git", "GitModel"),
        ("glpn", "GLPNModel"),
        ("gpt-sw3", "GPT2Model"),
        ("gpt2", "GPT2Model"),
        ("gpt_bigcode", "GPTBigCodeModel"),
        ("gpt_neo", "GPTNeoModel"),
        ("gpt_neox", "GPTNeoXModel"),
        ("gpt_neox_japanese", "GPTNeoXJapaneseModel"),
        ("gptj", "GPTJModel"),
        ("gptsan-japanese", "GPTSanJapaneseForConditionalGeneration"),
        ("graphormer", "GraphormerModel"),
        ("groupvit", "GroupViTModel"),
        ("hubert", "HubertModel"),
        ("ibert", "IBertModel"),
        ("idefics", "IdeficsModel"),
        ("imagegpt", "ImageGPTModel"),
        ("informer", "InformerModel"),
        ("jukebox", "JukeboxModel"),
        ("layoutlm", "LayoutLMModel"),
        ("layoutlmv2", "LayoutLMv2Model"),
        ("layoutlmv3", "LayoutLMv3Model"),
        ("led", "LEDModel"),
        ("levit", "LevitModel"),
        ("lilt", "LiltModel"),
        ("llama", "LlamaModel"),
        ("longformer", "LongformerModel"),
        ("longt5", "LongT5Model"),
        ("luke", "LukeModel"),
        ("lxmert", "LxmertModel"),
        ("m2m_100", "M2M100Model"),
        ("marian", "MarianModel"),
        ("markuplm", "MarkupLMModel"),
        ("mask2former", "Mask2FormerModel"),
        ("maskformer", "MaskFormerModel"),
        ("maskformer-swin", "MaskFormerSwinModel"),
        ("mbart", "MBartModel"),
        ("mctct", "MCTCTModel"),
        ("mega", "MegaModel"),
        ("megatron-bert", "MegatronBertModel"),
        ("mgp-str", "MgpstrForSceneTextRecognition"),
        ("mobilebert", "MobileBertModel"),
        ("mobilenet_v1", "MobileNetV1Model"),
        ("mobilenet_v2", "MobileNetV2Model"),
        ("mobilevit", "MobileViTModel"),
        ("mobilevitv2", "MobileViTV2Model"),
        ("mpnet", "MPNetModel"),
        ("mpt", "MptModel"),
        ("mra", "MraModel"),
        ("mt5", "MT5Model"),
        ("mvp", "MvpModel"),
        ("nat", "NatModel"),
        ("nezha", "NezhaModel"),
        ("nllb-moe", "NllbMoeModel"),
        ("nystromformer", "NystromformerModel"),
        ("oneformer", "OneFormerModel"),
        ("open-llama", "OpenLlamaModel"),
        ("openai-gpt", "OpenAIGPTModel"),
        ("opt", "OPTModel"),
        ("owlvit", "OwlViTModel"),
        ("pegasus", "PegasusModel"),
        ("pegasus_x", "PegasusXModel"),
        ("perceiver", "PerceiverModel"),
        ("plbart", "PLBartModel"),
        ("poolformer", "PoolFormerModel"),
        ("prophetnet", "ProphetNetModel"),
        ("pvt", "PvtModel"),
        ("qdqbert", "QDQBertModel"),
        ("reformer", "ReformerModel"),
        ("regnet", "RegNetModel"),
        ("rembert", "RemBertModel"),
        ("resnet", "ResNetModel"),
        ("retribert", "RetriBertModel"),
        ("roberta", "RobertaModel"),
        ("roberta-prelayernorm", "RobertaPreLayerNormModel"),
        ("roc_bert", "RoCBertModel"),
        ("roformer", "RoFormerModel"),
        ("rwkv", "RwkvModel"),
        ("sam", "SamModel"),
        ("segformer", "SegformerModel"),
        ("sew", "SEWModel"),
        ("sew-d", "SEWDModel"),
        ("speech_to_text", "Speech2TextModel"),
        ("speecht5", "SpeechT5Model"),
        ("splinter", "SplinterModel"),
        ("squeezebert", "SqueezeBertModel"),
        ("swiftformer", "SwiftFormerModel"),
        ("swin", "SwinModel"),
        ("swin2sr", "Swin2SRModel"),
        ("swinv2", "Swinv2Model"),
        ("switch_transformers", "SwitchTransformersModel"),
        ("t5", "T5Model"),
        ("table-transformer", "TableTransformerModel"),
        ("tapas", "TapasModel"),
        ("time_series_transformer", "TimeSeriesTransformerModel"),
        ("timesformer", "TimesformerModel"),
        ("timm_backbone", "TimmBackbone"),
        ("trajectory_transformer", "TrajectoryTransformerModel"),
        ("transfo-xl", "TransfoXLModel"),
        ("tvlt", "TvltModel"),
        ("umt5", "UMT5Model"),
        ("unispeech", "UniSpeechModel"),
        ("unispeech-sat", "UniSpeechSatModel"),
        ("van", "VanModel"),
        ("videomae", "VideoMAEModel"),
        ("vilt", "ViltModel"),
        ("vision-text-dual-encoder", "VisionTextDualEncoderModel"),
        ("visual_bert", "VisualBertModel"),
        ("vit", "ViTModel"),
        ("vit_hybrid", "ViTHybridModel"),
        ("vit_mae", "ViTMAEModel"),
        ("vit_msn", "ViTMSNModel"),
<<<<<<< HEAD
        ("vits", "VitsModel"),
=======
        ("vitdet", "VitDetModel"),
>>>>>>> 2be8a909
        ("vivit", "VivitModel"),
        ("wav2vec2", "Wav2Vec2Model"),
        ("wav2vec2-conformer", "Wav2Vec2ConformerModel"),
        ("wavlm", "WavLMModel"),
        ("whisper", "WhisperModel"),
        ("xclip", "XCLIPModel"),
        ("xglm", "XGLMModel"),
        ("xlm", "XLMModel"),
        ("xlm-prophetnet", "XLMProphetNetModel"),
        ("xlm-roberta", "XLMRobertaModel"),
        ("xlm-roberta-xl", "XLMRobertaXLModel"),
        ("xlnet", "XLNetModel"),
        ("xmod", "XmodModel"),
        ("yolos", "YolosModel"),
        ("yoso", "YosoModel"),
    ]
)

MODEL_FOR_PRETRAINING_MAPPING_NAMES = OrderedDict(
    [
        # Model for pre-training mapping
        ("albert", "AlbertForPreTraining"),
        ("bart", "BartForConditionalGeneration"),
        ("bert", "BertForPreTraining"),
        ("big_bird", "BigBirdForPreTraining"),
        ("bloom", "BloomForCausalLM"),
        ("camembert", "CamembertForMaskedLM"),
        ("ctrl", "CTRLLMHeadModel"),
        ("data2vec-text", "Data2VecTextForMaskedLM"),
        ("deberta", "DebertaForMaskedLM"),
        ("deberta-v2", "DebertaV2ForMaskedLM"),
        ("distilbert", "DistilBertForMaskedLM"),
        ("electra", "ElectraForPreTraining"),
        ("ernie", "ErnieForPreTraining"),
        ("flaubert", "FlaubertWithLMHeadModel"),
        ("flava", "FlavaForPreTraining"),
        ("fnet", "FNetForPreTraining"),
        ("fsmt", "FSMTForConditionalGeneration"),
        ("funnel", "FunnelForPreTraining"),
        ("gpt-sw3", "GPT2LMHeadModel"),
        ("gpt2", "GPT2LMHeadModel"),
        ("gpt_bigcode", "GPTBigCodeForCausalLM"),
        ("gptsan-japanese", "GPTSanJapaneseForConditionalGeneration"),
        ("ibert", "IBertForMaskedLM"),
        ("idefics", "IdeficsForVisionText2Text"),
        ("layoutlm", "LayoutLMForMaskedLM"),
        ("longformer", "LongformerForMaskedLM"),
        ("luke", "LukeForMaskedLM"),
        ("lxmert", "LxmertForPreTraining"),
        ("mega", "MegaForMaskedLM"),
        ("megatron-bert", "MegatronBertForPreTraining"),
        ("mobilebert", "MobileBertForPreTraining"),
        ("mpnet", "MPNetForMaskedLM"),
        ("mpt", "MptForCausalLM"),
        ("mra", "MraForMaskedLM"),
        ("mvp", "MvpForConditionalGeneration"),
        ("nezha", "NezhaForPreTraining"),
        ("nllb-moe", "NllbMoeForConditionalGeneration"),
        ("openai-gpt", "OpenAIGPTLMHeadModel"),
        ("retribert", "RetriBertModel"),
        ("roberta", "RobertaForMaskedLM"),
        ("roberta-prelayernorm", "RobertaPreLayerNormForMaskedLM"),
        ("roc_bert", "RoCBertForPreTraining"),
        ("rwkv", "RwkvForCausalLM"),
        ("splinter", "SplinterForPreTraining"),
        ("squeezebert", "SqueezeBertForMaskedLM"),
        ("switch_transformers", "SwitchTransformersForConditionalGeneration"),
        ("t5", "T5ForConditionalGeneration"),
        ("tapas", "TapasForMaskedLM"),
        ("transfo-xl", "TransfoXLLMHeadModel"),
        ("tvlt", "TvltForPreTraining"),
        ("unispeech", "UniSpeechForPreTraining"),
        ("unispeech-sat", "UniSpeechSatForPreTraining"),
        ("videomae", "VideoMAEForPreTraining"),
        ("visual_bert", "VisualBertForPreTraining"),
        ("vit_mae", "ViTMAEForPreTraining"),
        ("wav2vec2", "Wav2Vec2ForPreTraining"),
        ("wav2vec2-conformer", "Wav2Vec2ConformerForPreTraining"),
        ("xlm", "XLMWithLMHeadModel"),
        ("xlm-roberta", "XLMRobertaForMaskedLM"),
        ("xlm-roberta-xl", "XLMRobertaXLForMaskedLM"),
        ("xlnet", "XLNetLMHeadModel"),
        ("xmod", "XmodForMaskedLM"),
    ]
)

MODEL_WITH_LM_HEAD_MAPPING_NAMES = OrderedDict(
    [
        # Model with LM heads mapping
        ("albert", "AlbertForMaskedLM"),
        ("bart", "BartForConditionalGeneration"),
        ("bert", "BertForMaskedLM"),
        ("big_bird", "BigBirdForMaskedLM"),
        ("bigbird_pegasus", "BigBirdPegasusForConditionalGeneration"),
        ("blenderbot-small", "BlenderbotSmallForConditionalGeneration"),
        ("bloom", "BloomForCausalLM"),
        ("camembert", "CamembertForMaskedLM"),
        ("codegen", "CodeGenForCausalLM"),
        ("convbert", "ConvBertForMaskedLM"),
        ("cpmant", "CpmAntForCausalLM"),
        ("ctrl", "CTRLLMHeadModel"),
        ("data2vec-text", "Data2VecTextForMaskedLM"),
        ("deberta", "DebertaForMaskedLM"),
        ("deberta-v2", "DebertaV2ForMaskedLM"),
        ("distilbert", "DistilBertForMaskedLM"),
        ("electra", "ElectraForMaskedLM"),
        ("encoder-decoder", "EncoderDecoderModel"),
        ("ernie", "ErnieForMaskedLM"),
        ("esm", "EsmForMaskedLM"),
        ("flaubert", "FlaubertWithLMHeadModel"),
        ("fnet", "FNetForMaskedLM"),
        ("fsmt", "FSMTForConditionalGeneration"),
        ("funnel", "FunnelForMaskedLM"),
        ("git", "GitForCausalLM"),
        ("gpt-sw3", "GPT2LMHeadModel"),
        ("gpt2", "GPT2LMHeadModel"),
        ("gpt_bigcode", "GPTBigCodeForCausalLM"),
        ("gpt_neo", "GPTNeoForCausalLM"),
        ("gpt_neox", "GPTNeoXForCausalLM"),
        ("gpt_neox_japanese", "GPTNeoXJapaneseForCausalLM"),
        ("gptj", "GPTJForCausalLM"),
        ("gptsan-japanese", "GPTSanJapaneseForConditionalGeneration"),
        ("ibert", "IBertForMaskedLM"),
        ("layoutlm", "LayoutLMForMaskedLM"),
        ("led", "LEDForConditionalGeneration"),
        ("longformer", "LongformerForMaskedLM"),
        ("longt5", "LongT5ForConditionalGeneration"),
        ("luke", "LukeForMaskedLM"),
        ("m2m_100", "M2M100ForConditionalGeneration"),
        ("marian", "MarianMTModel"),
        ("mega", "MegaForMaskedLM"),
        ("megatron-bert", "MegatronBertForCausalLM"),
        ("mobilebert", "MobileBertForMaskedLM"),
        ("mpnet", "MPNetForMaskedLM"),
        ("mpt", "MptForCausalLM"),
        ("mra", "MraForMaskedLM"),
        ("mvp", "MvpForConditionalGeneration"),
        ("nezha", "NezhaForMaskedLM"),
        ("nllb-moe", "NllbMoeForConditionalGeneration"),
        ("nystromformer", "NystromformerForMaskedLM"),
        ("openai-gpt", "OpenAIGPTLMHeadModel"),
        ("pegasus_x", "PegasusXForConditionalGeneration"),
        ("plbart", "PLBartForConditionalGeneration"),
        ("pop2piano", "Pop2PianoForConditionalGeneration"),
        ("qdqbert", "QDQBertForMaskedLM"),
        ("reformer", "ReformerModelWithLMHead"),
        ("rembert", "RemBertForMaskedLM"),
        ("roberta", "RobertaForMaskedLM"),
        ("roberta-prelayernorm", "RobertaPreLayerNormForMaskedLM"),
        ("roc_bert", "RoCBertForMaskedLM"),
        ("roformer", "RoFormerForMaskedLM"),
        ("rwkv", "RwkvForCausalLM"),
        ("speech_to_text", "Speech2TextForConditionalGeneration"),
        ("squeezebert", "SqueezeBertForMaskedLM"),
        ("switch_transformers", "SwitchTransformersForConditionalGeneration"),
        ("t5", "T5ForConditionalGeneration"),
        ("tapas", "TapasForMaskedLM"),
        ("transfo-xl", "TransfoXLLMHeadModel"),
        ("wav2vec2", "Wav2Vec2ForMaskedLM"),
        ("whisper", "WhisperForConditionalGeneration"),
        ("xlm", "XLMWithLMHeadModel"),
        ("xlm-roberta", "XLMRobertaForMaskedLM"),
        ("xlm-roberta-xl", "XLMRobertaXLForMaskedLM"),
        ("xlnet", "XLNetLMHeadModel"),
        ("xmod", "XmodForMaskedLM"),
        ("yoso", "YosoForMaskedLM"),
    ]
)

MODEL_FOR_CAUSAL_LM_MAPPING_NAMES = OrderedDict(
    [
        # Model for Causal LM mapping
        ("bart", "BartForCausalLM"),
        ("bert", "BertLMHeadModel"),
        ("bert-generation", "BertGenerationDecoder"),
        ("big_bird", "BigBirdForCausalLM"),
        ("bigbird_pegasus", "BigBirdPegasusForCausalLM"),
        ("biogpt", "BioGptForCausalLM"),
        ("blenderbot", "BlenderbotForCausalLM"),
        ("blenderbot-small", "BlenderbotSmallForCausalLM"),
        ("bloom", "BloomForCausalLM"),
        ("camembert", "CamembertForCausalLM"),
        ("code_llama", "LlamaForCausalLM"),
        ("codegen", "CodeGenForCausalLM"),
        ("cpmant", "CpmAntForCausalLM"),
        ("ctrl", "CTRLLMHeadModel"),
        ("data2vec-text", "Data2VecTextForCausalLM"),
        ("electra", "ElectraForCausalLM"),
        ("ernie", "ErnieForCausalLM"),
        ("falcon", "FalconForCausalLM"),
        ("git", "GitForCausalLM"),
        ("gpt-sw3", "GPT2LMHeadModel"),
        ("gpt2", "GPT2LMHeadModel"),
        ("gpt_bigcode", "GPTBigCodeForCausalLM"),
        ("gpt_neo", "GPTNeoForCausalLM"),
        ("gpt_neox", "GPTNeoXForCausalLM"),
        ("gpt_neox_japanese", "GPTNeoXJapaneseForCausalLM"),
        ("gptj", "GPTJForCausalLM"),
        ("llama", "LlamaForCausalLM"),
        ("marian", "MarianForCausalLM"),
        ("mbart", "MBartForCausalLM"),
        ("mega", "MegaForCausalLM"),
        ("megatron-bert", "MegatronBertForCausalLM"),
        ("mpt", "MptForCausalLM"),
        ("musicgen", "MusicgenForCausalLM"),
        ("mvp", "MvpForCausalLM"),
        ("open-llama", "OpenLlamaForCausalLM"),
        ("openai-gpt", "OpenAIGPTLMHeadModel"),
        ("opt", "OPTForCausalLM"),
        ("pegasus", "PegasusForCausalLM"),
        ("plbart", "PLBartForCausalLM"),
        ("prophetnet", "ProphetNetForCausalLM"),
        ("qdqbert", "QDQBertLMHeadModel"),
        ("reformer", "ReformerModelWithLMHead"),
        ("rembert", "RemBertForCausalLM"),
        ("roberta", "RobertaForCausalLM"),
        ("roberta-prelayernorm", "RobertaPreLayerNormForCausalLM"),
        ("roc_bert", "RoCBertForCausalLM"),
        ("roformer", "RoFormerForCausalLM"),
        ("rwkv", "RwkvForCausalLM"),
        ("speech_to_text_2", "Speech2Text2ForCausalLM"),
        ("transfo-xl", "TransfoXLLMHeadModel"),
        ("trocr", "TrOCRForCausalLM"),
        ("xglm", "XGLMForCausalLM"),
        ("xlm", "XLMWithLMHeadModel"),
        ("xlm-prophetnet", "XLMProphetNetForCausalLM"),
        ("xlm-roberta", "XLMRobertaForCausalLM"),
        ("xlm-roberta-xl", "XLMRobertaXLForCausalLM"),
        ("xlnet", "XLNetLMHeadModel"),
        ("xmod", "XmodForCausalLM"),
    ]
)

MODEL_FOR_MASKED_IMAGE_MODELING_MAPPING_NAMES = OrderedDict(
    [
        ("deit", "DeiTForMaskedImageModeling"),
        ("focalnet", "FocalNetForMaskedImageModeling"),
        ("swin", "SwinForMaskedImageModeling"),
        ("swinv2", "Swinv2ForMaskedImageModeling"),
        ("vit", "ViTForMaskedImageModeling"),
    ]
)


MODEL_FOR_CAUSAL_IMAGE_MODELING_MAPPING_NAMES = OrderedDict(
    # Model for Causal Image Modeling mapping
    [
        ("imagegpt", "ImageGPTForCausalImageModeling"),
    ]
)

MODEL_FOR_IMAGE_CLASSIFICATION_MAPPING_NAMES = OrderedDict(
    [
        # Model for Image Classification mapping
        ("beit", "BeitForImageClassification"),
        ("bit", "BitForImageClassification"),
        ("convnext", "ConvNextForImageClassification"),
        ("convnextv2", "ConvNextV2ForImageClassification"),
        ("cvt", "CvtForImageClassification"),
        ("data2vec-vision", "Data2VecVisionForImageClassification"),
        ("deit", ("DeiTForImageClassification", "DeiTForImageClassificationWithTeacher")),
        ("dinat", "DinatForImageClassification"),
        ("dinov2", "Dinov2ForImageClassification"),
        (
            "efficientformer",
            (
                "EfficientFormerForImageClassification",
                "EfficientFormerForImageClassificationWithTeacher",
            ),
        ),
        ("efficientnet", "EfficientNetForImageClassification"),
        ("focalnet", "FocalNetForImageClassification"),
        ("imagegpt", "ImageGPTForImageClassification"),
        ("levit", ("LevitForImageClassification", "LevitForImageClassificationWithTeacher")),
        ("mobilenet_v1", "MobileNetV1ForImageClassification"),
        ("mobilenet_v2", "MobileNetV2ForImageClassification"),
        ("mobilevit", "MobileViTForImageClassification"),
        ("mobilevitv2", "MobileViTV2ForImageClassification"),
        ("nat", "NatForImageClassification"),
        (
            "perceiver",
            (
                "PerceiverForImageClassificationLearned",
                "PerceiverForImageClassificationFourier",
                "PerceiverForImageClassificationConvProcessing",
            ),
        ),
        ("poolformer", "PoolFormerForImageClassification"),
        ("pvt", "PvtForImageClassification"),
        ("regnet", "RegNetForImageClassification"),
        ("resnet", "ResNetForImageClassification"),
        ("segformer", "SegformerForImageClassification"),
        ("swiftformer", "SwiftFormerForImageClassification"),
        ("swin", "SwinForImageClassification"),
        ("swinv2", "Swinv2ForImageClassification"),
        ("van", "VanForImageClassification"),
        ("vit", "ViTForImageClassification"),
        ("vit_hybrid", "ViTHybridForImageClassification"),
        ("vit_msn", "ViTMSNForImageClassification"),
    ]
)

MODEL_FOR_IMAGE_SEGMENTATION_MAPPING_NAMES = OrderedDict(
    [
        # Do not add new models here, this class will be deprecated in the future.
        # Model for Image Segmentation mapping
        ("detr", "DetrForSegmentation"),
    ]
)

MODEL_FOR_SEMANTIC_SEGMENTATION_MAPPING_NAMES = OrderedDict(
    [
        # Model for Semantic Segmentation mapping
        ("beit", "BeitForSemanticSegmentation"),
        ("data2vec-vision", "Data2VecVisionForSemanticSegmentation"),
        ("dpt", "DPTForSemanticSegmentation"),
        ("mobilenet_v2", "MobileNetV2ForSemanticSegmentation"),
        ("mobilevit", "MobileViTForSemanticSegmentation"),
        ("mobilevitv2", "MobileViTV2ForSemanticSegmentation"),
        ("segformer", "SegformerForSemanticSegmentation"),
        ("upernet", "UperNetForSemanticSegmentation"),
    ]
)

MODEL_FOR_INSTANCE_SEGMENTATION_MAPPING_NAMES = OrderedDict(
    [
        # Model for Instance Segmentation mapping
        # MaskFormerForInstanceSegmentation can be removed from this mapping in v5
        ("maskformer", "MaskFormerForInstanceSegmentation"),
    ]
)

MODEL_FOR_UNIVERSAL_SEGMENTATION_MAPPING_NAMES = OrderedDict(
    [
        # Model for Universal Segmentation mapping
        ("detr", "DetrForSegmentation"),
        ("mask2former", "Mask2FormerForUniversalSegmentation"),
        ("maskformer", "MaskFormerForInstanceSegmentation"),
        ("oneformer", "OneFormerForUniversalSegmentation"),
    ]
)

MODEL_FOR_VIDEO_CLASSIFICATION_MAPPING_NAMES = OrderedDict(
    [
        ("timesformer", "TimesformerForVideoClassification"),
        ("videomae", "VideoMAEForVideoClassification"),
        ("vivit", "VivitForVideoClassification"),
    ]
)

MODEL_FOR_VISION_2_SEQ_MAPPING_NAMES = OrderedDict(
    [
        ("blip", "BlipForConditionalGeneration"),
        ("blip-2", "Blip2ForConditionalGeneration"),
        ("git", "GitForCausalLM"),
        ("instructblip", "InstructBlipForConditionalGeneration"),
        ("pix2struct", "Pix2StructForConditionalGeneration"),
        ("vision-encoder-decoder", "VisionEncoderDecoderModel"),
    ]
)

MODEL_FOR_MASKED_LM_MAPPING_NAMES = OrderedDict(
    [
        # Model for Masked LM mapping
        ("albert", "AlbertForMaskedLM"),
        ("bart", "BartForConditionalGeneration"),
        ("bert", "BertForMaskedLM"),
        ("big_bird", "BigBirdForMaskedLM"),
        ("camembert", "CamembertForMaskedLM"),
        ("convbert", "ConvBertForMaskedLM"),
        ("data2vec-text", "Data2VecTextForMaskedLM"),
        ("deberta", "DebertaForMaskedLM"),
        ("deberta-v2", "DebertaV2ForMaskedLM"),
        ("distilbert", "DistilBertForMaskedLM"),
        ("electra", "ElectraForMaskedLM"),
        ("ernie", "ErnieForMaskedLM"),
        ("esm", "EsmForMaskedLM"),
        ("flaubert", "FlaubertWithLMHeadModel"),
        ("fnet", "FNetForMaskedLM"),
        ("funnel", "FunnelForMaskedLM"),
        ("ibert", "IBertForMaskedLM"),
        ("layoutlm", "LayoutLMForMaskedLM"),
        ("longformer", "LongformerForMaskedLM"),
        ("luke", "LukeForMaskedLM"),
        ("mbart", "MBartForConditionalGeneration"),
        ("mega", "MegaForMaskedLM"),
        ("megatron-bert", "MegatronBertForMaskedLM"),
        ("mobilebert", "MobileBertForMaskedLM"),
        ("mpnet", "MPNetForMaskedLM"),
        ("mra", "MraForMaskedLM"),
        ("mvp", "MvpForConditionalGeneration"),
        ("nezha", "NezhaForMaskedLM"),
        ("nystromformer", "NystromformerForMaskedLM"),
        ("perceiver", "PerceiverForMaskedLM"),
        ("qdqbert", "QDQBertForMaskedLM"),
        ("reformer", "ReformerForMaskedLM"),
        ("rembert", "RemBertForMaskedLM"),
        ("roberta", "RobertaForMaskedLM"),
        ("roberta-prelayernorm", "RobertaPreLayerNormForMaskedLM"),
        ("roc_bert", "RoCBertForMaskedLM"),
        ("roformer", "RoFormerForMaskedLM"),
        ("squeezebert", "SqueezeBertForMaskedLM"),
        ("tapas", "TapasForMaskedLM"),
        ("wav2vec2", "Wav2Vec2ForMaskedLM"),
        ("xlm", "XLMWithLMHeadModel"),
        ("xlm-roberta", "XLMRobertaForMaskedLM"),
        ("xlm-roberta-xl", "XLMRobertaXLForMaskedLM"),
        ("xmod", "XmodForMaskedLM"),
        ("yoso", "YosoForMaskedLM"),
    ]
)

MODEL_FOR_OBJECT_DETECTION_MAPPING_NAMES = OrderedDict(
    [
        # Model for Object Detection mapping
        ("conditional_detr", "ConditionalDetrForObjectDetection"),
        ("deformable_detr", "DeformableDetrForObjectDetection"),
        ("deta", "DetaForObjectDetection"),
        ("detr", "DetrForObjectDetection"),
        ("table-transformer", "TableTransformerForObjectDetection"),
        ("yolos", "YolosForObjectDetection"),
    ]
)

MODEL_FOR_ZERO_SHOT_OBJECT_DETECTION_MAPPING_NAMES = OrderedDict(
    [
        # Model for Zero Shot Object Detection mapping
        ("owlvit", "OwlViTForObjectDetection")
    ]
)

MODEL_FOR_DEPTH_ESTIMATION_MAPPING_NAMES = OrderedDict(
    [
        # Model for depth estimation mapping
        ("dpt", "DPTForDepthEstimation"),
        ("glpn", "GLPNForDepthEstimation"),
    ]
)
MODEL_FOR_SEQ_TO_SEQ_CAUSAL_LM_MAPPING_NAMES = OrderedDict(
    [
        # Model for Seq2Seq Causal LM mapping
        ("bart", "BartForConditionalGeneration"),
        ("bigbird_pegasus", "BigBirdPegasusForConditionalGeneration"),
        ("blenderbot", "BlenderbotForConditionalGeneration"),
        ("blenderbot-small", "BlenderbotSmallForConditionalGeneration"),
        ("encoder-decoder", "EncoderDecoderModel"),
        ("fsmt", "FSMTForConditionalGeneration"),
        ("gptsan-japanese", "GPTSanJapaneseForConditionalGeneration"),
        ("led", "LEDForConditionalGeneration"),
        ("longt5", "LongT5ForConditionalGeneration"),
        ("m2m_100", "M2M100ForConditionalGeneration"),
        ("marian", "MarianMTModel"),
        ("mbart", "MBartForConditionalGeneration"),
        ("mt5", "MT5ForConditionalGeneration"),
        ("mvp", "MvpForConditionalGeneration"),
        ("nllb-moe", "NllbMoeForConditionalGeneration"),
        ("pegasus", "PegasusForConditionalGeneration"),
        ("pegasus_x", "PegasusXForConditionalGeneration"),
        ("plbart", "PLBartForConditionalGeneration"),
        ("prophetnet", "ProphetNetForConditionalGeneration"),
        ("switch_transformers", "SwitchTransformersForConditionalGeneration"),
        ("t5", "T5ForConditionalGeneration"),
        ("umt5", "UMT5ForConditionalGeneration"),
        ("xlm-prophetnet", "XLMProphetNetForConditionalGeneration"),
    ]
)

MODEL_FOR_SPEECH_SEQ_2_SEQ_MAPPING_NAMES = OrderedDict(
    [
        ("pop2piano", "Pop2PianoForConditionalGeneration"),
        ("speech-encoder-decoder", "SpeechEncoderDecoderModel"),
        ("speech_to_text", "Speech2TextForConditionalGeneration"),
        ("speecht5", "SpeechT5ForSpeechToText"),
        ("whisper", "WhisperForConditionalGeneration"),
    ]
)

MODEL_FOR_SEQUENCE_CLASSIFICATION_MAPPING_NAMES = OrderedDict(
    [
        # Model for Sequence Classification mapping
        ("albert", "AlbertForSequenceClassification"),
        ("bart", "BartForSequenceClassification"),
        ("bert", "BertForSequenceClassification"),
        ("big_bird", "BigBirdForSequenceClassification"),
        ("bigbird_pegasus", "BigBirdPegasusForSequenceClassification"),
        ("biogpt", "BioGptForSequenceClassification"),
        ("bloom", "BloomForSequenceClassification"),
        ("camembert", "CamembertForSequenceClassification"),
        ("canine", "CanineForSequenceClassification"),
        ("code_llama", "LlamaForSequenceClassification"),
        ("convbert", "ConvBertForSequenceClassification"),
        ("ctrl", "CTRLForSequenceClassification"),
        ("data2vec-text", "Data2VecTextForSequenceClassification"),
        ("deberta", "DebertaForSequenceClassification"),
        ("deberta-v2", "DebertaV2ForSequenceClassification"),
        ("distilbert", "DistilBertForSequenceClassification"),
        ("electra", "ElectraForSequenceClassification"),
        ("ernie", "ErnieForSequenceClassification"),
        ("ernie_m", "ErnieMForSequenceClassification"),
        ("esm", "EsmForSequenceClassification"),
        ("falcon", "FalconForSequenceClassification"),
        ("flaubert", "FlaubertForSequenceClassification"),
        ("fnet", "FNetForSequenceClassification"),
        ("funnel", "FunnelForSequenceClassification"),
        ("gpt-sw3", "GPT2ForSequenceClassification"),
        ("gpt2", "GPT2ForSequenceClassification"),
        ("gpt_bigcode", "GPTBigCodeForSequenceClassification"),
        ("gpt_neo", "GPTNeoForSequenceClassification"),
        ("gpt_neox", "GPTNeoXForSequenceClassification"),
        ("gptj", "GPTJForSequenceClassification"),
        ("ibert", "IBertForSequenceClassification"),
        ("layoutlm", "LayoutLMForSequenceClassification"),
        ("layoutlmv2", "LayoutLMv2ForSequenceClassification"),
        ("layoutlmv3", "LayoutLMv3ForSequenceClassification"),
        ("led", "LEDForSequenceClassification"),
        ("lilt", "LiltForSequenceClassification"),
        ("llama", "LlamaForSequenceClassification"),
        ("longformer", "LongformerForSequenceClassification"),
        ("luke", "LukeForSequenceClassification"),
        ("markuplm", "MarkupLMForSequenceClassification"),
        ("mbart", "MBartForSequenceClassification"),
        ("mega", "MegaForSequenceClassification"),
        ("megatron-bert", "MegatronBertForSequenceClassification"),
        ("mobilebert", "MobileBertForSequenceClassification"),
        ("mpnet", "MPNetForSequenceClassification"),
        ("mpt", "MptForSequenceClassification"),
        ("mra", "MraForSequenceClassification"),
        ("mt5", "MT5ForSequenceClassification"),
        ("mvp", "MvpForSequenceClassification"),
        ("nezha", "NezhaForSequenceClassification"),
        ("nystromformer", "NystromformerForSequenceClassification"),
        ("open-llama", "OpenLlamaForSequenceClassification"),
        ("openai-gpt", "OpenAIGPTForSequenceClassification"),
        ("opt", "OPTForSequenceClassification"),
        ("perceiver", "PerceiverForSequenceClassification"),
        ("plbart", "PLBartForSequenceClassification"),
        ("qdqbert", "QDQBertForSequenceClassification"),
        ("reformer", "ReformerForSequenceClassification"),
        ("rembert", "RemBertForSequenceClassification"),
        ("roberta", "RobertaForSequenceClassification"),
        ("roberta-prelayernorm", "RobertaPreLayerNormForSequenceClassification"),
        ("roc_bert", "RoCBertForSequenceClassification"),
        ("roformer", "RoFormerForSequenceClassification"),
        ("squeezebert", "SqueezeBertForSequenceClassification"),
        ("t5", "T5ForSequenceClassification"),
        ("tapas", "TapasForSequenceClassification"),
        ("transfo-xl", "TransfoXLForSequenceClassification"),
        ("umt5", "UMT5ForSequenceClassification"),
        ("xlm", "XLMForSequenceClassification"),
        ("xlm-roberta", "XLMRobertaForSequenceClassification"),
        ("xlm-roberta-xl", "XLMRobertaXLForSequenceClassification"),
        ("xlnet", "XLNetForSequenceClassification"),
        ("xmod", "XmodForSequenceClassification"),
        ("yoso", "YosoForSequenceClassification"),
    ]
)

MODEL_FOR_QUESTION_ANSWERING_MAPPING_NAMES = OrderedDict(
    [
        # Model for Question Answering mapping
        ("albert", "AlbertForQuestionAnswering"),
        ("bart", "BartForQuestionAnswering"),
        ("bert", "BertForQuestionAnswering"),
        ("big_bird", "BigBirdForQuestionAnswering"),
        ("bigbird_pegasus", "BigBirdPegasusForQuestionAnswering"),
        ("bloom", "BloomForQuestionAnswering"),
        ("camembert", "CamembertForQuestionAnswering"),
        ("canine", "CanineForQuestionAnswering"),
        ("convbert", "ConvBertForQuestionAnswering"),
        ("data2vec-text", "Data2VecTextForQuestionAnswering"),
        ("deberta", "DebertaForQuestionAnswering"),
        ("deberta-v2", "DebertaV2ForQuestionAnswering"),
        ("distilbert", "DistilBertForQuestionAnswering"),
        ("electra", "ElectraForQuestionAnswering"),
        ("ernie", "ErnieForQuestionAnswering"),
        ("ernie_m", "ErnieMForQuestionAnswering"),
        ("falcon", "FalconForQuestionAnswering"),
        ("flaubert", "FlaubertForQuestionAnsweringSimple"),
        ("fnet", "FNetForQuestionAnswering"),
        ("funnel", "FunnelForQuestionAnswering"),
        ("gpt2", "GPT2ForQuestionAnswering"),
        ("gpt_neo", "GPTNeoForQuestionAnswering"),
        ("gpt_neox", "GPTNeoXForQuestionAnswering"),
        ("gptj", "GPTJForQuestionAnswering"),
        ("ibert", "IBertForQuestionAnswering"),
        ("layoutlmv2", "LayoutLMv2ForQuestionAnswering"),
        ("layoutlmv3", "LayoutLMv3ForQuestionAnswering"),
        ("led", "LEDForQuestionAnswering"),
        ("lilt", "LiltForQuestionAnswering"),
        ("longformer", "LongformerForQuestionAnswering"),
        ("luke", "LukeForQuestionAnswering"),
        ("lxmert", "LxmertForQuestionAnswering"),
        ("markuplm", "MarkupLMForQuestionAnswering"),
        ("mbart", "MBartForQuestionAnswering"),
        ("mega", "MegaForQuestionAnswering"),
        ("megatron-bert", "MegatronBertForQuestionAnswering"),
        ("mobilebert", "MobileBertForQuestionAnswering"),
        ("mpnet", "MPNetForQuestionAnswering"),
        ("mpt", "MptForQuestionAnswering"),
        ("mra", "MraForQuestionAnswering"),
        ("mt5", "MT5ForQuestionAnswering"),
        ("mvp", "MvpForQuestionAnswering"),
        ("nezha", "NezhaForQuestionAnswering"),
        ("nystromformer", "NystromformerForQuestionAnswering"),
        ("opt", "OPTForQuestionAnswering"),
        ("qdqbert", "QDQBertForQuestionAnswering"),
        ("reformer", "ReformerForQuestionAnswering"),
        ("rembert", "RemBertForQuestionAnswering"),
        ("roberta", "RobertaForQuestionAnswering"),
        ("roberta-prelayernorm", "RobertaPreLayerNormForQuestionAnswering"),
        ("roc_bert", "RoCBertForQuestionAnswering"),
        ("roformer", "RoFormerForQuestionAnswering"),
        ("splinter", "SplinterForQuestionAnswering"),
        ("squeezebert", "SqueezeBertForQuestionAnswering"),
        ("t5", "T5ForQuestionAnswering"),
        ("umt5", "UMT5ForQuestionAnswering"),
        ("xlm", "XLMForQuestionAnsweringSimple"),
        ("xlm-roberta", "XLMRobertaForQuestionAnswering"),
        ("xlm-roberta-xl", "XLMRobertaXLForQuestionAnswering"),
        ("xlnet", "XLNetForQuestionAnsweringSimple"),
        ("xmod", "XmodForQuestionAnswering"),
        ("yoso", "YosoForQuestionAnswering"),
    ]
)

MODEL_FOR_TABLE_QUESTION_ANSWERING_MAPPING_NAMES = OrderedDict(
    [
        # Model for Table Question Answering mapping
        ("tapas", "TapasForQuestionAnswering"),
    ]
)

MODEL_FOR_VISUAL_QUESTION_ANSWERING_MAPPING_NAMES = OrderedDict(
    [
        ("blip-2", "Blip2ForConditionalGeneration"),
        ("vilt", "ViltForQuestionAnswering"),
    ]
)

MODEL_FOR_DOCUMENT_QUESTION_ANSWERING_MAPPING_NAMES = OrderedDict(
    [
        ("layoutlm", "LayoutLMForQuestionAnswering"),
        ("layoutlmv2", "LayoutLMv2ForQuestionAnswering"),
        ("layoutlmv3", "LayoutLMv3ForQuestionAnswering"),
    ]
)

MODEL_FOR_TOKEN_CLASSIFICATION_MAPPING_NAMES = OrderedDict(
    [
        # Model for Token Classification mapping
        ("albert", "AlbertForTokenClassification"),
        ("bert", "BertForTokenClassification"),
        ("big_bird", "BigBirdForTokenClassification"),
        ("biogpt", "BioGptForTokenClassification"),
        ("bloom", "BloomForTokenClassification"),
        ("camembert", "CamembertForTokenClassification"),
        ("canine", "CanineForTokenClassification"),
        ("convbert", "ConvBertForTokenClassification"),
        ("data2vec-text", "Data2VecTextForTokenClassification"),
        ("deberta", "DebertaForTokenClassification"),
        ("deberta-v2", "DebertaV2ForTokenClassification"),
        ("distilbert", "DistilBertForTokenClassification"),
        ("electra", "ElectraForTokenClassification"),
        ("ernie", "ErnieForTokenClassification"),
        ("ernie_m", "ErnieMForTokenClassification"),
        ("esm", "EsmForTokenClassification"),
        ("falcon", "FalconForTokenClassification"),
        ("flaubert", "FlaubertForTokenClassification"),
        ("fnet", "FNetForTokenClassification"),
        ("funnel", "FunnelForTokenClassification"),
        ("gpt-sw3", "GPT2ForTokenClassification"),
        ("gpt2", "GPT2ForTokenClassification"),
        ("gpt_bigcode", "GPTBigCodeForTokenClassification"),
        ("gpt_neo", "GPTNeoForTokenClassification"),
        ("gpt_neox", "GPTNeoXForTokenClassification"),
        ("ibert", "IBertForTokenClassification"),
        ("layoutlm", "LayoutLMForTokenClassification"),
        ("layoutlmv2", "LayoutLMv2ForTokenClassification"),
        ("layoutlmv3", "LayoutLMv3ForTokenClassification"),
        ("lilt", "LiltForTokenClassification"),
        ("longformer", "LongformerForTokenClassification"),
        ("luke", "LukeForTokenClassification"),
        ("markuplm", "MarkupLMForTokenClassification"),
        ("mega", "MegaForTokenClassification"),
        ("megatron-bert", "MegatronBertForTokenClassification"),
        ("mobilebert", "MobileBertForTokenClassification"),
        ("mpnet", "MPNetForTokenClassification"),
        ("mpt", "MptForTokenClassification"),
        ("mra", "MraForTokenClassification"),
        ("nezha", "NezhaForTokenClassification"),
        ("nystromformer", "NystromformerForTokenClassification"),
        ("qdqbert", "QDQBertForTokenClassification"),
        ("rembert", "RemBertForTokenClassification"),
        ("roberta", "RobertaForTokenClassification"),
        ("roberta-prelayernorm", "RobertaPreLayerNormForTokenClassification"),
        ("roc_bert", "RoCBertForTokenClassification"),
        ("roformer", "RoFormerForTokenClassification"),
        ("squeezebert", "SqueezeBertForTokenClassification"),
        ("xlm", "XLMForTokenClassification"),
        ("xlm-roberta", "XLMRobertaForTokenClassification"),
        ("xlm-roberta-xl", "XLMRobertaXLForTokenClassification"),
        ("xlnet", "XLNetForTokenClassification"),
        ("xmod", "XmodForTokenClassification"),
        ("yoso", "YosoForTokenClassification"),
    ]
)

MODEL_FOR_MULTIPLE_CHOICE_MAPPING_NAMES = OrderedDict(
    [
        # Model for Multiple Choice mapping
        ("albert", "AlbertForMultipleChoice"),
        ("bert", "BertForMultipleChoice"),
        ("big_bird", "BigBirdForMultipleChoice"),
        ("camembert", "CamembertForMultipleChoice"),
        ("canine", "CanineForMultipleChoice"),
        ("convbert", "ConvBertForMultipleChoice"),
        ("data2vec-text", "Data2VecTextForMultipleChoice"),
        ("deberta-v2", "DebertaV2ForMultipleChoice"),
        ("distilbert", "DistilBertForMultipleChoice"),
        ("electra", "ElectraForMultipleChoice"),
        ("ernie", "ErnieForMultipleChoice"),
        ("ernie_m", "ErnieMForMultipleChoice"),
        ("flaubert", "FlaubertForMultipleChoice"),
        ("fnet", "FNetForMultipleChoice"),
        ("funnel", "FunnelForMultipleChoice"),
        ("ibert", "IBertForMultipleChoice"),
        ("longformer", "LongformerForMultipleChoice"),
        ("luke", "LukeForMultipleChoice"),
        ("mega", "MegaForMultipleChoice"),
        ("megatron-bert", "MegatronBertForMultipleChoice"),
        ("mobilebert", "MobileBertForMultipleChoice"),
        ("mpnet", "MPNetForMultipleChoice"),
        ("mra", "MraForMultipleChoice"),
        ("nezha", "NezhaForMultipleChoice"),
        ("nystromformer", "NystromformerForMultipleChoice"),
        ("qdqbert", "QDQBertForMultipleChoice"),
        ("rembert", "RemBertForMultipleChoice"),
        ("roberta", "RobertaForMultipleChoice"),
        ("roberta-prelayernorm", "RobertaPreLayerNormForMultipleChoice"),
        ("roc_bert", "RoCBertForMultipleChoice"),
        ("roformer", "RoFormerForMultipleChoice"),
        ("squeezebert", "SqueezeBertForMultipleChoice"),
        ("xlm", "XLMForMultipleChoice"),
        ("xlm-roberta", "XLMRobertaForMultipleChoice"),
        ("xlm-roberta-xl", "XLMRobertaXLForMultipleChoice"),
        ("xlnet", "XLNetForMultipleChoice"),
        ("xmod", "XmodForMultipleChoice"),
        ("yoso", "YosoForMultipleChoice"),
    ]
)

MODEL_FOR_NEXT_SENTENCE_PREDICTION_MAPPING_NAMES = OrderedDict(
    [
        ("bert", "BertForNextSentencePrediction"),
        ("ernie", "ErnieForNextSentencePrediction"),
        ("fnet", "FNetForNextSentencePrediction"),
        ("megatron-bert", "MegatronBertForNextSentencePrediction"),
        ("mobilebert", "MobileBertForNextSentencePrediction"),
        ("nezha", "NezhaForNextSentencePrediction"),
        ("qdqbert", "QDQBertForNextSentencePrediction"),
    ]
)

MODEL_FOR_AUDIO_CLASSIFICATION_MAPPING_NAMES = OrderedDict(
    [
        # Model for Audio Classification mapping
        ("audio-spectrogram-transformer", "ASTForAudioClassification"),
        ("data2vec-audio", "Data2VecAudioForSequenceClassification"),
        ("hubert", "HubertForSequenceClassification"),
        ("sew", "SEWForSequenceClassification"),
        ("sew-d", "SEWDForSequenceClassification"),
        ("unispeech", "UniSpeechForSequenceClassification"),
        ("unispeech-sat", "UniSpeechSatForSequenceClassification"),
        ("wav2vec2", "Wav2Vec2ForSequenceClassification"),
        ("wav2vec2-conformer", "Wav2Vec2ConformerForSequenceClassification"),
        ("wavlm", "WavLMForSequenceClassification"),
        ("whisper", "WhisperForAudioClassification"),
    ]
)

MODEL_FOR_CTC_MAPPING_NAMES = OrderedDict(
    [
        # Model for Connectionist temporal classification (CTC) mapping
        ("data2vec-audio", "Data2VecAudioForCTC"),
        ("hubert", "HubertForCTC"),
        ("mctct", "MCTCTForCTC"),
        ("sew", "SEWForCTC"),
        ("sew-d", "SEWDForCTC"),
        ("unispeech", "UniSpeechForCTC"),
        ("unispeech-sat", "UniSpeechSatForCTC"),
        ("wav2vec2", "Wav2Vec2ForCTC"),
        ("wav2vec2-conformer", "Wav2Vec2ConformerForCTC"),
        ("wavlm", "WavLMForCTC"),
    ]
)

MODEL_FOR_AUDIO_FRAME_CLASSIFICATION_MAPPING_NAMES = OrderedDict(
    [
        # Model for Audio Classification mapping
        ("data2vec-audio", "Data2VecAudioForAudioFrameClassification"),
        ("unispeech-sat", "UniSpeechSatForAudioFrameClassification"),
        ("wav2vec2", "Wav2Vec2ForAudioFrameClassification"),
        ("wav2vec2-conformer", "Wav2Vec2ConformerForAudioFrameClassification"),
        ("wavlm", "WavLMForAudioFrameClassification"),
    ]
)

MODEL_FOR_AUDIO_XVECTOR_MAPPING_NAMES = OrderedDict(
    [
        # Model for Audio Classification mapping
        ("data2vec-audio", "Data2VecAudioForXVector"),
        ("unispeech-sat", "UniSpeechSatForXVector"),
        ("wav2vec2", "Wav2Vec2ForXVector"),
        ("wav2vec2-conformer", "Wav2Vec2ConformerForXVector"),
        ("wavlm", "WavLMForXVector"),
    ]
)

MODEL_FOR_TEXT_TO_SPECTROGRAM_MAPPING_NAMES = OrderedDict(
    [
        # Model for Text-To-Spectrogram mapping
        ("speecht5", "SpeechT5ForTextToSpeech"),
    ]
)

MODEL_FOR_TEXT_TO_WAVEFORM_MAPPING_NAMES = OrderedDict(
    [
        # Model for Text-To-Waveform mapping
        ("bark", "BarkModel"),
        ("musicgen", "MusicgenForConditionalGeneration"),
    ]
)

MODEL_FOR_ZERO_SHOT_IMAGE_CLASSIFICATION_MAPPING_NAMES = OrderedDict(
    [
        # Model for Zero Shot Image Classification mapping
        ("align", "AlignModel"),
        ("altclip", "AltCLIPModel"),
        ("blip", "BlipModel"),
        ("chinese_clip", "ChineseCLIPModel"),
        ("clip", "CLIPModel"),
        ("clipseg", "CLIPSegModel"),
    ]
)

MODEL_FOR_BACKBONE_MAPPING_NAMES = OrderedDict(
    [
        # Backbone mapping
        ("bit", "BitBackbone"),
        ("convnext", "ConvNextBackbone"),
        ("convnextv2", "ConvNextV2Backbone"),
        ("dinat", "DinatBackbone"),
        ("dinov2", "Dinov2Backbone"),
        ("focalnet", "FocalNetBackbone"),
        ("maskformer-swin", "MaskFormerSwinBackbone"),
        ("nat", "NatBackbone"),
        ("resnet", "ResNetBackbone"),
        ("swin", "SwinBackbone"),
        ("timm_backbone", "TimmBackbone"),
        ("vitdet", "VitDetBackbone"),
    ]
)

MODEL_FOR_MASK_GENERATION_MAPPING_NAMES = OrderedDict(
    [
        ("sam", "SamModel"),
    ]
)

MODEL_FOR_TEXT_ENCODING_MAPPING_NAMES = OrderedDict(
    [
        ("albert", "AlbertModel"),
        ("bert", "BertModel"),
        ("big_bird", "BigBirdModel"),
        ("data2vec-text", "Data2VecTextModel"),
        ("deberta", "DebertaModel"),
        ("deberta-v2", "DebertaV2Model"),
        ("distilbert", "DistilBertModel"),
        ("electra", "ElectraModel"),
        ("flaubert", "FlaubertModel"),
        ("ibert", "IBertModel"),
        ("longformer", "LongformerModel"),
        ("mobilebert", "MobileBertModel"),
        ("mt5", "MT5EncoderModel"),
        ("nystromformer", "NystromformerModel"),
        ("reformer", "ReformerModel"),
        ("rembert", "RemBertModel"),
        ("roberta", "RobertaModel"),
        ("roberta-prelayernorm", "RobertaPreLayerNormModel"),
        ("roc_bert", "RoCBertModel"),
        ("roformer", "RoFormerModel"),
        ("squeezebert", "SqueezeBertModel"),
        ("t5", "T5EncoderModel"),
        ("umt5", "UMT5EncoderModel"),
        ("xlm", "XLMModel"),
        ("xlm-roberta", "XLMRobertaModel"),
        ("xlm-roberta-xl", "XLMRobertaXLModel"),
    ]
)

MODEL_MAPPING = _LazyAutoMapping(CONFIG_MAPPING_NAMES, MODEL_MAPPING_NAMES)
MODEL_FOR_PRETRAINING_MAPPING = _LazyAutoMapping(CONFIG_MAPPING_NAMES, MODEL_FOR_PRETRAINING_MAPPING_NAMES)
MODEL_WITH_LM_HEAD_MAPPING = _LazyAutoMapping(CONFIG_MAPPING_NAMES, MODEL_WITH_LM_HEAD_MAPPING_NAMES)
MODEL_FOR_CAUSAL_LM_MAPPING = _LazyAutoMapping(CONFIG_MAPPING_NAMES, MODEL_FOR_CAUSAL_LM_MAPPING_NAMES)
MODEL_FOR_CAUSAL_IMAGE_MODELING_MAPPING = _LazyAutoMapping(
    CONFIG_MAPPING_NAMES, MODEL_FOR_CAUSAL_IMAGE_MODELING_MAPPING_NAMES
)
MODEL_FOR_IMAGE_CLASSIFICATION_MAPPING = _LazyAutoMapping(
    CONFIG_MAPPING_NAMES, MODEL_FOR_IMAGE_CLASSIFICATION_MAPPING_NAMES
)
MODEL_FOR_ZERO_SHOT_IMAGE_CLASSIFICATION_MAPPING = _LazyAutoMapping(
    CONFIG_MAPPING_NAMES, MODEL_FOR_ZERO_SHOT_IMAGE_CLASSIFICATION_MAPPING_NAMES
)
MODEL_FOR_IMAGE_SEGMENTATION_MAPPING = _LazyAutoMapping(
    CONFIG_MAPPING_NAMES, MODEL_FOR_IMAGE_SEGMENTATION_MAPPING_NAMES
)
MODEL_FOR_SEMANTIC_SEGMENTATION_MAPPING = _LazyAutoMapping(
    CONFIG_MAPPING_NAMES, MODEL_FOR_SEMANTIC_SEGMENTATION_MAPPING_NAMES
)
MODEL_FOR_INSTANCE_SEGMENTATION_MAPPING = _LazyAutoMapping(
    CONFIG_MAPPING_NAMES, MODEL_FOR_INSTANCE_SEGMENTATION_MAPPING_NAMES
)
MODEL_FOR_UNIVERSAL_SEGMENTATION_MAPPING = _LazyAutoMapping(
    CONFIG_MAPPING_NAMES, MODEL_FOR_UNIVERSAL_SEGMENTATION_MAPPING_NAMES
)
MODEL_FOR_VIDEO_CLASSIFICATION_MAPPING = _LazyAutoMapping(
    CONFIG_MAPPING_NAMES, MODEL_FOR_VIDEO_CLASSIFICATION_MAPPING_NAMES
)
MODEL_FOR_VISION_2_SEQ_MAPPING = _LazyAutoMapping(CONFIG_MAPPING_NAMES, MODEL_FOR_VISION_2_SEQ_MAPPING_NAMES)
MODEL_FOR_VISUAL_QUESTION_ANSWERING_MAPPING = _LazyAutoMapping(
    CONFIG_MAPPING_NAMES, MODEL_FOR_VISUAL_QUESTION_ANSWERING_MAPPING_NAMES
)
MODEL_FOR_DOCUMENT_QUESTION_ANSWERING_MAPPING = _LazyAutoMapping(
    CONFIG_MAPPING_NAMES, MODEL_FOR_DOCUMENT_QUESTION_ANSWERING_MAPPING_NAMES
)
MODEL_FOR_MASKED_LM_MAPPING = _LazyAutoMapping(CONFIG_MAPPING_NAMES, MODEL_FOR_MASKED_LM_MAPPING_NAMES)
MODEL_FOR_MASKED_IMAGE_MODELING_MAPPING = _LazyAutoMapping(
    CONFIG_MAPPING_NAMES, MODEL_FOR_MASKED_IMAGE_MODELING_MAPPING_NAMES
)
MODEL_FOR_OBJECT_DETECTION_MAPPING = _LazyAutoMapping(CONFIG_MAPPING_NAMES, MODEL_FOR_OBJECT_DETECTION_MAPPING_NAMES)
MODEL_FOR_ZERO_SHOT_OBJECT_DETECTION_MAPPING = _LazyAutoMapping(
    CONFIG_MAPPING_NAMES, MODEL_FOR_ZERO_SHOT_OBJECT_DETECTION_MAPPING_NAMES
)
MODEL_FOR_DEPTH_ESTIMATION_MAPPING = _LazyAutoMapping(CONFIG_MAPPING_NAMES, MODEL_FOR_DEPTH_ESTIMATION_MAPPING_NAMES)
MODEL_FOR_SEQ_TO_SEQ_CAUSAL_LM_MAPPING = _LazyAutoMapping(
    CONFIG_MAPPING_NAMES, MODEL_FOR_SEQ_TO_SEQ_CAUSAL_LM_MAPPING_NAMES
)
MODEL_FOR_SEQUENCE_CLASSIFICATION_MAPPING = _LazyAutoMapping(
    CONFIG_MAPPING_NAMES, MODEL_FOR_SEQUENCE_CLASSIFICATION_MAPPING_NAMES
)
MODEL_FOR_QUESTION_ANSWERING_MAPPING = _LazyAutoMapping(
    CONFIG_MAPPING_NAMES, MODEL_FOR_QUESTION_ANSWERING_MAPPING_NAMES
)
MODEL_FOR_TABLE_QUESTION_ANSWERING_MAPPING = _LazyAutoMapping(
    CONFIG_MAPPING_NAMES, MODEL_FOR_TABLE_QUESTION_ANSWERING_MAPPING_NAMES
)
MODEL_FOR_TOKEN_CLASSIFICATION_MAPPING = _LazyAutoMapping(
    CONFIG_MAPPING_NAMES, MODEL_FOR_TOKEN_CLASSIFICATION_MAPPING_NAMES
)
MODEL_FOR_MULTIPLE_CHOICE_MAPPING = _LazyAutoMapping(CONFIG_MAPPING_NAMES, MODEL_FOR_MULTIPLE_CHOICE_MAPPING_NAMES)
MODEL_FOR_NEXT_SENTENCE_PREDICTION_MAPPING = _LazyAutoMapping(
    CONFIG_MAPPING_NAMES, MODEL_FOR_NEXT_SENTENCE_PREDICTION_MAPPING_NAMES
)
MODEL_FOR_AUDIO_CLASSIFICATION_MAPPING = _LazyAutoMapping(
    CONFIG_MAPPING_NAMES, MODEL_FOR_AUDIO_CLASSIFICATION_MAPPING_NAMES
)
MODEL_FOR_CTC_MAPPING = _LazyAutoMapping(CONFIG_MAPPING_NAMES, MODEL_FOR_CTC_MAPPING_NAMES)
MODEL_FOR_SPEECH_SEQ_2_SEQ_MAPPING = _LazyAutoMapping(CONFIG_MAPPING_NAMES, MODEL_FOR_SPEECH_SEQ_2_SEQ_MAPPING_NAMES)
MODEL_FOR_AUDIO_FRAME_CLASSIFICATION_MAPPING = _LazyAutoMapping(
    CONFIG_MAPPING_NAMES, MODEL_FOR_AUDIO_FRAME_CLASSIFICATION_MAPPING_NAMES
)
MODEL_FOR_AUDIO_XVECTOR_MAPPING = _LazyAutoMapping(CONFIG_MAPPING_NAMES, MODEL_FOR_AUDIO_XVECTOR_MAPPING_NAMES)

MODEL_FOR_TEXT_TO_SPECTROGRAM_MAPPING = _LazyAutoMapping(
    CONFIG_MAPPING_NAMES, MODEL_FOR_TEXT_TO_SPECTROGRAM_MAPPING_NAMES
)

MODEL_FOR_TEXT_TO_WAVEFORM_MAPPING = _LazyAutoMapping(CONFIG_MAPPING_NAMES, MODEL_FOR_TEXT_TO_WAVEFORM_MAPPING_NAMES)

MODEL_FOR_BACKBONE_MAPPING = _LazyAutoMapping(CONFIG_MAPPING_NAMES, MODEL_FOR_BACKBONE_MAPPING_NAMES)

MODEL_FOR_MASK_GENERATION_MAPPING = _LazyAutoMapping(CONFIG_MAPPING_NAMES, MODEL_FOR_MASK_GENERATION_MAPPING_NAMES)

MODEL_FOR_TEXT_ENCODING_MAPPING = _LazyAutoMapping(CONFIG_MAPPING_NAMES, MODEL_FOR_TEXT_ENCODING_MAPPING_NAMES)


class AutoModelForMaskGeneration(_BaseAutoModelClass):
    _model_mapping = MODEL_FOR_MASK_GENERATION_MAPPING


class AutoModelForTextEncoding(_BaseAutoModelClass):
    _model_mapping = MODEL_FOR_TEXT_ENCODING_MAPPING


class AutoModel(_BaseAutoModelClass):
    _model_mapping = MODEL_MAPPING


AutoModel = auto_class_update(AutoModel)


class AutoModelForPreTraining(_BaseAutoModelClass):
    _model_mapping = MODEL_FOR_PRETRAINING_MAPPING


AutoModelForPreTraining = auto_class_update(AutoModelForPreTraining, head_doc="pretraining")


# Private on purpose, the public class will add the deprecation warnings.
class _AutoModelWithLMHead(_BaseAutoModelClass):
    _model_mapping = MODEL_WITH_LM_HEAD_MAPPING


_AutoModelWithLMHead = auto_class_update(_AutoModelWithLMHead, head_doc="language modeling")


class AutoModelForCausalLM(_BaseAutoModelClass):
    _model_mapping = MODEL_FOR_CAUSAL_LM_MAPPING


AutoModelForCausalLM = auto_class_update(AutoModelForCausalLM, head_doc="causal language modeling")


class AutoModelForMaskedLM(_BaseAutoModelClass):
    _model_mapping = MODEL_FOR_MASKED_LM_MAPPING


AutoModelForMaskedLM = auto_class_update(AutoModelForMaskedLM, head_doc="masked language modeling")


class AutoModelForSeq2SeqLM(_BaseAutoModelClass):
    _model_mapping = MODEL_FOR_SEQ_TO_SEQ_CAUSAL_LM_MAPPING


AutoModelForSeq2SeqLM = auto_class_update(
    AutoModelForSeq2SeqLM, head_doc="sequence-to-sequence language modeling", checkpoint_for_example="t5-base"
)


class AutoModelForSequenceClassification(_BaseAutoModelClass):
    _model_mapping = MODEL_FOR_SEQUENCE_CLASSIFICATION_MAPPING


AutoModelForSequenceClassification = auto_class_update(
    AutoModelForSequenceClassification, head_doc="sequence classification"
)


class AutoModelForQuestionAnswering(_BaseAutoModelClass):
    _model_mapping = MODEL_FOR_QUESTION_ANSWERING_MAPPING


AutoModelForQuestionAnswering = auto_class_update(AutoModelForQuestionAnswering, head_doc="question answering")


class AutoModelForTableQuestionAnswering(_BaseAutoModelClass):
    _model_mapping = MODEL_FOR_TABLE_QUESTION_ANSWERING_MAPPING


AutoModelForTableQuestionAnswering = auto_class_update(
    AutoModelForTableQuestionAnswering,
    head_doc="table question answering",
    checkpoint_for_example="google/tapas-base-finetuned-wtq",
)


class AutoModelForVisualQuestionAnswering(_BaseAutoModelClass):
    _model_mapping = MODEL_FOR_VISUAL_QUESTION_ANSWERING_MAPPING


AutoModelForVisualQuestionAnswering = auto_class_update(
    AutoModelForVisualQuestionAnswering,
    head_doc="visual question answering",
    checkpoint_for_example="dandelin/vilt-b32-finetuned-vqa",
)


class AutoModelForDocumentQuestionAnswering(_BaseAutoModelClass):
    _model_mapping = MODEL_FOR_DOCUMENT_QUESTION_ANSWERING_MAPPING


AutoModelForDocumentQuestionAnswering = auto_class_update(
    AutoModelForDocumentQuestionAnswering,
    head_doc="document question answering",
    checkpoint_for_example='impira/layoutlm-document-qa", revision="52e01b3',
)


class AutoModelForTokenClassification(_BaseAutoModelClass):
    _model_mapping = MODEL_FOR_TOKEN_CLASSIFICATION_MAPPING


AutoModelForTokenClassification = auto_class_update(AutoModelForTokenClassification, head_doc="token classification")


class AutoModelForMultipleChoice(_BaseAutoModelClass):
    _model_mapping = MODEL_FOR_MULTIPLE_CHOICE_MAPPING


AutoModelForMultipleChoice = auto_class_update(AutoModelForMultipleChoice, head_doc="multiple choice")


class AutoModelForNextSentencePrediction(_BaseAutoModelClass):
    _model_mapping = MODEL_FOR_NEXT_SENTENCE_PREDICTION_MAPPING


AutoModelForNextSentencePrediction = auto_class_update(
    AutoModelForNextSentencePrediction, head_doc="next sentence prediction"
)


class AutoModelForImageClassification(_BaseAutoModelClass):
    _model_mapping = MODEL_FOR_IMAGE_CLASSIFICATION_MAPPING


AutoModelForImageClassification = auto_class_update(AutoModelForImageClassification, head_doc="image classification")


class AutoModelForZeroShotImageClassification(_BaseAutoModelClass):
    _model_mapping = MODEL_FOR_ZERO_SHOT_IMAGE_CLASSIFICATION_MAPPING


AutoModelForZeroShotImageClassification = auto_class_update(
    AutoModelForZeroShotImageClassification, head_doc="zero-shot image classification"
)


class AutoModelForImageSegmentation(_BaseAutoModelClass):
    _model_mapping = MODEL_FOR_IMAGE_SEGMENTATION_MAPPING


AutoModelForImageSegmentation = auto_class_update(AutoModelForImageSegmentation, head_doc="image segmentation")


class AutoModelForSemanticSegmentation(_BaseAutoModelClass):
    _model_mapping = MODEL_FOR_SEMANTIC_SEGMENTATION_MAPPING


AutoModelForSemanticSegmentation = auto_class_update(
    AutoModelForSemanticSegmentation, head_doc="semantic segmentation"
)


class AutoModelForUniversalSegmentation(_BaseAutoModelClass):
    _model_mapping = MODEL_FOR_UNIVERSAL_SEGMENTATION_MAPPING


AutoModelForUniversalSegmentation = auto_class_update(
    AutoModelForUniversalSegmentation, head_doc="universal image segmentation"
)


class AutoModelForInstanceSegmentation(_BaseAutoModelClass):
    _model_mapping = MODEL_FOR_INSTANCE_SEGMENTATION_MAPPING


AutoModelForInstanceSegmentation = auto_class_update(
    AutoModelForInstanceSegmentation, head_doc="instance segmentation"
)


class AutoModelForObjectDetection(_BaseAutoModelClass):
    _model_mapping = MODEL_FOR_OBJECT_DETECTION_MAPPING


AutoModelForObjectDetection = auto_class_update(AutoModelForObjectDetection, head_doc="object detection")


class AutoModelForZeroShotObjectDetection(_BaseAutoModelClass):
    _model_mapping = MODEL_FOR_ZERO_SHOT_OBJECT_DETECTION_MAPPING


AutoModelForZeroShotObjectDetection = auto_class_update(
    AutoModelForZeroShotObjectDetection, head_doc="zero-shot object detection"
)


class AutoModelForDepthEstimation(_BaseAutoModelClass):
    _model_mapping = MODEL_FOR_DEPTH_ESTIMATION_MAPPING


AutoModelForDepthEstimation = auto_class_update(AutoModelForDepthEstimation, head_doc="depth estimation")


class AutoModelForVideoClassification(_BaseAutoModelClass):
    _model_mapping = MODEL_FOR_VIDEO_CLASSIFICATION_MAPPING


AutoModelForVideoClassification = auto_class_update(AutoModelForVideoClassification, head_doc="video classification")


class AutoModelForVision2Seq(_BaseAutoModelClass):
    _model_mapping = MODEL_FOR_VISION_2_SEQ_MAPPING


AutoModelForVision2Seq = auto_class_update(AutoModelForVision2Seq, head_doc="vision-to-text modeling")


class AutoModelForAudioClassification(_BaseAutoModelClass):
    _model_mapping = MODEL_FOR_AUDIO_CLASSIFICATION_MAPPING


AutoModelForAudioClassification = auto_class_update(AutoModelForAudioClassification, head_doc="audio classification")


class AutoModelForCTC(_BaseAutoModelClass):
    _model_mapping = MODEL_FOR_CTC_MAPPING


AutoModelForCTC = auto_class_update(AutoModelForCTC, head_doc="connectionist temporal classification")


class AutoModelForSpeechSeq2Seq(_BaseAutoModelClass):
    _model_mapping = MODEL_FOR_SPEECH_SEQ_2_SEQ_MAPPING


AutoModelForSpeechSeq2Seq = auto_class_update(
    AutoModelForSpeechSeq2Seq, head_doc="sequence-to-sequence speech-to-text modeling"
)


class AutoModelForAudioFrameClassification(_BaseAutoModelClass):
    _model_mapping = MODEL_FOR_AUDIO_FRAME_CLASSIFICATION_MAPPING


AutoModelForAudioFrameClassification = auto_class_update(
    AutoModelForAudioFrameClassification, head_doc="audio frame (token) classification"
)


class AutoModelForAudioXVector(_BaseAutoModelClass):
    _model_mapping = MODEL_FOR_AUDIO_XVECTOR_MAPPING


class AutoModelForTextToSpectrogram(_BaseAutoModelClass):
    _model_mapping = MODEL_FOR_TEXT_TO_SPECTROGRAM_MAPPING


class AutoModelForTextToWaveform(_BaseAutoModelClass):
    _model_mapping = MODEL_FOR_TEXT_TO_WAVEFORM_MAPPING


class AutoBackbone(_BaseAutoBackboneClass):
    _model_mapping = MODEL_FOR_BACKBONE_MAPPING


AutoModelForAudioXVector = auto_class_update(AutoModelForAudioXVector, head_doc="audio retrieval via x-vector")


class AutoModelForMaskedImageModeling(_BaseAutoModelClass):
    _model_mapping = MODEL_FOR_MASKED_IMAGE_MODELING_MAPPING


AutoModelForMaskedImageModeling = auto_class_update(AutoModelForMaskedImageModeling, head_doc="masked image modeling")


class AutoModelWithLMHead(_AutoModelWithLMHead):
    @classmethod
    def from_config(cls, config):
        warnings.warn(
            "The class `AutoModelWithLMHead` is deprecated and will be removed in a future version. Please use "
            "`AutoModelForCausalLM` for causal language models, `AutoModelForMaskedLM` for masked language models and "
            "`AutoModelForSeq2SeqLM` for encoder-decoder models.",
            FutureWarning,
        )
        return super().from_config(config)

    @classmethod
    def from_pretrained(cls, pretrained_model_name_or_path, *model_args, **kwargs):
        warnings.warn(
            "The class `AutoModelWithLMHead` is deprecated and will be removed in a future version. Please use "
            "`AutoModelForCausalLM` for causal language models, `AutoModelForMaskedLM` for masked language models and "
            "`AutoModelForSeq2SeqLM` for encoder-decoder models.",
            FutureWarning,
        )
        return super().from_pretrained(pretrained_model_name_or_path, *model_args, **kwargs)<|MERGE_RESOLUTION|>--- conflicted
+++ resolved
@@ -204,11 +204,8 @@
         ("vit_hybrid", "ViTHybridModel"),
         ("vit_mae", "ViTMAEModel"),
         ("vit_msn", "ViTMSNModel"),
-<<<<<<< HEAD
         ("vits", "VitsModel"),
-=======
         ("vitdet", "VitDetModel"),
->>>>>>> 2be8a909
         ("vivit", "VivitModel"),
         ("wav2vec2", "Wav2Vec2Model"),
         ("wav2vec2-conformer", "Wav2Vec2ConformerModel"),
