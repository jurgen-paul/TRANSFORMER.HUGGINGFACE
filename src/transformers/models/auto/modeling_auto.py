--- conflicted
+++ resolved
@@ -130,11 +130,8 @@
         ("swinv2", "Swinv2Model"),
         ("t5", "T5Model"),
         ("tapas", "TapasModel"),
-<<<<<<< HEAD
+        ("time_series_transformer", "TimeSeriesTransformerModel"),
         ("timesformer", "TimeSformerModel"),
-=======
-        ("time_series_transformer", "TimeSeriesTransformerModel"),
->>>>>>> f0b49015
         ("trajectory_transformer", "TrajectoryTransformerModel"),
         ("transfo-xl", "TransfoXLModel"),
         ("unispeech", "UniSpeechModel"),
