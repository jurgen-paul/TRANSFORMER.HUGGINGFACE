<!--Copyright 2024 The HuggingFace Team. All rights reserved.

Licensed under the Apache License, Version 2.0 (the "License"); you may not use this file except in compliance with
the License. You may obtain a copy of the License at

http://www.apache.org/licenses/LICENSE-2.0

Unless required by applicable law or agreed to in writing, software distributed under the License is distributed on
an "AS IS" BASIS, WITHOUT WARRANTIES OR CONDITIONS OF ANY KIND, either express or implied. See the License for the
specific language governing permissions and limitations under the License.
-->

# VitPose

## Overview

The VitPose model was proposed in [ViTPose: Simple Vision Transformer Baselines for Human Pose Estimation](https://arxiv.org/abs/2204.12484) by Yufei Xu, Jing Zhang, Qiming Zhang, Dacheng Tao. VitPose employs a standard, non-hierarchical [Vision Transformer](https://arxiv.org/pdf/2010.11929v2) as backbone for the task of keypoint estimation. A simple decoder head is added on top to predict the heatmaps from a given image. Despite its simplicity, the model gets state-of-the-art results on the challenging MS COCO Keypoint Detection benchmark.

The abstract from the paper is the following:

*Although no specific domain knowledge is considered in the design, plain vision transformers have shown excellent performance in visual recognition tasks. However, little effort has been made to reveal the potential of such simple structures for pose estimation tasks. In this paper, we show the surprisingly good capabilities of plain vision transformers for pose estimation from various aspects, namely simplicity in model structure, scalability in model size, flexibility in training paradigm, and transferability of knowledge between models, through a simple baseline model called ViTPose. Specifically, ViTPose employs plain and non-hierarchical vision transformers as backbones to extract features for a given person instance and a lightweight decoder for pose estimation. It can be scaled up from 100M to 1B parameters by taking the advantages of the scalable model capacity and high parallelism of transformers, setting a new Pareto front between throughput and performance. Besides, ViTPose is very flexible regarding the attention type, input resolution, pre-training and finetuning strategy, as well as dealing with multiple pose tasks. We also empirically demonstrate that the knowledge of large ViTPose models can be easily transferred to small ones via a simple knowledge token. Experimental results show that our basic ViTPose model outperforms representative methods on the challenging MS COCO Keypoint Detection benchmark, while the largest model sets a new state-of-the-art.*


This model was contributed by [nielsr](https://huggingface.co/nielsr) and [sangbumchoi](https://github.com/SangbumChoi).
The original code can be found [here](https://github.com/ViTAE-Transformer/ViTPose).

## Usage Tips

- To enable MoE (Mixture of Experts) function in the backbone, user has to give appropriate configuration such as `num_experts` and input value `dataset_index` to the backbone model. 
  However, it is not used in default parameters. Below is the code snippet for usage of MoE function.
```py
>>> from transformers import VitPoseBackboneConfig, VitPoseBackbone
>>> import torch

>>> config = VitPoseBackboneConfig(num_experts=3, out_indices=[-1])
>>> model = VitPoseBackbone(config)

>>> pixel_values = torch.randn(3, 3, 256, 192)
>>> dataset_index = torch.tensor([1, 2, 3])
>>> outputs = model(pixel_values, dataset_index)
```

- ViTPose is a so-called top-down keypoint detection model. This means that one first uses an object detector, like [RT-DETR](rt-detr), to detect people (or other instances) in an image. Next, ViTPose takes the cropped images as input and predicts the keypoints.

```py
import math

import cv2
import numpy as np
import requests
import torch
from PIL import Image

from transformers import (
    RTDetrForObjectDetection,
    RTDetrImageProcessor,
    VitPoseForPoseEstimation,
    VitPoseImageProcessor,
)


url = "http://images.cocodataset.org/val2017/000000000139.jpg"
image = Image.open(requests.get(url, stream=True).raw)

# Stage 1. Run Object Detector
# User can replace this object_detector part
person_image_processor = RTDetrImageProcessor.from_pretrained("PekingU/rtdetr_r50vd_coco_o365")
person_model = RTDetrForObjectDetection.from_pretrained("PekingU/rtdetr_r50vd_coco_o365")
inputs = person_image_processor(images=image, return_tensors="pt")

with torch.no_grad():
    outputs = person_model(**inputs)

results = person_image_processor.post_process_object_detection(
    outputs, target_sizes=torch.tensor([(image.height, image.width)]), threshold=0.3
)

def pascal_voc_to_coco(bboxes: np.ndarray) -> np.ndarray:
    """
    Converts bounding boxes from the Pascal VOC format to the COCO format.

    In other words, converts from (top_left_x, top_left_y, bottom_right_x, bottom_right_y) format
    to (top_left_x, top_left_y, width, height).

    Args:
        bboxes (`np.ndarray` of shape `(batch_size, 4)):
            Bounding boxes in Pascal VOC format.

    Returns:
        `np.ndarray` of shape `(batch_size, 4) in COCO format.
    """
    bboxes[:, 2] = bboxes[:, 2] - bboxes[:, 0]
    bboxes[:, 3] = bboxes[:, 3] - bboxes[:, 1]

    return bboxes

# 0 index indicates human label in COCO
boxes = results[0]["boxes"][results[0]["labels"] == 0]
boxes = [pascal_voc_to_coco(boxes.cpu().numpy())]

image_processor = VitPoseImageProcessor.from_pretrained("nielsr/vitpose-base-simple")
model = VitPoseForPoseEstimation.from_pretrained("nielsr/vitpose-base-simple")

# Stage 2. Run ViTPose
pixel_values = image_processor(image, boxes=boxes, return_tensors="pt").pixel_values

with torch.no_grad():
    outputs = model(pixel_values)

pose_results = image_processor.post_process_pose_estimation(outputs, boxes=boxes)[0]

for pose_result in pose_results:
    for keypoint in pose_result["keypoints"]:
        x, y, score = keypoint
        print(f"coordinate : [{x}, {y}], score : {score}")

def draw_points(image, keypoints, keypoint_colors, keypoint_score_threshold, radius, show_keypoint_weight):
    if keypoint_colors is not None:
        assert len(keypoint_colors) == len(keypoints)
    for id, keypoint in enumerate(keypoints):
        x_coord, y_coord, keypoint_score = int(keypoint[0]), int(keypoint[1]), keypoint[2]
        if keypoint_score > keypoint_score_threshold:
            color = tuple(int(c) for c in keypoint_colors[id])
            if show_keypoint_weight:
                cv2.circle(image, (x_coord, y_coord), radius, color, -1)
                transparency = max(0, min(1, keypoint_score))
                cv2.addWeighted(image, transparency, image, 1 - transparency, 0, dst=image)
            else:
                cv2.circle(image, (x_coord, y_coord), radius, color, -1)

def draw_links(image, keypoints, keypoint_connections, link_colors, keypoint_score_threshold, thickness, show_keypoint_weight, stick_width = 2):
    height, width, _ = image.shape
    if keypoint_connections is not None and link_colors is not None:
        assert len(link_colors) == len(keypoint_connections)
        for sk_id, sk in enumerate(keypoint_connections):
            x1, y1, score1 = (int(keypoints[sk[0], 0]), int(keypoints[sk[0], 1]), keypoints[sk[0], 2])
            x2, y2, score2 = (int(keypoints[sk[1], 0]), int(keypoints[sk[1], 1]), keypoints[sk[1], 2])
            if (
                x1 > 0
                and x1 < width
                and y1 > 0
                and y1 < height
                and x2 > 0
                and x2 < width
                and y2 > 0
                and y2 < height
                and score1 > keypoint_score_threshold
                and score2 > keypoint_score_threshold
            ):
                color = tuple(int(c) for c in link_colors[sk_id])
                if show_keypoint_weight:
                    X = (x1, x2)
                    Y = (y1, y2)
                    mean_x = np.mean(X)
                    mean_y = np.mean(Y)
                    length = ((Y[0] - Y[1]) ** 2 + (X[0] - X[1]) ** 2) ** 0.5
                    angle = math.degrees(math.atan2(Y[0] - Y[1], X[0] - X[1]))
                    polygon = cv2.ellipse2Poly(
                        (int(mean_x), int(mean_y)), (int(length / 2), int(stick_width)), int(angle), 0, 360, 1
                    )
                    cv2.fillConvexPoly(image, polygon, color)
                    transparency = max(0, min(1, 0.5 * (keypoints[sk[0], 2] + keypoints[sk[1], 2])))
                    cv2.addWeighted(image, transparency, image, 1 - transparency, 0, dst=image)
                else:
                    cv2.line(image, pos1, pos2, color, thickness=thickness)

def visualize_keypoints(
    image,
    pose_result,
    keypoint_connections=None,
    keypoint_score_threshold=0.3,
    keypoint_colors=None,
    link_colors=None,
    radius=4,
    thickness=1,
    show_keypoint_weight=False,
):
    """Draw keypoints and links on an image.

    Args:
        image (`numpy.ndarray`): 
            The image to draw poses on. It will be modified in-place.
        pose_result (`List[numpy.ndarray]`): 
            The poses to draw. Each element is a set of K keypoints as a Kx3 numpy.ndarray, where each keypoint
            is represented as x, y, score.
        keypoint_connections (`List[tuple]`, *optional*): 
            Mapping index of the keypoint_connections links.
        keypoint_score_threshold (`float`, *optional*, defaults to 0.3): 
            Minimum score of keypoints to be shown.
        keypoint_colors (`numpy.ndarray`, *optional*): 
            Color of N keypoints. If None, the keypoints will not be drawn.
        link_colors (`numpy.ndarray`, *optional*): 
            Color of M links. If None, the links will not be drawn.
        radius (`int`, *optional*, defaults to 4):
            Radius of keypoint circles.
        thickness (`int`, *optional*, defaults to 1): 
            Thickness of lines.
        show_keypoint_weight (`bool`, *optional*, defaults to False): 
            Whether to adjust keypoint and link visibility based on the keypoint scores.
    
    Returns:
        `numpy.ndarray`: Image with drawn keypoints and links.
    """
    for keypoints in pose_result:
        keypoints = np.array(keypoints, copy=False)

        # draw each point on image
        draw_points(image, keypoints, keypoint_colors, keypoint_score_threshold, radius, show_keypoint_weight)

        # draw links
        draw_links(image, keypoints, keypoint_connections, link_colors, keypoint_score_threshold, thickness, show_keypoint_weight)

    return image

# Note: keypoint_connections and color palette are dataset-specific
keypoint_connections = [
    [15, 13],
    [13, 11],
    [16, 14],
    [14, 12],
    [11, 12],
    [5, 11],
    [6, 12],
    [5, 6],
    [5, 7],
    [6, 8],
    [7, 9],
    [8, 10],
    [1, 2],
    [0, 1],
    [0, 2],
    [1, 3],
    [2, 4],
    [3, 5],
    [4, 6],
]

palette = np.array(
    [
        [255, 128, 0],
        [255, 153, 51],
        [255, 178, 102],
        [230, 230, 0],
        [255, 153, 255],
        [153, 204, 255],
        [255, 102, 255],
        [255, 51, 255],
        [102, 178, 255],
        [51, 153, 255],
        [255, 153, 153],
        [255, 102, 102],
        [255, 51, 51],
        [153, 255, 153],
        [102, 255, 102],
        [51, 255, 51],
        [0, 255, 0],
        [0, 0, 255],
        [255, 0, 0],
        [255, 255, 255],
    ]
)

link_colors = palette[[0, 0, 0, 0, 7, 7, 7, 9, 9, 9, 9, 9, 16, 16, 16, 16, 16, 16, 16]]
keypoint_colors = palette[[16, 16, 16, 16, 16, 9, 9, 9, 9, 9, 9, 0, 0, 0, 0, 0, 0]]

pose_results = [result["keypoints"] for result in pose_results]

result = visualize_keypoints(
    np.array(image),
<<<<<<< HEAD
    pose_result,
    keypoint_connections=keypoint_connections,
    keypoint_score_threshold=0.3,
    keypoint_colors=keypoint_colors,
    link_colors=link_colors,
=======
    pose_results,
    skeleton=skeleton,
    kpt_score_thr=0.3,
    pose_kpt_color=pose_kpt_color,
    pose_link_color=pose_link_color,
>>>>>>> b6699c9e
    radius=4,
    thickness=1,
    show_keypoint_weight=False,
)

pose_image = Image.fromarray(result)
pose_image
```
<img src="https://huggingface.co/datasets/huggingface/documentation-images/resolve/main/transformers/model_doc/vitpose-coco.jpg" alt="drawing" width="600"/>


## VitPoseImageProcessor

[[autodoc]] VitPoseImageProcessor
    - preprocess

## VitPoseConfig

[[autodoc]] VitPoseConfig

## VitPoseForPoseEstimation

[[autodoc]] VitPoseForPoseEstimation
    - forward<|MERGE_RESOLUTION|>--- conflicted
+++ resolved
@@ -54,6 +54,7 @@
 from transformers import (
     RTDetrForObjectDetection,
     RTDetrImageProcessor,
+    VitPoseConfig,
     VitPoseForPoseEstimation,
     VitPoseImageProcessor,
 )
@@ -100,6 +101,7 @@
 
 image_processor = VitPoseImageProcessor.from_pretrained("nielsr/vitpose-base-simple")
 model = VitPoseForPoseEstimation.from_pretrained("nielsr/vitpose-base-simple")
+config = VitPoseConfig()
 
 # Stage 2. Run ViTPose
 pixel_values = image_processor(image, boxes=boxes, return_tensors="pt").pixel_values
@@ -213,27 +215,7 @@
     return image
 
 # Note: keypoint_connections and color palette are dataset-specific
-keypoint_connections = [
-    [15, 13],
-    [13, 11],
-    [16, 14],
-    [14, 12],
-    [11, 12],
-    [5, 11],
-    [6, 12],
-    [5, 6],
-    [5, 7],
-    [6, 8],
-    [7, 9],
-    [8, 10],
-    [1, 2],
-    [0, 1],
-    [0, 2],
-    [1, 3],
-    [2, 4],
-    [3, 5],
-    [4, 6],
-]
+keypoint_connections = config.skeleton_edges
 
 palette = np.array(
     [
@@ -267,19 +249,11 @@
 
 result = visualize_keypoints(
     np.array(image),
-<<<<<<< HEAD
     pose_result,
     keypoint_connections=keypoint_connections,
     keypoint_score_threshold=0.3,
     keypoint_colors=keypoint_colors,
     link_colors=link_colors,
-=======
-    pose_results,
-    skeleton=skeleton,
-    kpt_score_thr=0.3,
-    pose_kpt_color=pose_kpt_color,
-    pose_link_color=pose_link_color,
->>>>>>> b6699c9e
     radius=4,
     thickness=1,
     show_keypoint_weight=False,
