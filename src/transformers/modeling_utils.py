--- conflicted
+++ resolved
@@ -5070,7 +5070,6 @@
         return self.hf_quantizer.is_trainable
 
     @property
-<<<<<<< HEAD
     def has_tp_plan(self):
         """
         Returns whether the model has a tensor parallelism plan.
@@ -5119,9 +5118,6 @@
         self.apply(tplize)
 
     @property
-    @lru_cache
-=======
->>>>>>> a3d69a89
     def loss_function(self):
         if getattr(self.config, "loss_type", None) is not None:
             loss_type = self.config.loss_type
