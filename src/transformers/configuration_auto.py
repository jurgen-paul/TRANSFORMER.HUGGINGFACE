--- conflicted
+++ resolved
@@ -68,11 +68,8 @@
         ELECTRA_PRETRAINED_CONFIG_ARCHIVE_MAP,
         LONGFORMER_PRETRAINED_CONFIG_ARCHIVE_MAP,
         RETRIBERT_PRETRAINED_CONFIG_ARCHIVE_MAP,
-<<<<<<< HEAD
         FUNNEL_PRETRAINED_CONFIG_ARCHIVE_MAP,
-=======
         LXMERT_PRETRAINED_CONFIG_ARCHIVE_MAP,
->>>>>>> 0f360d3d
     ]
     for key, value, in pretrained_map.items()
 )
@@ -174,13 +171,12 @@
             EncoderDecoderConfig,
         ),
         (
-<<<<<<< HEAD
             "funnel",
             FunnelConfig,
-=======
+        ),
+        (
             "lxmert",
             LxmertConfig,
->>>>>>> 0f360d3d
         ),
     ]
 )
