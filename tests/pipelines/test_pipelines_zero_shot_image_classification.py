# Copyright 2021 The HuggingFace Team. All rights reserved.
#
# Licensed under the Apache License, Version 2.0 (the "License");
# you may not use this file except in compliance with the License.
# You may obtain a copy of the License at
#
#     http://www.apache.org/licenses/LICENSE-2.0
#
# Unless required by applicable law or agreed to in writing, software
# distributed under the License is distributed on an "AS IS" BASIS,
# WITHOUT WARRANTIES OR CONDITIONS OF ANY KIND, either express or implied.
# See the License for the specific language governing permissions and
# limitations under the License.

import unittest

from transformers import is_vision_available
from transformers.pipelines import pipeline
<<<<<<< HEAD
from transformers.testing_utils import nested_simplify, require_flax, require_tf, require_torch, require_vision, slow
=======
from transformers.testing_utils import (
    is_pipeline_test,
    nested_simplify,
    require_tf,
    require_torch,
    require_vision,
    slow,
)
>>>>>>> 50a8ed3e

from .test_pipelines_common import ANY


if is_vision_available():
    from PIL import Image
else:

    class Image:
        @staticmethod
        def open(*args, **kwargs):
            pass


@is_pipeline_test
@require_vision
class ZeroShotImageClassificationPipelineTests(unittest.TestCase):
    # Deactivating auto tests since we don't have a good MODEL_FOR_XX mapping,
    # and only CLIP would be there for now.
    # model_mapping = {CLIPConfig: CLIPModel}

    # def get_test_pipeline(self, model, tokenizer, processor):
    #     if tokenizer is None:
    #         # Side effect of no Fast Tokenizer class for these model, so skipping
    #         # But the slow tokenizer test should still run as they're quite small
    #         self.skipTest("No tokenizer available")
    #         return
    #         # return None, None

    #     image_classifier = ZeroShotImageClassificationPipeline(
    #         model=model, tokenizer=tokenizer, feature_extractor=processor
    #     )

    #     # test with a raw waveform
    #     image = Image.open("./tests/fixtures/tests_samples/COCO/000000039769.png")
    #     image2 = Image.open("./tests/fixtures/tests_samples/COCO/000000039769.png")
    #     return image_classifier, [image, image2]

    # def run_pipeline_test(self, pipe, examples):
    #     image = Image.open("./tests/fixtures/tests_samples/COCO/000000039769.png")
    #     outputs = pipe(image, candidate_labels=["A", "B"])
    #     self.assertEqual(outputs, {"text": ANY(str)})

    #     # Batching
    #     outputs = pipe([image] * 3, batch_size=2, candidate_labels=["A", "B"])

    @require_torch
    def test_small_model_pt(self):
        image_classifier = pipeline(
            model="hf-internal-testing/tiny-random-clip-zero-shot-image-classification",
        )
        image = Image.open("./tests/fixtures/tests_samples/COCO/000000039769.png")
        output = image_classifier(image, candidate_labels=["a", "b", "c"])

        self.assertEqual(
            nested_simplify(output),
            [{"score": 0.333, "label": "a"}, {"score": 0.333, "label": "b"}, {"score": 0.333, "label": "c"}],
        )

        output = image_classifier([image] * 5, candidate_labels=["A", "B", "C"], batch_size=2)
        self.assertEqual(
            nested_simplify(output),
            # Pipeline outputs are supposed to be deterministic and
            # So we could in theory have real values "A", "B", "C" instead
            # of ANY(str).
            # However it seems that in this particular case, the floating
            # scores are so close, we enter floating error approximation
            # and the order is not guaranteed anymore with batching.
            [
                [
                    {"score": 0.333, "label": ANY(str)},
                    {"score": 0.333, "label": ANY(str)},
                    {"score": 0.333, "label": ANY(str)},
                ],
                [
                    {"score": 0.333, "label": ANY(str)},
                    {"score": 0.333, "label": ANY(str)},
                    {"score": 0.333, "label": ANY(str)},
                ],
                [
                    {"score": 0.333, "label": ANY(str)},
                    {"score": 0.333, "label": ANY(str)},
                    {"score": 0.333, "label": ANY(str)},
                ],
                [
                    {"score": 0.333, "label": ANY(str)},
                    {"score": 0.333, "label": ANY(str)},
                    {"score": 0.333, "label": ANY(str)},
                ],
                [
                    {"score": 0.333, "label": ANY(str)},
                    {"score": 0.333, "label": ANY(str)},
                    {"score": 0.333, "label": ANY(str)},
                ],
            ],
        )

    @require_tf
    def test_small_model_tf(self):
        image_classifier = pipeline(
            model="hf-internal-testing/tiny-random-clip-zero-shot-image-classification", framework="tf"
        )
        image = Image.open("./tests/fixtures/tests_samples/COCO/000000039769.png")
        output = image_classifier(image, candidate_labels=["a", "b", "c"])

        self.assertEqual(
            nested_simplify(output),
            [{"score": 0.333, "label": "a"}, {"score": 0.333, "label": "b"}, {"score": 0.333, "label": "c"}],
        )

        output = image_classifier([image] * 5, candidate_labels=["A", "B", "C"], batch_size=2)
        self.assertEqual(
            nested_simplify(output),
            # Pipeline outputs are supposed to be deterministic and
            # So we could in theory have real values "A", "B", "C" instead
            # of ANY(str).
            # However it seems that in this particular case, the floating
            # scores are so close, we enter floating error approximation
            # and the order is not guaranteed anymore with batching.
            [
                [
                    {"score": 0.333, "label": ANY(str)},
                    {"score": 0.333, "label": ANY(str)},
                    {"score": 0.333, "label": ANY(str)},
                ],
                [
                    {"score": 0.333, "label": ANY(str)},
                    {"score": 0.333, "label": ANY(str)},
                    {"score": 0.333, "label": ANY(str)},
                ],
                [
                    {"score": 0.333, "label": ANY(str)},
                    {"score": 0.333, "label": ANY(str)},
                    {"score": 0.333, "label": ANY(str)},
                ],
                [
                    {"score": 0.333, "label": ANY(str)},
                    {"score": 0.333, "label": ANY(str)},
                    {"score": 0.333, "label": ANY(str)},
                ],
                [
                    {"score": 0.333, "label": ANY(str)},
                    {"score": 0.333, "label": ANY(str)},
                    {"score": 0.333, "label": ANY(str)},
                ],
            ],
        )

    @require_flax
    def test_small_model_flax(self):
        image_classifier = pipeline(
            model="Shubhamai/tiny-random-clip-zero-shot-image-classification", framework="flax"
        )
        image = Image.open("./tests/fixtures/tests_samples/COCO/000000039769.png")
        output = image_classifier(image, candidate_labels=["a", "b", "c"])

        self.assertEqual(
            nested_simplify(output),
            [{"score": 0.333, "label": "a"}, {"score": 0.333, "label": "b"}, {"score": 0.333, "label": "c"}],
        )

        output = image_classifier([image] * 5, candidate_labels=["A", "B", "C"], batch_size=2)
        self.assertEqual(
            nested_simplify(output),
            # Pipeline outputs are supposed to be deterministic and
            # So we could in theory have real values "A", "B", "C" instead
            # of ANY(str).
            # However it seems that in this particular case, the floating
            # scores are so close, we enter floating error approximation
            # and the order is not guaranteed anymore with batching.
            [
                [
                    {"score": 0.333, "label": ANY(str)},
                    {"score": 0.333, "label": ANY(str)},
                    {"score": 0.333, "label": ANY(str)},
                ],
                [
                    {"score": 0.333, "label": ANY(str)},
                    {"score": 0.333, "label": ANY(str)},
                    {"score": 0.333, "label": ANY(str)},
                ],
                [
                    {"score": 0.333, "label": ANY(str)},
                    {"score": 0.333, "label": ANY(str)},
                    {"score": 0.333, "label": ANY(str)},
                ],
                [
                    {"score": 0.333, "label": ANY(str)},
                    {"score": 0.333, "label": ANY(str)},
                    {"score": 0.333, "label": ANY(str)},
                ],
                [
                    {"score": 0.333, "label": ANY(str)},
                    {"score": 0.333, "label": ANY(str)},
                    {"score": 0.333, "label": ANY(str)},
                ],
            ],
        )

    @slow
    @require_torch
    def test_large_model_pt(self):
        image_classifier = pipeline(
            task="zero-shot-image-classification",
            model="openai/clip-vit-base-patch32",
        )
        # This is an image of 2 cats with remotes and no planes
        image = Image.open("./tests/fixtures/tests_samples/COCO/000000039769.png")
        output = image_classifier(image, candidate_labels=["cat", "plane", "remote"])

        self.assertEqual(
            nested_simplify(output),
            [
                {"score": 0.511, "label": "remote"},
                {"score": 0.485, "label": "cat"},
                {"score": 0.004, "label": "plane"},
            ],
        )

        output = image_classifier([image] * 5, candidate_labels=["cat", "plane", "remote"], batch_size=2)
        self.assertEqual(
            nested_simplify(output),
            [
                [
                    {"score": 0.511, "label": "remote"},
                    {"score": 0.485, "label": "cat"},
                    {"score": 0.004, "label": "plane"},
                ],
            ]
            * 5,
        )

    @slow
    @require_tf
    def test_large_model_tf(self):
        image_classifier = pipeline(
            task="zero-shot-image-classification", model="openai/clip-vit-base-patch32", framework="tf"
        )
        # This is an image of 2 cats with remotes and no planes
        image = Image.open("./tests/fixtures/tests_samples/COCO/000000039769.png")
        output = image_classifier(image, candidate_labels=["cat", "plane", "remote"])
        self.assertEqual(
            nested_simplify(output),
            [
                {"score": 0.511, "label": "remote"},
                {"score": 0.485, "label": "cat"},
                {"score": 0.004, "label": "plane"},
            ],
        )

        output = image_classifier([image] * 5, candidate_labels=["cat", "plane", "remote"], batch_size=2)
        self.assertEqual(
            nested_simplify(output),
            [
                [
                    {"score": 0.511, "label": "remote"},
                    {"score": 0.485, "label": "cat"},
                    {"score": 0.004, "label": "plane"},
                ],
            ]
            * 5,
        )

    @slow
    @require_flax
    def test_large_model_flax(self):
        image_classifier = pipeline(
            task="zero-shot-image-classification", model="openai/clip-vit-base-patch32", framework="flax"
        )
        # This is an image of 2 cats with remotes and no planes
        image = Image.open("./tests/fixtures/tests_samples/COCO/000000039769.png")
        output = image_classifier(image, candidate_labels=["cat", "plane", "remote"])
        self.assertEqual(
            nested_simplify(output),
            [
                {"score": 0.511, "label": "remote"},
                {"score": 0.485, "label": "cat"},
                {"score": 0.004, "label": "plane"},
            ],
        )

        output = image_classifier([image] * 5, candidate_labels=["cat", "plane", "remote"], batch_size=2)
        self.assertEqual(
            nested_simplify(output),
            [
                [
                    {"score": 0.511, "label": "remote"},
                    {"score": 0.485, "label": "cat"},
                    {"score": 0.004, "label": "plane"},
                ],
            ]
            * 5,
        )<|MERGE_RESOLUTION|>--- conflicted
+++ resolved
@@ -16,18 +16,15 @@
 
 from transformers import is_vision_available
 from transformers.pipelines import pipeline
-<<<<<<< HEAD
-from transformers.testing_utils import nested_simplify, require_flax, require_tf, require_torch, require_vision, slow
-=======
 from transformers.testing_utils import (
     is_pipeline_test,
     nested_simplify,
+    require_flax,
     require_tf,
     require_torch,
     require_vision,
     slow,
 )
->>>>>>> 50a8ed3e
 
 from .test_pipelines_common import ANY
 
