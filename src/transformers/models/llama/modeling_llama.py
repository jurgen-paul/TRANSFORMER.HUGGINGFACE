--- conflicted
+++ resolved
@@ -30,22 +30,12 @@
 
 from ...activations import ACT2FN
 from ...cache_utils import Cache, DynamicCache
-<<<<<<< HEAD
-from ...modeling_outputs import BaseModelOutputWithPast, CausalLMOutputWithPast, SequenceClassifierOutputWithPast
-=======
-from ...modeling_attn_mask_utils import (
-    AttentionMaskConverter,
-    _prepare_4d_attention_mask,
-    _prepare_4d_causal_attention_mask,
-    _prepare_4d_causal_attention_mask_for_sdpa,
-)
 from ...modeling_outputs import (
     BaseModelOutputWithPast,
     CausalLMOutputWithPast,
     QuestionAnsweringModelOutput,
     SequenceClassifierOutputWithPast,
 )
->>>>>>> d9deddb4
 from ...modeling_utils import PreTrainedModel
 from ...pytorch_utils import ALL_LAYERNORM_LAYERS
 from ...utils import (
