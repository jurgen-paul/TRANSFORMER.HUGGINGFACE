# coding=utf-8
# Copyright 2024 The Qwen team, Alibaba Group and the HuggingFace Inc. team. All rights reserved.
#
# This code is based on EleutherAI's GPT-NeoX library and the GPT-NeoX
# and OPT implementations in this library. It has been modified from its
# original forms to accommodate minor architectural differences compared
# to GPT-NeoX and OPT used by the Meta AI team that trained the model.
#
# Licensed under the Apache License, Version 2.0 (the "License");
# you may not use this file except in compliance with the License.
# You may obtain a copy of the License at
#
#     http://www.apache.org/licenses/LICENSE-2.0
#
# Unless required by applicable law or agreed to in writing, software
# distributed under the License is distributed on an "AS IS" BASIS,
# WITHOUT WARRANTIES OR CONDITIONS OF ANY KIND, either express or implied.
# See the License for the specific language governing permissions and
# limitations under the License.
"""Image processor class for Qwen2-VL."""

import math
from typing import Dict, List, Optional, Union

import numpy as np

from ...image_processing_utils import BaseImageProcessor, BatchFeature
from ...image_transforms import (
    convert_to_rgb,
    resize,
    to_channel_dimension_format,
)
from ...image_utils import (
    OPENAI_CLIP_MEAN,
    OPENAI_CLIP_STD,
    ChannelDimension,
    ImageInput,
    PILImageResampling,
    VideoInput,
    get_image_size,
    infer_channel_dimension_format,
    is_scaled_image,
    is_valid_image,
    make_list_of_images,
    to_numpy_array,
    valid_images,
    validate_preprocess_arguments,
)
from ...utils import TensorType, is_vision_available, logging


logger = logging.get_logger(__name__)


if is_vision_available():
    pass


def make_batched_images(images) -> List[List[ImageInput]]:
    """
    Accepts images in list or nested list format, and makes a list of images for preprocessing.

    Args:
        images (`Union[List[List[ImageInput]], List[ImageInput], ImageInput]`):
            The input image.

    Returns:
        list: A list of images.
    """
    if isinstance(images, (list, tuple)) and isinstance(images[0], (list, tuple)) and is_valid_image(images[0][0]):
        return [img for img_list in images for img in img_list]

    elif isinstance(images, (list, tuple)) and is_valid_image(images[0]):
        return images

    elif is_valid_image(images):
        return [images]

    raise ValueError(f"Could not make batched images from {images}")


def smart_resize(
    height: int, width: int, factor: int = 28, min_pixels: int = 56 * 56, max_pixels: int = 14 * 14 * 4 * 1280
):
    """Rescales the image so that the following conditions are met:

    1. Both dimensions (height and width) are divisible by 'factor'.

    2. The total number of pixels is within the range ['min_pixels', 'max_pixels'].

    3. The aspect ratio of the image is maintained as closely as possible.

    """
    if height < factor or width < factor:
        raise ValueError(f"height:{height} or width:{width} must be larger than factor:{factor}")
    elif max(height, width) / min(height, width) > 200:
        raise ValueError(
            f"absolute aspect ratio must be smaller than 200, got {max(height, width) / min(height, width)}"
        )
    h_bar = round(height / factor) * factor
    w_bar = round(width / factor) * factor
    if h_bar * w_bar > max_pixels:
        beta = math.sqrt((height * width) / max_pixels)
        h_bar = math.floor(height / beta / factor) * factor
        w_bar = math.floor(width / beta / factor) * factor
    elif h_bar * w_bar < min_pixels:
        beta = math.sqrt(min_pixels / (height * width))
        h_bar = math.ceil(height * beta / factor) * factor
        w_bar = math.ceil(width * beta / factor) * factor
    return h_bar, w_bar


class Qwen2VLImageProcessor(BaseImageProcessor):
    r"""
    Constructs a Qwen2-VL image processor that dynamically resizes images based on the original images.

    Args:
        do_resize (`bool`, *optional*, defaults to `True`):
            Whether to resize the image's (height, width) dimensions.
        resample (`PILImageResampling`, *optional*, defaults to `Resampling.BICUBIC`):
            Resampling filter to use when resizing the image.
        do_rescale (`bool`, *optional*, defaults to `True`):
            Whether to rescale the image by the specified scale `rescale_factor`.
        rescale_factor (`int` or `float`, *optional*, defaults to `1/255`):
            Scale factor to use if rescaling the image.
        do_normalize (`bool`, *optional*, defaults to `True`):
            Whether to normalize the image.
        image_mean (`float` or `List[float]`, *optional*, defaults to `[0.48145466, 0.4578275, 0.40821073]`):
            Mean to use if normalizing the image. This is a float or list of floats for each channel in the image.
        image_std (`float` or `List[float]`, *optional*, defaults to `[0.26862954, 0.26130258, 0.27577711]`):
            Standard deviation to use if normalizing the image. This is a float or list of floats for each channel in the image.
        do_convert_rgb (`bool`, *optional*, defaults to `True`):
            Whether to convert the image to RGB.
        min_pixels (`int`, *optional*, defaults to `56 * 56`):
            The min pixels of the image to resize the image.
        max_pixels (`int`, *optional*, defaults to `28 * 28 * 1280`):
            The max pixels of the image to resize the image.
        patch_size (`int`, *optional*, defaults to 14):
            The spacial patch size of the vision encoder.
        temporal_patch_size (`int`, *optional*, defaults to 2):
            The temporal patch size of the vision encoder.
        merge_size (`int`, *optional*, defaults to 2):
            The merge size of the vision encoder to llm encoder.
    """

    model_input_names = ["pixel_values", "image_grid_thw", "pixel_values_videos", "video_grid_thw"]

    def __init__(
        self,
        do_resize: bool = True,
        resample: PILImageResampling = PILImageResampling.BICUBIC,
        do_rescale: bool = True,
        rescale_factor: Union[int, float] = 1 / 255,
        do_normalize: bool = True,
        image_mean: Optional[Union[float, List[float]]] = None,
        image_std: Optional[Union[float, List[float]]] = None,
        do_convert_rgb: bool = True,
        min_pixels: int = 56 * 56,
        max_pixels: int = 28 * 28 * 1280,
        patch_size: int = 14,
        temporal_patch_size: int = 2,
        merge_size: int = 2,
        **kwargs,
    ) -> None:
        super().__init__(**kwargs)
        self.do_resize = do_resize
        self.resample = resample
        self.do_rescale = do_rescale
        self.rescale_factor = rescale_factor
        self.do_normalize = do_normalize
        self.image_mean = image_mean if image_mean is not None else OPENAI_CLIP_MEAN
        self.image_std = image_std if image_std is not None else OPENAI_CLIP_STD
        self.min_pixels = min_pixels
        self.max_pixels = max_pixels
        self.patch_size = patch_size
        self.temporal_patch_size = temporal_patch_size
        self.merge_size = merge_size
        self.size = {"min_pixels": min_pixels, "max_pixels": max_pixels}
        self.do_convert_rgb = do_convert_rgb

    def _preprocess(
        self,
        images: Union[ImageInput, VideoInput],
        do_resize: bool = None,
        resample: PILImageResampling = None,
        do_rescale: bool = None,
        rescale_factor: float = None,
        do_normalize: bool = None,
        image_mean: Optional[Union[float, List[float]]] = None,
        image_std: Optional[Union[float, List[float]]] = None,
        do_convert_rgb: bool = None,
        data_format: Optional[ChannelDimension] = ChannelDimension.FIRST,
        input_data_format: Optional[Union[str, ChannelDimension]] = None,
    ):
        """
        Preprocess an image or batch of images. Copy of the `preprocess` method from `CLIPImageProcessor`.

        Args:
            images (`ImageInput`):
                Image or batch of images to preprocess. Expects pixel values ranging from 0 to 255. If pixel values range from 0 to 1, set `do_rescale=False`.
            vision_info (`List[Dict]`, *optional*):
                Optional list of dictionaries containing additional information about vision inputs.
            do_resize (`bool`, *optional*, defaults to `self.do_resize`):
                Whether to resize the image.
            resample (`PILImageResampling`, *optional*, defaults to `self.resample`):
                Resampling filter to use if resizing the image. This can be one of the `PILImageResampling` enums.
            do_rescale (`bool`, *optional*, defaults to `self.do_rescale`):
                Whether to rescale the image.
            rescale_factor (`float`, *optional*, defaults to `self.rescale_factor`):
                Scale factor to use if rescaling the image.
            do_normalize (`bool`, *optional*, defaults to `self.do_normalize`):
                Whether to normalize the image.
            image_mean (`float` or `List[float]`, *optional*, defaults to `self.image_mean`):
                Mean to use if normalizing the image. Can be a float or a list of floats corresponding to the number of channels in the image.
            image_std (`float` or `List[float]`, *optional*, defaults to `self.image_std`):
                Standard deviation to use if normalizing the image. Can be a float or a list of floats corresponding to the number of channels in the image.
            do_convert_rgb (`bool`, *optional*, defaults to `self.do_convert_rgb`):
                Whether to convert the image to RGB.
            data_format (`ChannelDimension`, *optional*, defaults to `ChannelDimension.FIRST`):
                The channel dimension format for the output image. Can be one of:
                - `"channels_first"` or `ChannelDimension.FIRST`: image in (num_channels, height, width) format.
                - `"channels_last"` or `ChannelDimension.LAST`: image in (height, width, num_channels) format.
                - Unset: Use the channel dimension format of the input image.
            input_data_format (`ChannelDimension` or `str`, *optional*):
                The channel dimension format for the input image. Can be one of:
                - `"channels_first"` or `ChannelDimension.FIRST`: image in (num_channels, height, width) format.
                - `"channels_last"` or `ChannelDimension.LAST`: image in (height, width, num_channels) format.
                - `"none"` or `ChannelDimension.NONE`: image in (height, width) format.   - `"none"` or `ChannelDimension.NONE`: image in (height, width) format.
        """
        images = make_list_of_images(images)

        if do_convert_rgb:
            images = [convert_to_rgb(image) for image in images]

        # All transformations expect numpy arrays.
        images = [to_numpy_array(image) for image in images]

        if do_rescale and is_scaled_image(images[0]):
            logger.warning_once(
                "It looks like you are trying to rescale already rescaled images. If the input"
                " images have pixel values between 0 and 1, set `do_rescale=False` to avoid rescaling them again."
            )
        if input_data_format is None:
            # We assume that all images have the same channel dimension format.
            input_data_format = infer_channel_dimension_format(images[0])

        height, width = get_image_size(images[0], channel_dim=input_data_format)
        resized_height, resized_width = height, width
        processed_images = []
        for image in images:
            if do_resize:
                resized_height, resized_width = smart_resize(
                    height,
                    width,
                    factor=self.patch_size * self.merge_size,
                    min_pixels=self.min_pixels,
                    max_pixels=self.max_pixels,
                )
                image = resize(
                    image, size=(resized_height, resized_width), resample=resample, input_data_format=input_data_format
                )

            if do_rescale:
                image = self.rescale(image, scale=rescale_factor, input_data_format=input_data_format)

            if do_normalize:
                image = self.normalize(
                    image=image, mean=image_mean, std=image_std, input_data_format=input_data_format
                )

            image = to_channel_dimension_format(image, data_format, input_channel_dim=input_data_format)
            processed_images.append(image)

        patches = np.array(processed_images)
        if data_format == ChannelDimension.LAST:
            patches = patches.transpose(0, 3, 1, 2)
        if patches.shape[0] % self.temporal_patch_size != 0:
            repeats = np.repeat(patches[-1][np.newaxis], self.temporal_patch_size - 1, axis=0)
            patches = np.concatenate([patches, repeats], axis=0)
        channel = patches.shape[1]
        grid_t = patches.shape[0] // self.temporal_patch_size
        grid_h, grid_w = resized_height // self.patch_size, resized_width // self.patch_size
        patches = patches.reshape(
            grid_t,
            self.temporal_patch_size,
            channel,
            grid_h // self.merge_size,
            self.merge_size,
            self.patch_size,
            grid_w // self.merge_size,
            self.merge_size,
            self.patch_size,
        )
        patches = patches.transpose(0, 3, 6, 4, 7, 2, 1, 5, 8)
        flatten_patches = patches.reshape(
            grid_t * grid_h * grid_w, channel * self.temporal_patch_size * self.patch_size * self.patch_size
        )

        return flatten_patches, (grid_t, grid_h, grid_w)

    def preprocess(
        self,
        images: ImageInput,
        do_resize: bool = None,
        size: Dict[str, int] = None,
        resample: PILImageResampling = None,
        do_rescale: bool = None,
        rescale_factor: float = None,
        do_normalize: bool = None,
        image_mean: Optional[Union[float, List[float]]] = None,
        image_std: Optional[Union[float, List[float]]] = None,
        do_convert_rgb: bool = None,
        return_tensors: Optional[Union[str, TensorType]] = None,
        data_format: Optional[ChannelDimension] = ChannelDimension.FIRST,
        input_data_format: Optional[Union[str, ChannelDimension]] = None,
    ):
        """
        Args:
            images (`ImageInput`):
                Image to preprocess. Expects a single or batch of images with pixel values ranging from 0 to 255. If
                passing in images with pixel values between 0 and 1, set `do_rescale=False`.
            do_resize (`bool`, *optional*, defaults to `self.do_resize`):
                Whether to resize the image.
            size (`Dict[str, int]`, *optional*, defaults to `self.size`):
                Size of the image after resizing. Shortest edge of the image is resized to size["shortest_edge"], with
                the longest edge resized to keep the input aspect ratio.
            resample (`int`, *optional*, defaults to `self.resample`):
                Resampling filter to use if resizing the image. This can be one of the enum `PILImageResampling`. Only
                has an effect if `do_resize` is set to `True`.
            do_rescale (`bool`, *optional*, defaults to `self.do_rescale`):
                Whether to rescale the image.
            rescale_factor (`float`, *optional*, defaults to `self.rescale_factor`):
                Rescale factor to rescale the image by if `do_rescale` is set to `True`.
            do_normalize (`bool`, *optional*, defaults to `self.do_normalize`):
                Whether to normalize the image.
            image_mean (`float` or `List[float]`, *optional*, defaults to `self.image_mean`):
                Image mean to use for normalization. Only has an effect if `do_normalize` is set to `True`.
            image_std (`float` or `List[float]`, *optional*, defaults to `self.image_std`):
                Image standard deviation to use for normalization. Only has an effect if `do_normalize` is set to
                `True`.
            do_convert_rgb (`bool`, *optional*, defaults to `self.do_convert_rgb`):
                Whether to convert the image to RGB.
            return_tensors (`str` or `TensorType`, *optional*):
                The type of tensors to return. Can be one of:
                - Unset: Return a list of `np.ndarray`.
                - `TensorType.TENSORFLOW` or `'tf'`: Return a batch of type `tf.Tensor`.
                - `TensorType.PYTORCH` or `'pt'`: Return a batch of type `torch.Tensor`.
                - `TensorType.NUMPY` or `'np'`: Return a batch of type `np.ndarray`.
                - `TensorType.JAX` or `'jax'`: Return a batch of type `jax.numpy.ndarray`.
            data_format (`ChannelDimension` or `str`, *optional*, defaults to `ChannelDimension.FIRST`):
                The channel dimension format for the output image. Can be one of:
                - `"channels_first"` or `ChannelDimension.FIRST`: image in (num_channels, height, width) format.
                - `"channels_last"` or `ChannelDimension.LAST`: image in (height, width, num_channels) format.
                - Unset: Use the channel dimension format of the input image.
            input_data_format (`ChannelDimension` or `str`, *optional*):
                The channel dimension format for the input image. If unset, the channel dimension format is inferred
                from the input image. Can be one of:
                - `"channels_first"` or `ChannelDimension.FIRST`: image in (num_channels, height, width) format.
                - `"channels_last"` or `ChannelDimension.LAST`: image in (height, width, num_channels) format.
                - `"none"` or `ChannelDimension.NONE`: image in (height, width) format.

        """
        do_resize = do_resize if do_resize is not None else self.do_resize
        size = size if size is not None else self.size
        resample = resample if resample is not None else self.resample
        do_rescale = do_rescale if do_rescale is not None else self.do_rescale
        rescale_factor = rescale_factor if rescale_factor is not None else self.rescale_factor
        do_normalize = do_normalize if do_normalize is not None else self.do_normalize
        image_mean = image_mean if image_mean is not None else self.image_mean
        image_std = image_std if image_std is not None else self.image_std
        do_convert_rgb = do_convert_rgb if do_convert_rgb is not None else self.do_convert_rgb

        if images is not None:
            images = make_batched_images(images)

        if images is not None and not valid_images(images):
            raise ValueError(
                "Invalid image type. Must be of type PIL.Image.Image, numpy.ndarray, "
                "torch.Tensor, tf.Tensor or jax.ndarray."
            )

        validate_preprocess_arguments(
            rescale_factor=rescale_factor,
            do_normalize=do_normalize,
            image_mean=image_mean,
            image_std=image_std,
            do_resize=do_resize,
            size=size,
            resample=resample,
        )

<<<<<<< HEAD
        pixel_values, vision_grid_thws = [], []
        for image in images:
            patches, image_grid_thw = self._preprocess(
                image,
                do_resize=do_resize,
                resample=resample,
                do_rescale=do_rescale,
                rescale_factor=rescale_factor,
                do_normalize=do_normalize,
                image_mean=image_mean,
                image_std=image_std,
                data_format=data_format,
                do_convert_rgb=do_convert_rgb,
                input_data_format=input_data_format,
            )
            pixel_values.extend(patches)
            vision_grid_thws.append(image_grid_thw)
        pixel_values = np.array(pixel_values)
        vision_grid_thws = np.array(vision_grid_thws)

        return BatchFeature(
            data={"pixel_values": pixel_values, "image_grid_thw": vision_grid_thws}, tensor_type=return_tensors
        )
=======
        if images is not None:
            pixel_values, vision_grid_thws = [], []
            for image in images:
                patches, image_grid_thw = self._preprocess(
                    image,
                    do_resize=do_resize,
                    resample=resample,
                    do_rescale=do_rescale,
                    rescale_factor=rescale_factor,
                    do_normalize=do_normalize,
                    image_mean=image_mean,
                    image_std=image_std,
                    data_format=data_format,
                    do_convert_rgb=do_convert_rgb,
                    input_data_format=input_data_format,
                )
                pixel_values.extend(patches)
                vision_grid_thws.append(image_grid_thw)
            pixel_values = np.array(pixel_values)
            vision_grid_thws = np.array(vision_grid_thws)
            data = {"pixel_values": pixel_values, "image_grid_thw": vision_grid_thws}

        if videos is not None:
            pixel_values, vision_grid_thws = [], []
            for images in videos:
                patches, video_grid_thw = self._preprocess(
                    images,
                    do_resize=do_resize,
                    resample=resample,
                    do_rescale=do_rescale,
                    rescale_factor=rescale_factor,
                    do_normalize=do_normalize,
                    image_mean=image_mean,
                    image_std=image_std,
                    data_format=data_format,
                    do_convert_rgb=do_convert_rgb,
                    input_data_format=input_data_format,
                )
                pixel_values.extend(patches)
                vision_grid_thws.append(video_grid_thw)
            pixel_values = np.array(pixel_values)
            vision_grid_thws = np.array(vision_grid_thws)
            data = {"pixel_values_videos": pixel_values, "video_grid_thw": vision_grid_thws}

        return BatchFeature(data=data, tensor_type=return_tensors)


__all__ = ["Qwen2VLImageProcessor"]
>>>>>>> 72d1a4cd
<|MERGE_RESOLUTION|>--- conflicted
+++ resolved
@@ -389,7 +389,6 @@
             resample=resample,
         )
 
-<<<<<<< HEAD
         pixel_values, vision_grid_thws = [], []
         for image in images:
             patches, image_grid_thw = self._preprocess(
@@ -413,53 +412,5 @@
         return BatchFeature(
             data={"pixel_values": pixel_values, "image_grid_thw": vision_grid_thws}, tensor_type=return_tensors
         )
-=======
-        if images is not None:
-            pixel_values, vision_grid_thws = [], []
-            for image in images:
-                patches, image_grid_thw = self._preprocess(
-                    image,
-                    do_resize=do_resize,
-                    resample=resample,
-                    do_rescale=do_rescale,
-                    rescale_factor=rescale_factor,
-                    do_normalize=do_normalize,
-                    image_mean=image_mean,
-                    image_std=image_std,
-                    data_format=data_format,
-                    do_convert_rgb=do_convert_rgb,
-                    input_data_format=input_data_format,
-                )
-                pixel_values.extend(patches)
-                vision_grid_thws.append(image_grid_thw)
-            pixel_values = np.array(pixel_values)
-            vision_grid_thws = np.array(vision_grid_thws)
-            data = {"pixel_values": pixel_values, "image_grid_thw": vision_grid_thws}
-
-        if videos is not None:
-            pixel_values, vision_grid_thws = [], []
-            for images in videos:
-                patches, video_grid_thw = self._preprocess(
-                    images,
-                    do_resize=do_resize,
-                    resample=resample,
-                    do_rescale=do_rescale,
-                    rescale_factor=rescale_factor,
-                    do_normalize=do_normalize,
-                    image_mean=image_mean,
-                    image_std=image_std,
-                    data_format=data_format,
-                    do_convert_rgb=do_convert_rgb,
-                    input_data_format=input_data_format,
-                )
-                pixel_values.extend(patches)
-                vision_grid_thws.append(video_grid_thw)
-            pixel_values = np.array(pixel_values)
-            vision_grid_thws = np.array(vision_grid_thws)
-            data = {"pixel_values_videos": pixel_values, "video_grid_thw": vision_grid_thws}
-
-        return BatchFeature(data=data, tensor_type=return_tensors)
-
-
-__all__ = ["Qwen2VLImageProcessor"]
->>>>>>> 72d1a4cd
+
+__all__ = ["Qwen2VLImageProcessor"]