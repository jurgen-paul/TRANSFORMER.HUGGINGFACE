--- conflicted
+++ resolved
@@ -560,10 +560,6 @@
 
 MODEL_FOR_VISUAL_QUESTION_ANSWERING_MAPPING_NAMES = OrderedDict(
     [
-<<<<<<< HEAD
-        # Model for Visual Question Answering mapping
-=======
->>>>>>> 6589e510
         ("vilt", "ViltForQuestionAnswering"),
     ]
 )
