--- conflicted
+++ resolved
@@ -1112,11 +1112,7 @@
         for attribute_name in cls.attributes:
             class_name = getattr(cls, f"{attribute_name}_class")
             if isinstance(class_name, tuple):
-<<<<<<< HEAD
                 classes = tuple(cls.get_possibly_dynamic_module(n) if n is not None else None for n in class_name)
-                use_fast = kwargs.get("use_fast", True)
-=======
-                classes = tuple(getattr(transformers_module, n) if n is not None else None for n in class_name)
                 if attribute_name == "image_processor":
                     # TODO: @yoni, change logic in v4.50 (when use_fast set to True by default)
                     use_fast = kwargs.get("use_fast", None)
@@ -1128,7 +1124,6 @@
                         )
                 else:
                     use_fast = kwargs.get("use_fast", True)
->>>>>>> d8456938
                 if use_fast and classes[1] is not None:
                     attribute_class = classes[1]
                 else:
