# coding=utf-8
# Copyright 2020 The Huggingface Inc. team
#
# Licensed under the Apache License, Version 2.0 (the "License");
# you may not use this file except in compliance with the License.
# You may obtain a copy of the License at
#
#     http://www.apache.org/licenses/LICENSE-2.0
#
# Unless required by applicable law or agreed to in writing, software
# distributed under the License is distributed on an "AS IS" BASIS,
# WITHOUT WARRANTIES OR CONDITIONS OF ANY KIND, either express or implied.
# See the License for the specific language governing permissions and
# limitations under the License.


import unittest

import numpy as np

from transformers import BartConfig, BartTokenizer, is_tf_available
from transformers.file_utils import cached_property
from transformers.testing_utils import is_pt_tf_cross_test, require_tf, slow

from .test_configuration_common import ConfigTester
from .test_modeling_tf_common import TFModelTesterMixin, ids_tensor


if is_tf_available():
    import tensorflow as tf

    from transformers import TFBartForConditionalGeneration, TFBartModel
    from transformers.models.bart.modeling_tf_bart import TFBartSinusoidalPositionalEmbedding


@require_tf
class TFBartModelTester:
    config_cls = BartConfig
    config_updates = {}
    hidden_act = "gelu"

    def __init__(self, parent):
        self.parent = parent
        self.batch_size = 13
        self.seq_length = 7
        self.is_training = True
        self.use_labels = False
        self.vocab_size = 99
        self.hidden_size = 32
        self.num_hidden_layers = 5
        self.num_attention_heads = 4
        self.intermediate_size = 37

        self.hidden_dropout_prob = 0.1
        self.attention_probs_dropout_prob = 0.1
        self.max_position_embeddings = 20
        self.eos_token_ids = [2]
        self.pad_token_id = 1
        self.bos_token_id = 0

    def prepare_config_and_inputs_for_common(self):
        input_ids = ids_tensor([self.batch_size, self.seq_length - 1], self.vocab_size)
        eos_tensor = tf.expand_dims(tf.constant([2] * self.batch_size), 1)
        input_ids = tf.concat([input_ids, eos_tensor], axis=1)
        input_ids = tf.clip_by_value(input_ids, 3, self.vocab_size + 1)

        config = self.config_cls(
            vocab_size=self.vocab_size,
            d_model=self.hidden_size,
            encoder_layers=self.num_hidden_layers,
            decoder_layers=self.num_hidden_layers,
            encoder_attention_heads=self.num_attention_heads,
            decoder_attention_heads=self.num_attention_heads,
            encoder_ffn_dim=self.intermediate_size,
            decoder_ffn_dim=self.intermediate_size,
            dropout=self.hidden_dropout_prob,
            attention_dropout=self.attention_probs_dropout_prob,
            max_position_embeddings=self.max_position_embeddings,
            eos_token_ids=[2],
            bos_token_id=self.bos_token_id,
            pad_token_id=self.pad_token_id,
            decoder_start_token_id=self.pad_token_id,
            **self.config_updates,
        )
        inputs_dict = prepare_bart_inputs_dict(config, input_ids)
        return config, inputs_dict

    def check_decoder_model_past_large_inputs(self, config, inputs_dict):
        model = TFBartModel(config=config).get_decoder()
        input_ids = inputs_dict["input_ids"]

        input_ids = input_ids[:1, :]
        self.batch_size = 1

        # first forward pass
        outputs = model(input_ids, use_cache=True)

        output, past_key_values = outputs.to_tuple()
        past_key_values = past_key_values[1]

        # create hypothetical next token and extent to next_input_ids
        next_tokens = ids_tensor((self.batch_size, 3), config.vocab_size)

        # append to next input_ids and
        next_input_ids = tf.concat([input_ids, next_tokens], axis=-1)

        output_from_no_past = model(next_input_ids)[0]
        output_from_past = model(next_tokens, past_key_values=past_key_values)[0]

        self.parent.assertEqual(next_tokens.shape[1], output_from_past.shape[1])

        # select random slice
        random_slice_idx = int(ids_tensor((1,), output_from_past.shape[-1]))
        output_from_no_past_slice = output_from_no_past[:, -3:, random_slice_idx]
        output_from_past_slice = output_from_past[:, :, random_slice_idx]

        # test that outputs are equal for slice
        tf.debugging.assert_near(output_from_past_slice, output_from_no_past_slice, rtol=1e-3)


def prepare_bart_inputs_dict(
    config,
    input_ids,
    attention_mask=None,
):
    if attention_mask is None:
        attention_mask = tf.cast(tf.math.not_equal(input_ids, config.pad_token_id), tf.int8)
    return {
        "input_ids": input_ids,
        "decoder_input_ids": input_ids,
        "attention_mask": attention_mask,
    }


@require_tf
class TFBartModelTest(TFModelTesterMixin, unittest.TestCase):
    all_model_classes = (TFBartForConditionalGeneration, TFBartModel) if is_tf_available() else ()
    all_generative_model_classes = (TFBartForConditionalGeneration,) if is_tf_available() else ()
    is_encoder_decoder = True
    test_pruning = False

    def setUp(self):
        self.model_tester = TFBartModelTester(self)
        self.config_tester = ConfigTester(self, config_class=BartConfig)

    def test_config(self):
        self.config_tester.run_common_tests()

<<<<<<< HEAD
    def test_saved_model_with_hidden_states_output(self):
        # Should be uncommented during patrick TF refactor
        pass

    def test_saved_model_with_attentions_output(self):
        # Should be uncommented during patrick TF refactor
        pass

    def test_decoder_model_past_large_inputs(self):
        config_and_inputs = self.model_tester.prepare_config_and_inputs_for_common()
        self.model_tester.check_decoder_model_past_large_inputs(*config_and_inputs)

=======
    def test_inputs_embeds(self):
        # inputs_embeds not supported
        pass

>>>>>>> df3f4d2a
    def test_model_common_attributes(self):
        config, inputs_dict = self.model_tester.prepare_config_and_inputs_for_common()

        for model_class in self.all_model_classes:
            model = model_class(config)
            assert isinstance(model.get_input_embeddings(), tf.keras.layers.Layer)
            x = model.get_output_layer_with_bias()
            assert x is None
            name = model.get_prefix_bias_name()
            assert name is None


@require_tf
class TFBartHeadTests(unittest.TestCase):

    vocab_size = 99

    def _get_config_and_data(self):
        eos_column_vector = tf.ones((4, 1), dtype=tf.int32) * 2
        input_ids = tf.concat([ids_tensor((4, 6), self.vocab_size - 3) + 3, eos_column_vector], axis=1)
        batch_size = input_ids.shape[0]
        config = BartConfig(
            vocab_size=self.vocab_size,
            d_model=24,
            encoder_layers=2,
            decoder_layers=2,
            encoder_attention_heads=2,
            decoder_attention_heads=2,
            encoder_ffn_dim=32,
            decoder_ffn_dim=32,
            max_position_embeddings=48,
            eos_token_id=2,
            pad_token_id=1,
            bos_token_id=0,
            decoder_start_token_id=2,
        )
        return config, input_ids, batch_size

    def test_lm_forward(self):
        config, input_ids, batch_size = self._get_config_and_data()
        decoder_lm_labels = ids_tensor([batch_size, input_ids.shape[1]], self.vocab_size)
        lm_model = TFBartForConditionalGeneration(config)
        outputs = lm_model(input_ids=input_ids, labels=decoder_lm_labels, decoder_input_ids=input_ids, use_cache=False)
        expected_shape = (batch_size, input_ids.shape[1], config.vocab_size)
        self.assertEqual(outputs.logits.shape, expected_shape)

    def test_lm_uneven_forward(self):
        config = BartConfig(
            vocab_size=10,
            d_model=24,
            encoder_layers=2,
            decoder_layers=2,
            encoder_attention_heads=2,
            decoder_attention_heads=2,
            encoder_ffn_dim=32,
            decoder_ffn_dim=32,
            max_position_embeddings=48,
        )
        lm_model = TFBartForConditionalGeneration(config)
        context = tf.fill((7, 2), 4)
        summary = tf.fill((7, 7), 6)
        outputs = lm_model(input_ids=context, decoder_input_ids=summary, use_cache=False)
        expected_shape = (*summary.shape, config.vocab_size)
        self.assertEqual(outputs.logits.shape, expected_shape)


def _assert_tensors_equal(a, b, atol=1e-12, prefix=""):
    """If tensors not close, or a and b arent both tensors, raise a nice Assertion error."""
    if a is None and b is None:
        return True
    try:
        if tf.debugging.assert_near(a, b, atol=atol):
            return True
        raise
    except Exception:
        msg = "{} != {}".format(a, b)
        if prefix:
            msg = prefix + ": " + msg
        raise AssertionError(msg)


def _long_tensor(tok_lst):
    return tf.constant(tok_lst, dtype=tf.int32)


TOLERANCE = 1e-4


@is_pt_tf_cross_test
@slow
class TFBartModelIntegrationTest(unittest.TestCase):
    def test_inference_no_head(self):
        model = TFBartModel.from_pretrained("facebook/bart-large", from_pt=True)
        input_ids = _long_tensor([[0, 31414, 232, 328, 740, 1140, 12695, 69, 46078, 1588, 2]])
        inputs_dict = prepare_bart_inputs_dict(model.config, input_ids)
        # with torch.no_grad():
        output = model(**inputs_dict)[0]
        expected_shape = (1, 11, 1024)
        self.assertEqual(output.shape, expected_shape)
        expected_slice = tf.Tensor(
            [[0.7144, 0.8143, -1.2813], [0.7144, 0.8143, -1.2813], [-0.0467, 2.5911, -2.1845]],
        )
        self.assertTrue(tf.debugging.assert_near(output[:, :3, :3], expected_slice, atol=TOLERANCE))

    def test_cnn_summarization_same_as_fairseq_hard(self):
        hf = TFBartForConditionalGeneration.from_pretrained("facebook/bart-large-cnn", from_pt=True)
        tok = self.tok

        FRANCE_ARTICLE = ' Marseille, France (CNN)The French prosecutor leading an investigation into the crash of Germanwings Flight 9525 insisted Wednesday that he was not aware of any video footage from on board the plane. Marseille prosecutor Brice Robin told CNN that "so far no videos were used in the crash investigation." He added, "A person who has such a video needs to immediately give it to the investigators." Robin\'s comments follow claims by two magazines, German daily Bild and French Paris Match, of a cell phone video showing the harrowing final seconds from on board Germanwings Flight 9525 as it crashed into the French Alps. All 150 on board were killed. Paris Match and Bild reported that the video was recovered from a phone at the wreckage site. The two publications described the supposed video, but did not post it on their websites. The publications said that they watched the video, which was found by a source close to the investigation. "One can hear cries of \'My God\' in several languages," Paris Match reported. "Metallic banging can also be heard more than three times, perhaps of the pilot trying to open the cockpit door with a heavy object.  Towards the end, after a heavy shake, stronger than the others, the screaming intensifies. Then nothing." "It is a very disturbing scene," said Julian Reichelt, editor-in-chief of Bild online. An official with France\'s accident investigation agency, the BEA, said the agency is not aware of any such video. Lt. Col. Jean-Marc Menichini, a French Gendarmerie spokesman in charge of communications on rescue efforts around the Germanwings crash site, told CNN that the reports were "completely wrong" and "unwarranted." Cell phones have been collected at the site, he said, but that they "hadn\'t been exploited yet." Menichini said he believed the cell phones would need to be sent to the Criminal Research Institute in Rosny sous-Bois, near Paris, in order to be analyzed by specialized technicians working hand-in-hand with investigators. But none of the cell phones found so far have been sent to the institute, Menichini said. Asked whether staff involved in the search could have leaked a memory card to the media, Menichini answered with a categorical "no." Reichelt told "Erin Burnett: Outfront" that he had watched the video and stood by the report, saying Bild and Paris Match are "very confident" that the clip is real. He noted that investigators only revealed they\'d recovered cell phones from the crash site after Bild and Paris Match published their reports. "That is something we did not know before. ... Overall we can say many things of the investigation weren\'t revealed by the investigation at the beginning," he said. What was mental state of Germanwings co-pilot? German airline Lufthansa confirmed Tuesday that co-pilot Andreas Lubitz had battled depression years before he took the controls of Germanwings Flight 9525, which he\'s accused of deliberately crashing last week in the French Alps. Lubitz told his Lufthansa flight training school in 2009 that he had a "previous episode of severe depression," the airline said Tuesday. Email correspondence between Lubitz and the school discovered in an internal investigation, Lufthansa said, included medical documents he submitted in connection with resuming his flight training. The announcement indicates that Lufthansa, the parent company of Germanwings, knew of Lubitz\'s battle with depression, allowed him to continue training and ultimately put him in the cockpit. Lufthansa, whose CEO Carsten Spohr previously said Lubitz was 100% fit to fly, described its statement Tuesday as a "swift and seamless clarification" and said it was sharing the information and documents -- including training and medical records -- with public prosecutors. Spohr traveled to the crash site Wednesday, where recovery teams have been working for the past week to recover human remains and plane debris scattered across a steep mountainside. He saw the crisis center set up in Seyne-les-Alpes, laid a wreath in the village of Le Vernet, closer to the crash site, where grieving families have left flowers at a simple stone memorial. Menichini told CNN late Tuesday that no visible human remains were left at the site but recovery teams would keep searching. French President Francois Hollande, speaking Tuesday, said that it should be possible to identify all the victims using DNA analysis by the end of the week, sooner than authorities had previously suggested. In the meantime, the recovery of the victims\' personal belongings will start Wednesday, Menichini said. Among those personal belongings could be more cell phones belonging to the 144 passengers and six crew on board. Check out the latest from our correspondents . The details about Lubitz\'s correspondence with the flight school during his training were among several developments as investigators continued to delve into what caused the crash and Lubitz\'s possible motive for downing the jet. A Lufthansa spokesperson told CNN on Tuesday that Lubitz had a valid medical certificate, had passed all his examinations and "held all the licenses required." Earlier, a spokesman for the prosecutor\'s office in Dusseldorf, Christoph Kumpa, said medical records reveal Lubitz suffered from suicidal tendencies at some point before his aviation career and underwent psychotherapy before he got his pilot\'s license. Kumpa emphasized there\'s no evidence suggesting Lubitz was suicidal or acting aggressively before the crash. Investigators are looking into whether Lubitz feared his medical condition would cause him to lose his pilot\'s license, a European government official briefed on the investigation told CNN on Tuesday. While flying was "a big part of his life," the source said, it\'s only one theory being considered. Another source, a law enforcement official briefed on the investigation, also told CNN that authorities believe the primary motive for Lubitz to bring down the plane was that he feared he would not be allowed to fly because of his medical problems. Lubitz\'s girlfriend told investigators he had seen an eye doctor and a neuropsychologist, both of whom deemed him unfit to work recently and concluded he had psychological issues, the European government official said. But no matter what details emerge about his previous mental health struggles, there\'s more to the story, said Brian Russell, a forensic psychologist. "Psychology can explain why somebody would turn rage inward on themselves about the fact that maybe they weren\'t going to keep doing their job and they\'re upset about that and so they\'re suicidal," he said. "But there is no mental illness that explains why somebody then feels entitled to also take that rage and turn it outward on 149 other people who had nothing to do with the person\'s problems." Germanwings crash compensation: What we know . Who was the captain of Germanwings Flight 9525? CNN\'s Margot Haddad reported from Marseille and Pamela Brown from Dusseldorf, while Laura Smith-Spark wrote from London. CNN\'s Frederik Pleitgen, Pamela Boykoff, Antonia Mortensen, Sandrine Amiel and Anna-Maja Rappard contributed to this report.'  # @noqa
        EXPECTED_SUMMARY_FRANCE = 'French prosecutor says he\'s not aware of any video footage from on board the plane. German daily Bild and French Paris Match claim to have found a cell phone video of the crash. A French Gendarmerie spokesman calls the reports "completely wrong" and "unwarranted" German airline Lufthansa confirms co-pilot Andreas Lubitz had battled depression.'

        SHORTER_ARTICLE = ' (CNN)The Palestinian Authority officially became the 123rd member of the International Criminal Court on Wednesday, a step that gives the court jurisdiction over alleged crimes in Palestinian territories. The formal accession was marked with a ceremony at The Hague, in the Netherlands, where the court is based. The Palestinians signed the ICC\'s founding Rome Statute in January, when they also accepted its jurisdiction over alleged crimes committed "in the occupied Palestinian territory, including East Jerusalem, since June 13, 2014." Later that month, the ICC opened a preliminary examination into the situation in Palestinian territories, paving the way for possible war crimes investigations against Israelis. As members of the court, Palestinians may be subject to counter-charges as well. Israel and the United States, neither of which is an ICC member, opposed the Palestinians\' efforts to join the body. But Palestinian Foreign Minister Riad al-Malki, speaking at Wednesday\'s ceremony, said it was a move toward greater justice. "As Palestine formally becomes a State Party to the Rome Statute today, the world is also a step closer to ending a long era of impunity and injustice," he said, according to an ICC news release. "Indeed, today brings us closer to our shared goals of justice and peace." Judge Kuniko Ozaki, a vice president of the ICC, said acceding to the treaty was just the first step for the Palestinians. "As the Rome Statute today enters into force for the State of Palestine, Palestine acquires all the rights as well as responsibilities that come with being a State Party to the Statute. These are substantive commitments, which cannot be taken lightly," she said. Rights group Human Rights Watch welcomed the development. "Governments seeking to penalize Palestine for joining the ICC should immediately end their pressure, and countries that support universal acceptance of the court\'s treaty should speak out to welcome its membership," said Balkees Jarrah, international justice counsel for the group. "What\'s objectionable is the attempts to undermine international justice, not Palestine\'s decision to join a treaty to which over 100 countries around the world are members." In January, when the preliminary ICC examination was opened, Israeli Prime Minister Benjamin Netanyahu described it as an outrage, saying the court was overstepping its boundaries. The United States also said it "strongly" disagreed with the court\'s decision. "As we have said repeatedly, we do not believe that Palestine is a state and therefore we do not believe that it is eligible to join the ICC," the State Department said in a statement. It urged the warring sides to resolve their differences through direct negotiations. "We will continue to oppose actions against Israel at the ICC as counterproductive to the cause of peace," it said. But the ICC begs to differ with the definition of a state for its purposes and refers to the territories as "Palestine." While a preliminary examination is not a formal investigation, it allows the court to review evidence and determine whether to investigate suspects on both sides. Prosecutor Fatou Bensouda said her office would "conduct its analysis in full independence and impartiality." The war between Israel and Hamas militants in Gaza last summer left more than 2,000 people dead. The inquiry will include alleged war crimes committed since June. The International Criminal Court was set up in 2002 to prosecute genocide, crimes against humanity and war crimes. CNN\'s Vasco Cotovio, Kareem Khadder and Faith Karimi contributed to this report.'
        EXPECTED_SUMMARY_SHORTER = "The Palestinian Authority becomes the 123rd member of the International Criminal Court. The move gives the court jurisdiction over alleged crimes in Palestinian territories. Israel and the United States opposed the Palestinians' efforts to join the body. But Palestinian Foreign Minister Riad al-Malki said it was a move toward greater justice."

        # The below article tests that we don't add any hypotheses outside of the top n_beams
        IRAN_ARTICLE = " (CNN)The United States and its negotiating partners reached a very strong framework agreement with Iran in Lausanne, Switzerland, on Thursday that limits Iran's nuclear program in such a way as to effectively block it from building a nuclear weapon. Expect pushback anyway, if the recent past is any harbinger. Just last month, in an attempt to head off such an agreement, House Speaker John Boehner invited Israeli Prime Minister Benjamin Netanyahu to preemptively blast it before Congress, and 47 senators sent a letter to the Iranian leadership warning them away from a deal. The debate that has already begun since the announcement of the new framework will likely result in more heat than light. It will not be helped by the gathering swirl of dubious assumptions and doubtful assertions. Let us address some of these: . The most misleading assertion, despite universal rejection by experts, is that the negotiations' objective at the outset was the total elimination of any nuclear program in Iran. That is the position of Netanyahu and his acolytes in the U.S. Congress. But that is not and never was the objective. If it had been, there would have been no Iranian team at the negotiating table. Rather, the objective has always been to structure an agreement or series of agreements so that Iran could not covertly develop a nuclear arsenal before the United States and its allies could respond. The new framework has exceeded expectations in achieving that goal. It would reduce Iran's low-enriched uranium stockpile, cut by two-thirds its number of installed centrifuges and implement a rigorous inspection regime. Another dubious assumption of opponents is that the Iranian nuclear program is a covert weapons program. Despite sharp accusations by some in the United States and its allies, Iran denies having such a program, and U.S. intelligence contends that Iran has not yet made the decision to build a nuclear weapon. Iran's continued cooperation with International Atomic Energy Agency inspections is further evidence on this point, and we'll know even more about Iran's program in the coming months and years because of the deal. In fact, the inspections provisions that are part of this agreement are designed to protect against any covert action by the Iranians. What's more, the rhetoric of some members of Congress has implied that the negotiations have been between only the United States and Iran (i.e., the 47 senators' letter warning that a deal might be killed by Congress or a future president). This of course is not the case. The talks were between Iran and the five permanent members of the U.N. Security Council (United States, United Kingdom, France, China and Russia) plus Germany, dubbed the P5+1. While the United States has played a leading role in the effort, it negotiated the terms alongside its partners. If the agreement reached by the P5+1 is rejected by Congress, it could result in an unraveling of the sanctions on Iran and threaten NATO cohesion in other areas. Another questionable assertion is that this agreement contains a sunset clause, after which Iran will be free to do as it pleases. Again, this is not the case. Some of the restrictions on Iran's nuclear activities, such as uranium enrichment, will be eased or eliminated over time, as long as 15 years. But most importantly, the framework agreement includes Iran's ratification of the Additional Protocol, which allows IAEA inspectors expanded access to nuclear sites both declared and nondeclared. This provision will be permanent. It does not sunset. Thus, going forward, if Iran decides to enrich uranium to weapons-grade levels, monitors will be able to detect such a move in a matter of days and alert the U.N. Security Council. Many in Congress have said that the agreement should be a formal treaty requiring the Senate to \"advise and consent.\" But the issue is not suited for a treaty. Treaties impose equivalent obligations on all signatories. For example, the New START treaty limits Russia and the United States to 1,550 deployed strategic warheads. But any agreement with Iran will not be so balanced.  The restrictions and obligations in the final framework agreement will be imposed almost exclusively on Iran. The P5+1 are obligated only to ease and eventually remove most but not all economic sanctions, which were imposed as leverage to gain this final deal. Finally some insist that any agreement must address Iranian missile programs, human rights violations or support for Hamas or Hezbollah.  As important as these issues are, and they must indeed be addressed, they are unrelated to the most important aim of a nuclear deal: preventing a nuclear Iran.  To include them in the negotiations would be a poison pill. This agreement should be judged on its merits and on how it affects the security of our negotiating partners and allies, including Israel. Those judgments should be fact-based, not based on questionable assertions or dubious assumptions."
        EXPECTED_SUMMARY_IRAN = "The U.S. and its negotiating partners reached a very strong framework agreement with Iran. Peter Bergen: The debate that has already begun will likely result in more heat than light. He says the agreement limits Iran's nuclear program in such a way as to effectively block it from building a nuclear weapon. Bergen says the most important aim of a nuclear deal is preventing a nuclear Iran."

        ARTICLE_SUBWAY = ' New York (CNN)When Liana Barrientos was 23 years old, she got married in Westchester County, New York. A year later, she got married again in Westchester County, but to a different man and without divorcing her first husband.  Only 18 days after that marriage, she got hitched yet again. Then, Barrientos declared "I do" five more times, sometimes only within two weeks of each other. In 2010, she married once more, this time in the Bronx. In an application for a marriage license, she stated it was her "first and only" marriage. Barrientos, now 39, is facing two criminal counts of "offering a false instrument for filing in the first degree," referring to her false statements on the 2010 marriage license application, according to court documents. Prosecutors said the marriages were part of an immigration scam. On Friday, she pleaded not guilty at State Supreme Court in the Bronx, according to her attorney, Christopher Wright, who declined to comment further. After leaving court, Barrientos was arrested and charged with theft of service and criminal trespass for allegedly sneaking into the New York subway through an emergency exit, said Detective Annette Markowski, a police spokeswoman. In total, Barrientos has been married 10 times, with nine of her marriages occurring between 1999 and 2002.  All occurred either in Westchester County, Long Island, New Jersey or the Bronx. She is believed to still be married to four men, and at one time, she was married to eight men at once, prosecutors say. Prosecutors said the immigration scam involved some of her husbands, who filed for permanent residence status shortly after the marriages.  Any divorces happened only after such filings were approved. It was unclear whether any of the men will be prosecuted. The case was referred to the Bronx District Attorney\'s Office by Immigration and Customs Enforcement and the Department of Homeland Security\'s Investigation Division. Seven of the men are from so-called "red-flagged" countries, including Egypt, Turkey, Georgia, Pakistan and Mali. Her eighth husband, Rashid Rajput, was deported in 2006 to his native Pakistan after an investigation by the Joint Terrorism Task Force. If convicted, Barrientos faces up to four years in prison.  Her next court appearance is scheduled for May 18.'
        EXPECTED_SUMMARY_SUBWAY = "Liana Barrientos has been married 10 times, sometimes within two weeks of each other. Prosecutors say the marriages were part of an immigration scam. On Friday, she pleaded not guilty at State Supreme Court in the Bronx. She was arrested and charged with theft of service and criminal trespass for allegedly sneaking into the subway."

        dct = tok(
            [FRANCE_ARTICLE, SHORTER_ARTICLE, IRAN_ARTICLE, ARTICLE_SUBWAY],
            max_length=1024,
            truncation_strategy="only_first",
            padding="longest",
            truncation=True,
            return_tensors="tf",
        )
        self.assertEqual(1024, dct["input_ids"].shape[1])
        hypotheses_batch = hf.generate(
            input_ids=dct["input_ids"],
            attention_mask=dct["attention_mask"],
        )

        assert hypotheses_batch[:, 1].numpy().tolist() == [0, 0, 0, 0]  # test force_bos_token_to_be_generated
        decoded = tok.batch_decode(hypotheses_batch, skip_special_tokens=True, clean_up_tokenization_spaces=False)
        expected_batch = [
            EXPECTED_SUMMARY_FRANCE,
            EXPECTED_SUMMARY_SHORTER,
            EXPECTED_SUMMARY_IRAN,
            EXPECTED_SUMMARY_SUBWAY,
        ]
        assert decoded == expected_batch

    @cached_property
    def tok(self):
        return BartTokenizer.from_pretrained("facebook/bart-large")


@slow
@require_tf
class FasterTFBartModelIntegrationTests(unittest.TestCase):
    """These tests are useful for debugging since they operate on a model with 1 encoder layer and 1 decoder layer."""

    @cached_property
    def tok(self):
        return BartTokenizer.from_pretrained("facebook/bart-large")

    @cached_property
    def xsum_1_1_model(self):
        return TFBartForConditionalGeneration.from_pretrained("sshleifer/distilbart-xsum-1-1")

    def test_xsum_1_1_generation(self):
        model = self.xsum_1_1_model
        assert model.model.decoder.embed_tokens._layer == model.model.shared
        ARTICLE = 'The Palestinian Authority officially became the 123rd member of the International Criminal Court on Wednesday, a step that gives the court jurisdiction over alleged crimes in Palestinian territories. The formal accession was marked with a ceremony at The Hague, in the Netherlands, where the court is based. The Palestinians signed the ICC\'s founding Rome Statute in January, when they also accepted its jurisdiction over alleged crimes committed "in the occupied Palestinian territory, including East Jerusalem, since June 13, 2014." Later that month, the ICC opened a preliminary examination into the situation in Palestinian territories, paving the way for possible war crimes investigations against Israelis. As members of the court, Palestinians may be subject to counter-charges as well. Israel and the United States, neither of which is an ICC member, opposed the Palestinians\' efforts to join the body. But Palestinian Foreign Minister Riad al-Malki, speaking at Wednesday\'s ceremony, said it was a move toward greater justice. "As Palestine formally becomes a State Party to the Rome Statute today, the world is also a step closer to ending a long era of impunity and injustice," he said, according to an ICC news release. "Indeed, today brings us closer to our shared goals of justice and peace." Judge Kuniko Ozaki, a vice president of the ICC, said acceding to the treaty was just the first step for the Palestinians. "As the Rome Statute today enters into force for the State of Palestine, Palestine acquires all the rights as well as responsibilities that come with being a State Party to the Statute. These are substantive commitments, which cannot be taken lightly," she said. Rights group Human Rights Watch welcomed the development. "Governments seeking to penalize Palestine for joining the ICC should immediately end their pressure, and countries that support universal acceptance of the court\'s treaty should speak out to welcome its membership," said Balkees Jarrah, international justice counsel for the group. "What\'s objectionable is the attempts to undermine international justice, not Palestine\'s decision to join a treaty to which over 100 countries around the world are members." In January, when the preliminary ICC examination was opened, Israeli Prime Minister Benjamin Netanyahu described it as an outrage, saying the court was overstepping its boundaries. The United States also said it "strongly" disagreed with the court\'s decision. "As we have said repeatedly, we do not believe that Palestine is a state and therefore we do not believe that it is eligible to join the ICC," the State Department said in a statement. It urged the warring sides to resolve their differences through direct negotiations. "We will continue to oppose actions against Israel at the ICC as counterproductive to the cause of peace," it said. But the ICC begs to differ with the definition of a state for its purposes and refers to the territories as "Palestine." While a preliminary examination is not a formal investigation, it allows the court to review evidence and determine whether to investigate suspects on both sides. Prosecutor Fatou Bensouda said her office would "conduct its analysis in full independence and impartiality." The war between Israel and Hamas militants in Gaza last summer left more than 2,000 people dead. The inquiry will include alleged war crimes committed since June. The International Criminal Court was set up in 2002 to prosecute genocide, crimes against humanity and war crimes.'
        EXPECTED = " The International Criminal Court (ICC) has announced that it has been announced by the International Criminal court."
        dct = self.tok(ARTICLE, return_tensors="tf")
        generated_ids = model.generate(**dct, num_beams=4)
        result = self.tok.batch_decode(generated_ids, skip_special_tokens=True)[0]
        assert result == EXPECTED

    def test_xsum_1_1_batch_generation(self):
        batch = self.tok(
            [
                'The Palestinian Authority officially became the 123rd member of the International Criminal Court on Wednesday, a step that gives the court jurisdiction over alleged crimes in Palestinian territories. The formal accession was marked with a ceremony at The Hague, in the Netherlands, where the court is based. The Palestinians signed the ICC\'s founding Rome Statute in January, when they also accepted its jurisdiction over alleged crimes committed "in the occupied Palestinian territory, including East Jerusalem, since June 13, 2014." Later that month, the ICC opened a preliminary examination into the situation in Palestinian territories, paving the way for possible war crimes investigations against Israelis. As members of the court, Palestinians may be subject to counter-charges as well. Israel and the United States, neither of which is an ICC member, opposed the Palestinians\' efforts to join the body. But Palestinian Foreign Minister Riad al-Malki, speaking at Wednesday\'s ceremony, said it was a move toward greater justice. "As Palestine formally becomes a State Party to the Rome Statute today, the world is also a step closer to ending a long era of impunity and injustice," he said, according to an ICC news release. "Indeed, today brings us closer to our shared goals of justice and peace." Judge Kuniko Ozaki, a vice president of the ICC, said acceding to the treaty was just the first step for the Palestinians. "As the Rome Statute today enters into force for the State of Palestine, Palestine acquires all the rights as well as responsibilities that come with being a State Party to the Statute. These are substantive commitments, which cannot be taken lightly," she said. Rights group Human Rights Watch welcomed the development. "Governments seeking to penalize Palestine for joining the ICC should immediately end their pressure, and countries that support universal acceptance of the court\'s treaty should speak out to welcome its membership," said Balkees Jarrah, international justice counsel for the group. "What\'s objectionable is the attempts to undermine international justice, not Palestine\'s decision to join a treaty to which over 100 countries around the world are members." In January, when the preliminary ICC examination was opened, Israeli Prime Minister Benjamin Netanyahu described it as an outrage, saying the court was overstepping its boundaries. The United States also said it "strongly" disagreed with the court\'s decision. "As we have said repeatedly, we do not believe that Palestine is a state and therefore we do not believe that it is eligible to join the ICC," the State Department said in a statement. It urged the warring sides to resolve their differences through direct negotiations. "We will continue to oppose actions against Israel at the ICC as counterproductive to the cause of peace," it said. But the ICC begs to differ with the definition of a state for its purposes and refers to the territories as "Palestine." While a preliminary examination is not a formal investigation, it allows the court to review evidence and determine whether to investigate suspects on both sides. Prosecutor Fatou Bensouda said her office would "conduct its analysis in full independence and impartiality." The war between Israel and Hamas militants in Gaza last summer left more than 2,000 people dead. The inquiry will include alleged war crimes committed since June. The International Criminal Court was set up in 2002 to prosecute genocide, crimes against humanity and war crimes.',
                'The French prosecutor leading an investigation into the crash of Germanwings Flight 9525 insisted Wednesday that he was not aware of any video footage from on board the plane. Marseille prosecutor Brice Robin told CNN that "so far no videos were used in the crash investigation." He added, "A person who has such a video needs to immediately give it to the investigators." Robin\'s comments follow claims by two magazines, German daily Bild and French Paris Match, of a cell phone video showing the harrowing final seconds from on board Germanwings Flight 9525 as it crashed into the French Alps. All 150 on board were killed. Paris Match and Bild reported that the video was recovered from a phone at the wreckage site. The two publications described the supposed video, but did not post it on their websites. The publications said that they watched the video, which was found by a source close to the investigation. "One can hear cries of \'My God\' in several languages," Paris Match reported. "Metallic banging can also be heard more than three times, perhaps of the pilot trying to open the cockpit door with a heavy object.  Towards the end, after a heavy shake, stronger than the others, the screaming intensifies. Then nothing." "It is a very disturbing scene," said Julian Reichelt, editor-in-chief of Bild online. An official with France\'s accident investigation agency, the BEA, said the agency is not aware of any such video. Lt. Col. Jean-Marc Menichini, a French Gendarmerie spokesman in charge of communications on rescue efforts around the Germanwings crash site, told CNN that the reports were "completely wrong" and "unwarranted." Cell phones have been collected at the site, he said, but that they "hadn\'t been exploited yet." Menichini said he believed the cell phones would need to be sent to the Criminal Research Institute in Rosny sous-Bois, near Paris, in order to be analyzed by specialized technicians working hand-in-hand with investigators. But none of the cell phones found so far have been sent to the institute, Menichini said. Asked whether staff involved in the search could have leaked a memory card to the media, Menichini answered with a categorical "no." Reichelt told "Erin Burnett: Outfront" that he had watched the video and stood by the report, saying Bild and Paris Match are "very confident" that the clip is real. He noted that investigators only revealed they\'d recovered cell phones from the crash site after Bild and Paris Match published their reports. "That is something we did not know before. ... Overall we can say many things of the investigation weren\'t revealed by the investigation at the beginning," he said. What was mental state of Germanwings co-pilot? German airline Lufthansa confirmed Tuesday that co-pilot Andreas Lubitz had battled depression years before he took the controls of Germanwings Flight 9525, which he\'s accused of deliberately crashing last week in the French Alps. Lubitz told his Lufthansa flight training school in 2009 that he had a "previous episode of severe depression," the airline said Tuesday. Email correspondence between Lubitz and the school discovered in an internal investigation, Lufthansa said, included medical documents he submitted in connection with resuming his flight training. The announcement indicates that Lufthansa, the parent company of Germanwings, knew of Lubitz\'s battle with depression, allowed him to continue training and ultimately put him in the cockpit. Lufthansa, whose CEO Carsten Spohr previously said Lubitz was 100% fit to fly, described its statement Tuesday as a "swift and seamless clarification" and said it was sharing the information and documents -- including training and medical records -- with public prosecutors. Spohr traveled to the crash site Wednesday, where recovery teams have been working for the past week to recover human remains and plane debris scattered across a steep mountainside. He saw the crisis center set up in Seyne-les-Alpes, laid a wreath in the village of Le Vernet, closer to the crash site, where grieving families have left flowers at a simple stone memorial. Menichini told CNN late Tuesday that no visible human remains were left at the site but recovery teams would keep searching. French President Francois Hollande, speaking Tuesday, said that it should be possible to identify all the victims using DNA analysis by the end of the week, sooner than authorities had previously suggested. In the meantime, the recovery of the victims\' personal belongings will start Wednesday, Menichini said. Among those personal belongings could be more cell phones belonging to the 144 passengers and six crew on board. Check out the latest from our correspondents . The details about Lubitz\'s correspondence with the flight school during his training were among several developments as investigators continued to delve into what caused the crash and Lubitz\'s possible motive for downing the jet. A Lufthansa spokesperson told CNN on Tuesday that Lubitz had a valid medical certificate, had passed all his examinations and "held all the licenses required." Earlier, a spokesman for the prosecutor\'s office in Dusseldorf, Christoph Kumpa, said medical records reveal Lubitz suffered from suicidal tendencies at some point before his aviation career and underwent psychotherapy before he got his pilot\'s license. Kumpa emphasized there\'s no evidence suggesting Lubitz was suicidal or acting aggressively before the crash. Investigators are looking into whether Lubitz feared his medical condition would cause him to lose his pilot\'s license, a European government official briefed on the investigation told CNN on Tuesday. While flying was "a big part of his life," the source said, it\'s only one theory being considered. Another source, a law enforcement official briefed on the investigation, also told CNN that authorities believe the primary motive for Lubitz to bring down the plane was that he feared he would not be allowed to fly because of his medical problems. Lubitz\'s girlfriend told investigators he had seen an eye doctor and a neuropsychologist, both of whom deemed him unfit to work recently and concluded he had psychological issues, the European government official said. But no matter what details emerge about his previous mental health struggles, there\'s more to the story, said Brian Russell, a forensic psychologist. "Psychology can explain why somebody would turn rage inward on themselves about the fact that maybe they weren\'t going to keep doing their job and they\'re upset about that and so they\'re suicidal," he said. "But there is no mental illness that explains why somebody then feels entitled to also take that rage and turn it outward on 149 other people who had nothing to do with the person\'s problems." Germanwings crash compensation: What we know . Who was the captain of Germanwings Flight 9525? CNN\'s Margot Haddad reported from Marseille and Pamela Brown from Dusseldorf, while Laura Smith-Spark wrote from London. CNN\'s Frederik Pleitgen, Pamela Boykoff, Antonia Mortensen, Sandrine Amiel and Anna-Maja Rappard contributed to this report.',
            ],
            return_tensors="tf",
            padding="longest",
            truncation=True,
        )
        generated_ids = self.xsum_1_1_model.generate(**batch, num_beams=4)
        result = self.tok.batch_decode(generated_ids, skip_special_tokens=True)
        assert (
            result[0]
            == " The International Criminal Court (ICC) has announced that it has been announced by the International Criminal court."
        )
        assert (
            result[1]
            == " An investigation into the crash that killed at least 10 people in the French capital has been released by the French police investigating the crash."
        )

    def test_encoder_equiv(self):
        batch = self.tok(
            [
                'The Palestinian Authority officially became the 123rd member of the International Criminal Court on Wednesday, a step that gives the court jurisdiction over alleged crimes in Palestinian territories. The formal accession was marked with a ceremony at The Hague, in the Netherlands, where the court is based. The Palestinians signed the ICC\'s founding Rome Statute in January, when they also accepted its jurisdiction over alleged crimes committed "in the occupied Palestinian territory, including East Jerusalem, since June 13, 2014." Later that month, the ICC opened a preliminary examination into the situation in Palestinian territories, paving the way for possible war crimes investigations against Israelis. As members of the court, Palestinians may be subject to counter-charges as well. Israel and the United States, neither of which is an ICC member, opposed the Palestinians\' efforts to join the body. But Palestinian Foreign Minister Riad al-Malki, speaking at Wednesday\'s ceremony, said it was a move toward greater justice. "As Palestine formally becomes a State Party to the Rome Statute today, the world is also a step closer to ending a long era of impunity and injustice," he said, according to an ICC news release. "Indeed, today brings us closer to our shared goals of justice and peace." Judge Kuniko Ozaki, a vice president of the ICC, said acceding to the treaty was just the first step for the Palestinians. "As the Rome Statute today enters into force for the State of Palestine, Palestine acquires all the rights as well as responsibilities that come with being a State Party to the Statute. These are substantive commitments, which cannot be taken lightly," she said. Rights group Human Rights Watch welcomed the development. "Governments seeking to penalize Palestine for joining the ICC should immediately end their pressure, and countries that support universal acceptance of the court\'s treaty should speak out to welcome its membership," said Balkees Jarrah, international justice counsel for the group. "What\'s objectionable is the attempts to undermine international justice, not Palestine\'s decision to join a treaty to which over 100 countries around the world are members." In January, when the preliminary ICC examination was opened, Israeli Prime Minister Benjamin Netanyahu described it as an outrage, saying the court was overstepping its boundaries. The United States also said it "strongly" disagreed with the court\'s decision. "As we have said repeatedly, we do not believe that Palestine is a state and therefore we do not believe that it is eligible to join the ICC," the State Department said in a statement. It urged the warring sides to resolve their differences through direct negotiations. "We will continue to oppose actions against Israel at the ICC as counterproductive to the cause of peace," it said. But the ICC begs to differ with the definition of a state for its purposes and refers to the territories as "Palestine." While a preliminary examination is not a formal investigation, it allows the court to review evidence and determine whether to investigate suspects on both sides. Prosecutor Fatou Bensouda said her office would "conduct its analysis in full independence and impartiality." The war between Israel and Hamas militants in Gaza last summer left more than 2,000 people dead. The inquiry will include alleged war crimes committed since June. The International Criminal Court was set up in 2002 to prosecute genocide, crimes against humanity and war crimes.',
                'The French prosecutor leading an investigation into the crash of Germanwings Flight 9525 insisted Wednesday that he was not aware of any video footage from on board the plane. Marseille prosecutor Brice Robin told CNN that "so far no videos were used in the crash investigation." He added, "A person who has such a video needs to immediately give it to the investigators." Robin\'s comments follow claims by two magazines, German daily Bild and French Paris Match, of a cell phone video showing the harrowing final seconds from on board Germanwings Flight 9525 as it crashed into the French Alps. All 150 on board were killed. Paris Match and Bild reported that the video was recovered from a phone at the wreckage site. The two publications described the supposed video, but did not post it on their websites. The publications said that they watched the video, which was found by a source close to the investigation. "One can hear cries of \'My God\' in several languages," Paris Match reported. "Metallic banging can also be heard more than three times, perhaps of the pilot trying to open the cockpit door with a heavy object.  Towards the end, after a heavy shake, stronger than the others, the screaming intensifies. Then nothing." "It is a very disturbing scene," said Julian Reichelt, editor-in-chief of Bild online. An official with France\'s accident investigation agency, the BEA, said the agency is not aware of any such video. Lt. Col. Jean-Marc Menichini, a French Gendarmerie spokesman in charge of communications on rescue efforts around the Germanwings crash site, told CNN that the reports were "completely wrong" and "unwarranted." Cell phones have been collected at the site, he said, but that they "hadn\'t been exploited yet." Menichini said he believed the cell phones would need to be sent to the Criminal Research Institute in Rosny sous-Bois, near Paris, in order to be analyzed by specialized technicians working hand-in-hand with investigators. But none of the cell phones found so far have been sent to the institute, Menichini said. Asked whether staff involved in the search could have leaked a memory card to the media, Menichini answered with a categorical "no." Reichelt told "Erin Burnett: Outfront" that he had watched the video and stood by the report, saying Bild and Paris Match are "very confident" that the clip is real. He noted that investigators only revealed they\'d recovered cell phones from the crash site after Bild and Paris Match published their reports. "That is something we did not know before. ... Overall we can say many things of the investigation weren\'t revealed by the investigation at the beginning," he said. What was mental state of Germanwings co-pilot? German airline Lufthansa confirmed Tuesday that co-pilot Andreas Lubitz had battled depression years before he took the controls of Germanwings Flight 9525, which he\'s accused of deliberately crashing last week in the French Alps. Lubitz told his Lufthansa flight training school in 2009 that he had a "previous episode of severe depression," the airline said Tuesday. Email correspondence between Lubitz and the school discovered in an internal investigation, Lufthansa said, included medical documents he submitted in connection with resuming his flight training. The announcement indicates that Lufthansa, the parent company of Germanwings, knew of Lubitz\'s battle with depression, allowed him to continue training and ultimately put him in the cockpit. Lufthansa, whose CEO Carsten Spohr previously said Lubitz was 100% fit to fly, described its statement Tuesday as a "swift and seamless clarification" and said it was sharing the information and documents -- including training and medical records -- with public prosecutors. Spohr traveled to the crash site Wednesday, where recovery teams have been working for the past week to recover human remains and plane debris scattered across a steep mountainside. He saw the crisis center set up in Seyne-les-Alpes, laid a wreath in the village of Le Vernet, closer to the crash site, where grieving families have left flowers at a simple stone memorial. Menichini told CNN late Tuesday that no visible human remains were left at the site but recovery teams would keep searching. French President Francois Hollande, speaking Tuesday, said that it should be possible to identify all the victims using DNA analysis by the end of the week, sooner than authorities had previously suggested. In the meantime, the recovery of the victims\' personal belongings will start Wednesday, Menichini said. Among those personal belongings could be more cell phones belonging to the 144 passengers and six crew on board. Check out the latest from our correspondents . The details about Lubitz\'s correspondence with the flight school during his training were among several developments as investigators continued to delve into what caused the crash and Lubitz\'s possible motive for downing the jet. A Lufthansa spokesperson told CNN on Tuesday that Lubitz had a valid medical certificate, had passed all his examinations and "held all the licenses required." Earlier, a spokesman for the prosecutor\'s office in Dusseldorf, Christoph Kumpa, said medical records reveal Lubitz suffered from suicidal tendencies at some point before his aviation career and underwent psychotherapy before he got his pilot\'s license. Kumpa emphasized there\'s no evidence suggesting Lubitz was suicidal or acting aggressively before the crash. Investigators are looking into whether Lubitz feared his medical condition would cause him to lose his pilot\'s license, a European government official briefed on the investigation told CNN on Tuesday. While flying was "a big part of his life," the source said, it\'s only one theory being considered. Another source, a law enforcement official briefed on the investigation, also told CNN that authorities believe the primary motive for Lubitz to bring down the plane was that he feared he would not be allowed to fly because of his medical problems. Lubitz\'s girlfriend told investigators he had seen an eye doctor and a neuropsychologist, both of whom deemed him unfit to work recently and concluded he had psychological issues, the European government official said. But no matter what details emerge about his previous mental health struggles, there\'s more to the story, said Brian Russell, a forensic psychologist. "Psychology can explain why somebody would turn rage inward on themselves about the fact that maybe they weren\'t going to keep doing their job and they\'re upset about that and so they\'re suicidal," he said. "But there is no mental illness that explains why somebody then feels entitled to also take that rage and turn it outward on 149 other people who had nothing to do with the person\'s problems." Germanwings crash compensation: What we know . Who was the captain of Germanwings Flight 9525? CNN\'s Margot Haddad reported from Marseille and Pamela Brown from Dusseldorf, while Laura Smith-Spark wrote from London. CNN\'s Frederik Pleitgen, Pamela Boykoff, Antonia Mortensen, Sandrine Amiel and Anna-Maja Rappard contributed to this report.',
            ],
            return_tensors="tf",
            padding="longest",
            truncation=True,
        )
        features = self.xsum_1_1_model.get_encoder()(**batch).last_hidden_state

        expected = np.array([[-0.0828, -0.0251, -0.0674], [0.1277, 0.3311, -0.0255], [0.2613, -0.0840, -0.2763]])
        assert np.allclose(features[0, :3, :3].numpy(), expected, atol=1e-3)


@require_tf
class TestTFSinusoidalPositionalEmbeddings(unittest.TestCase):
    desired_weights = [
        [0, 0, 0, 0, 0],
        [0.84147096, 0.82177866, 0.80180490, 0.78165019, 0.76140374],
        [0.90929741, 0.93651021, 0.95829457, 0.97505713, 0.98720258],
    ]

    def test_positional_emb_cache_logic(self):
        emb1 = TFBartSinusoidalPositionalEmbedding(num_positions=32, embedding_dim=6)
        no_cache = emb1((4, 10), past_key_values_length=0)
        yes_cache = emb1((4, 10), past_key_values_length=2)
        self.assertTrue(no_cache.shape == yes_cache.shape == (10, 6))
        self.assertListEqual(no_cache[2:].numpy().tolist(), yes_cache[:-2].numpy().tolist())

    def test_positional_emb_weights_against_marian(self):
        emb1 = TFBartSinusoidalPositionalEmbedding(num_positions=512, embedding_dim=512)
        emb1.build(None)
        weights = emb1.embeddings.numpy()
        for i, (expected_weight, actual_weight) in enumerate(zip(self.desired_weights, weights)):
            for j in range(5):
                self.assertAlmostEqual(expected_weight[j], actual_weight[j], places=3)<|MERGE_RESOLUTION|>--- conflicted
+++ resolved
@@ -146,25 +146,10 @@
     def test_config(self):
         self.config_tester.run_common_tests()
 
-<<<<<<< HEAD
-    def test_saved_model_with_hidden_states_output(self):
-        # Should be uncommented during patrick TF refactor
-        pass
-
-    def test_saved_model_with_attentions_output(self):
-        # Should be uncommented during patrick TF refactor
-        pass
-
     def test_decoder_model_past_large_inputs(self):
         config_and_inputs = self.model_tester.prepare_config_and_inputs_for_common()
         self.model_tester.check_decoder_model_past_large_inputs(*config_and_inputs)
 
-=======
-    def test_inputs_embeds(self):
-        # inputs_embeds not supported
-        pass
-
->>>>>>> df3f4d2a
     def test_model_common_attributes(self):
         config, inputs_dict = self.model_tester.prepare_config_and_inputs_for_common()
 
