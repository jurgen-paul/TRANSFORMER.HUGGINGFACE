--- conflicted
+++ resolved
@@ -748,14 +748,7 @@
                                 )
 
                                 if torch_device in ["cpu", "cuda"]:
-<<<<<<< HEAD
-                                    atol = atols[
-                                        torch_device, enable_kernels, torch_dtype
-                                    ]
-                                    rtol = rtols[
-                                        torch_device, enable_kernels, torch_dtype
-                                    ]
-=======
+
                                     atol = atols[torch_device, enable_kernels, torch_dtype]
                                     rtol = rtols[torch_device, enable_kernels, torch_dtype]
                                 elif torch_device == "xpu":
@@ -764,7 +757,6 @@
                                     # device agnostic with respect to implementation of each aten operator.
                                     atol = atols["cuda", False, torch_dtype]
                                     rtol = rtols["cuda", False, torch_dtype]
->>>>>>> 31299670
                                 else:
                                     atol = 1e-7
                                     rtol = 1e-4
@@ -1621,13 +1613,8 @@
                     ]:
                         inputs_dict[name] = inp.to(torch.float16)
 
-<<<<<<< HEAD
-                with torch.backends.cuda.sdp_kernel(
-                    enable_flash=True, enable_math=False, enable_mem_efficient=False
-                ):
-=======
+
                 with sdpa_kernel(enable_flash=True, enable_math=False, enable_mem_efficient=False):
->>>>>>> 31299670
                     _ = model(**inputs_dict)
 
     @require_flash_attn
@@ -2067,14 +2054,7 @@
                                 )
 
                                 if torch_device in ["cpu", "cuda"]:
-<<<<<<< HEAD
-                                    atol = atols[
-                                        torch_device, enable_kernels, torch_dtype
-                                    ]
-                                    rtol = rtols[
-                                        torch_device, enable_kernels, torch_dtype
-                                    ]
-=======
+
                                     atol = atols[torch_device, enable_kernels, torch_dtype]
                                     rtol = rtols[torch_device, enable_kernels, torch_dtype]
                                 elif torch_device == "xpu":
@@ -2083,7 +2063,6 @@
                                     # device agnostic with respect to implementation of each aten operator.
                                     atol = atols["cuda", False, torch_dtype]
                                     rtol = rtols["cuda", False, torch_dtype]
->>>>>>> 31299670
                                 else:
                                     atol = 1e-7
                                     rtol = 1e-4
