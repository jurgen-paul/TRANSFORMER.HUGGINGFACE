# coding=utf-8
# Copyright 2023 Mistral AI and The HuggingFace Inc. team. All rights reserved.
#
# Licensed under the Apache License, Version 2.0 (the "License");
# you may not use this file except in compliance with the License.
# You may obtain a copy of the License at
#
#     http://www.apache.org/licenses/LICENSE-2.0
#
# Unless required by applicable law or agreed to in writing, software
# distributed under the License is distributed on an "AS IS" BASIS,
# WITHOUT WARRANTIES OR CONDITIONS OF ANY KIND, either express or implied.
# See the License for the specific language governing permissions and
# limitations under the License.
"""Testing suite for the PyTorch Mistral model."""

import gc
import tempfile
import unittest

import pytest
from packaging import version

from transformers import AutoTokenizer, MistralConfig, is_torch_available, set_seed
from transformers.testing_utils import (
    backend_empty_cache,
    is_flaky,
    require_bitsandbytes,
    require_flash_attn,
    require_torch,
    require_torch_gpu,
    require_torch_sdpa,
    slow,
    torch_device,
)

from ...generation.test_utils import GenerationTesterMixin
from ...test_configuration_common import ConfigTester
from ...test_modeling_common import ModelTesterMixin, ids_tensor
from ...test_pipeline_mixin import PipelineTesterMixin


if is_torch_available():
    import torch

    from transformers import (
        MistralForCausalLM,
        MistralForSequenceClassification,
        MistralForTokenClassification,
        MistralModel,
    )


class MistralModelTester:
    def __init__(
        self,
        parent,
        batch_size=13,
        seq_length=7,
        is_training=True,
        use_input_mask=True,
        use_token_type_ids=False,
        use_labels=True,
        vocab_size=99,
        hidden_size=32,
        num_hidden_layers=2,
        num_attention_heads=4,
        num_key_value_heads=2,
        intermediate_size=37,
        hidden_act="gelu",
        hidden_dropout_prob=0.1,
        attention_probs_dropout_prob=0.1,
        max_position_embeddings=512,
        type_vocab_size=16,
        type_sequence_label_size=2,
        initializer_range=0.02,
        num_labels=3,
        num_choices=4,
        pad_token_id=0,
        scope=None,
    ):
        self.parent = parent
        self.batch_size = batch_size
        self.seq_length = seq_length
        self.is_training = is_training
        self.use_input_mask = use_input_mask
        self.use_token_type_ids = use_token_type_ids
        self.use_labels = use_labels
        self.vocab_size = vocab_size
        self.hidden_size = hidden_size
        self.num_hidden_layers = num_hidden_layers
        self.num_attention_heads = num_attention_heads
        self.num_key_value_heads = num_key_value_heads
        self.intermediate_size = intermediate_size
        self.hidden_act = hidden_act
        self.hidden_dropout_prob = hidden_dropout_prob
        self.attention_probs_dropout_prob = attention_probs_dropout_prob
        self.max_position_embeddings = max_position_embeddings
        self.type_vocab_size = type_vocab_size
        self.type_sequence_label_size = type_sequence_label_size
        self.initializer_range = initializer_range
        self.num_labels = num_labels
        self.num_choices = num_choices
        self.pad_token_id = pad_token_id
        self.scope = scope

    # Copied from tests.models.llama.test_modeling_llama.LlamaModelTester.prepare_config_and_inputs
    def prepare_config_and_inputs(self):
        input_ids = ids_tensor([self.batch_size, self.seq_length], self.vocab_size)

        input_mask = None
        if self.use_input_mask:
            input_mask = torch.tril(torch.ones(self.batch_size, self.seq_length)).to(torch_device)

        token_type_ids = None
        if self.use_token_type_ids:
            token_type_ids = ids_tensor([self.batch_size, self.seq_length], self.type_vocab_size)

        sequence_labels = None
        token_labels = None
        choice_labels = None
        if self.use_labels:
            sequence_labels = ids_tensor([self.batch_size], self.type_sequence_label_size)
            token_labels = ids_tensor([self.batch_size, self.seq_length], self.num_labels)
            choice_labels = ids_tensor([self.batch_size], self.num_choices)

        config = self.get_config()

        return config, input_ids, token_type_ids, input_mask, sequence_labels, token_labels, choice_labels

    def get_config(self):
        return MistralConfig(
            vocab_size=self.vocab_size,
            hidden_size=self.hidden_size,
            num_hidden_layers=self.num_hidden_layers,
            num_attention_heads=self.num_attention_heads,
            num_key_value_heads=self.num_key_value_heads,
            intermediate_size=self.intermediate_size,
            hidden_act=self.hidden_act,
            hidden_dropout_prob=self.hidden_dropout_prob,
            attention_probs_dropout_prob=self.attention_probs_dropout_prob,
            max_position_embeddings=self.max_position_embeddings,
            type_vocab_size=self.type_vocab_size,
            is_decoder=False,
            initializer_range=self.initializer_range,
            pad_token_id=self.pad_token_id,
        )

    # Copied from tests.models.llama.test_modeling_llama.LlamaModelTester.create_and_check_model with Llama->Mistral
    def create_and_check_model(
        self, config, input_ids, token_type_ids, input_mask, sequence_labels, token_labels, choice_labels
    ):
        model = MistralModel(config=config)
        model.to(torch_device)
        model.eval()
        result = model(input_ids, attention_mask=input_mask)
        result = model(input_ids)
        self.parent.assertEqual(result.last_hidden_state.shape, (self.batch_size, self.seq_length, self.hidden_size))

    # Copied from tests.models.llama.test_modeling_llama.LlamaModelTester.create_and_check_model_as_decoder with Llama->Mistral
    def create_and_check_model_as_decoder(
        self,
        config,
        input_ids,
        token_type_ids,
        input_mask,
        sequence_labels,
        token_labels,
        choice_labels,
        encoder_hidden_states,
        encoder_attention_mask,
    ):
        config.add_cross_attention = True
        model = MistralModel(config)
        model.to(torch_device)
        model.eval()
        result = model(
            input_ids,
            attention_mask=input_mask,
            encoder_hidden_states=encoder_hidden_states,
            encoder_attention_mask=encoder_attention_mask,
        )
        result = model(
            input_ids,
            attention_mask=input_mask,
            encoder_hidden_states=encoder_hidden_states,
        )
        result = model(input_ids, attention_mask=input_mask)
        self.parent.assertEqual(result.last_hidden_state.shape, (self.batch_size, self.seq_length, self.hidden_size))

    # Copied from tests.models.llama.test_modeling_llama.LlamaModelTester.create_and_check_for_causal_lm with Llama->Mistral
    def create_and_check_for_causal_lm(
        self,
        config,
        input_ids,
        token_type_ids,
        input_mask,
        sequence_labels,
        token_labels,
        choice_labels,
        encoder_hidden_states,
        encoder_attention_mask,
    ):
        model = MistralForCausalLM(config=config)
        model.to(torch_device)
        model.eval()
        result = model(input_ids, attention_mask=input_mask, labels=token_labels)
        self.parent.assertEqual(result.logits.shape, (self.batch_size, self.seq_length, self.vocab_size))

    # Copied from tests.models.llama.test_modeling_llama.LlamaModelTester.create_and_check_decoder_model_past_large_inputs with Llama->Mistral
    def create_and_check_decoder_model_past_large_inputs(
        self,
        config,
        input_ids,
        token_type_ids,
        input_mask,
        sequence_labels,
        token_labels,
        choice_labels,
        encoder_hidden_states,
        encoder_attention_mask,
    ):
        config.is_decoder = True
        config.add_cross_attention = True
        model = MistralForCausalLM(config=config)
        model.to(torch_device)
        model.eval()

        # first forward pass
        outputs = model(
            input_ids,
            attention_mask=input_mask,
            encoder_hidden_states=encoder_hidden_states,
            encoder_attention_mask=encoder_attention_mask,
            use_cache=True,
        )
        past_key_values = outputs.past_key_values

        # create hypothetical multiple next token and extent to next_input_ids
        next_tokens = ids_tensor((self.batch_size, 3), config.vocab_size)
        next_mask = ids_tensor((self.batch_size, 3), vocab_size=2)

        # append to next input_ids and
        next_input_ids = torch.cat([input_ids, next_tokens], dim=-1)
        next_attention_mask = torch.cat([input_mask, next_mask], dim=-1)

        output_from_no_past = model(
            next_input_ids,
            attention_mask=next_attention_mask,
            encoder_hidden_states=encoder_hidden_states,
            encoder_attention_mask=encoder_attention_mask,
            output_hidden_states=True,
        )["hidden_states"][0]
        output_from_past = model(
            next_tokens,
            attention_mask=next_attention_mask,
            encoder_hidden_states=encoder_hidden_states,
            encoder_attention_mask=encoder_attention_mask,
            past_key_values=past_key_values,
            output_hidden_states=True,
        )["hidden_states"][0]

        # select random slice
        random_slice_idx = ids_tensor((1,), output_from_past.shape[-1]).item()
        output_from_no_past_slice = output_from_no_past[:, -3:, random_slice_idx].detach()
        output_from_past_slice = output_from_past[:, :, random_slice_idx].detach()

        self.parent.assertTrue(output_from_past_slice.shape[1] == next_tokens.shape[1])

        # test that outputs are equal for slice
        self.parent.assertTrue(torch.allclose(output_from_past_slice, output_from_no_past_slice, atol=1e-3))

    # Copied from tests.models.llama.test_modeling_llama.LlamaModelTester.prepare_config_and_inputs_for_common
    def prepare_config_and_inputs_for_common(self):
        config_and_inputs = self.prepare_config_and_inputs()
        (
            config,
            input_ids,
            token_type_ids,
            input_mask,
            sequence_labels,
            token_labels,
            choice_labels,
        ) = config_and_inputs
        inputs_dict = {"input_ids": input_ids, "attention_mask": input_mask}
        return config, inputs_dict


@require_torch
class MistralModelTest(ModelTesterMixin, GenerationTesterMixin, PipelineTesterMixin, unittest.TestCase):
    all_model_classes = (
        (MistralModel, MistralForCausalLM, MistralForSequenceClassification, MistralForTokenClassification)
        if is_torch_available()
        else ()
    )
    all_generative_model_classes = (MistralForCausalLM,) if is_torch_available() else ()
    pipeline_model_mapping = (
        {
            "feature-extraction": MistralModel,
            "text-classification": MistralForSequenceClassification,
            "token-classification": MistralForTokenClassification,
            "text-generation": MistralForCausalLM,
            "zero-shot": MistralForSequenceClassification,
        }
        if is_torch_available()
        else {}
    )
    test_headmasking = False
    test_pruning = False
    fx_compatible = True

    # TODO (ydshieh): Check this. See https://app.circleci.com/pipelines/github/huggingface/transformers/79245/workflows/9490ef58-79c2-410d-8f51-e3495156cf9c/jobs/1012146
    def is_pipeline_test_to_skip(
        self, pipeline_test_casse_name, config_class, model_architecture, tokenizer_name, processor_name
    ):
        return True

    # TODO: @Fxmarty
    @is_flaky(max_attempts=3, description="flaky on some models.")
    @require_torch_sdpa
    @slow
    def test_eager_matches_sdpa_generate(self):
        super().test_eager_matches_sdpa_generate()

    def setUp(self):
        self.model_tester = MistralModelTester(self)
        self.config_tester = ConfigTester(self, config_class=MistralConfig, hidden_size=37)

    def test_config(self):
        self.config_tester.run_common_tests()

    def test_model(self):
        config_and_inputs = self.model_tester.prepare_config_and_inputs()
        self.model_tester.create_and_check_model(*config_and_inputs)

    def test_model_various_embeddings(self):
        config_and_inputs = self.model_tester.prepare_config_and_inputs()
        for type in ["absolute", "relative_key", "relative_key_query"]:
            config_and_inputs[0].position_embedding_type = type
            self.model_tester.create_and_check_model(*config_and_inputs)

    def test_Mistral_sequence_classification_model(self):
        config, input_dict = self.model_tester.prepare_config_and_inputs_for_common()
        print(config)
        config.num_labels = 3
        input_ids = input_dict["input_ids"]
        attention_mask = input_ids.ne(1).to(torch_device)
        sequence_labels = ids_tensor([self.model_tester.batch_size], self.model_tester.type_sequence_label_size)
        model = MistralForSequenceClassification(config)
        model.to(torch_device)
        model.eval()
        result = model(input_ids, attention_mask=attention_mask, labels=sequence_labels)
        self.assertEqual(result.logits.shape, (self.model_tester.batch_size, self.model_tester.num_labels))

    def test_Mistral_sequence_classification_model_for_single_label(self):
        config, input_dict = self.model_tester.prepare_config_and_inputs_for_common()
        config.num_labels = 3
        config.problem_type = "single_label_classification"
        input_ids = input_dict["input_ids"]
        attention_mask = input_ids.ne(1).to(torch_device)
        sequence_labels = ids_tensor([self.model_tester.batch_size], self.model_tester.type_sequence_label_size)
        model = MistralForSequenceClassification(config)
        model.to(torch_device)
        model.eval()
        result = model(input_ids, attention_mask=attention_mask, labels=sequence_labels)
        self.assertEqual(result.logits.shape, (self.model_tester.batch_size, self.model_tester.num_labels))

    def test_Mistral_sequence_classification_model_for_multi_label(self):
        config, input_dict = self.model_tester.prepare_config_and_inputs_for_common()
        config.num_labels = 3
        config.problem_type = "multi_label_classification"
        input_ids = input_dict["input_ids"]
        attention_mask = input_ids.ne(1).to(torch_device)
        sequence_labels = ids_tensor(
            [self.model_tester.batch_size, config.num_labels], self.model_tester.type_sequence_label_size
        ).to(torch.float)
        model = MistralForSequenceClassification(config)
        model.to(torch_device)
        model.eval()
        result = model(input_ids, attention_mask=attention_mask, labels=sequence_labels)
        self.assertEqual(result.logits.shape, (self.model_tester.batch_size, self.model_tester.num_labels))

    # Copied from tests.models.llama.test_modeling_llama.LlamaModelTest.test_llama_token_classification_model with Llama->Mistral,llama->Mistral
    def test_Mistral_token_classification_model(self):
        config, input_dict = self.model_tester.prepare_config_and_inputs_for_common()
        config.num_labels = 3
        input_ids = input_dict["input_ids"]
        attention_mask = input_ids.ne(1).to(torch_device)
        token_labels = ids_tensor([self.model_tester.batch_size, self.model_tester.seq_length], config.num_labels)
        model = MistralForTokenClassification(config=config)
        model.to(torch_device)
        model.eval()
        result = model(input_ids, attention_mask=attention_mask, labels=token_labels)
        self.assertEqual(
            result.logits.shape,
            (self.model_tester.batch_size, self.model_tester.seq_length, self.model_tester.num_labels),
        )

    @unittest.skip("Mistral buffers include complex numbers, which breaks this test")
    def test_save_load_fast_init_from_base(self):
        pass

    @unittest.skip("Mistral uses GQA on all models so the KV cache is a non standard format")
    def test_past_key_values_format(self):
        pass

    @require_flash_attn
    @require_torch_gpu
    @pytest.mark.flash_attn_test
    @slow
    def test_flash_attn_2_generate_padding_right(self):
        import torch

        for model_class in self.all_generative_model_classes:
            config, _ = self.model_tester.prepare_config_and_inputs_for_common()
            model = model_class(config)

            with tempfile.TemporaryDirectory() as tmpdirname:
                model.save_pretrained(tmpdirname)
                model = model_class.from_pretrained(tmpdirname, torch_dtype=torch.float16, low_cpu_mem_usage=True).to(
                    torch_device
                )

                dummy_input = torch.LongTensor([[0, 2, 3, 4], [0, 2, 3, 4]]).to(torch_device)
                dummy_attention_mask = torch.LongTensor([[1, 1, 1, 1], [1, 1, 1, 0]]).to(torch_device)

                model.generate(dummy_input, attention_mask=dummy_attention_mask, max_new_tokens=1, do_sample=False)

                model = model_class.from_pretrained(
                    tmpdirname,
                    torch_dtype=torch.float16,
                    attn_implementation="flash_attention_2",
                    low_cpu_mem_usage=True,
                ).to(torch_device)

                with self.assertRaises(ValueError):
                    _ = model.generate(
                        dummy_input, attention_mask=dummy_attention_mask, max_new_tokens=1, do_sample=False
                    )

    @require_flash_attn
    @require_torch_gpu
    @pytest.mark.flash_attn_test
    @slow
    def test_flash_attn_2_generate_use_cache(self):
        import torch

        max_new_tokens = 30

        for model_class in self.all_generative_model_classes:
            config, inputs_dict = self.model_tester.prepare_config_and_inputs_for_common()

            dummy_input = inputs_dict[model_class.main_input_name]
            if dummy_input.dtype in [torch.float32, torch.bfloat16]:
                dummy_input = dummy_input.to(torch.float16)

            # make sure that all models have enough positions for generation
            if hasattr(config, "max_position_embeddings"):
                config.max_position_embeddings = max_new_tokens + dummy_input.shape[1] + 1

            model = model_class(config)

            with tempfile.TemporaryDirectory() as tmpdirname:
                model.save_pretrained(tmpdirname)

                dummy_attention_mask = inputs_dict.get("attention_mask", torch.ones_like(dummy_input))
                # NOTE: Mistral apparently does not support right padding + use_cache with FA2.
                dummy_attention_mask[:, -1] = 1

                model = model_class.from_pretrained(
                    tmpdirname,
                    torch_dtype=torch.float16,
                    attn_implementation="flash_attention_2",
                    low_cpu_mem_usage=True,
                ).to(torch_device)

                # Just test that a large cache works as expected
                _ = model.generate(
                    dummy_input,
                    attention_mask=dummy_attention_mask,
                    max_new_tokens=max_new_tokens,
                    do_sample=False,
                    use_cache=True,
                )

    @require_flash_attn
    @require_torch_gpu
    @pytest.mark.flash_attn_test
    @slow
    def test_flash_attn_2_inference_equivalence_right_padding(self):
        self.skipTest("Mistral flash attention does not support right padding")


@require_torch_gpu
class MistralIntegrationTest(unittest.TestCase):
    # This variable is used to determine which CUDA device are we using for our runners (A10 or T4)
    # Depending on the hardware we get different logits / generations
    cuda_compute_capability_major_version = None

    @classmethod
    def setUpClass(cls):
        if is_torch_available() and torch.cuda.is_available():
            # 8 is for A100 / A10 and 7 for T4
            cls.cuda_compute_capability_major_version = torch.cuda.get_device_capability()[0]

    def tearDown(self):
        torch.cuda.empty_cache()
        gc.collect()

    @slow
    def test_model_7b_logits(self):
        input_ids = [1, 306, 4658, 278, 6593, 310, 2834, 338]
        model = MistralForCausalLM.from_pretrained(
            "mistralai/Mistral-7B-v0.1", device_map="auto", torch_dtype=torch.float16
        )
        input_ids = torch.tensor([input_ids]).to(model.model.embed_tokens.weight.device)
        with torch.no_grad():
            out = model(input_ids).logits.cpu()
        # Expected mean on dim = -1
        EXPECTED_MEAN = torch.tensor([[-2.5548, -2.5737, -3.0600, -2.5906, -2.8478, -2.8118, -2.9325, -2.7694]])
        torch.testing.assert_close(out.mean(-1), EXPECTED_MEAN, atol=1e-2, rtol=1e-2)

        # Key 9 for MI300, Key 8 for A100/A10, and Key 7 for T4.
        #
        # Note: Key 9 is currently set for MI300, but may need potential future adjustments for H100s,
        # considering differences in hardware processing and potential deviations in output.
        EXPECTED_SLICE = {
            7: torch.tensor([-5.8781, -5.8616, -0.1052, -4.7200, -5.8781, -5.8774, -5.8773, -5.8777, -5.8781, -5.8780, -5.8781, -5.8779, -1.0787, 1.7583, -5.8779, -5.8780, -5.8783, -5.8778, -5.8776, -5.8781, -5.8784, -5.8778, -5.8778, -5.8777, -5.8779, -5.8778, -5.8776, -5.8780, -5.8779, -5.8781]),
            8: torch.tensor([-5.8711, -5.8555, -0.1050, -4.7148, -5.8711, -5.8711, -5.8711, -5.8711, -5.8711, -5.8711, -5.8711, -5.8711, -1.0781, 1.7568, -5.8711, -5.8711, -5.8711, -5.8711, -5.8711, -5.8711, -5.8711, -5.8711, -5.8711, -5.8711, -5.8711, -5.8711, -5.8711, -5.8711, -5.8711, -5.8711]),
            9: torch.tensor([-5.8750, -5.8594, -0.1047, -4.7188, -5.8750, -5.8750, -5.8750, -5.8750, -5.8750, -5.8750, -5.8750, -5.8750, -1.0781,  1.7578, -5.8750, -5.8750, -5.8750, -5.8750, -5.8750, -5.8750, -5.8750, -5.8750, -5.8750, -5.8750, -5.8750, -5.8750, -5.8750, -5.8750, -5.8750, -5.8750]),
        }  # fmt: skip

        torch.testing.assert_close(
            out[0, 0, :30], EXPECTED_SLICE[self.cuda_compute_capability_major_version], atol=1e-4, rtol=1e-4
        )

        del model
        backend_empty_cache(torch_device)
        gc.collect()

    @slow
    @require_bitsandbytes
    def test_model_7b_generation(self):
        EXPECTED_TEXT_COMPLETION = {
            7: "My favourite condiment is 100% ketchup. I love it on everything. I'm not a big",
            8: "My favourite condiment is 100% ketchup. I’m not a fan of mustard, mayo,",
        }

        prompt = "My favourite condiment is "
        tokenizer = AutoTokenizer.from_pretrained("mistralai/Mistral-7B-v0.1", use_fast=False)
        model = MistralForCausalLM.from_pretrained(
            "mistralai/Mistral-7B-v0.1", device_map={"": torch_device}, load_in_4bit=True
        )
        input_ids = tokenizer.encode(prompt, return_tensors="pt").to(model.model.embed_tokens.weight.device)

        # greedy generation outputs
        generated_ids = model.generate(input_ids, max_new_tokens=20, temperature=0)
        text = tokenizer.decode(generated_ids[0], skip_special_tokens=True)
        self.assertEqual(EXPECTED_TEXT_COMPLETION[self.cuda_compute_capability_major_version], text)

        del model
        backend_empty_cache(torch_device)
        gc.collect()

    @require_bitsandbytes
    @slow
    @require_flash_attn
    def test_model_7b_long_prompt(self):
        EXPECTED_OUTPUT_TOKEN_IDS = [306, 338]
        # An input with 4097 tokens that is above the size of the sliding window
        input_ids = [1] + [306, 338] * 2048
        model = MistralForCausalLM.from_pretrained(
            "mistralai/Mistral-7B-v0.1",
            device_map={"": torch_device},
            load_in_4bit=True,
            attn_implementation="flash_attention_2",
        )
        input_ids = torch.tensor([input_ids]).to(model.model.embed_tokens.weight.device)
        generated_ids = model.generate(input_ids, max_new_tokens=4, temperature=0)
        self.assertEqual(EXPECTED_OUTPUT_TOKEN_IDS, generated_ids[0][-2:].tolist())

        # Assisted generation
        assistant_model = model
        assistant_model.generation_config.num_assistant_tokens = 2
        assistant_model.generation_config.num_assistant_tokens_schedule = "constant"
        generated_ids = model.generate(input_ids, max_new_tokens=4, temperature=0)
        self.assertEqual(EXPECTED_OUTPUT_TOKEN_IDS, generated_ids[0][-2:].tolist())

        del assistant_model
        del model
        backend_empty_cache(torch_device)
        gc.collect()

    @slow
    @require_torch_sdpa
    def test_model_7b_long_prompt_sdpa(self):
        EXPECTED_OUTPUT_TOKEN_IDS = [306, 338]
        # An input with 4097 tokens that is above the size of the sliding window
        input_ids = [1] + [306, 338] * 2048
        model = MistralForCausalLM.from_pretrained(
            "mistralai/Mistral-7B-v0.1", device_map="auto", attn_implementation="sdpa", torch_dtype=torch.float16
        )
        input_ids = torch.tensor([input_ids]).to(model.model.embed_tokens.weight.device)
        generated_ids = model.generate(input_ids, max_new_tokens=4, temperature=0)
        self.assertEqual(EXPECTED_OUTPUT_TOKEN_IDS, generated_ids[0][-2:].tolist())

        # Assisted generation
        assistant_model = model
        assistant_model.generation_config.num_assistant_tokens = 2
        assistant_model.generation_config.num_assistant_tokens_schedule = "constant"
        generated_ids = model.generate(input_ids, max_new_tokens=4, temperature=0)
        self.assertEqual(EXPECTED_OUTPUT_TOKEN_IDS, generated_ids[0][-2:].tolist())

        del assistant_model

        backend_empty_cache(torch_device)
        gc.collect()

        EXPECTED_TEXT_COMPLETION = """My favourite condiment is 100% ketchup. I love it on everything. I’m not a big"""
        prompt = "My favourite condiment is "
        tokenizer = AutoTokenizer.from_pretrained("mistralai/Mistral-7B-v0.1", use_fast=False)

        input_ids = tokenizer.encode(prompt, return_tensors="pt").to(model.model.embed_tokens.weight.device)

        # greedy generation outputs
        generated_ids = model.generate(input_ids, max_new_tokens=20, temperature=0)
        text = tokenizer.decode(generated_ids[0], skip_special_tokens=True)
        self.assertEqual(EXPECTED_TEXT_COMPLETION, text)

    @slow
    def test_speculative_generation(self):
        # Key 9 for MI300, Key 8 for A100/A10, and Key 7 for T4.
        #
        # Note: Key 9 is currently set for MI300, but may need potential future adjustments for H100s,
        # considering differences in hardware processing and potential deviations in generated text.
        EXPECTED_TEXT_COMPLETION = {
            7: "My favourite condiment is 100% Sriracha. I love the heat, the tang and the fact costs",
<<<<<<< HEAD
            8: "My favourite condiment is 100% Sriracha. I love the heat, the sweetness, the tang",
            9: "My favourite condiment is 100% ketchup. I love it on everything. I’m not a big",
=======
            8: "My favourite condiment is 100% ketchup. I love it on everything. I’m not a big",
>>>>>>> c876d121
        }
        prompt = "My favourite condiment is "
        tokenizer = AutoTokenizer.from_pretrained("mistralai/Mistral-7B-v0.1", use_fast=False)
        model = MistralForCausalLM.from_pretrained(
            "mistralai/Mistral-7B-v0.1", device_map="auto", torch_dtype=torch.float16
        )
        input_ids = tokenizer.encode(prompt, return_tensors="pt").to(model.model.embed_tokens.weight.device)

        # greedy generation outputs
        set_seed(0)
        generated_ids = model.generate(
            input_ids, max_new_tokens=20, do_sample=True, temperature=0.3, assistant_model=model
        )
        text = tokenizer.decode(generated_ids[0], skip_special_tokens=True)
        self.assertEqual(EXPECTED_TEXT_COMPLETION[self.cuda_compute_capability_major_version], text)

        del model
        backend_empty_cache(torch_device)
        gc.collect()

    @slow
    def test_compile_static_cache(self):
        # `torch==2.2` will throw an error on this test (as in other compilation tests), but torch==2.1.2 and torch>2.2
        # work as intended. See https://github.com/pytorch/pytorch/issues/121943
        if version.parse(torch.__version__) < version.parse("2.3.0"):
            self.skipTest("This test requires torch >= 2.3 to run.")

        NUM_TOKENS_TO_GENERATE = 40
        EXPECTED_TEXT_COMPLETION = {
            8: [
                "My favourite condiment is 100% ketchup. I love it on everything. "
                "I’m not a big fan of mustard, mayo, or relish. I’m not a fan of pickles"
            ],
            7: [
                "My favourite condiment is 100% ketchup. I love it on everything. "
                "I’m not a big fan of mustard, mayo, or relish. I’m not a fan of pickles"
            ],
        }

        prompts = ["My favourite condiment is "]
        tokenizer = AutoTokenizer.from_pretrained("mistralai/Mistral-7B-v0.1", use_fast=False)
        tokenizer.pad_token = tokenizer.eos_token
        model = MistralForCausalLM.from_pretrained(
            "mistralai/Mistral-7B-v0.1", device_map="sequential", torch_dtype=torch.float16
        )
        inputs = tokenizer(prompts, return_tensors="pt", padding=True).to(model.device)

        # Dynamic Cache
        generated_ids = model.generate(**inputs, max_new_tokens=NUM_TOKENS_TO_GENERATE, do_sample=False)
        dynamic_text = tokenizer.batch_decode(generated_ids, skip_special_tokens=True)
        self.assertEqual(EXPECTED_TEXT_COMPLETION[self.cuda_compute_capability_major_version], dynamic_text)

        # Static Cache
        generated_ids = model.generate(
            **inputs, max_new_tokens=NUM_TOKENS_TO_GENERATE, do_sample=False, cache_implementation="static"
        )
        static_text = tokenizer.batch_decode(generated_ids, skip_special_tokens=True)
        self.assertEqual(EXPECTED_TEXT_COMPLETION[self.cuda_compute_capability_major_version], static_text)

        # Sliding Window Cache
        generated_ids = model.generate(
            **inputs, max_new_tokens=NUM_TOKENS_TO_GENERATE, do_sample=False, cache_implementation="sliding_window"
        )
        static_text = tokenizer.batch_decode(generated_ids, skip_special_tokens=True)
        self.assertEqual(EXPECTED_TEXT_COMPLETION[self.cuda_compute_capability_major_version], static_text)

        # Static Cache + compile
        forward_function = model.forward
        model.forward = torch.compile(forward_function, mode="reduce-overhead", fullgraph=True)
        generated_ids = model.generate(
            **inputs, max_new_tokens=NUM_TOKENS_TO_GENERATE, do_sample=False, cache_implementation="static"
        )
        static_compiled_text = tokenizer.batch_decode(generated_ids, skip_special_tokens=True)
        self.assertEqual(EXPECTED_TEXT_COMPLETION[self.cuda_compute_capability_major_version], static_compiled_text)

        # Sliding Window Cache + compile
        torch._dynamo.reset()
        model.forward = torch.compile(forward_function, mode="reduce-overhead", fullgraph=True)
        generated_ids = model.generate(
            **inputs, max_new_tokens=NUM_TOKENS_TO_GENERATE, do_sample=False, cache_implementation="sliding_window"
        )
        static_compiled_text = tokenizer.batch_decode(generated_ids, skip_special_tokens=True)
        self.assertEqual(EXPECTED_TEXT_COMPLETION[self.cuda_compute_capability_major_version], static_compiled_text)

        del model
        backend_empty_cache(torch_device)
        gc.collect()


@slow
@require_torch_gpu
class Mask4DTestHard(unittest.TestCase):
    def tearDown(self):
        gc.collect()
        torch.cuda.empty_cache()

    def setUp(self):
        model_name = "mistralai/Mistral-7B-v0.1"
        self.model_dtype = torch.float32
        self.tokenizer = AutoTokenizer.from_pretrained(model_name, use_fast=False)
        self.model = MistralForCausalLM.from_pretrained(model_name, torch_dtype=self.model_dtype).to(torch_device)

    def get_test_data(self):
        template = "my favorite {}"
        items = ("pet is a", "artist plays a", "name is L")  # same number of tokens in each item

        batch_separate = [template.format(x) for x in items]  # 3 separate lines
        batch_shared_prefix = template.format(" ".join(items))  # 1 line with options concatenated

        input_ids = self.tokenizer(batch_separate, return_tensors="pt").input_ids.to(torch_device)
        input_ids_shared_prefix = self.tokenizer(batch_shared_prefix, return_tensors="pt").input_ids.to(torch_device)

        mask_shared_prefix = torch.tensor(
            [
                [
                    [
                        [1, 0, 0, 0, 0, 0, 0, 0, 0, 0, 0, 0],
                        [1, 1, 0, 0, 0, 0, 0, 0, 0, 0, 0, 0],
                        [1, 1, 1, 0, 0, 0, 0, 0, 0, 0, 0, 0],
                        [1, 1, 1, 1, 0, 0, 0, 0, 0, 0, 0, 0],
                        [1, 1, 1, 1, 1, 0, 0, 0, 0, 0, 0, 0],
                        [1, 1, 1, 1, 1, 1, 0, 0, 0, 0, 0, 0],
                        [1, 1, 1, 0, 0, 0, 1, 0, 0, 0, 0, 0],
                        [1, 1, 1, 0, 0, 0, 1, 1, 0, 0, 0, 0],
                        [1, 1, 1, 0, 0, 0, 1, 1, 1, 0, 0, 0],
                        [1, 1, 1, 0, 0, 0, 0, 0, 0, 1, 0, 0],
                        [1, 1, 1, 0, 0, 0, 0, 0, 0, 1, 1, 0],
                        [1, 1, 1, 0, 0, 0, 0, 0, 0, 1, 1, 1],
                    ]
                ]
            ],
            device=torch_device,
        )

        position_ids = torch.arange(input_ids.shape[1]).tile(input_ids.shape[0], 1).to(torch_device)

        # building custom positions ids based on custom mask
        position_ids_shared_prefix = (mask_shared_prefix.sum(dim=-1) - 1).reshape(1, -1)
        # effectively: position_ids_shared_prefix = torch.tensor([[0, 1, 2, 3, 4, 5, 3, 4, 5, 3, 4, 5]]).to(device)

        # inverting the mask
        min_dtype = torch.finfo(self.model_dtype).min
        mask_shared_prefix = (mask_shared_prefix.eq(0.0)).to(dtype=self.model_dtype) * min_dtype

        return input_ids, position_ids, input_ids_shared_prefix, mask_shared_prefix, position_ids_shared_prefix

    def test_stacked_causal_mask(self):
        (
            input_ids,
            position_ids,
            input_ids_shared_prefix,
            mask_shared_prefix,
            position_ids_shared_prefix,
        ) = self.get_test_data()

        # regular batch
        logits = self.model.forward(input_ids, position_ids=position_ids).logits
        logits_last = logits[:, -1, :]  # last tokens in each batch line
        decoded = [self.tokenizer.decode(t) for t in logits_last.argmax(dim=-1)]

        # single forward run with 4D custom mask
        logits_shared_prefix = self.model.forward(
            input_ids_shared_prefix, attention_mask=mask_shared_prefix, position_ids=position_ids_shared_prefix
        ).logits
        logits_shared_prefix_last = logits_shared_prefix[
            0, torch.where(position_ids_shared_prefix == position_ids_shared_prefix.max())[1], :
        ]  # last three tokens
        decoded_shared_prefix = [self.tokenizer.decode(t) for t in logits_shared_prefix_last.argmax(dim=-1)]

        self.assertEqual(decoded, decoded_shared_prefix)

    def test_partial_stacked_causal_mask(self):
        # Same as the test above, but the input is passed in two groups. It tests that we can pass partial 4D attention masks

        (
            input_ids,
            position_ids,
            input_ids_shared_prefix,
            mask_shared_prefix,
            position_ids_shared_prefix,
        ) = self.get_test_data()

        # regular batch
        logits = self.model.forward(input_ids, position_ids=position_ids).logits
        logits_last = logits[:, -1, :]  # last tokens in each batch line
        decoded = [self.tokenizer.decode(t) for t in logits_last.argmax(dim=-1)]

        # 2 forward runs with custom 4D masks
        part_a = 3  # split point

        input_1a = input_ids_shared_prefix[:, :part_a]
        position_ids_1a = position_ids_shared_prefix[:, :part_a]
        mask_1a = mask_shared_prefix[:, :, :part_a, :part_a]

        outs_1a = self.model.forward(input_1a, attention_mask=mask_1a, position_ids=position_ids_1a)
        past_key_values_a = outs_1a["past_key_values"]

        # Case 1: we pass a 4D attention mask regarding the current sequence length (i.e. [..., seq_len, full_len])
        input_1b = input_ids_shared_prefix[:, part_a:]
        position_ids_1b = position_ids_shared_prefix[:, part_a:]
        mask_1b = mask_shared_prefix[:, :, part_a:, :]
        outs_1b = self.model.forward(
            input_1b, attention_mask=mask_1b, position_ids=position_ids_1b, past_key_values=past_key_values_a
        )
        decoded_1b = [
            self.tokenizer.decode(t)
            for t in outs_1b.logits.argmax(-1)[
                0, torch.where(position_ids_shared_prefix == position_ids_shared_prefix.max())[1] - part_a
            ]
        ]
        self.assertEqual(decoded, decoded_1b)<|MERGE_RESOLUTION|>--- conflicted
+++ resolved
@@ -635,12 +635,8 @@
         # considering differences in hardware processing and potential deviations in generated text.
         EXPECTED_TEXT_COMPLETION = {
             7: "My favourite condiment is 100% Sriracha. I love the heat, the tang and the fact costs",
-<<<<<<< HEAD
-            8: "My favourite condiment is 100% Sriracha. I love the heat, the sweetness, the tang",
+            8: "My favourite condiment is 100% ketchup. I love it on everything. I’m not a big",
             9: "My favourite condiment is 100% ketchup. I love it on everything. I’m not a big",
-=======
-            8: "My favourite condiment is 100% ketchup. I love it on everything. I’m not a big",
->>>>>>> c876d121
         }
         prompt = "My favourite condiment is "
         tokenizer = AutoTokenizer.from_pretrained("mistralai/Mistral-7B-v0.1", use_fast=False)
