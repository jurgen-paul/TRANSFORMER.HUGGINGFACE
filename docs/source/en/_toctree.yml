- sections:
  - local: index
    title: 🤗 Transformers
  - local: quicktour
    title: Quick tour
  - local: installation
    title: Installation
  title: Get started
- sections:
  - local: pipeline_tutorial
    title: Pipelines for inference
  - local: autoclass_tutorial
    title: Load pretrained instances with an AutoClass
  - local: preprocessing
    title: Preprocess
  - local: training
    title: Fine-tune a pretrained model
  - local: accelerate
    title: Distributed training with 🤗 Accelerate
  - local: model_sharing
    title: Share a model
  title: Tutorials
- sections:
  - sections:
    - local: create_a_model
      title: Create a custom architecture
    - local: custom_models
      title: Sharing custom models
    - local: run_scripts
      title: Train with a script
    - local: sagemaker
      title: Run training on Amazon SageMaker
    - local: converting_tensorflow_models
      title: Converting TensorFlow Checkpoints
    - local: serialization
      title: Export 🤗 Transformers models
    - local: troubleshooting
      title: Troubleshoot
    title: General usage
  - sections:
    - local: fast_tokenizers
      title: Use tokenizers from 🤗 Tokenizers
    - local: multilingual
      title: Inference for multilingual models
    - sections:
      - local: tasks/sequence_classification
        title: Text classification
      - local: tasks/token_classification
        title: Token classification
      - local: tasks/question_answering
        title: Question answering
      - local: tasks/language_modeling
        title: Language modeling
      - local: tasks/translation
        title: Translation
      - local: tasks/summarization
        title: Summarization
      - local: tasks/multiple_choice
        title: Multiple choice
      title: Task guides
      isExpanded: false
    title: Natural Language Processing
  - sections:
    - local: tasks/audio_classification
      title: Audio classification
    - local: tasks/asr
      title: Automatic speech recognition
    title: Audio
  - sections:
    - local: tasks/image_classification
      title: Image classification
<<<<<<< HEAD
    - local: tasks/semantic_segmentation
      title: Semantic segmentation
    title: Fine-tune for downstream tasks
  - local: run_scripts
    title: Train with a script
  - local: sagemaker
    title: Run training on Amazon SageMaker
  - local: multilingual
    title: Inference for multilingual models
  - local: converting_tensorflow_models
    title: Converting TensorFlow Checkpoints
  - local: serialization
    title: Export 🤗 Transformers models
=======
    title: Computer Vision
>>>>>>> 142e12af
  - sections:
    - local: performance
      title: Overview
    - local: perf_train_gpu_one
      title: Training on one GPU
    - local: perf_train_gpu_many
      title: Training on many GPUs
    - local: perf_train_cpu
      title: Training on CPU
    - local: perf_train_cpu_many
      title: Training on many CPUs
    - local: perf_train_tpu
      title: Training on TPUs
    - local: perf_train_special
      title: Training on Specialized Hardware
    - local: perf_infer_cpu
      title: Inference on CPU
    - local: perf_infer_gpu_one
      title: Inference on one GPU
    - local: perf_infer_gpu_many
      title: Inference on many GPUs
    - local: perf_infer_special
      title: Inference on Specialized Hardware
    - local: perf_hardware
      title: Custom hardware for training
    - local: big_models
      title: Instantiating a big model
    - local: debugging
      title: Debugging
    title: Performance and scalability
  - sections:
    - local: contributing
      title: How to contribute to transformers?
    - local: add_new_model
      title: How to add a model to 🤗 Transformers?
    - local: add_new_pipeline
      title: How to add a pipeline to 🤗 Transformers?
    - local: testing
      title: Testing
    - local: pr_checks
      title: Checks on a Pull Request
    title: Contribute
  - local: notebooks
    title: 🤗 Transformers Notebooks
  - local: community
    title: Community resources
  - local: benchmarks
    title: Benchmarks
  - local: migration
    title: Migrating from previous packages
  title: How-to guides
- sections:
  - local: philosophy
    title: Philosophy
  - local: glossary
    title: Glossary
  - local: task_summary
    title: Summary of the tasks
  - local: model_summary
    title: Summary of the models
  - local: tokenizer_summary
    title: Summary of the tokenizers
  - local: pad_truncation
    title: Padding and truncation
  - local: bertology
    title: BERTology
  - local: perplexity
    title: Perplexity of fixed-length models
  title: Conceptual guides
- sections:
  - sections:
    - local: main_classes/callback
      title: Callbacks
    - local: main_classes/configuration
      title: Configuration
    - local: main_classes/data_collator
      title: Data Collator
    - local: main_classes/keras_callbacks
      title: Keras callbacks
    - local: main_classes/logging
      title: Logging
    - local: main_classes/model
      title: Models
    - local: main_classes/text_generation
      title: Text Generation
    - local: main_classes/onnx
      title: ONNX
    - local: main_classes/optimizer_schedules
      title: Optimization
    - local: main_classes/output
      title: Model outputs
    - local: main_classes/pipelines
      title: Pipelines
    - local: main_classes/processors
      title: Processors
    - local: main_classes/tokenizer
      title: Tokenizer
    - local: main_classes/trainer
      title: Trainer
    - local: main_classes/deepspeed
      title: DeepSpeed Integration
    - local: main_classes/feature_extractor
      title: Feature Extractor
    title: Main Classes
  - sections:
    - local: model_doc/auto
      title: Auto Classes
    - isExpanded: false
      sections:
      - local: model_doc/albert
        title: ALBERT
      - local: model_doc/bart
        title: BART
      - local: model_doc/barthez
        title: BARThez
      - local: model_doc/bartpho
        title: BARTpho
      - local: model_doc/bert
        title: BERT
      - local: model_doc/bert-generation
        title: BertGeneration
      - local: model_doc/bert-japanese
        title: BertJapanese
      - local: model_doc/bertweet
        title: Bertweet
      - local: model_doc/big_bird
        title: BigBird
      - local: model_doc/bigbird_pegasus
        title: BigBirdPegasus
      - local: model_doc/blenderbot
        title: Blenderbot
      - local: model_doc/blenderbot-small
        title: Blenderbot Small
      - local: model_doc/bloom
        title: BLOOM
      - local: model_doc/bort
        title: BORT
      - local: model_doc/byt5
        title: ByT5
      - local: model_doc/camembert
        title: CamemBERT
      - local: model_doc/canine
        title: CANINE
      - local: model_doc/codegen
        title: CodeGen
      - local: model_doc/convbert
        title: ConvBERT
      - local: model_doc/cpm
        title: CPM
      - local: model_doc/ctrl
        title: CTRL
      - local: model_doc/deberta
        title: DeBERTa
      - local: model_doc/deberta-v2
        title: DeBERTa-v2
      - local: model_doc/dialogpt
        title: DialoGPT
      - local: model_doc/distilbert
        title: DistilBERT
      - local: model_doc/dpr
        title: DPR
      - local: model_doc/electra
        title: ELECTRA
      - local: model_doc/encoder-decoder
        title: Encoder Decoder Models
      - local: model_doc/flaubert
        title: FlauBERT
      - local: model_doc/fnet
        title: FNet
      - local: model_doc/fsmt
        title: FSMT
      - local: model_doc/funnel
        title: Funnel Transformer
      - local: model_doc/openai-gpt
        title: GPT
      - local: model_doc/gpt_neo
        title: GPT Neo
      - local: model_doc/gpt_neox
        title: GPT NeoX
      - local: model_doc/gptj
        title: GPT-J
      - local: model_doc/gpt2
        title: GPT2
      - local: model_doc/herbert
        title: HerBERT
      - local: model_doc/ibert
        title: I-BERT
      - local: model_doc/layoutlm
        title: LayoutLM
      - local: model_doc/led
        title: LED
      - local: model_doc/longformer
        title: Longformer
      - local: model_doc/longt5
        title: LongT5
      - local: model_doc/luke
        title: LUKE
      - local: model_doc/m2m_100
        title: M2M100
      - local: model_doc/marian
        title: MarianMT
      - local: model_doc/mbart
        title: MBart and MBart-50
      - local: model_doc/megatron-bert
        title: MegatronBERT
      - local: model_doc/megatron_gpt2
        title: MegatronGPT2
      - local: model_doc/mluke
        title: mLUKE
      - local: model_doc/mobilebert
        title: MobileBERT
      - local: model_doc/mpnet
        title: MPNet
      - local: model_doc/mt5
        title: MT5
      - local: model_doc/mvp
        title: MVP
      - local: model_doc/nezha
        title: NEZHA
      - local: model_doc/nllb
        title: NLLB
      - local: model_doc/nystromformer
        title: Nyströmformer
      - local: model_doc/opt
        title: OPT
      - local: model_doc/pegasus
        title: Pegasus
      - local: model_doc/phobert
        title: PhoBERT
      - local: model_doc/plbart
        title: PLBart
      - local: model_doc/prophetnet
        title: ProphetNet
      - local: model_doc/qdqbert
        title: QDQBert
      - local: model_doc/rag
        title: RAG
      - local: model_doc/realm
        title: REALM
      - local: model_doc/reformer
        title: Reformer
      - local: model_doc/rembert
        title: RemBERT
      - local: model_doc/retribert
        title: RetriBERT
      - local: model_doc/roberta
        title: RoBERTa
      - local: model_doc/roformer
        title: RoFormer
      - local: model_doc/splinter
        title: Splinter
      - local: model_doc/squeezebert
        title: SqueezeBERT
      - local: model_doc/t5
        title: T5
      - local: model_doc/t5v1.1
        title: T5v1.1
      - local: model_doc/tapas
        title: TAPAS
      - local: model_doc/tapex
        title: TAPEX
      - local: model_doc/transfo-xl
        title: Transformer XL
      - local: model_doc/ul2
        title: UL2
      - local: model_doc/xglm
        title: XGLM
      - local: model_doc/xlm
        title: XLM
      - local: model_doc/xlm-prophetnet
        title: XLM-ProphetNet
      - local: model_doc/xlm-roberta
        title: XLM-RoBERTa
      - local: model_doc/xlm-roberta-xl
        title: XLM-RoBERTa-XL
      - local: model_doc/xlnet
        title: XLNet
      - local: model_doc/yoso
        title: YOSO
      title: Text models
    - isExpanded: false
      sections:
      - local: model_doc/beit
        title: BEiT
      - local: model_doc/convnext
        title: ConvNeXT
      - local: model_doc/cvt
        title: CvT
      - local: model_doc/deit
        title: DeiT
      - local: model_doc/detr
        title: DETR
      - local: model_doc/dit
        title: DiT
      - local: model_doc/dpt
        title: DPT
      - local: model_doc/glpn
        title: GLPN
      - local: model_doc/imagegpt
        title: ImageGPT
      - local: model_doc/levit
        title: LeViT
      - local: model_doc/maskformer
        title: MaskFormer
      - local: model_doc/mobilevit
        title: MobileViT
      - local: model_doc/owlvit
        title: OWL-ViT
      - local: model_doc/poolformer
        title: PoolFormer
      - local: model_doc/regnet
        title: RegNet
      - local: model_doc/resnet
        title: ResNet
      - local: model_doc/segformer
        title: SegFormer
      - local: model_doc/swin
        title: Swin Transformer
      - local: model_doc/swinv2
        title: Swin Transformer V2
      - local: model_doc/van
        title: VAN
      - local: model_doc/videomae
        title: VideoMAE
      - local: model_doc/vit
        title: Vision Transformer (ViT)
      - local: model_doc/vit_mae
        title: ViTMAE
      - local: model_doc/yolos
        title: YOLOS
      title: Vision models
    - isExpanded: false
      sections:
      - local: model_doc/hubert
        title: Hubert
      - local: model_doc/mctct
        title: MCTCT
      - local: model_doc/sew
        title: SEW
      - local: model_doc/sew-d
        title: SEW-D
      - local: model_doc/speech_to_text
        title: Speech2Text
      - local: model_doc/speech_to_text_2
        title: Speech2Text2
      - local: model_doc/unispeech
        title: UniSpeech
      - local: model_doc/unispeech-sat
        title: UniSpeech-SAT
      - local: model_doc/wav2vec2
        title: Wav2Vec2
      - local: model_doc/wav2vec2-conformer
        title: Wav2Vec2-Conformer
      - local: model_doc/wav2vec2_phoneme
        title: Wav2Vec2Phoneme
      - local: model_doc/wavlm
        title: WavLM
      - local: model_doc/xls_r
        title: XLS-R
      - local: model_doc/xlsr_wav2vec2
        title: XLSR-Wav2Vec2
      title: Audio models
    - isExpanded: false
      sections:
      - local: model_doc/clip
        title: CLIP
      - local: model_doc/data2vec
        title: Data2Vec
      - local: model_doc/donut
        title: Donut
      - local: model_doc/flava
        title: FLAVA
      - local: model_doc/groupvit
        title: GroupViT
      - local: model_doc/layoutlmv2
        title: LayoutLMV2
      - local: model_doc/layoutlmv3
        title: LayoutLMV3
      - local: model_doc/layoutxlm
        title: LayoutXLM
      - local: model_doc/lxmert
        title: LXMERT
      - local: model_doc/perceiver
        title: Perceiver
      - local: model_doc/speech-encoder-decoder
        title: Speech Encoder Decoder Models
      - local: model_doc/trocr
        title: TrOCR
      - local: model_doc/vilt
        title: ViLT
      - local: model_doc/vision-encoder-decoder
        title: Vision Encoder Decoder Models
      - local: model_doc/vision-text-dual-encoder
        title: Vision Text Dual Encoder
      - local: model_doc/visual_bert
        title: VisualBERT
      title: Multimodal models
    - isExpanded: false
      sections:
      - local: model_doc/decision_transformer
        title: Decision Transformer
      - local: model_doc/trajectory_transformer
        title: Trajectory Transformer
      title: Reinforcement learning models
    title: Models
  - sections:
    - local: internal/modeling_utils
      title: Custom Layers and Utilities
    - local: internal/pipelines_utils
      title: Utilities for pipelines
    - local: internal/tokenization_utils
      title: Utilities for Tokenizers
    - local: internal/trainer_utils
      title: Utilities for Trainer
    - local: internal/generation_utils
      title: Utilities for Generation
    - local: internal/file_utils
      title: General Utilities
    title: Internal Helpers
  title: API<|MERGE_RESOLUTION|>--- conflicted
+++ resolved
@@ -69,23 +69,9 @@
   - sections:
     - local: tasks/image_classification
       title: Image classification
-<<<<<<< HEAD
     - local: tasks/semantic_segmentation
       title: Semantic segmentation
-    title: Fine-tune for downstream tasks
-  - local: run_scripts
-    title: Train with a script
-  - local: sagemaker
-    title: Run training on Amazon SageMaker
-  - local: multilingual
-    title: Inference for multilingual models
-  - local: converting_tensorflow_models
-    title: Converting TensorFlow Checkpoints
-  - local: serialization
-    title: Export 🤗 Transformers models
-=======
     title: Computer Vision
->>>>>>> 142e12af
   - sections:
     - local: performance
       title: Overview
