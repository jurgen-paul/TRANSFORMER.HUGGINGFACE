--- conflicted
+++ resolved
@@ -176,10 +176,7 @@
         # allows converting a slow -> fast, non-legacy: if the `tokenizer.json` does not have all the added tokens
         # uses the information stored in `added_tokens_decoder`.
         # this is costly for fast tokenizers as we re-compute the regex again. But not all tokens are added tokens
-<<<<<<< HEAD
-=======
         # Use hash to speed up the very slow operation `token not in added_tokens_decoder`.
->>>>>>> e6550295
         added_tokens_decoder_hash = {hash(repr(token)) for token in self.added_tokens_decoder}
         tokens_to_add = [
             token
