# coding=utf-8
# Copyright 2023 HuggingFace Inc.
#
# Licensed under the Apache License, Version 2.0 (the "License");
# you may not use this file except in compliance with the License.
# You may obtain a copy of the License at
#
#     http://www.apache.org/licenses/LICENSE-2.0
#
# Unless required by applicable law or agreed to in writing, software
# distributed under the License is distributed on an "AS IS" BASIS,
# WITHOUT WARRANTIES OR CONDITIONS OF ANY KIND, either express or implied.
# See the License for the specific language governing permissions and
# limitations under the License.

import inspect
import json
import os
import pathlib
import tempfile
import time
import warnings

import numpy as np
import requests
from packaging import version

from transformers import AutoImageProcessor, BatchFeature
from transformers.image_utils import AnnotationFormat, AnnotionFormat
from transformers.testing_utils import (
    check_json_file_has_correct_format,
    require_torch,
    require_torch_gpu,
    require_vision,
    slow,
    torch_device,
)
from transformers.utils import is_torch_available, is_vision_available


if is_torch_available():
    import torch

if is_vision_available():
    from PIL import Image


def prepare_image_inputs(
    batch_size,
    min_resolution,
    max_resolution,
    num_channels,
    size_divisor=None,
    equal_resolution=False,
    numpify=False,
    torchify=False,
):
    """This function prepares a list of PIL images, or a list of numpy arrays if one specifies numpify=True,
    or a list of PyTorch tensors if one specifies torchify=True.

    One can specify whether the images are of the same resolution or not.
    """

    assert not (numpify and torchify), "You cannot specify both numpy and PyTorch tensors at the same time"

    image_inputs = []
    for i in range(batch_size):
        if equal_resolution:
            width = height = max_resolution
        else:
            # To avoid getting image width/height 0
            if size_divisor is not None:
                # If `size_divisor` is defined, the image needs to have width/size >= `size_divisor`
                min_resolution = max(size_divisor, min_resolution)
            width, height = np.random.choice(np.arange(min_resolution, max_resolution), 2)
        image_inputs.append(np.random.randint(255, size=(num_channels, width, height), dtype=np.uint8))

    if not numpify and not torchify:
        # PIL expects the channel dimension as last dimension
        image_inputs = [Image.fromarray(np.moveaxis(image, 0, -1)) for image in image_inputs]

    if torchify:
        image_inputs = [torch.from_numpy(image) for image in image_inputs]

    if numpify:
        # Numpy images are typically in channels last format
        image_inputs = [image.transpose(1, 2, 0) for image in image_inputs]

    return image_inputs


def prepare_video(num_frames, num_channels, width=10, height=10, numpify=False, torchify=False):
    """This function prepares a video as a list of PIL images/NumPy arrays/PyTorch tensors."""

    video = []
    for i in range(num_frames):
        video.append(np.random.randint(255, size=(num_channels, width, height), dtype=np.uint8))

    if not numpify and not torchify:
        # PIL expects the channel dimension as last dimension
        video = [Image.fromarray(np.moveaxis(frame, 0, -1)) for frame in video]

    if torchify:
        video = [torch.from_numpy(frame) for frame in video]

    return video


def prepare_video_inputs(
    batch_size,
    num_frames,
    num_channels,
    min_resolution,
    max_resolution,
    equal_resolution=False,
    numpify=False,
    torchify=False,
):
    """This function prepares a batch of videos: a list of list of PIL images, or a list of list of numpy arrays if
    one specifies numpify=True, or a list of list of PyTorch tensors if one specifies torchify=True.

    One can specify whether the videos are of the same resolution or not.
    """

    assert not (numpify and torchify), "You cannot specify both numpy and PyTorch tensors at the same time"

    video_inputs = []
    for _ in range(batch_size):
        if equal_resolution:
            width = height = max_resolution
        else:
            width, height = np.random.choice(np.arange(min_resolution, max_resolution), 2)
        video = prepare_video(
            num_frames=num_frames,
            num_channels=num_channels,
            width=width,
            height=height,
            numpify=numpify,
            torchify=torchify,
        )
        video_inputs.append(video)

    return video_inputs


class ImageProcessingTestMixin:
    test_cast_dtype = None
    image_processing_class = None
    fast_image_processing_class = None
    image_processors_list = None
    test_slow_image_processor = True
    test_fast_image_processor = True

    def setUp(self):
        image_processor_list = []

        if self.test_slow_image_processor and self.image_processing_class:
            image_processor_list.append(self.image_processing_class)

        if self.test_fast_image_processor and self.fast_image_processing_class:
            image_processor_list.append(self.fast_image_processing_class)

        self.image_processor_list = image_processor_list

    @require_vision
    @require_torch
    def test_slow_fast_equivalence(self):
        if not self.test_slow_image_processor or not self.test_fast_image_processor:
            self.skipTest(reason="Skipping slow/fast equivalence test")

        if self.image_processing_class is None or self.fast_image_processing_class is None:
            self.skipTest(reason="Skipping slow/fast equivalence test as one of the image processors is not defined")

        dummy_image = Image.open(
            requests.get("http://images.cocodataset.org/val2017/000000039769.jpg", stream=True).raw
        )
        image_processor_slow = self.image_processing_class(**self.image_processor_dict)
        image_processor_fast = self.fast_image_processing_class(**self.image_processor_dict)

        encoding_slow = image_processor_slow(dummy_image, return_tensors="pt")
        encoding_fast = image_processor_fast(dummy_image, return_tensors="pt")
        self.assertTrue(torch.allclose(encoding_slow.pixel_values, encoding_fast.pixel_values, atol=1e-1))
        self.assertLessEqual(
            torch.mean(torch.abs(encoding_slow.pixel_values - encoding_fast.pixel_values)).item(), 1e-3
        )

    @require_vision
    @require_torch
    def test_slow_fast_equivalence_batched(self):
        if not self.test_slow_image_processor or not self.test_fast_image_processor:
            self.skipTest(reason="Skipping slow/fast equivalence test")

        if self.image_processing_class is None or self.fast_image_processing_class is None:
            self.skipTest(reason="Skipping slow/fast equivalence test as one of the image processors is not defined")

        if hasattr(self.image_processor_tester, "do_center_crop") and self.image_processor_tester.do_center_crop:
            self.skipTest(
                reason="Skipping as do_center_crop is True and center_crop functions are not equivalent for fast and slow processors"
            )

        dummy_images = self.image_processor_tester.prepare_image_inputs(equal_resolution=False, torchify=True)
        image_processor_slow = self.image_processing_class(**self.image_processor_dict)
        image_processor_fast = self.fast_image_processing_class(**self.image_processor_dict)

        encoding_slow = image_processor_slow(dummy_images, return_tensors="pt")
        encoding_fast = image_processor_fast(dummy_images, return_tensors="pt")

        torch.testing.assert_close(encoding_slow.pixel_values, encoding_fast.pixel_values, rtol=1e-1, atol=1e-2)

    @require_vision
    @require_torch
    def test_fast_is_faster_than_slow(self):
        if not self.test_slow_image_processor or not self.test_fast_image_processor:
            self.skipTest(reason="Skipping speed test")

        if self.image_processing_class is None or self.fast_image_processing_class is None:
            self.skipTest(reason="Skipping speed test as one of the image processors is not defined")

        def measure_time(image_processor, image):
            # Warmup
            _ = image_processor(image, return_tensors="pt")
            start = time.time()
            _ = image_processor(image, return_tensors="pt")
            return time.time() - start

        dummy_images = torch.randint(0, 255, (4, 3, 224, 224), dtype=torch.uint8)
        image_processor_slow = self.image_processing_class(**self.image_processor_dict)
        image_processor_fast = self.fast_image_processing_class(**self.image_processor_dict)

        fast_time = measure_time(image_processor_fast, dummy_images)
        slow_time = measure_time(image_processor_slow, dummy_images)

        self.assertLessEqual(fast_time, slow_time)

    def test_image_processor_to_json_string(self):
        for image_processing_class in self.image_processor_list:
            image_processor = image_processing_class(**self.image_processor_dict)
            obj = json.loads(image_processor.to_json_string())
            for key, value in self.image_processor_dict.items():
                self.assertEqual(obj[key], value)

    def test_image_processor_to_json_file(self):
        for image_processing_class in self.image_processor_list:
            image_processor_first = image_processing_class(**self.image_processor_dict)

            with tempfile.TemporaryDirectory() as tmpdirname:
                json_file_path = os.path.join(tmpdirname, "image_processor.json")
                image_processor_first.to_json_file(json_file_path)
                image_processor_second = image_processing_class.from_json_file(json_file_path)

            self.assertEqual(image_processor_second.to_dict(), image_processor_first.to_dict())

    def test_image_processor_from_and_save_pretrained(self):
        for image_processing_class in self.image_processor_list:
            image_processor_first = image_processing_class(**self.image_processor_dict)

            with tempfile.TemporaryDirectory() as tmpdirname:
                saved_file = image_processor_first.save_pretrained(tmpdirname)[0]
                check_json_file_has_correct_format(saved_file)
                image_processor_second = image_processing_class.from_pretrained(tmpdirname)

            self.assertEqual(image_processor_second.to_dict(), image_processor_first.to_dict())

    def test_image_processor_save_load_with_autoimageprocessor(self):
        for i, image_processing_class in enumerate(self.image_processor_list):
            image_processor_first = image_processing_class(**self.image_processor_dict)

            with tempfile.TemporaryDirectory() as tmpdirname:
                saved_file = image_processor_first.save_pretrained(tmpdirname)[0]
                check_json_file_has_correct_format(saved_file)

                use_fast = i == 1
                image_processor_second = AutoImageProcessor.from_pretrained(tmpdirname, use_fast=use_fast)

            self.assertEqual(image_processor_second.to_dict(), image_processor_first.to_dict())

    def test_save_load_fast_slow(self):
        "Test that we can load a fast image processor from a slow one and vice-versa."
        if self.image_processing_class is None or self.fast_image_processing_class is None:
            self.skipTest("Skipping slow/fast save/load test as one of the image processors is not defined")

        image_processor_dict = self.image_processor_tester.prepare_image_processor_dict()
        image_processor_slow_0 = self.image_processing_class(**image_processor_dict)

        # Load fast image processor from slow one
        with tempfile.TemporaryDirectory() as tmpdirname:
            image_processor_slow_0.save_pretrained(tmpdirname)
            image_processor_fast_0 = self.fast_image_processing_class.from_pretrained(tmpdirname)

        image_processor_fast_1 = self.fast_image_processing_class(**image_processor_dict)

        # Load slow image processor from fast one
        with tempfile.TemporaryDirectory() as tmpdirname:
            image_processor_fast_1.save_pretrained(tmpdirname)
            image_processor_slow_1 = self.image_processing_class.from_pretrained(tmpdirname)

        dict_slow_0 = image_processor_slow_0.to_dict()
        dict_slow_1 = image_processor_slow_1.to_dict()
        difference = {
            key: dict_slow_0.get(key) if key in dict_slow_0 else dict_slow_1.get(key)
            for key in set(dict_slow_0) ^ set(dict_slow_1)
        }
        dict_slow_0 = {key: dict_slow_0[key] for key in set(dict_slow_0) & set(dict_slow_1)}
        dict_slow_1 = {key: dict_slow_1[key] for key in set(dict_slow_0) & set(dict_slow_1)}
        # check that all additional keys are None
        self.assertTrue(all(value is None for value in difference.values()))
        # check that the remaining keys are the same
        self.assertEqual(dict_slow_0, dict_slow_1)

        dict_fast_0 = image_processor_fast_0.to_dict()
        dict_fast_1 = image_processor_fast_1.to_dict()
        difference = {
            key: dict_fast_0.get(key) if key in dict_fast_0 else dict_fast_1.get(key)
            for key in set(dict_fast_0) ^ set(dict_fast_1)
        }
        dict_fast_0 = {key: dict_fast_0[key] for key in set(dict_fast_0) & set(dict_fast_1)}
        dict_fast_1 = {key: dict_fast_1[key] for key in set(dict_fast_0) & set(dict_fast_1)}
        # check that all additional keys are None
        self.assertTrue(all(value is None for value in difference.values()))
        # check that the remaining keys are the same
        self.assertEqual(dict_fast_0, dict_fast_1)

    def test_save_load_fast_slow_auto(self):
        "Test that we can load a fast image processor from a slow one and vice-versa using AutoImageProcessor."
        if self.image_processing_class is None or self.fast_image_processing_class is None:
            self.skipTest("Skipping slow/fast save/load test as one of the image processors is not defined")

        image_processor_dict = self.image_processor_tester.prepare_image_processor_dict()
        image_processor_slow_0 = self.image_processing_class(**image_processor_dict)

        # Load fast image processor from slow one
        with tempfile.TemporaryDirectory() as tmpdirname:
            image_processor_slow_0.save_pretrained(tmpdirname)
            image_processor_fast_0 = AutoImageProcessor.from_pretrained(tmpdirname, use_fast=True)

        image_processor_fast_1 = self.fast_image_processing_class(**image_processor_dict)

        # Load slow image processor from fast one
        with tempfile.TemporaryDirectory() as tmpdirname:
            image_processor_fast_1.save_pretrained(tmpdirname)
            image_processor_slow_1 = AutoImageProcessor.from_pretrained(tmpdirname, use_fast=False)

        dict_slow_0 = image_processor_slow_0.to_dict()
        dict_slow_1 = image_processor_slow_1.to_dict()
        difference = {
            key: dict_slow_0.get(key) if key in dict_slow_0 else dict_slow_1.get(key)
            for key in set(dict_slow_0) ^ set(dict_slow_1)
        }
        dict_slow_0 = {key: dict_slow_0[key] for key in set(dict_slow_0) & set(dict_slow_1)}
        dict_slow_1 = {key: dict_slow_1[key] for key in set(dict_slow_0) & set(dict_slow_1)}
        # check that all additional keys are None
        print("difference", difference)
        self.assertTrue(all(value is None for value in difference.values()))
        # check that the remaining keys are the same
        self.assertEqual(dict_slow_0, dict_slow_1)

        dict_fast_0 = image_processor_fast_0.to_dict()
        dict_fast_1 = image_processor_fast_1.to_dict()
        difference = {
            key: dict_fast_0.get(key) if key in dict_fast_0 else dict_fast_1.get(key)
            for key in set(dict_fast_0) ^ set(dict_fast_1)
        }
        dict_fast_0 = {key: dict_fast_0[key] for key in set(dict_fast_0) & set(dict_fast_1)}
        dict_fast_1 = {key: dict_fast_1[key] for key in set(dict_fast_0) & set(dict_fast_1)}
        # check that all additional keys are None
        self.assertTrue(all(value is None for value in difference.values()))
        # check that the remaining keys are the same
        self.assertEqual(dict_fast_0, dict_fast_1)

    def test_init_without_params(self):
        for image_processing_class in self.image_processor_list:
            image_processor = image_processing_class()
            self.assertIsNotNone(image_processor)

    @require_torch
    @require_vision
    def test_cast_dtype_device(self):
        for image_processing_class in self.image_processor_list:
            if self.test_cast_dtype is not None:
                # Initialize image_processor
                image_processor = image_processing_class(**self.image_processor_dict)

                # create random PyTorch tensors
                image_inputs = self.image_processor_tester.prepare_image_inputs(equal_resolution=False, torchify=True)

                encoding = image_processor(image_inputs, return_tensors="pt")
                # for layoutLM compatiblity
                self.assertEqual(encoding.pixel_values.device, torch.device("cpu"))
                self.assertEqual(encoding.pixel_values.dtype, torch.float32)

                encoding = image_processor(image_inputs, return_tensors="pt").to(torch.float16)
                self.assertEqual(encoding.pixel_values.device, torch.device("cpu"))
                self.assertEqual(encoding.pixel_values.dtype, torch.float16)

                encoding = image_processor(image_inputs, return_tensors="pt").to("cpu", torch.bfloat16)
                self.assertEqual(encoding.pixel_values.device, torch.device("cpu"))
                self.assertEqual(encoding.pixel_values.dtype, torch.bfloat16)

                with self.assertRaises(TypeError):
                    _ = image_processor(image_inputs, return_tensors="pt").to(torch.bfloat16, "cpu")

                # Try with text + image feature
                encoding = image_processor(image_inputs, return_tensors="pt")
                encoding.update({"input_ids": torch.LongTensor([[1, 2, 3], [4, 5, 6]])})
                encoding = encoding.to(torch.float16)

                self.assertEqual(encoding.pixel_values.device, torch.device("cpu"))
                self.assertEqual(encoding.pixel_values.dtype, torch.float16)
                self.assertEqual(encoding.input_ids.dtype, torch.long)

    def test_call_pil(self):
        for image_processing_class in self.image_processor_list:
            # Initialize image_processing
            image_processing = image_processing_class(**self.image_processor_dict)
            # create random PIL images
            image_inputs = self.image_processor_tester.prepare_image_inputs(equal_resolution=False)
            for image in image_inputs:
                self.assertIsInstance(image, Image.Image)

            # Test not batched input
            encoded_images = image_processing(image_inputs[0], return_tensors="pt").pixel_values
            expected_output_image_shape = self.image_processor_tester.expected_output_image_shape([image_inputs[0]])
            self.assertEqual(tuple(encoded_images.shape), (1, *expected_output_image_shape))

            # Test batched
            encoded_images = image_processing(image_inputs, return_tensors="pt").pixel_values
            expected_output_image_shape = self.image_processor_tester.expected_output_image_shape(image_inputs)
            self.assertEqual(
                tuple(encoded_images.shape), (self.image_processor_tester.batch_size, *expected_output_image_shape)
            )

    def test_call_numpy(self):
        for image_processing_class in self.image_processor_list:
            # Initialize image_processing
            image_processing = image_processing_class(**self.image_processor_dict)
            # create random numpy tensors
            image_inputs = self.image_processor_tester.prepare_image_inputs(equal_resolution=False, numpify=True)
            for image in image_inputs:
                self.assertIsInstance(image, np.ndarray)

            # Test not batched input
            encoded_images = image_processing(image_inputs[0], return_tensors="pt").pixel_values
            expected_output_image_shape = self.image_processor_tester.expected_output_image_shape([image_inputs[0]])
            self.assertEqual(tuple(encoded_images.shape), (1, *expected_output_image_shape))

            # Test batched
            encoded_images = image_processing(image_inputs, return_tensors="pt").pixel_values
            expected_output_image_shape = self.image_processor_tester.expected_output_image_shape(image_inputs)
            self.assertEqual(
                tuple(encoded_images.shape), (self.image_processor_tester.batch_size, *expected_output_image_shape)
            )

    def test_call_pytorch(self):
        for image_processing_class in self.image_processor_list:
            # Initialize image_processing
            image_processing = image_processing_class(**self.image_processor_dict)
            # create random PyTorch tensors
            image_inputs = self.image_processor_tester.prepare_image_inputs(equal_resolution=False, torchify=True)

            for image in image_inputs:
                self.assertIsInstance(image, torch.Tensor)

            # Test not batched input
            encoded_images = image_processing(image_inputs[0], return_tensors="pt").pixel_values
            expected_output_image_shape = self.image_processor_tester.expected_output_image_shape([image_inputs[0]])
            self.assertEqual(tuple(encoded_images.shape), (1, *expected_output_image_shape))

            # Test batched
            expected_output_image_shape = self.image_processor_tester.expected_output_image_shape(image_inputs)
            encoded_images = image_processing(image_inputs, return_tensors="pt").pixel_values
            self.assertEqual(
                tuple(encoded_images.shape),
                (self.image_processor_tester.batch_size, *expected_output_image_shape),
            )

    def test_call_numpy_4_channels(self):
        for image_processing_class in self.image_processor_list:
            # Test that can process images which have an arbitrary number of channels
            # Initialize image_processing
            image_processor = image_processing_class(**self.image_processor_dict)

            # create random numpy tensors
            self.image_processor_tester.num_channels = 4
            image_inputs = self.image_processor_tester.prepare_image_inputs(equal_resolution=False, numpify=True)

            # Test not batched input
            encoded_images = image_processor(
                image_inputs[0],
                return_tensors="pt",
                input_data_format="channels_last",
                image_mean=0,
                image_std=1,
            ).pixel_values
            expected_output_image_shape = self.image_processor_tester.expected_output_image_shape([image_inputs[0]])
            self.assertEqual(tuple(encoded_images.shape), (1, *expected_output_image_shape))

            # Test batched
            encoded_images = image_processor(
                image_inputs,
                return_tensors="pt",
                input_data_format="channels_last",
                image_mean=0,
                image_std=1,
            ).pixel_values
            expected_output_image_shape = self.image_processor_tester.expected_output_image_shape(image_inputs)
            self.assertEqual(
                tuple(encoded_images.shape), (self.image_processor_tester.batch_size, *expected_output_image_shape)
            )

    def test_image_processor_preprocess_arguments(self):
        is_tested = False

        for image_processing_class in self.image_processor_list:
            image_processor = image_processing_class(**self.image_processor_dict)

            # validation done by _valid_processor_keys attribute
            if hasattr(image_processor, "_valid_processor_keys") and hasattr(image_processor, "preprocess"):
                preprocess_parameter_names = inspect.getfullargspec(image_processor.preprocess).args
                preprocess_parameter_names.remove("self")
                preprocess_parameter_names.sort()
                valid_processor_keys = image_processor._valid_processor_keys
                valid_processor_keys.sort()
                self.assertEqual(preprocess_parameter_names, valid_processor_keys)
                is_tested = True

            # validation done by @filter_out_non_signature_kwargs decorator
            if hasattr(image_processor.preprocess, "_filter_out_non_signature_kwargs"):
                if hasattr(self.image_processor_tester, "prepare_image_inputs"):
                    inputs = self.image_processor_tester.prepare_image_inputs()
                elif hasattr(self.image_processor_tester, "prepare_video_inputs"):
                    inputs = self.image_processor_tester.prepare_video_inputs()
                else:
                    self.skipTest(reason="No valid input preparation method found")

                with warnings.catch_warnings(record=True) as raised_warnings:
                    warnings.simplefilter("always")
                    image_processor(inputs, extra_argument=True)

                messages = " ".join([str(w.message) for w in raised_warnings])
                self.assertGreaterEqual(len(raised_warnings), 1)
                self.assertIn("extra_argument", messages)
                is_tested = True

        if not is_tested:
            self.skipTest(reason="No validation found for `preprocess` method")

    @slow
    @require_torch_gpu
    @require_vision
    def test_can_compile_fast_image_processor(self):
        if self.fast_image_processing_class is None:
            self.skipTest("Skipping compilation test as fast image processor is not defined")
        if version.parse(torch.__version__) < version.parse("2.3"):
            self.skipTest(reason="This test requires torch >= 2.3 to run.")

        torch.compiler.reset()
        input_image = torch.randint(0, 255, (3, 224, 224), dtype=torch.uint8)
        image_processor = self.fast_image_processing_class(**self.image_processor_dict)
        output_eager = image_processor(input_image, device=torch_device, return_tensors="pt")

        image_processor = torch.compile(image_processor, mode="reduce-overhead")
        output_compiled = image_processor(input_image, device=torch_device, return_tensors="pt")
<<<<<<< HEAD
        self.assertTrue(torch.allclose(output_eager.pixel_values, output_compiled.pixel_values, atol=1e-4))
=======

        torch.testing.assert_close(output_eager.pixel_values, output_compiled.pixel_values, rtol=1e-4, atol=1e-4)
>>>>>>> ec7afad6


class AnnotationFormatTestMixin:
    # this mixin adds a test to assert that usages of the
    # to-be-deprecated `AnnotionFormat` continue to be
    # supported for the time being

    def test_processor_can_use_legacy_annotation_format(self):
        image_processor_dict = self.image_processor_tester.prepare_image_processor_dict()
        fixtures_path = pathlib.Path(__file__).parent / "fixtures" / "tests_samples" / "COCO"

        with open(fixtures_path / "coco_annotations.txt", "r") as f:
            detection_target = json.loads(f.read())

        detection_annotations = {"image_id": 39769, "annotations": detection_target}

        detection_params = {
            "images": Image.open(fixtures_path / "000000039769.png"),
            "annotations": detection_annotations,
            "return_tensors": "pt",
        }

        with open(fixtures_path / "coco_panoptic_annotations.txt", "r") as f:
            panoptic_target = json.loads(f.read())

        panoptic_annotations = {"file_name": "000000039769.png", "image_id": 39769, "segments_info": panoptic_target}

        masks_path = pathlib.Path(fixtures_path / "coco_panoptic")

        panoptic_params = {
            "images": Image.open(fixtures_path / "000000039769.png"),
            "annotations": panoptic_annotations,
            "return_tensors": "pt",
            "masks_path": masks_path,
        }

        test_cases = [
            ("coco_detection", detection_params),
            ("coco_panoptic", panoptic_params),
            (AnnotionFormat.COCO_DETECTION, detection_params),
            (AnnotionFormat.COCO_PANOPTIC, panoptic_params),
            (AnnotationFormat.COCO_DETECTION, detection_params),
            (AnnotationFormat.COCO_PANOPTIC, panoptic_params),
        ]

        def _compare(a, b) -> None:
            if isinstance(a, (dict, BatchFeature)):
                self.assertEqual(a.keys(), b.keys())
                for k, v in a.items():
                    _compare(v, b[k])
            elif isinstance(a, list):
                self.assertEqual(len(a), len(b))
                for idx in range(len(a)):
                    _compare(a[idx], b[idx])
            elif isinstance(a, torch.Tensor):
                torch.testing.assert_close(a, b, rtol=1e-3, atol=1e-3)
            elif isinstance(a, str):
                self.assertEqual(a, b)

        for annotation_format, params in test_cases:
            with self.subTest(annotation_format):
                image_processor_params = {**image_processor_dict, **{"format": annotation_format}}
                image_processor_first = self.image_processing_class(**image_processor_params)

                with tempfile.TemporaryDirectory() as tmpdirname:
                    image_processor_first.save_pretrained(tmpdirname)
                    image_processor_second = self.image_processing_class.from_pretrained(tmpdirname)

                # check the 'format' key exists and that the dicts of the
                # first and second processors are equal
                self.assertIn("format", image_processor_first.to_dict().keys())
                self.assertEqual(image_processor_second.to_dict(), image_processor_first.to_dict())

                # perform encoding using both processors and compare
                # the resulting BatchFeatures
                first_encoding = image_processor_first(**params)
                second_encoding = image_processor_second(**params)
                _compare(first_encoding, second_encoding)<|MERGE_RESOLUTION|>--- conflicted
+++ resolved
@@ -560,12 +560,8 @@
 
         image_processor = torch.compile(image_processor, mode="reduce-overhead")
         output_compiled = image_processor(input_image, device=torch_device, return_tensors="pt")
-<<<<<<< HEAD
-        self.assertTrue(torch.allclose(output_eager.pixel_values, output_compiled.pixel_values, atol=1e-4))
-=======
 
         torch.testing.assert_close(output_eager.pixel_values, output_compiled.pixel_values, rtol=1e-4, atol=1e-4)
->>>>>>> ec7afad6
 
 
 class AnnotationFormatTestMixin:
