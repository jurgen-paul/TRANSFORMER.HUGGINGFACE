# coding=utf-8
# Copyright 2023 The HuggingFace Inc. team. All rights reserved.
#
# Licensed under the Apache License, Version 2.0 (the "License");
# you may not use this file except in compliance with the License.
# You may obtain a copy of the License at
#
#     http://www.apache.org/licenses/LICENSE-2.0
#
# Unless required by applicable law or agreed to in writing, software
# distributed under the License is distributed on an "AS IS" BASIS,
# WITHOUT WARRANTIES OR CONDITIONS OF ANY KIND, either express or implied.
# See the License for the specific language governing permissions and
# limitations under the License.
"""Testing suite for the PyTorch Llava model."""

import unittest

import requests
from parameterized import parameterized

from transformers import (
    AutoProcessor,
    AutoTokenizer,
    LlavaConfig,
    LlavaForConditionalGeneration,
    is_torch_available,
    is_vision_available,
)
from transformers.testing_utils import (
    cleanup,
    require_bitsandbytes,
    require_torch,
    require_vision,
    slow,
    torch_device,
)

from ...generation.test_utils import GenerationTesterMixin
from ...test_configuration_common import ConfigTester
from ...test_modeling_common import ModelTesterMixin, floats_tensor, ids_tensor


if is_torch_available():
    import torch


if is_vision_available():
    from PIL import Image


class LlavaVisionText2TextModelTester:
    def __init__(
        self,
        parent,
        ignore_index=-100,
        image_token_index=0,
        projector_hidden_act="gelu",
        seq_length=7,
        vision_feature_select_strategy="default",
        vision_feature_layer=-1,
        text_config={
            "model_type": "llama",
            "seq_length": 7,
            "is_training": True,
            "use_input_mask": True,
            "use_token_type_ids": False,
            "use_labels": True,
            "vocab_size": 99,
            "hidden_size": 32,
            "num_hidden_layers": 2,
            "num_attention_heads": 4,
            "intermediate_size": 37,
            "hidden_act": "gelu",
            "hidden_dropout_prob": 0.1,
            "attention_probs_dropout_prob": 0.1,
            "max_position_embeddings": 512,
            "type_vocab_size": 16,
            "type_sequence_label_size": 2,
            "initializer_range": 0.02,
            "num_labels": 3,
            "num_choices": 4,
            "pad_token_id": 1,
        },
        is_training=True,
        vision_config={
            "image_size": 8,
            "patch_size": 2,
            "num_channels": 3,
            "is_training": True,
            "hidden_size": 32,
            "projection_dim": 32,
            "num_hidden_layers": 2,
            "num_attention_heads": 4,
            "intermediate_size": 37,
            "dropout": 0.1,
            "attention_dropout": 0.1,
            "initializer_range": 0.02,
        },
    ):
        self.parent = parent
        self.ignore_index = ignore_index
        self.image_token_index = image_token_index
        self.projector_hidden_act = projector_hidden_act
        self.vision_feature_select_strategy = vision_feature_select_strategy
        self.vision_feature_layer = vision_feature_layer
        self.text_config = text_config
        self.vision_config = vision_config
        self.pad_token_id = text_config["pad_token_id"]

        self.num_hidden_layers = text_config["num_hidden_layers"]
        self.vocab_size = text_config["vocab_size"]
        self.hidden_size = text_config["hidden_size"]
        self.num_attention_heads = text_config["num_attention_heads"]
        self.is_training = is_training

        self.batch_size = 3
        self.num_channels = 3
        self.image_size = 336
        self.num_image_tokens = (self.vision_config["image_size"] // self.vision_config["patch_size"]) ** 2
        self.seq_length = seq_length + self.num_image_tokens
        self.encoder_seq_length = self.seq_length

    def get_config(self):
        return LlavaConfig(
            text_config=self.text_config,
            vision_config=self.vision_config,
            ignore_index=self.ignore_index,
            image_token_index=self.image_token_index,
            projector_hidden_act=self.projector_hidden_act,
            vision_feature_select_strategy=self.vision_feature_select_strategy,
            vision_feature_layer=self.vision_feature_layer,
            image_seq_length=self.num_image_tokens,
        )

    def prepare_config_and_inputs(self):
        pixel_values = floats_tensor(
            [
                self.batch_size,
                self.vision_config["num_channels"],
                self.vision_config["image_size"],
                self.vision_config["image_size"],
            ]
        )
        config = self.get_config()

        return config, pixel_values

    def prepare_config_and_inputs_for_common(self):
        config_and_inputs = self.prepare_config_and_inputs()
        config, pixel_values = config_and_inputs
        input_ids = ids_tensor([self.batch_size, self.seq_length], config.text_config.vocab_size - 1) + 1
        attention_mask = input_ids.ne(1).to(torch_device)
        input_ids[input_ids == config.image_token_index] = self.pad_token_id
        input_ids[:, : self.num_image_tokens] = config.image_token_index
        inputs_dict = {
            "pixel_values": pixel_values,
            "input_ids": input_ids,
            "attention_mask": attention_mask,
        }
        return config, inputs_dict

    def create_and_check_llava_model_fp16_forward(self, config, input_ids, pixel_values, attention_mask):
        model = LlavaForConditionalGeneration(config=config)
        model.to(torch_device)
        model.eval()
        with torch.autocast(device_type="cuda", dtype=torch.float16):
            logits = model(
                input_ids=input_ids,
                attention_mask=attention_mask,
                pixel_values=pixel_values.to(torch.bfloat16),
                return_dict=True,
            )["logits"]
        self.parent.assertFalse(torch.isnan(logits).any().item())


@require_torch
class LlavaForConditionalGenerationModelTest(ModelTesterMixin, GenerationTesterMixin, unittest.TestCase):
    """
    Model tester for `LlavaForConditionalGeneration`.
    """

    all_model_classes = (LlavaForConditionalGeneration,) if is_torch_available() else ()
<<<<<<< HEAD
    pipeline_model_mapping = {"image-to-text": LlavaForConditionalGeneration} if is_torch_available() else {}
=======
    all_generative_model_classes = (LlavaForConditionalGeneration,) if is_torch_available() else ()
    pipeline_model_mapping = (
        {"image-to-text": LlavaForConditionalGeneration, "image-text-to-text": LlavaForConditionalGeneration}
        if is_torch_available()
        else {}
    )
>>>>>>> d7188ba6
    test_pruning = False
    test_head_masking = False
    _is_composite = True

    def setUp(self):
        self.model_tester = LlavaVisionText2TextModelTester(self)
        common_properties = ["image_token_index", "vision_feature_layer", "image_seq_length"]
        self.config_tester = ConfigTester(
            self, config_class=LlavaConfig, has_text_modality=False, common_properties=common_properties
        )

    def test_config(self):
        self.config_tester.run_common_tests()

    # overwrite inputs_embeds tests because we need to delete "pixel values" for LVLMs
    def test_inputs_embeds(self):
        config, inputs_dict = self.model_tester.prepare_config_and_inputs_for_common()

        for model_class in self.all_model_classes:
            model = model_class(config)
            model.to(torch_device)
            model.eval()

            inputs = self._prepare_for_class(inputs_dict, model_class)

            input_ids = inputs["input_ids"]
            del inputs["input_ids"]
            del inputs["pixel_values"]

            wte = model.get_input_embeddings()
            inputs["inputs_embeds"] = wte(input_ids)

            with torch.no_grad():
                model(**inputs)

    # overwrite inputs_embeds tests because we need to delete "pixel values" for LVLMs
    # while some other models require pixel_values to be present
    def test_inputs_embeds_matches_input_ids(self):
        config, inputs_dict = self.model_tester.prepare_config_and_inputs_for_common()

        for model_class in self.all_model_classes:
            model = model_class(config)
            model.to(torch_device)
            model.eval()

            inputs = self._prepare_for_class(inputs_dict, model_class)
            input_ids = inputs["input_ids"]
            del inputs["input_ids"]
            del inputs["pixel_values"]

            inputs_embeds = model.get_input_embeddings()(input_ids)

            with torch.no_grad():
                out_ids = model(input_ids=input_ids, **inputs)[0]
                out_embeds = model(inputs_embeds=inputs_embeds, **inputs)[0]
            torch.testing.assert_close(out_embeds, out_ids)

    def test_mismatching_num_image_tokens(self):
        """
        Tests that VLMs through an error with explicit message saying what is wrong
        when number of images don't match number of image tokens in the text.
        Also we need to test multi-image cases when one prompr has multiple image tokens.
        """
        config, input_dict = self.model_tester.prepare_config_and_inputs_for_common()
        for model_class in self.all_model_classes:
            model = model_class(config).to(torch_device)
            _ = model(**input_dict)  # successfull forward with no modifications

            # remove one image but leave the image token in text
            input_dict["pixel_values"] = input_dict["pixel_values"][-1:, ...]
            with self.assertRaises(ValueError):
                _ = model(**input_dict)

            # simulate multi-image case by concatenating inputs where each has exactly one image/image-token
            input_ids = input_dict["input_ids"][:1]
            pixel_values = input_dict["pixel_values"][:1]
            input_ids = torch.cat([input_ids, input_ids], dim=0)

            # one image and two image tokens raise an error
            with self.assertRaises(ValueError):
                _ = model(input_ids=input_ids, pixel_values=pixel_values)

            # two images and two image tokens don't raise an error
            pixel_values = torch.cat([pixel_values, pixel_values], dim=0)
            _ = model(input_ids=input_ids, pixel_values=pixel_values)

    @parameterized.expand(
        [
            (-1,),
            ([-1],),
            ([-1, -2],),
        ],
    )
    def test_vision_feature_layers(self, vision_feature_layer):
        """
        Test that we can use either one vision feature layer, or a list of
        vision feature layers.
        """
        config, input_dict = self.model_tester.prepare_config_and_inputs_for_common()
        config.vision_feature_layer = vision_feature_layer

        num_feature_layers = 1 if isinstance(vision_feature_layer, int) else len(vision_feature_layer)
        hidden_size = config.vision_config.hidden_size
        expected_features = hidden_size * num_feature_layers

        for model_class in self.all_model_classes:
            model = model_class(config).to(torch_device)
            # We should have the right number of input features,
            # and should be able to run a forward pass without exploding
            assert model.multi_modal_projector.linear_1.in_features == expected_features
            model(**input_dict)

    @unittest.skip(
        reason="This architecure seem to not compute gradients properly when using GC, check: https://github.com/huggingface/transformers/pull/27124"
    )
    def test_training_gradient_checkpointing(self):
        pass

    @unittest.skip(
        reason="This architecure seem to not compute gradients properly when using GC, check: https://github.com/huggingface/transformers/pull/27124"
    )
    def test_training_gradient_checkpointing_use_reentrant(self):
        pass

    @unittest.skip(
        reason="This architecure seem to not compute gradients properly when using GC, check: https://github.com/huggingface/transformers/pull/27124"
    )
    def test_training_gradient_checkpointing_use_reentrant_false(self):
        pass

    @unittest.skip(reason="Compile not yet supported because in LLava models")
    def test_sdpa_can_compile_dynamic(self):
        pass

    @unittest.skip(reason="Compile not yet supported because in LLava models")
    def test_sdpa_can_dispatch_on_flash(self):
        pass

    @unittest.skip("FlashAttention only support fp16 and bf16 data type")
    def test_flash_attn_2_fp32_ln(self):
        pass

    @unittest.skip(
        "VLMs need lots of steps to prepare images/mask correctly to get pad-free inputs. Can be tested as part of LLM test"
    )
    def test_flash_attention_2_padding_matches_padding_free_with_position_ids(self):
        pass


@require_torch
class LlavaForConditionalGenerationIntegrationTest(unittest.TestCase):
    def setUp(self):
        self.processor = AutoProcessor.from_pretrained("llava-hf/bakLlava-v1-hf")

    def tearDown(self):
        cleanup(torch_device, gc_collect=True)

    @slow
    @require_bitsandbytes
    def test_small_model_integration_test(self):
        # Let' s make sure we test the preprocessing to replace what is used
        model = LlavaForConditionalGeneration.from_pretrained("llava-hf/bakLlava-v1-hf", load_in_4bit=True)

        prompt = "<image>\nUSER: What are the things I should be cautious about when I visit this place?\nASSISTANT:"
        image_file = "https://llava-vl.github.io/static/images/view.jpg"
        raw_image = Image.open(requests.get(image_file, stream=True).raw)
        inputs = self.processor(images=raw_image, text=prompt, return_tensors="pt").to(torch_device)

        output = model.generate(**inputs, max_new_tokens=20)
        EXPECTED_DECODED_TEXT = "\nUSER: What are the things I should be cautious about when I visit this place?\nASSISTANT: When visiting this place, there are a few things one should be cautious about. Firstly,"  # fmt: skip

        self.assertEqual(
            self.processor.decode(output[0], skip_special_tokens=True),
            EXPECTED_DECODED_TEXT,
        )

    @slow
    @require_bitsandbytes
    def test_small_model_integration_test_llama_single(self):
        # Let' s make sure we test the preprocessing to replace what is used
        model_id = "llava-hf/llava-1.5-7b-hf"

        model = LlavaForConditionalGeneration.from_pretrained("llava-hf/llava-1.5-7b-hf", load_in_4bit=True)
        processor = AutoProcessor.from_pretrained(model_id)

        prompt = "USER: <image>\nWhat are the things I should be cautious about when I visit this place? ASSISTANT:"
        image_file = "https://llava-vl.github.io/static/images/view.jpg"
        raw_image = Image.open(requests.get(image_file, stream=True).raw)
        inputs = processor(images=raw_image, text=prompt, return_tensors="pt").to(torch_device, torch.float16)

        output = model.generate(**inputs, max_new_tokens=900, do_sample=False)
        EXPECTED_DECODED_TEXT = "USER:  \nWhat are the things I should be cautious about when I visit this place? ASSISTANT: When visiting this place, which is a pier or dock extending over a body of water, there are a few things to be cautious about. First, be aware of the weather conditions, as sudden changes in weather can make the pier unsafe to walk on. Second, be mindful of the water depth and any potential hazards, such as submerged rocks or debris, that could cause accidents or injuries. Additionally, be cautious of the tides and currents, as they can change rapidly and pose a risk to swimmers or those who venture too close to the edge of the pier. Finally, be respectful of the environment and other visitors, and follow any posted rules or guidelines for the area."  # fmt: skip

        self.assertEqual(
            processor.decode(output[0], skip_special_tokens=True),
            EXPECTED_DECODED_TEXT,
        )

    @slow
    @require_bitsandbytes
    def test_small_model_integration_test_llama_batched(self):
        # Let' s make sure we test the preprocessing to replace what is used
        model_id = "llava-hf/llava-1.5-7b-hf"

        model = LlavaForConditionalGeneration.from_pretrained("llava-hf/llava-1.5-7b-hf", load_in_4bit=True)
        processor = AutoProcessor.from_pretrained(model_id)

        prompts = [
            "USER: <image>\nWhat are the things I should be cautious about when I visit this place? What should I bring with me? ASSISTANT:",
            "USER: <image>\nWhat is this? ASSISTANT:",
        ]
        image1 = Image.open(requests.get("https://llava-vl.github.io/static/images/view.jpg", stream=True).raw)
        image2 = Image.open(requests.get("http://images.cocodataset.org/val2017/000000039769.jpg", stream=True).raw)

        inputs = processor(images=[image1, image2], text=prompts, return_tensors="pt", padding=True).to(torch_device)

        output = model.generate(**inputs, max_new_tokens=20)

        EXPECTED_DECODED_TEXT = ['USER:  \nWhat are the things I should be cautious about when I visit this place? What should I bring with me? ASSISTANT: When visiting this place, which is a pier or dock extending over a body of water, you', 'USER:  \nWhat is this? ASSISTANT: The image features two cats lying down on a pink couch. One cat is located on']  # fmt: skip

        self.assertEqual(
            processor.batch_decode(output, skip_special_tokens=True),
            EXPECTED_DECODED_TEXT,
        )

    @slow
    @require_bitsandbytes
    def test_small_model_integration_test_batch(self):
        # Let' s make sure we test the preprocessing to replace what is used
        model = LlavaForConditionalGeneration.from_pretrained("llava-hf/bakLlava-v1-hf", load_in_4bit=True)
        # The first batch is longer in terms of text, but only has 1 image. The second batch will be padded in text, but the first will be padded because images take more space!.
        prompts = [
            "USER: <image>\nWhat are the things I should be cautious about when I visit this place? What should I bring with me?\nASSISTANT:",
            "USER: <image>\nWhat is this?\nASSISTANT:",
        ]
        image1 = Image.open(requests.get("https://llava-vl.github.io/static/images/view.jpg", stream=True).raw)
        image2 = Image.open(requests.get("http://images.cocodataset.org/val2017/000000039769.jpg", stream=True).raw)

        inputs = self.processor(images=[image1, image2], text=prompts, return_tensors="pt", padding=True).to(
            torch_device
        )

        output = model.generate(**inputs, max_new_tokens=20)

        EXPECTED_DECODED_TEXT = [
            'USER:  \nWhat are the things I should be cautious about when I visit this place? What should I bring with me?\nASSISTANT: When visiting this place, there are a few things to be cautious about and items to bring.',
            'USER:  \nWhat is this?\nASSISTANT: Cats'
        ]  # fmt: skip
        self.assertEqual(
            self.processor.batch_decode(output, skip_special_tokens=True),
            EXPECTED_DECODED_TEXT,
        )

    @slow
    @require_bitsandbytes
    def test_small_model_integration_test_llama_batched_regression(self):
        # Let' s make sure we test the preprocessing to replace what is used
        model_id = "llava-hf/llava-1.5-7b-hf"

        # Multi-image & multi-prompt (e.g. 3 images and 2 prompts now fails with SDPA, this tests if "eager" works as before)
        model = LlavaForConditionalGeneration.from_pretrained(
            "llava-hf/llava-1.5-7b-hf", load_in_4bit=True, attn_implementation="eager"
        )
        processor = AutoProcessor.from_pretrained(model_id, pad_token="<pad>")

        prompts = [
            "USER: <image>\nWhat are the things I should be cautious about when I visit this place? What should I bring with me?\nASSISTANT:",
            "USER: <image>\nWhat is this?\nASSISTANT: Two cats lying on a bed!\nUSER: <image>\nAnd this?\nASSISTANT:",
        ]
        image1 = Image.open(requests.get("https://llava-vl.github.io/static/images/view.jpg", stream=True).raw)
        image2 = Image.open(requests.get("http://images.cocodataset.org/val2017/000000039769.jpg", stream=True).raw)

        inputs = processor(images=[image1, image2, image1], text=prompts, return_tensors="pt", padding=True).to(
            torch_device
        )

        output = model.generate(**inputs, max_new_tokens=20)

        EXPECTED_DECODED_TEXT = ['USER:  \nWhat are the things I should be cautious about when I visit this place? What should I bring with me?\nASSISTANT: When visiting this place, which appears to be a dock or pier extending over a body of water', 'USER:  \nWhat is this?\nASSISTANT: Two cats lying on a bed!\nUSER:  \nAnd this?\nASSISTANT: A cat sleeping on a bed.']  # fmt: skip

        self.assertEqual(
            processor.batch_decode(output, skip_special_tokens=True),
            EXPECTED_DECODED_TEXT,
        )

    @slow
    @require_torch
    @require_vision
    def test_batched_generation(self):
        model = LlavaForConditionalGeneration.from_pretrained("llava-hf/llava-1.5-7b-hf", load_in_4bit=True)

        processor = AutoProcessor.from_pretrained("llava-hf/llava-1.5-7b-hf")

        prompt1 = "<image>\n<image>\nUSER: What's the the difference of two images?\nASSISTANT:"
        prompt2 = "<image>\nUSER: Describe the image.\nASSISTANT:"
        prompt3 = "<image>\nUSER: Describe the image.\nASSISTANT:"
        url1 = "https://images.unsplash.com/photo-1552053831-71594a27632d?q=80&w=3062&auto=format&fit=crop&ixlib=rb-4.0.3&ixid=M3wxMjA3fDB8MHxwaG90by1wYWdlfHx8fGVufDB8fHx8fA%3D%3D"
        url2 = "https://images.unsplash.com/photo-1617258683320-61900b281ced?q=80&w=3087&auto=format&fit=crop&ixlib=rb-4.0.3&ixid=M3wxMjA3fDB8MHxwaG90by1wYWdlfHx8fGVufDB8fHx8fA%3D%3D"
        image1 = Image.open(requests.get(url1, stream=True).raw)
        image2 = Image.open(requests.get(url2, stream=True).raw)

        inputs = processor(
            images=[image1, image2, image1, image2],
            text=[prompt1, prompt2, prompt3],
            return_tensors="pt",
            padding=True,
        ).to(torch_device)

        model = model.eval()

        EXPECTED_OUTPUT = [
            "\n \nUSER: What's the the difference of two images?\nASSISTANT: The difference between the two images is that one shows a dog standing on a grassy field, while",
            "\nUSER: Describe the image.\nASSISTANT: The image features a brown and white dog sitting on a sidewalk. The dog is holding a small",
            "\nUSER: Describe the image.\nASSISTANT: The image features a lone llama standing on a grassy hill. The llama is the",
        ]

        generate_ids = model.generate(**inputs, max_new_tokens=20)
        outputs = processor.batch_decode(generate_ids, skip_special_tokens=True, clean_up_tokenization_spaces=False)
        self.assertEqual(outputs, EXPECTED_OUTPUT)

    def test_tokenizer_integration(self):
        slow_tokenizer = AutoTokenizer.from_pretrained("liuhaotian/llava-v1.6-34b", use_fast=False)
        slow_tokenizer.add_tokens("<image>", True)

        fast_tokenizer = AutoTokenizer.from_pretrained(
            "liuhaotian/llava-v1.6-34b",
            bos_token="<|startoftext|>",
            eos_token="<|endoftext|>",
            from_slow=True,
            legacy=False,
        )
        fast_tokenizer.add_tokens("<image>", True)

        prompt = "<|im_start|>system\nAnswer the questions.<|im_end|><|im_start|>user\n<image>\nWhat is shown in this image?<|im_end|><|im_start|>assistant\n"
        EXPECTED_OUTPUT = ['<|im_start|>', 'system', '\n', 'Answer', '▁the', '▁questions', '.', '<|im_end|>', '<|im_start|>', 'user', '\n', '<image>', '\n', 'What', '▁is', '▁shown', '▁in', '▁this', '▁image', '?', '<|im_end|>', '<|im_start|>', 'ass', 'istant', '\n']  # fmt: skip
        self.assertEqual(slow_tokenizer.tokenize(prompt), EXPECTED_OUTPUT)
        self.assertEqual(fast_tokenizer.tokenize(prompt), EXPECTED_OUTPUT)

    @slow
    @require_bitsandbytes
    def test_generation_no_images(self):
        model_id = "llava-hf/llava-1.5-7b-hf"
        model = LlavaForConditionalGeneration.from_pretrained(model_id, load_in_4bit=True)
        processor = AutoProcessor.from_pretrained(model_id)

        # Prepare inputs with no images
        inputs = processor(text="Hello, I am", return_tensors="pt").to(torch_device)

        # Make sure that `generate` works
        _ = model.generate(**inputs, max_new_tokens=20)

    @slow
    @require_bitsandbytes
    def test_generation_siglip_backbone(self):
        model_id = "llava-hf/llava-interleave-qwen-0.5b-hf"
        model = LlavaForConditionalGeneration.from_pretrained(model_id, torch_dtype="float16", device_map=torch_device)
        processor = AutoProcessor.from_pretrained(model_id)

        # check processing with expansion of inputs (w/o expansion should work with any backbone)
        processor.vision_feature_select_strategy = "default"
        processor.patch_size = 14

        image_file = "http://images.cocodataset.org/val2017/000000039769.jpg"
        raw_image = Image.open(requests.get(image_file, stream=True).raw)
        inputs = processor(
            text="<|im_start|>user\n<image>\nWhat are these?<|im_end|>\n<|im_start|>assistant",
            images=raw_image,
            return_tensors="pt",
        ).to(torch_device, torch.float16)

        # Make sure that `generate` works
        output = model.generate(**inputs, max_new_tokens=30)

        EXPECTED_DECODED_TEXT = "user\n\nWhat are these?\nassistant The image shows two cats, one on the left and one on the right. They appear to be resting or sleeping on a pink blanket. The cat"
        self.assertTrue(processor.batch_decode(output, skip_special_tokens=True)[0] == EXPECTED_DECODED_TEXT)

    @slow
    def test_pixtral(self):
        model_id = "mistral-community/pixtral-12b"
        model = LlavaForConditionalGeneration.from_pretrained(model_id)
        processor = AutoProcessor.from_pretrained(model_id)

        IMG_URLS = [
            Image.open(requests.get("https://picsum.photos/id/237/400/300", stream=True).raw),
            Image.open(requests.get("https://picsum.photos/id/231/200/300", stream=True).raw),
            Image.open(requests.get("https://picsum.photos/id/27/500/500", stream=True).raw),
            Image.open(requests.get("https://picsum.photos/id/17/150/600", stream=True).raw),
        ]
        PROMPT = "<s>[INST]Describe the images.\n[IMG][IMG][IMG][IMG][/INST]"

        # image = Image.open(requests.get(url, stream=True).raw)
        inputs = processor(text=PROMPT, images=IMG_URLS, return_tensors="pt").to(model.device)
        generate_ids = model.generate(**inputs, max_new_tokens=500)
        ouptut = processor.batch_decode(generate_ids, skip_special_tokens=True, clean_up_tokenization_spaces=False)[0]
        print(ouptut)

        # fmt: off
        EXPECTED_GENERATION = """
Describe the images.
Certainly! Here are the descriptions of the images:

1. **Image 1**: This image features a black dog with a glossy coat sitting on a wooden surface. The dog has a calm and attentive expression, looking directly at the camera. The wooden background has a rustic appearance with visible grain and texture.

2. **Image 2**: This image captures a breathtaking view of a mountainous landscape. The mountains are rugged and covered with patches of green vegetation. The sky above is clear, and the scene conveys a sense of tranquility and natural beauty.

3. **Image 3**: This image shows a beach scene during sunset. The waves are gently rolling onto the shore, and several people can be seen in the water, possibly surfing or swimming. The sky is painted with warm hues of orange and yellow, creating a serene and picturesque atmosphere.

4. **Image 4**: This image depicts a narrow, winding path that cuts through a lush, green landscape. On either side of the path, there is dense grass and various trees, including a prominent tree with white blossoms. The sky is clear and blue, adding to the peaceful and inviting ambiance of the scene.

These descriptions provide a detailed overview of the content and atmosphere of each image.
"""
        # fmt: on
        # check that both inputs are handled correctly and generate the same output
        self.assertEqual(ouptut, EXPECTED_GENERATION)

    @slow
    @require_bitsandbytes
    def test_pixtral_4bit(self):
        model_id = "mistral-community/pixtral-12b"
        model = LlavaForConditionalGeneration.from_pretrained(model_id, load_in_4bit=True)
        processor = AutoProcessor.from_pretrained(model_id)

        IMG_URLS = [
            Image.open(requests.get("https://picsum.photos/id/237/400/300", stream=True).raw),
            Image.open(requests.get("https://picsum.photos/id/231/200/300", stream=True).raw),
        ]
        PROMPT = "<s>[INST][IMG][IMG]Describe the images.[/INST]"

        inputs = processor(text=PROMPT, images=IMG_URLS, return_tensors="pt").to(torch_device, torch.float16)
        generate_ids = model.generate(**inputs, max_new_tokens=50)
        output = processor.batch_decode(generate_ids, skip_special_tokens=True, clean_up_tokenization_spaces=False)[0]

        EXPECTED_GENERATION = "Describe the images.The image showcases a dog, which is prominently positioned in the center, taking up a significant portion of the frame. The dog is situated against a backdrop of a wooden surface, which spans the entire image. The dog appears to be a black Labrador"  # fmt: skip
        self.assertEqual(output, EXPECTED_GENERATION)

    @slow
    @require_bitsandbytes
    def test_pixtral_batched(self):
        model_id = "mistral-community/pixtral-12b"
        model = LlavaForConditionalGeneration.from_pretrained(model_id, load_in_4bit=True)
        processor = AutoProcessor.from_pretrained(model_id)
        processor.tokenizer.pad_token_id = processor.tokenizer.eos_token_id

        IMG_URLS = [
            Image.open(requests.get("https://picsum.photos/id/237/400/300", stream=True).raw),
            Image.open(requests.get("https://picsum.photos/id/17/150/500", stream=True).raw),
        ]
        PROMPT = [
            "<s>[INST][IMG]What breed is the dog?[/INST]",
            "<s>[INST][IMG]What is shown in this image?[/INST]",
        ]

        inputs = processor(text=PROMPT, images=IMG_URLS, padding=True, return_tensors="pt").to(
            torch_device, torch.float16
        )
        generate_ids = model.generate(**inputs, max_new_tokens=50)
        output = processor.batch_decode(generate_ids, skip_special_tokens=True, clean_up_tokenization_spaces=False)

        EXPECTED_GENERATION = [
            'What breed is the dog?The dog in the image is a black Labrador Retriever.',
            'What is shown in this image?The image depicts a narrow, winding dirt path surrounded by lush greenery. The path is flanked by grass and shrubs on both sides. On the left side, there are tall trees and dense foliage, while on the right side, there'
        ]  # fmt: skip
        self.assertEqual(output, EXPECTED_GENERATION)<|MERGE_RESOLUTION|>--- conflicted
+++ resolved
@@ -181,16 +181,12 @@
     """
 
     all_model_classes = (LlavaForConditionalGeneration,) if is_torch_available() else ()
-<<<<<<< HEAD
-    pipeline_model_mapping = {"image-to-text": LlavaForConditionalGeneration} if is_torch_available() else {}
-=======
     all_generative_model_classes = (LlavaForConditionalGeneration,) if is_torch_available() else ()
     pipeline_model_mapping = (
         {"image-to-text": LlavaForConditionalGeneration, "image-text-to-text": LlavaForConditionalGeneration}
         if is_torch_available()
         else {}
     )
->>>>>>> d7188ba6
     test_pruning = False
     test_head_masking = False
     _is_composite = True
