--- conflicted
+++ resolved
@@ -1151,11 +1151,7 @@
         return_dict: Optional[bool] = None,
         cache_position: Optional[torch.LongTensor] = None,
         num_logits_to_keep: int = 0,
-<<<<<<< HEAD
-        **flash_attn_kwargs: Unpack[FlashAttentionKwargs],
-=======
-        **loss_kwargs,
->>>>>>> 816f4424
+        **kwargs,
     ) -> Union[Tuple, CausalLMOutputWithPast]:
         r"""
         Args:
@@ -1192,6 +1188,15 @@
             output_hidden_states if output_hidden_states is not None else self.config.output_hidden_states
         )
         return_dict = return_dict if return_dict is not None else self.config.use_return_dict
+
+        flash_attn_keys = [
+            "cu_seq_lens_q",
+            "cu_seq_lens_k",
+            "max_length_q",
+            "max_length_k",
+        ]
+        flash_attn_kwargs = {k: kwargs.pop(k) for k in flash_attn_keys if k in kwargs}
+        loss_kwargs = kwargs
 
         # decoder outputs consists of (dec_features, layer_state, dec_hidden, dec_attn)
         outputs = self.model(
