--- conflicted
+++ resolved
@@ -282,10 +282,6 @@
         - **load_tf_weights** (:obj:`Callable`) -- A python `method` for loading a TensorFlow checkpoint in a
           PyTorch model, taking as arguments:
 
-<<<<<<< HEAD
-            - ``base_model_prefix``: a string indicating the attribute associated to the base model in derived classes of the same architecture adding modules on top of the base model.
-            - ``keys_to_ignore_at_load``: a list of re pattern of tensor names to ignore when loading the model (and avoid unnecessary warnings).
-=======
             - **model** (:class:`~transformers.PreTrainedModel`) -- An instance of the model on which to load the
               TensorFlow checkpoint.
             - **config** (:class:`~transformers.PreTrainedConfig`) -- An instance of the configuration associated
@@ -294,7 +290,7 @@
 
         - **base_model_prefix** (:obj:`str`) -- A string indicating the attribute associated to the base model in
           derived classes of the same architecture adding modules on top of the base model.
->>>>>>> 9827d666
+        - ``keys_to_ignore_at_load``: a list of re pattern of tensor names to ignore when loading the model (and avoid unnecessary warnings).
     """
     config_class = None
     base_model_prefix = ""
