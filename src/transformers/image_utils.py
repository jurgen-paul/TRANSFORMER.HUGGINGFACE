# coding=utf-8
# Copyright 2021 The HuggingFace Inc. team.
#
# Licensed under the Apache License, Version 2.0 (the "License");
# you may not use this file except in compliance with the License.
# You may obtain a copy of the License at
#
#     http://www.apache.org/licenses/LICENSE-2.0
#
# Unless required by applicable law or agreed to in writing, software
# distributed under the License is distributed on an "AS IS" BASIS,
# WITHOUT WARRANTIES OR CONDITIONS OF ANY KIND, either express or implied.
# See the License for the specific language governing permissions and
# limitations under the License.

import base64
import os
from contextlib import redirect_stdout
from dataclasses import dataclass
from io import BytesIO
from typing import TYPE_CHECKING, Dict, Iterable, List, Optional, Tuple, Union

import numpy as np
import requests
from packaging import version

from .utils import (
    ExplicitEnum,
    TensorType,
    is_av_available,
    is_cv2_available,
    is_decord_available,
    is_jax_tensor,
    is_numpy_array,
    is_tf_tensor,
    is_torch_available,
    is_torch_tensor,
    is_torchvision_available,
    is_vision_available,
    is_yt_dlp_available,
    logging,
    requires_backends,
    to_numpy,
)
from .utils.constants import (  # noqa: F401
    IMAGENET_DEFAULT_MEAN,
    IMAGENET_DEFAULT_STD,
    IMAGENET_STANDARD_MEAN,
    IMAGENET_STANDARD_STD,
    OPENAI_CLIP_MEAN,
    OPENAI_CLIP_STD,
)


if is_vision_available():
    import PIL.Image
    import PIL.ImageOps

    if version.parse(version.parse(PIL.__version__).base_version) >= version.parse("9.1.0"):
        PILImageResampling = PIL.Image.Resampling
    else:
        PILImageResampling = PIL.Image

    if is_torchvision_available():
        from torchvision import io as torchvision_io
        from torchvision.transforms import InterpolationMode

        pil_torch_interpolation_mapping = {
            PILImageResampling.NEAREST: InterpolationMode.NEAREST,
            PILImageResampling.BOX: InterpolationMode.BOX,
            PILImageResampling.BILINEAR: InterpolationMode.BILINEAR,
            PILImageResampling.HAMMING: InterpolationMode.HAMMING,
            PILImageResampling.BICUBIC: InterpolationMode.BICUBIC,
            PILImageResampling.LANCZOS: InterpolationMode.LANCZOS,
        }

if is_decord_available():
    from decord import VideoReader, cpu

if is_av_available():
    import av

if is_cv2_available():
    import cv2

if is_yt_dlp_available():
    from yt_dlp import YoutubeDL

if TYPE_CHECKING:
    if is_torch_available():
        import torch


logger = logging.get_logger(__name__)


ImageInput = Union[
    "PIL.Image.Image", np.ndarray, "torch.Tensor", List["PIL.Image.Image"], List[np.ndarray], List["torch.Tensor"]
]  # noqa


VideoInput = Union[
    List["PIL.Image.Image"],
    "np.ndarray",
    "torch.Tensor",
    List["np.ndarray"],
    List["torch.Tensor"],
    List[List["PIL.Image.Image"]],
    List[List["np.ndarrray"]],
    List[List["torch.Tensor"]],
]  # noqa


class ChannelDimension(ExplicitEnum):
    FIRST = "channels_first"
    LAST = "channels_last"


class AnnotationFormat(ExplicitEnum):
    COCO_DETECTION = "coco_detection"
    COCO_PANOPTIC = "coco_panoptic"


class AnnotionFormat(ExplicitEnum):
    COCO_DETECTION = AnnotationFormat.COCO_DETECTION.value
    COCO_PANOPTIC = AnnotationFormat.COCO_PANOPTIC.value


AnnotationType = Dict[str, Union[int, str, List[Dict]]]


def is_pil_image(img):
    return is_vision_available() and isinstance(img, PIL.Image.Image)


class ImageType(ExplicitEnum):
    PIL = "pillow"
    TORCH = "torch"
    NUMPY = "numpy"
    TENSORFLOW = "tensorflow"
    JAX = "jax"


def get_image_type(image):
    if is_pil_image(image):
        return ImageType.PIL
    if is_torch_tensor(image):
        return ImageType.TORCH
    if is_numpy_array(image):
        return ImageType.NUMPY
    if is_tf_tensor(image):
        return ImageType.TENSORFLOW
    if is_jax_tensor(image):
        return ImageType.JAX
    raise ValueError(f"Unrecognised image type {type(image)}")


def is_valid_image(img):
    return is_pil_image(img) or is_numpy_array(img) or is_torch_tensor(img) or is_tf_tensor(img) or is_jax_tensor(img)


def is_valid_list_of_images(images: List):
    return images and all(is_valid_image(image) for image in images)


def valid_images(imgs):
    # If we have an list of images, make sure every image is valid
    if isinstance(imgs, (list, tuple)):
        for img in imgs:
            if not valid_images(img):
                return False
    # If not a list of tuple, we have been given a single image or batched tensor of images
    elif not is_valid_image(imgs):
        return False
    return True


def is_batched(img):
    if isinstance(img, (list, tuple)):
        return is_valid_image(img[0])
    return False


def is_scaled_image(image: np.ndarray) -> bool:
    """
    Checks to see whether the pixel values have already been rescaled to [0, 1].
    """
    if image.dtype == np.uint8:
        return False

    # It's possible the image has pixel values in [0, 255] but is of floating type
    return np.min(image) >= 0 and np.max(image) <= 1


def make_list_of_images(images, expected_ndims: int = 3) -> List[ImageInput]:
    """
    Ensure that the output is a list of images. If the input is a single image, it is converted to a list of length 1.
    If the input is a batch of images, it is converted to a list of images.

    Args:
        images (`ImageInput`):
            Image of images to turn into a list of images.
        expected_ndims (`int`, *optional*, defaults to 3):
            Expected number of dimensions for a single input image. If the input image has a different number of
            dimensions, an error is raised.
    """
    if is_batched(images):
        return images

    # Either the input is a single image, in which case we create a list of length 1
    if is_pil_image(images):
        # PIL images are never batched
        return [images]

    if is_valid_image(images):
        if images.ndim == expected_ndims + 1:
            # Batch of images
            images = list(images)
        elif images.ndim == expected_ndims:
            # Single image
            images = [images]
        else:
            raise ValueError(
                f"Invalid image shape. Expected either {expected_ndims + 1} or {expected_ndims} dimensions, but got"
                f" {images.ndim} dimensions."
            )
        return images
    raise ValueError(
        "Invalid image type. Expected either PIL.Image.Image, numpy.ndarray, torch.Tensor, tf.Tensor or "
        f"jax.ndarray, but got {type(images)}."
    )


<<<<<<< HEAD
def make_batched_images(images) -> List[List[ImageInput]]:
    """
    Accepts images in list or nested list format, and makes a list of images for preprocessing.

    Args:
        images (`Union[List[List[ImageInput]], List[ImageInput], ImageInput]`):
            The input image.

    Returns:
        list: A list of images.
    """
    if isinstance(images, (list, tuple)) and isinstance(images[0], (list, tuple)) and is_valid_image(images[0][0]):
        return [img for img_list in images for img in img_list]

    elif isinstance(images, (list, tuple)) and is_valid_image(images[0]):
        return images

    elif is_pil_image(images):
        return [images]

    elif is_valid_image(images):
        if len(images.shape) == 4:
            return images
        elif len(images.shape) == 3:
            return [images]

    raise ValueError(f"Could not make batched video from {images}")
=======
def make_flat_list_of_images(
    images: Union[List[ImageInput], ImageInput],
) -> ImageInput:
    """
    Ensure that the output is a flat list of images. If the input is a single image, it is converted to a list of length 1.
    If the input is a nested list of images, it is converted to a flat list of images.
    Args:
        images (`Union[List[ImageInput], ImageInput]`):
            The input image.
    Returns:
        list: A list of images or a 4d array of images.
    """
    # If the input is a nested list of images, we flatten it
    if (
        isinstance(images, (list, tuple))
        and all(isinstance(images_i, (list, tuple)) for images_i in images)
        and all(is_valid_list_of_images(images_i) for images_i in images)
    ):
        return [img for img_list in images for img in img_list]

    if isinstance(images, (list, tuple)) and is_valid_list_of_images(images):
        if is_pil_image(images[0]) or images[0].ndim == 3:
            return images
        if images[0].ndim == 4:
            return [img for img_list in images for img in img_list]

    if is_valid_image(images):
        if is_pil_image(images) or images.ndim == 3:
            return [images]
        if images.ndim == 4:
            return list(images)

    raise ValueError(f"Could not make a flat list of images from {images}")


def make_nested_list_of_images(
    images: Union[List[ImageInput], ImageInput],
) -> ImageInput:
    """
    Ensure that the output is a nested list of images.
    Args:
        images (`Union[List[ImageInput], ImageInput]`):
            The input image.
    Returns:
        list: A list of list of images or a list of 4d array of images.
    """
    # If it's a list of batches, it's already in the right format
    if (
        isinstance(images, (list, tuple))
        and all(isinstance(images_i, (list, tuple)) for images_i in images)
        and all(is_valid_list_of_images(images_i) for images_i in images)
    ):
        return images

    # If it's a list of images, it's a single batch, so convert it to a list of lists
    if isinstance(images, (list, tuple)) and is_valid_list_of_images(images):
        if is_pil_image(images[0]) or images[0].ndim == 3:
            return [images]
        if images[0].ndim == 4:
            return [list(image) for image in images]

    # If it's a single image, convert it to a list of lists
    if is_valid_image(images):
        if is_pil_image(images) or images.ndim == 3:
            return [[images]]
        if images.ndim == 4:
            return [list(images)]

    raise ValueError("Invalid input type. Must be a single image, a list of images, or a list of batches of images.")


def make_batched_videos(videos) -> VideoInput:
    """
    Ensure that the input is a list of videos.
    Args:
        videos (`VideoInput`):
            Video or videos to turn into a list of videos.
    Returns:
        list: A list of videos.
    """
    if isinstance(videos, (list, tuple)) and isinstance(videos[0], (list, tuple)) and is_valid_image(videos[0][0]):
        # case 1: nested batch of videos so we flatten it
        if not is_pil_image(videos[0][0]) and videos[0][0].ndim == 4:
            videos = [video for batch_list in videos for video in batch_list]
        # case 2: list of videos represented as list of video frames
        return videos

    elif isinstance(videos, (list, tuple)) and is_valid_image(videos[0]):
        if is_pil_image(videos[0]) or videos[0].ndim == 3:
            return [videos]
        elif videos[0].ndim == 4:
            return [list(video) for video in videos]

    elif is_valid_image(videos):
        if is_pil_image(videos) or videos.ndim == 3:
            return [[videos]]
        elif videos.ndim == 4:
            return [list(videos)]

    raise ValueError(f"Could not make batched video from {videos}")
>>>>>>> d7188ba6


def to_numpy_array(img) -> np.ndarray:
    if not is_valid_image(img):
        raise ValueError(f"Invalid image type: {type(img)}")

    if is_vision_available() and isinstance(img, PIL.Image.Image):
        return np.array(img)
    return to_numpy(img)


def infer_channel_dimension_format(
    image: np.ndarray, num_channels: Optional[Union[int, Tuple[int, ...]]] = None
) -> ChannelDimension:
    """
    Infers the channel dimension format of `image`.

    Args:
        image (`np.ndarray`):
            The image to infer the channel dimension of.
        num_channels (`int` or `Tuple[int, ...]`, *optional*, defaults to `(1, 3)`):
            The number of channels of the image.

    Returns:
        The channel dimension of the image.
    """
    num_channels = num_channels if num_channels is not None else (1, 3)
    num_channels = (num_channels,) if isinstance(num_channels, int) else num_channels

    if image.ndim == 3:
        first_dim, last_dim = 0, 2
    elif image.ndim == 4:
        first_dim, last_dim = 1, 3
    else:
        raise ValueError(f"Unsupported number of image dimensions: {image.ndim}")

    if image.shape[first_dim] in num_channels and image.shape[last_dim] in num_channels:
        logger.warning(
            f"The channel dimension is ambiguous. Got image shape {image.shape}. Assuming channels are the first dimension."
        )
        return ChannelDimension.FIRST
    elif image.shape[first_dim] in num_channels:
        return ChannelDimension.FIRST
    elif image.shape[last_dim] in num_channels:
        return ChannelDimension.LAST
    raise ValueError("Unable to infer channel dimension format")


def get_channel_dimension_axis(
    image: np.ndarray, input_data_format: Optional[Union[ChannelDimension, str]] = None
) -> int:
    """
    Returns the channel dimension axis of the image.

    Args:
        image (`np.ndarray`):
            The image to get the channel dimension axis of.
        input_data_format (`ChannelDimension` or `str`, *optional*):
            The channel dimension format of the image. If `None`, will infer the channel dimension from the image.

    Returns:
        The channel dimension axis of the image.
    """
    if input_data_format is None:
        input_data_format = infer_channel_dimension_format(image)
    if input_data_format == ChannelDimension.FIRST:
        return image.ndim - 3
    elif input_data_format == ChannelDimension.LAST:
        return image.ndim - 1
    raise ValueError(f"Unsupported data format: {input_data_format}")


def get_image_size(image: np.ndarray, channel_dim: ChannelDimension = None) -> Tuple[int, int]:
    """
    Returns the (height, width) dimensions of the image.

    Args:
        image (`np.ndarray`):
            The image to get the dimensions of.
        channel_dim (`ChannelDimension`, *optional*):
            Which dimension the channel dimension is in. If `None`, will infer the channel dimension from the image.

    Returns:
        A tuple of the image's height and width.
    """
    if channel_dim is None:
        channel_dim = infer_channel_dimension_format(image)

    if channel_dim == ChannelDimension.FIRST:
        return image.shape[-2], image.shape[-1]
    elif channel_dim == ChannelDimension.LAST:
        return image.shape[-3], image.shape[-2]
    else:
        raise ValueError(f"Unsupported data format: {channel_dim}")


def get_image_size_for_max_height_width(
    image_size: Tuple[int, int],
    max_height: int,
    max_width: int,
) -> Tuple[int, int]:
    """
    Computes the output image size given the input image and the maximum allowed height and width. Keep aspect ratio.
    Important, even if image_height < max_height and image_width < max_width, the image will be resized
    to at least one of the edges be equal to max_height or max_width.

    For example:
        - input_size: (100, 200), max_height: 50, max_width: 50 -> output_size: (25, 50)
        - input_size: (100, 200), max_height: 200, max_width: 500 -> output_size: (200, 400)

    Args:
        image_size (`Tuple[int, int]`):
            The image to resize.
        max_height (`int`):
            The maximum allowed height.
        max_width (`int`):
            The maximum allowed width.
    """
    height, width = image_size
    height_scale = max_height / height
    width_scale = max_width / width
    min_scale = min(height_scale, width_scale)
    new_height = int(height * min_scale)
    new_width = int(width * min_scale)
    return new_height, new_width


def is_valid_annotation_coco_detection(annotation: Dict[str, Union[List, Tuple]]) -> bool:
    if (
        isinstance(annotation, dict)
        and "image_id" in annotation
        and "annotations" in annotation
        and isinstance(annotation["annotations"], (list, tuple))
        and (
            # an image can have no annotations
            len(annotation["annotations"]) == 0 or isinstance(annotation["annotations"][0], dict)
        )
    ):
        return True
    return False


def is_valid_annotation_coco_panoptic(annotation: Dict[str, Union[List, Tuple]]) -> bool:
    if (
        isinstance(annotation, dict)
        and "image_id" in annotation
        and "segments_info" in annotation
        and "file_name" in annotation
        and isinstance(annotation["segments_info"], (list, tuple))
        and (
            # an image can have no segments
            len(annotation["segments_info"]) == 0 or isinstance(annotation["segments_info"][0], dict)
        )
    ):
        return True
    return False


def valid_coco_detection_annotations(annotations: Iterable[Dict[str, Union[List, Tuple]]]) -> bool:
    return all(is_valid_annotation_coco_detection(ann) for ann in annotations)


def valid_coco_panoptic_annotations(annotations: Iterable[Dict[str, Union[List, Tuple]]]) -> bool:
    return all(is_valid_annotation_coco_panoptic(ann) for ann in annotations)


def load_image(image: Union[str, "PIL.Image.Image"], timeout: Optional[float] = None) -> "PIL.Image.Image":
    """
    Loads `image` to a PIL Image.

    Args:
        image (`str` or `PIL.Image.Image`):
            The image to convert to the PIL Image format.
        timeout (`float`, *optional*):
            The timeout value in seconds for the URL request.

    Returns:
        `PIL.Image.Image`: A PIL Image.
    """
    requires_backends(load_image, ["vision"])
    if isinstance(image, str):
        if image.startswith("http://") or image.startswith("https://"):
            # We need to actually check for a real protocol, otherwise it's impossible to use a local file
            # like http_huggingface_co.png
            image = PIL.Image.open(BytesIO(requests.get(image, timeout=timeout).content))
        elif os.path.isfile(image):
            image = PIL.Image.open(image)
        else:
            if image.startswith("data:image/"):
                image = image.split(",")[1]

            # Try to load as base64
            try:
                b64 = base64.decodebytes(image.encode())
                image = PIL.Image.open(BytesIO(b64))
            except Exception as e:
                raise ValueError(
                    f"Incorrect image source. Must be a valid URL starting with `http://` or `https://`, a valid path to an image file, or a base64 encoded string. Got {image}. Failed with {e}"
                )
    elif isinstance(image, PIL.Image.Image):
        image = image
    else:
        raise TypeError(
            "Incorrect format used for image. Should be an url linking to an image, a base64 string, a local path, or a PIL image."
        )
    image = PIL.ImageOps.exif_transpose(image)
    image = image.convert("RGB")
    return image


def get_uniform_frame_indices(total_num_frames: int, num_frames: Optional[int] = None):
    """
    Creates a numpy array for uniform sampling of `num_frame` frames from `total_num_frames`
    when loading a video.

    Args:
        total_num_frames (`int`):
            Total number of frames that a video has.
        num_frames (`int`, *optional*):
            Number of frames to sample uniformly. If not specified, all frames are sampled.

    Returns:
        np.ndarray: np array of frame indices that will be sampled.
    """
    if num_frames is not None:
        indices = np.arange(0, total_num_frames, total_num_frames / num_frames).astype(int)
    else:
        indices = np.arange(0, total_num_frames).astype(int)
    return indices


def read_video_opencv(video_path: str, num_frames: Optional[int] = None):
    """
    Decode the video with open-cv decoder.

    Args:
        video_path (`str`):
            Path to the video file.
        num_frames (`int`, *optional*):
            Number of frames to sample uniformly. If not specified, all frames are sampled.

    Returns:
        np.ndarray: np array of decoded frames of shape (num_frames, height, width, 3).
    """
    video = cv2.VideoCapture(video_path)
    total_num_frames = int(video.get(cv2.CAP_PROP_FRAME_COUNT))
    indices = get_uniform_frame_indices(total_num_frames, num_frames=num_frames)

    index = 0
    frames = []
    while video.isOpened():
        success, frame = video.read()
        if index in indices:
            height, width, channel = frame.shape
            frames.append(frame[0:height, 0:width, 0:channel])
        if success:
            index += 1
        if index >= total_num_frames:
            break

    video.release()
    return np.stack(frames)


def read_video_decord(video_path: str, num_frames: Optional[int] = None):
    """
    Decode the video with Decord decoder.

    Args:
        video_path (`str`):
            Path to the video file.
        num_frames (`int`, *optional*):
            Number of frames to sample uniformly. If not specified, all frames are sampled.

    Returns:
        np.ndarray: np array of decoded frames of shape (num_frames, height, width, 3).
    """
    vr = VideoReader(uri=video_path, ctx=cpu(0))  # decord has problems with gpu
    indices = get_uniform_frame_indices(total_num_frames=len(vr), num_frames=num_frames)
    frames = vr.get_batch(indices).asnumpy()
    return frames


def read_video_pyav(video_path: str, num_frames: Optional[int] = None):
    """
    Decode the video with PyAV decoder.

    Args:
        video_path (`str`):
            Path to the video file.
        num_frames (`int`, *optional*):
            Number of frames to sample uniformly. If not specified, all frames are sampled.

    Returns:
        np.ndarray: np array of decoded frames of shape (num_frames, height, width, 3).
    """
    container = av.open(video_path)

    # sample uniformly "num_frames" frames from the video
    total_num_frames = container.streams.video[0].frames
    indices = get_uniform_frame_indices(total_num_frames, num_frames=num_frames)

    frames = []
    container.seek(0)
    end_index = indices[-1]
    for i, frame in enumerate(container.decode(video=0)):
        if i > end_index:
            break
        if i >= 0 and i in indices:
            frames.append(frame)
    return np.stack([x.to_ndarray(format="rgb24") for x in frames])


def read_video_torchvision(video_path: str, num_frames: Optional[int] = None):
    """
    Decode the video with torchvision decoder.

    Args:
        video_path (`str`):
            Path to the video file.
        num_frames (`int`, *optional*):
            Number of frames to sample uniformly. If not specified, all frames are sampled.

    Returns:
        np.ndarray: np array of decoded frames of shape (num_frames, height, width, 3).
    """
    video, _, info = torchvision_io.read_video(
        video_path,
        start_pts=0.0,
        end_pts=None,
        pts_unit="sec",
        output_format="TCHW",
    )

    if num_frames is not None:
        idx = torch.linspace(0, video.size(0) - 1, num_frames, dtype=torch.int64)
        return video[idx]

    return video


VIDEO_DECODERS = {
    "decord": read_video_decord,
    "opencv": read_video_opencv,
    "pyav": read_video_pyav,
    "torchvision": read_video_torchvision,
}


def load_video(video: Union[str, "VideoInput"], num_frames: Optional[int] = None, backend: str = "opencv") -> np.array:
    """
    Loads `video` to a numpy array.

    Args:
        video (`str` or `VideoInput`):
            The video to convert to the numpy array format. Can be a link to video or local path.
        num_frames (`int`, *optional*):
            Number of frames to sample uniformly. If not passed, the whole video is loaded.
        backend (`str`, *optional*, defaults to `"opencv"`):
            The backend to use when loading the video. Can be any of ["decord", "pyav", "opencv", "torchvision"]. Defaults to "opencv".

    Returns:
        `np.array`: A numpy array of shape (num_frames, channels, height, width).
    """
    if video.startswith("https://www.youtube.com") or video.startswith("http://www.youtube.com"):
        if not is_yt_dlp_available():
            raise ImportError("To load a video from YouTube url you have  to install `yt_dlp` first.")
        buffer = BytesIO()
        with redirect_stdout(buffer), YoutubeDL() as f:
            f.download([video])
        bytes_obj = buffer.getvalue()
        file_obj = BytesIO(bytes_obj)
    elif video.startswith("http://") or video.startswith("https://"):
        file_obj = BytesIO(requests.get(video).content)
    elif os.path.isfile(video):
        file_obj = video
    elif is_valid_image(video) or (isinstance(video, (list, tuple) and is_valid_image(video[0]))):
        file_obj = None
    else:
        raise TypeError("Incorrect format used for video. Should be an url linking to an video or a local path.")

    # can also load with decord, but not cv2/torchvision
    # both will fail in case of url links
    video_is_url = video.startswith("http://") or video.startswith("https://")
    if video_is_url and backend in ["opencv", "torchvision"]:
        raise ValueError(
            "If you are trying to load a video from URL, you can decode the video only with `pyav` or `decord` as backend"
        )

    if file_obj is None:
        return video

    if (
        (not is_decord_available() and backend == "decord")
        or (not is_av_available() and backend == "pyav")
        or (not is_cv2_available() and backend == "opencv")
        or (not is_torchvision_available() and backend == "torchvision")
    ):
        raise ImportError(
            f"You chose backend={backend} for loading the video but the required library is not found in your environment "
            f"Make sure to install {backend} before loading the video."
        )

    video_decoder = VIDEO_DECODERS[backend]
    video = video_decoder(file_obj)
    return video


def load_images(
    images: Union[List, Tuple, str, "PIL.Image.Image"], timeout: Optional[float] = None
) -> Union["PIL.Image.Image", List["PIL.Image.Image"], List[List["PIL.Image.Image"]]]:
    """Loads images, handling different levels of nesting.

    Args:
      images: A single image, a list of images, or a list of lists of images to load.
      timeout: Timeout for loading images.

    Returns:
      A single image, a list of images, a list of lists of images.
    """
    if isinstance(images, (list, tuple)):
        if len(images) and isinstance(images[0], (list, tuple)):
            return [[load_image(image, timeout=timeout) for image in image_group] for image_group in images]
        else:
            return [load_image(image, timeout=timeout) for image in images]
    else:
        return load_image(images, timeout=timeout)


def validate_preprocess_arguments(
    do_rescale: Optional[bool] = None,
    rescale_factor: Optional[float] = None,
    do_normalize: Optional[bool] = None,
    image_mean: Optional[Union[float, List[float]]] = None,
    image_std: Optional[Union[float, List[float]]] = None,
    do_pad: Optional[bool] = None,
    size_divisibility: Optional[int] = None,
    do_center_crop: Optional[bool] = None,
    crop_size: Optional[Dict[str, int]] = None,
    do_resize: Optional[bool] = None,
    size: Optional[Dict[str, int]] = None,
    resample: Optional["PILImageResampling"] = None,
):
    """
    Checks validity of typically used arguments in an `ImageProcessor` `preprocess` method.
    Raises `ValueError` if arguments incompatibility is caught.
    Many incompatibilities are model-specific. `do_pad` sometimes needs `size_divisor`,
    sometimes `size_divisibility`, and sometimes `size`. New models and processors added should follow
    existing arguments when possible.

    """
    if do_rescale and rescale_factor is None:
        raise ValueError("`rescale_factor` must be specified if `do_rescale` is `True`.")

    if do_pad and size_divisibility is None:
        # Here, size_divisor might be passed as the value of size
        raise ValueError(
            "Depending on the model, `size_divisibility`, `size_divisor`, `pad_size` or `size` must be specified if `do_pad` is `True`."
        )

    if do_normalize and (image_mean is None or image_std is None):
        raise ValueError("`image_mean` and `image_std` must both be specified if `do_normalize` is `True`.")

    if do_center_crop and crop_size is None:
        raise ValueError("`crop_size` must be specified if `do_center_crop` is `True`.")

    if do_resize and (size is None or resample is None):
        raise ValueError("`size` and `resample` must be specified if `do_resize` is `True`.")


def validate_fast_preprocess_arguments(
    do_rescale: Optional[bool] = None,
    rescale_factor: Optional[float] = None,
    do_normalize: Optional[bool] = None,
    image_mean: Optional[Union[float, List[float]]] = None,
    image_std: Optional[Union[float, List[float]]] = None,
    do_pad: Optional[bool] = None,
    size_divisibility: Optional[int] = None,
    do_center_crop: Optional[bool] = None,
    crop_size: Optional[Dict[str, int]] = None,
    do_resize: Optional[bool] = None,
    size: Optional[Dict[str, int]] = None,
    resample: Optional["PILImageResampling"] = None,
    return_tensors: Optional[Union[str, TensorType]] = None,
    data_format: Optional[ChannelDimension] = ChannelDimension.FIRST,
):
    """
    Checks validity of typically used arguments in an `ImageProcessorFast` `preprocess` method.
    Raises `ValueError` if arguments incompatibility is caught.
    """
    validate_preprocess_arguments(
        do_rescale=do_rescale,
        rescale_factor=rescale_factor,
        do_normalize=do_normalize,
        image_mean=image_mean,
        image_std=image_std,
        do_pad=do_pad,
        size_divisibility=size_divisibility,
        do_center_crop=do_center_crop,
        crop_size=crop_size,
        do_resize=do_resize,
        size=size,
        resample=resample,
    )
    # Extra checks for ImageProcessorFast
    if return_tensors is not None and return_tensors != "pt":
        raise ValueError("Only returning PyTorch tensors is currently supported.")

    if data_format != ChannelDimension.FIRST:
        raise ValueError("Only channel first data format is currently supported.")


# In the future we can add a TF implementation here when we have TF models.
class ImageFeatureExtractionMixin:
    """
    Mixin that contain utilities for preparing image features.
    """

    def _ensure_format_supported(self, image):
        if not isinstance(image, (PIL.Image.Image, np.ndarray)) and not is_torch_tensor(image):
            raise ValueError(
                f"Got type {type(image)} which is not supported, only `PIL.Image.Image`, `np.array` and "
                "`torch.Tensor` are."
            )

    def to_pil_image(self, image, rescale=None):
        """
        Converts `image` to a PIL Image. Optionally rescales it and puts the channel dimension back as the last axis if
        needed.

        Args:
            image (`PIL.Image.Image` or `numpy.ndarray` or `torch.Tensor`):
                The image to convert to the PIL Image format.
            rescale (`bool`, *optional*):
                Whether or not to apply the scaling factor (to make pixel values integers between 0 and 255). Will
                default to `True` if the image type is a floating type, `False` otherwise.
        """
        self._ensure_format_supported(image)

        if is_torch_tensor(image):
            image = image.numpy()

        if isinstance(image, np.ndarray):
            if rescale is None:
                # rescale default to the array being of floating type.
                rescale = isinstance(image.flat[0], np.floating)
            # If the channel as been moved to first dim, we put it back at the end.
            if image.ndim == 3 and image.shape[0] in [1, 3]:
                image = image.transpose(1, 2, 0)
            if rescale:
                image = image * 255
            image = image.astype(np.uint8)
            return PIL.Image.fromarray(image)
        return image

    def convert_rgb(self, image):
        """
        Converts `PIL.Image.Image` to RGB format.

        Args:
            image (`PIL.Image.Image`):
                The image to convert.
        """
        self._ensure_format_supported(image)
        if not isinstance(image, PIL.Image.Image):
            return image

        return image.convert("RGB")

    def rescale(self, image: np.ndarray, scale: Union[float, int]) -> np.ndarray:
        """
        Rescale a numpy image by scale amount
        """
        self._ensure_format_supported(image)
        return image * scale

    def to_numpy_array(self, image, rescale=None, channel_first=True):
        """
        Converts `image` to a numpy array. Optionally rescales it and puts the channel dimension as the first
        dimension.

        Args:
            image (`PIL.Image.Image` or `np.ndarray` or `torch.Tensor`):
                The image to convert to a NumPy array.
            rescale (`bool`, *optional*):
                Whether or not to apply the scaling factor (to make pixel values floats between 0. and 1.). Will
                default to `True` if the image is a PIL Image or an array/tensor of integers, `False` otherwise.
            channel_first (`bool`, *optional*, defaults to `True`):
                Whether or not to permute the dimensions of the image to put the channel dimension first.
        """
        self._ensure_format_supported(image)

        if isinstance(image, PIL.Image.Image):
            image = np.array(image)

        if is_torch_tensor(image):
            image = image.numpy()

        rescale = isinstance(image.flat[0], np.integer) if rescale is None else rescale

        if rescale:
            image = self.rescale(image.astype(np.float32), 1 / 255.0)

        if channel_first and image.ndim == 3:
            image = image.transpose(2, 0, 1)

        return image

    def expand_dims(self, image):
        """
        Expands 2-dimensional `image` to 3 dimensions.

        Args:
            image (`PIL.Image.Image` or `np.ndarray` or `torch.Tensor`):
                The image to expand.
        """
        self._ensure_format_supported(image)

        # Do nothing if PIL image
        if isinstance(image, PIL.Image.Image):
            return image

        if is_torch_tensor(image):
            image = image.unsqueeze(0)
        else:
            image = np.expand_dims(image, axis=0)
        return image

    def normalize(self, image, mean, std, rescale=False):
        """
        Normalizes `image` with `mean` and `std`. Note that this will trigger a conversion of `image` to a NumPy array
        if it's a PIL Image.

        Args:
            image (`PIL.Image.Image` or `np.ndarray` or `torch.Tensor`):
                The image to normalize.
            mean (`List[float]` or `np.ndarray` or `torch.Tensor`):
                The mean (per channel) to use for normalization.
            std (`List[float]` or `np.ndarray` or `torch.Tensor`):
                The standard deviation (per channel) to use for normalization.
            rescale (`bool`, *optional*, defaults to `False`):
                Whether or not to rescale the image to be between 0 and 1. If a PIL image is provided, scaling will
                happen automatically.
        """
        self._ensure_format_supported(image)

        if isinstance(image, PIL.Image.Image):
            image = self.to_numpy_array(image, rescale=True)
        # If the input image is a PIL image, it automatically gets rescaled. If it's another
        # type it may need rescaling.
        elif rescale:
            if isinstance(image, np.ndarray):
                image = self.rescale(image.astype(np.float32), 1 / 255.0)
            elif is_torch_tensor(image):
                image = self.rescale(image.float(), 1 / 255.0)

        if isinstance(image, np.ndarray):
            if not isinstance(mean, np.ndarray):
                mean = np.array(mean).astype(image.dtype)
            if not isinstance(std, np.ndarray):
                std = np.array(std).astype(image.dtype)
        elif is_torch_tensor(image):
            import torch

            if not isinstance(mean, torch.Tensor):
                if isinstance(mean, np.ndarray):
                    mean = torch.from_numpy(mean)
                else:
                    mean = torch.tensor(mean)
            if not isinstance(std, torch.Tensor):
                if isinstance(std, np.ndarray):
                    std = torch.from_numpy(std)
                else:
                    std = torch.tensor(std)

        if image.ndim == 3 and image.shape[0] in [1, 3]:
            return (image - mean[:, None, None]) / std[:, None, None]
        else:
            return (image - mean) / std

    def resize(self, image, size, resample=None, default_to_square=True, max_size=None):
        """
        Resizes `image`. Enforces conversion of input to PIL.Image.

        Args:
            image (`PIL.Image.Image` or `np.ndarray` or `torch.Tensor`):
                The image to resize.
            size (`int` or `Tuple[int, int]`):
                The size to use for resizing the image. If `size` is a sequence like (h, w), output size will be
                matched to this.

                If `size` is an int and `default_to_square` is `True`, then image will be resized to (size, size). If
                `size` is an int and `default_to_square` is `False`, then smaller edge of the image will be matched to
                this number. i.e, if height > width, then image will be rescaled to (size * height / width, size).
            resample (`int`, *optional*, defaults to `PILImageResampling.BILINEAR`):
                The filter to user for resampling.
            default_to_square (`bool`, *optional*, defaults to `True`):
                How to convert `size` when it is a single int. If set to `True`, the `size` will be converted to a
                square (`size`,`size`). If set to `False`, will replicate
                [`torchvision.transforms.Resize`](https://pytorch.org/vision/stable/transforms.html#torchvision.transforms.Resize)
                with support for resizing only the smallest edge and providing an optional `max_size`.
            max_size (`int`, *optional*, defaults to `None`):
                The maximum allowed for the longer edge of the resized image: if the longer edge of the image is
                greater than `max_size` after being resized according to `size`, then the image is resized again so
                that the longer edge is equal to `max_size`. As a result, `size` might be overruled, i.e the smaller
                edge may be shorter than `size`. Only used if `default_to_square` is `False`.

        Returns:
            image: A resized `PIL.Image.Image`.
        """
        resample = resample if resample is not None else PILImageResampling.BILINEAR

        self._ensure_format_supported(image)

        if not isinstance(image, PIL.Image.Image):
            image = self.to_pil_image(image)

        if isinstance(size, list):
            size = tuple(size)

        if isinstance(size, int) or len(size) == 1:
            if default_to_square:
                size = (size, size) if isinstance(size, int) else (size[0], size[0])
            else:
                width, height = image.size
                # specified size only for the smallest edge
                short, long = (width, height) if width <= height else (height, width)
                requested_new_short = size if isinstance(size, int) else size[0]

                if short == requested_new_short:
                    return image

                new_short, new_long = requested_new_short, int(requested_new_short * long / short)

                if max_size is not None:
                    if max_size <= requested_new_short:
                        raise ValueError(
                            f"max_size = {max_size} must be strictly greater than the requested "
                            f"size for the smaller edge size = {size}"
                        )
                    if new_long > max_size:
                        new_short, new_long = int(max_size * new_short / new_long), max_size

                size = (new_short, new_long) if width <= height else (new_long, new_short)

        return image.resize(size, resample=resample)

    def center_crop(self, image, size):
        """
        Crops `image` to the given size using a center crop. Note that if the image is too small to be cropped to the
        size given, it will be padded (so the returned result has the size asked).

        Args:
            image (`PIL.Image.Image` or `np.ndarray` or `torch.Tensor` of shape (n_channels, height, width) or (height, width, n_channels)):
                The image to resize.
            size (`int` or `Tuple[int, int]`):
                The size to which crop the image.

        Returns:
            new_image: A center cropped `PIL.Image.Image` or `np.ndarray` or `torch.Tensor` of shape: (n_channels,
            height, width).
        """
        self._ensure_format_supported(image)

        if not isinstance(size, tuple):
            size = (size, size)

        # PIL Image.size is (width, height) but NumPy array and torch Tensors have (height, width)
        if is_torch_tensor(image) or isinstance(image, np.ndarray):
            if image.ndim == 2:
                image = self.expand_dims(image)
            image_shape = image.shape[1:] if image.shape[0] in [1, 3] else image.shape[:2]
        else:
            image_shape = (image.size[1], image.size[0])

        top = (image_shape[0] - size[0]) // 2
        bottom = top + size[0]  # In case size is odd, (image_shape[0] + size[0]) // 2 won't give the proper result.
        left = (image_shape[1] - size[1]) // 2
        right = left + size[1]  # In case size is odd, (image_shape[1] + size[1]) // 2 won't give the proper result.

        # For PIL Images we have a method to crop directly.
        if isinstance(image, PIL.Image.Image):
            return image.crop((left, top, right, bottom))

        # Check if image is in (n_channels, height, width) or (height, width, n_channels) format
        channel_first = True if image.shape[0] in [1, 3] else False

        # Transpose (height, width, n_channels) format images
        if not channel_first:
            if isinstance(image, np.ndarray):
                image = image.transpose(2, 0, 1)
            if is_torch_tensor(image):
                image = image.permute(2, 0, 1)

        # Check if cropped area is within image boundaries
        if top >= 0 and bottom <= image_shape[0] and left >= 0 and right <= image_shape[1]:
            return image[..., top:bottom, left:right]

        # Otherwise, we may need to pad if the image is too small. Oh joy...
        new_shape = image.shape[:-2] + (max(size[0], image_shape[0]), max(size[1], image_shape[1]))
        if isinstance(image, np.ndarray):
            new_image = np.zeros_like(image, shape=new_shape)
        elif is_torch_tensor(image):
            new_image = image.new_zeros(new_shape)

        top_pad = (new_shape[-2] - image_shape[0]) // 2
        bottom_pad = top_pad + image_shape[0]
        left_pad = (new_shape[-1] - image_shape[1]) // 2
        right_pad = left_pad + image_shape[1]
        new_image[..., top_pad:bottom_pad, left_pad:right_pad] = image

        top += top_pad
        bottom += top_pad
        left += left_pad
        right += left_pad

        new_image = new_image[
            ..., max(0, top) : min(new_image.shape[-2], bottom), max(0, left) : min(new_image.shape[-1], right)
        ]

        return new_image

    def flip_channel_order(self, image):
        """
        Flips the channel order of `image` from RGB to BGR, or vice versa. Note that this will trigger a conversion of
        `image` to a NumPy array if it's a PIL Image.

        Args:
            image (`PIL.Image.Image` or `np.ndarray` or `torch.Tensor`):
                The image whose color channels to flip. If `np.ndarray` or `torch.Tensor`, the channel dimension should
                be first.
        """
        self._ensure_format_supported(image)

        if isinstance(image, PIL.Image.Image):
            image = self.to_numpy_array(image)

        return image[::-1, :, :]

    def rotate(self, image, angle, resample=None, expand=0, center=None, translate=None, fillcolor=None):
        """
        Returns a rotated copy of `image`. This method returns a copy of `image`, rotated the given number of degrees
        counter clockwise around its centre.

        Args:
            image (`PIL.Image.Image` or `np.ndarray` or `torch.Tensor`):
                The image to rotate. If `np.ndarray` or `torch.Tensor`, will be converted to `PIL.Image.Image` before
                rotating.

        Returns:
            image: A rotated `PIL.Image.Image`.
        """
        resample = resample if resample is not None else PIL.Image.NEAREST

        self._ensure_format_supported(image)

        if not isinstance(image, PIL.Image.Image):
            image = self.to_pil_image(image)

        return image.rotate(
            angle, resample=resample, expand=expand, center=center, translate=translate, fillcolor=fillcolor
        )


def validate_annotations(
    annotation_format: AnnotationFormat,
    supported_annotation_formats: Tuple[AnnotationFormat, ...],
    annotations: List[Dict],
) -> None:
    if annotation_format not in supported_annotation_formats:
        raise ValueError(f"Unsupported annotation format: {format} must be one of {supported_annotation_formats}")

    if annotation_format is AnnotationFormat.COCO_DETECTION:
        if not valid_coco_detection_annotations(annotations):
            raise ValueError(
                "Invalid COCO detection annotations. Annotations must a dict (single image) or list of dicts "
                "(batch of images) with the following keys: `image_id` and `annotations`, with the latter "
                "being a list of annotations in the COCO format."
            )

    if annotation_format is AnnotationFormat.COCO_PANOPTIC:
        if not valid_coco_panoptic_annotations(annotations):
            raise ValueError(
                "Invalid COCO panoptic annotations. Annotations must a dict (single image) or list of dicts "
                "(batch of images) with the following keys: `image_id`, `file_name` and `segments_info`, with "
                "the latter being a list of annotations in the COCO format."
            )


def validate_kwargs(valid_processor_keys: List[str], captured_kwargs: List[str]):
    unused_keys = set(captured_kwargs).difference(set(valid_processor_keys))
    if unused_keys:
        unused_key_str = ", ".join(unused_keys)
        # TODO raise a warning here instead of simply logging?
        logger.warning(f"Unused or unrecognized kwargs: {unused_key_str}.")


@dataclass(frozen=True)
class SizeDict:
    """
    Hashable dictionary to store image size information.
    """

    height: int = None
    width: int = None
    longest_edge: int = None
    shortest_edge: int = None
    max_height: int = None
    max_width: int = None

    def __getitem__(self, key):
        if hasattr(self, key):
            return getattr(self, key)
        raise KeyError(f"Key {key} not found in SizeDict.")<|MERGE_RESOLUTION|>--- conflicted
+++ resolved
@@ -231,35 +231,6 @@
     )
 
 
-<<<<<<< HEAD
-def make_batched_images(images) -> List[List[ImageInput]]:
-    """
-    Accepts images in list or nested list format, and makes a list of images for preprocessing.
-
-    Args:
-        images (`Union[List[List[ImageInput]], List[ImageInput], ImageInput]`):
-            The input image.
-
-    Returns:
-        list: A list of images.
-    """
-    if isinstance(images, (list, tuple)) and isinstance(images[0], (list, tuple)) and is_valid_image(images[0][0]):
-        return [img for img_list in images for img in img_list]
-
-    elif isinstance(images, (list, tuple)) and is_valid_image(images[0]):
-        return images
-
-    elif is_pil_image(images):
-        return [images]
-
-    elif is_valid_image(images):
-        if len(images.shape) == 4:
-            return images
-        elif len(images.shape) == 3:
-            return [images]
-
-    raise ValueError(f"Could not make batched video from {images}")
-=======
 def make_flat_list_of_images(
     images: Union[List[ImageInput], ImageInput],
 ) -> ImageInput:
@@ -360,7 +331,6 @@
             return [list(videos)]
 
     raise ValueError(f"Could not make batched video from {videos}")
->>>>>>> d7188ba6
 
 
 def to_numpy_array(img) -> np.ndarray:
