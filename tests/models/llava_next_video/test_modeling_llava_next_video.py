--- conflicted
+++ resolved
@@ -454,33 +454,6 @@
 
     @slow
     @require_bitsandbytes
-<<<<<<< HEAD
-    def test_expansion_in_processing(self):
-        model_id = "llava-hf/LLaVA-NeXT-Video-7B-hf"
-        model = LlavaNextVideoForConditionalGeneration.from_pretrained(
-            "llava-hf/LLaVA-NeXT-Video-7B-hf", load_in_4bit=True
-        )
-        processor = AutoProcessor.from_pretrained(model_id)
-
-        # check processing with expansion of inputs
-        processor.vision_feature_select_strategy = "default"
-        processor.patch_size = 14
-        inputs_expanded = processor(self.prompt_video, videos=[self.video], return_tensors="pt").to(torch_device)
-        self.assertTrue(inputs_expanded.input_ids.shape[-1] == 1170)
-
-        # check processing without expansion of inputs (legacy behavior)
-        processor.vision_feature_select_strategy = None
-        processor.patch_size = None
-        inputs = processor(self.prompt_video, videos=[self.video], return_tensors="pt").to(torch_device)
-        self.assertTrue(inputs.input_ids.shape[-1] == 19)
-
-        # generate exactly 20 tokens
-        output = model.generate(**inputs, min_new_tokens=20, max_new_tokens=20)
-        output_expanded = model.generate(**inputs_expanded, min_new_tokens=20, max_new_tokens=20)
-
-        # check that both inputs are handled correctly and generate the same output
-        self.assertListEqual(output_expanded[:, -20:].tolist(), output[:, -20:].tolist())
-=======
     def test_padding_side_when_merging_inputs(self):
         model = LlavaNextVideoForConditionalGeneration.from_pretrained(
             "llava-hf/LLaVA-NeXT-Video-7B-hf", load_in_4bit=True
@@ -514,4 +487,31 @@
         with torch.no_grad():
             output_train = model(**inputs_batched, output_hidden_states=True)
         self.assertTrue((output_train.hidden_states[0][0, -1482:, ...] == 0).all().item())
->>>>>>> f5f1e52f
+    
+    @slow
+    @require_bitsandbytes
+    def test_expansion_in_processing(self):
+        model_id = "llava-hf/LLaVA-NeXT-Video-7B-hf"
+        model = LlavaNextVideoForConditionalGeneration.from_pretrained(
+            "llava-hf/LLaVA-NeXT-Video-7B-hf", load_in_4bit=True
+        )
+        processor = AutoProcessor.from_pretrained(model_id)
+
+        # check processing with expansion of inputs
+        processor.vision_feature_select_strategy = "default"
+        processor.patch_size = 14
+        inputs_expanded = processor(self.prompt_video, videos=[self.video], return_tensors="pt").to(torch_device)
+        self.assertTrue(inputs_expanded.input_ids.shape[-1] == 1170)
+
+        # check processing without expansion of inputs (legacy behavior)
+        processor.vision_feature_select_strategy = None
+        processor.patch_size = None
+        inputs = processor(self.prompt_video, videos=[self.video], return_tensors="pt").to(torch_device)
+        self.assertTrue(inputs.input_ids.shape[-1] == 19)
+
+        # generate exactly 20 tokens
+        output = model.generate(**inputs, min_new_tokens=20, max_new_tokens=20)
+        output_expanded = model.generate(**inputs_expanded, min_new_tokens=20, max_new_tokens=20)
+
+        # check that both inputs are handled correctly and generate the same output
+        self.assertListEqual(output_expanded[:, -20:].tolist(), output[:, -20:].tolist())