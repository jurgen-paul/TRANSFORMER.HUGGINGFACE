<!--Copyright 2020 The HuggingFace Team. All rights reserved.

Licensed under the Apache License, Version 2.0 (the "License"); you may not use this file except in compliance with
the License. You may obtain a copy of the License at

http://www.apache.org/licenses/LICENSE-2.0

Unless required by applicable law or agreed to in writing, software distributed under the License is distributed on
an "AS IS" BASIS, WITHOUT WARRANTIES OR CONDITIONS OF ANY KIND, either express or implied. See the License for the
specific language governing permissions and limitations under the License.
-->

# Exporting 🤗 Transformers Models

If you need to deploy 🤗 Transformers models in production environments, we
recommend exporting them to a serialized format that can be loaded and executed
on specialized runtimes and hardware. In this guide, we'll show you how to
export 🤗 Transformers models in two widely used formats: ONNX and TorchScript.

Once exported, a model can optimized for inference via techniques such as
quantization and pruning. If you are interested in optimizing your models to run
with maximum efficiency, check out the [🤗 Optimum
library](https://github.com/huggingface/optimum).

## ONNX

The [ONNX (Open Neural Network eXchange)](http://onnx.ai) project is an open
standard that defines a common set of operators and a common file format to
represent deep learning models in a wide variety of frameworks, including
PyTorch and TensorFlow. When a model is exported to the ONNX format, these
operators are used to construct a computational graph (often called an
_intermediate representation_) which represents the flow of data through the
neural network.

By exposing a graph with standardized operators and data types, ONNX makes it
easy to switch between frameworks. For example, a model trained in PyTorch can
be exported to ONNX format and then imported in TensorFlow (and vice versa).

🤗 Transformers provides a `transformers.onnx` package that enables you to
convert model checkpoints to an ONNX graph by leveraging configuration objects.
These configuration objects come ready made for a number of model architectures,
and are designed to be easily extendable to other architectures.

Ready-made configurations include the following architectures:

<!--This table is automatically generated by make style, do not fill manually!-->

- ALBERT
- BART
- BERT
- CamemBERT
- DistilBERT
- GPT Neo
- LayoutLM
- Longformer
- Marian
- mBART
- OpenAI GPT-2
- RoBERTa
- T5
- XLM-RoBERTa

The ONNX conversion is supported for the PyTorch versions of the models. If you
would like to be able to convert a TensorFlow model, please let us know by
opening an issue.

In the next two sections, we'll show you how to:

* Export a supported model using the `transformers.onnx` package.
* Export a custom model for an unsupported architecture.

### Exporting a model to ONNX

To export a 🤗 Transformers model to ONNX, you'll first need to install some
extra dependencies:

```bash
pip install transformers[onnx]
```

The `transformers.onnx` package can then be used as a Python module:

```bash
python -m transformers.onnx --help

usage: Hugging Face Transformers ONNX exporter [-h] -m MODEL [--feature {causal-lm, ...}] [--opset OPSET] [--atol ATOL] output

positional arguments:
  output                Path indicating where to store generated ONNX model.

optional arguments:
  -h, --help            show this help message and exit
  -m MODEL, --model MODEL
                        Model ID on huggingface.co or path on disk to load model from.
  --feature {causal-lm, ...}
                        The type of features to export the model with.
  --opset OPSET         ONNX opset version to export the model with.
  --atol ATOL           Absolute difference tolerence when validating the model.
```

Exporting a checkpoint using a ready-made configuration can be done as follows:

```bash
python -m transformers.onnx --model=distilbert-base-uncased onnx/
```

which should show the following logs:

```bash
Validating ONNX model...
        -[✓] ONNX model outputs' name match reference model ({'last_hidden_state'})
        - Validating ONNX Model output "last_hidden_state":
                -[✓] (2, 8, 768) matches (2, 8, 768)
                -[✓] all values close (atol: 1e-05)
All good, model saved at: onnx/model.onnx
```

This exports an ONNX graph of the checkpoint defined by the `--model` argument.
In this example it is `distilbert-base-uncased`, but it can be any model on the
Hugging Face Hub or one that's stored locally.

The resulting `model.onnx` file can then be run on one of the [many
accelerators](https://onnx.ai/supported-tools.html#deployModel) that support the
ONNX standard. For example, we can load and run the model with [ONNX
Runtime](https://onnxruntime.ai/) as follows:

```python
from transformers import AutoTokenizer
from onnxruntime import InferenceSession

tokenizer = AutoTokenizer.from_pretrained("distilbert-base-uncased")
session = InferenceSession("onnx/model.onnx")
# ONNX Runtime expects NumPy arrays as input
inputs = tokenizer("Using DistilBERT with ONNX Runtime!", return_tensors="np")
outputs = session.run(output_names=["last_hidden_state"], input_feed=dict(inputs))
```

<<<<<<< HEAD
The required output names (i.e. `["last_hidden_state"]`) can be obtained by
taking a look at the ONNX configuration of each model. For example, for
DistilBERT we have:
=======
from transformers import BertTokenizerFast

tokenizer = BertTokenizerFast.from_pretrained("bert-base-cased")
>>>>>>> a54961c5

```python
from transformers.models.distilbert import DistilBertConfig, DistilBertOnnxConfig

config = DistilBertConfig()
onnx_config = DistilBertOnnxConfig(config)
print(list(onnx_config.outputs.keys()))
```

which outputs:

```python
['last_hidden_state']
```

### Selecting features for different model topologies

Each ready-made configuration comes with a set of _features_ that enable you to
export models for different types of topologies or tasks. As shown in the table
below, each feature is associated with a different auto class:

| Feature                              | Auto Class                           |
| ------------------------------------ | ------------------------------------ |
| `causal-lm`, `causal-lm-with-past`   | `AutoModelForCausalLM`               |
| `default`, `default-with-past`       | `AutoModel`                          |
| `masked-lm`                          | `AutoModelForMaskedLM`               |
| `question-answering`                 | `AutoModelForQuestionAnswering`      |
| `seq2seq-lm`, `seq2seq-lm-with-past` | `AutoModelForSeq2SeqLM`              |
| `sequence-classification`            | `AutoModelForSequenceClassification` |
| `token-classification`               | `AutoModelForTokenClassification`    |

For each configuration, you can find the list of supported features via the
`FeaturesManager`. For example, for DistilBERT we have:

```python
from transformers.onnx.features import FeaturesManager

distilbert_features = list(FeaturesManager.get_supported_features_for_model_type("distilbert").keys())
print(distilbert_features)
```

which outputs:

```python
['default', 'masked-lm', 'causal-lm', 'sequence-classification', 'token-classification', 'question-answering']
```

You can then pass one of these features to the `--feature` argument in the
`transformers.onnx` package. For example, to export a text-classification model
we can pick a fine-tuned model from the Hub and run:

```bash
python -m transformers.onnx --model=distilbert-base-uncased-finetuned-sst-2-english \
                            --feature=sequence-classification onnx/
```

which will display the following logs:

```bash
Validating ONNX model...
        -[✓] ONNX model outputs' name match reference model ({'logits'})
        - Validating ONNX Model output "logits":
                -[✓] (2, 2) matches (2, 2)
                -[✓] all values close (atol: 1e-05)
All good, model saved at: onnx/model.onnx
```

Notice that in this case, the output names from the fine-tuned model are
`logits` instead of the `last_hidden_state` we saw with the
`distilbert-base-uncased` checkpoint earlier. This is expected since the
fine-tuned model has a sequence classification head.

<Tip>

The features that have a `with-past` suffix (e.g. `causal-lm-with-past`)
correspond to model topologies with precomputed hidden states (key and values
in the attention blocks) that can be used for fast autoregressive decoding.

</Tip>


### Exporting a model for an unsupported architecture

If you wish to export a model whose architecture is not natively supported by
the library, there are three main steps to follow:

1. Implement a custom ONNX configuration.
2. Export the model to ONNX.
3. Validate the outputs of the PyTorch and exported models.

In this section, we'll look at how DistilBERT was implemented to show what's
involved with each step.

#### Implementing a custom ONNX configuration

Let's start with the ONNX configuration object. We provide three abstract
classes that you should inherit from, depending on the type of model
architecture you wish to export:

* Encoder-based models inherit from [`OnnxConfig`]
* Decoder-based models inherit from [`OnnxConfigWithPast`]
* Encoder-decoder models inherit from [`OnnxSeq2SeqConfigWithPast`]

<Tip>

A good way to implement a custom ONNX configuration is to look at the existing
implementation in the `configuration_x.py` file of a similar architecture.

</Tip>

Since DistilBERT is an encoder-based model, its configuration inherits from
`OnnxConfig`:

```python
from typing import Mapping, OrderedDict
from transformers.onnx import OnnxConfig

class DistilBertOnnxConfig(OnnxConfig):
    @property
    def inputs(self) -> Mapping[str, Mapping[int, str]]:
        return OrderedDict(
            [
                ("input_ids", {0: "batch", 1: "sequence"}),
                ("attention_mask", {0: "batch", 1: "sequence"}),
            ]
        )
```

Every configuration object must implement the `inputs` property and return an
`OrderedDict`, where each key corresponds to an expected input, and each value
indicates the axis of that input. The `OrderedDict` is needed to ensure the
inputs are matched against their relative position within the
`PreTrainedModel.forward()` method when tracing the graph.

For DistilBERT, we can see that two inputs are required: `input_ids` and
`attention_mask`. These inputs have the same shape of `(batch_size,
sequence_length)` which is why we see the same axes used in the configuration.

Once you have implemented an ONNX configuration, you can instantiate it by
providing the base model's configuration as follows:

```python
from transformers import AutoConfig

config = AutoConfig.from_pretrained("distilbert-base-uncased")
onnx_config = DistilBertOnnxConfig(config)
```

The resulting object has several useful properties. For example you can view the
ONNX operator set that will be used during the export:

```python
# Returns 11
print(onnx_config.default_onnx_opset)
```

You can also view the outputs associated with the model as follows:

```python
print(onnx_config.outputs)
```

which gives:

```python
OrderedDict([('last_hidden_state', {0: 'batch', 1: 'sequence'})])
```

Notice that the outputs property follows the same structure as the inputs; it
returns an `OrderedDict` of named outputs and their shapes. The output structure
is linked to the choice of feature that the configuration is initialised with.
By default, the ONNX configuration is initialized with the `default` feature
that corresponds to exporting a model loaded with the `AutoModel` class. If you
want to export a different model topology, just provide a different feature to
the `task` argument when you initialize the ONNX configuration. For example, if
we wished to export DistilBERT with a sequence classification head, we could
use:

```python
from transformers import AutoConfig

config = AutoConfig.from_pretrained("distilbert-base-uncased")
onnx_config_for_seq_clf = DistilBertOnnxConfig(config, task="sequence-classification")
# Returns OrderedDict([('logits', {0: 'batch'})])
print(onnx_config_for_seq_clf.outputs)
```

<Tip>

All of the base properties and methods associated with [`OnnxConfig`] and the
other configuration classes can be overriden if needed. Check out
[`BartOnnxConfig`] for an advanced example.

</Tip>

#### Exporting the model

Once you have implemented the ONNX configuration, the next step is to export the
model. Here we can use the `export()` function provided by the
`transformers.onnx` package. This function expects the ONNX configuration, along
with the base model and tokenizer, and the path to save the exported file:

```python
from pathlib import Path
from transformers.onnx import export
from transformers import AutoTokenizer, AutoModel

onnx_path = Path("model.onnx")
model_ckpt = "distilbert-base-uncased"
base_model = AutoModel.from_pretrained(model_ckpt)
tokenizer = AutoTokenizer.from_pretrained(model_ckpt)

onnx_inputs, onnx_outputs = export(
    tokenizer, base_model, onnx_config, onnx_config.default_onnx_opset, onnx_path
)
```

The `onnx_inputs` and `onnx_outputs` returned by the `export()` function are
lists of the keys defined in the `inputs` and `outputs` properties of the
configuration. Once the model is exported, you can test that the model is well
formed as follows:

```python
import onnx

onnx_model = onnx.load("model.onnx")
onnx.checker.check_model(onnx_model)
```

<Tip>

If your model is larger than 2GB, you will see that many additional files are
created during the export. This is _expected_ because ONNX uses [Protocol
Buffers](https://developers.google.com/protocol-buffers/) to store the model and
these have a size limit of 2GB. See the [ONNX
documentation](https://github.com/onnx/onnx/blob/master/docs/ExternalData.md)
for instructions on how to load models with external data.

</Tip>

#### Validating the model outputs

The final step is to validate that the outputs from the base and exported model
agree within some absolute tolerance. Here we can use the
`validate_model_outputs()` function provided by the `transformers.onnx` package
as follows:

```python
from transformers.onnx import validate_model_outputs

validate_model_outputs(
    onnx_config,
    tokenizer,
    base_model,
    onnx_path,
    onnx_outputs,
    onnx_config.atol_for_validation,
)
```

This function uses the `OnnxConfig.generate_dummy_inputs()` method to generate
inputs for the base and exported model, and the absolute tolerance can be
defined in the configuration. We generally find numerical agreement in the 1e-6
to 1e-4 range, although anything smaller than 1e-3 is likely to be OK.

### Contributing a new configuration to 🤗 Transformers

We are looking to expand the set of ready-made configurations and welcome
contributions from the community! If you would like to contribute your addition
to the library, you will need to:

* Implement the ONNX configuration in the corresponding `configuration_x.py`
file
* Include the model architecture and corresponding features in
[`~onnx.features.FeatureManager`]
* Add your model architecture to the tests in
`test_onnx_v2.py`

Check out how the configuration for [IBERT was
contributed](https://github.com/huggingface/transformers/pull/14868/files) to
get an idea of what's involved.

## TorchScript

<Tip>

This is the very beginning of our experiments with TorchScript and we are still exploring its capabilities with
variable-input-size models. It is a focus of interest to us and we will deepen our analysis in upcoming releases,
with more code examples, a more flexible implementation, and benchmarks comparing python-based codes with compiled
TorchScript.

</Tip>

According to Pytorch's documentation: "TorchScript is a way to create serializable and optimizable models from PyTorch
code". Pytorch's two modules [JIT and TRACE](https://pytorch.org/docs/stable/jit.html) allow the developer to export
their model to be re-used in other programs, such as efficiency-oriented C++ programs.

We have provided an interface that allows the export of 🤗 Transformers models to TorchScript so that they can be reused
in a different environment than a Pytorch-based python program. Here we explain how to export and use our models using
TorchScript.

Exporting a model requires two things:

- a forward pass with dummy inputs.
- model instantiation with the `torchscript` flag.

These necessities imply several things developers should be careful about. These are detailed below.


### Implications

### TorchScript flag and tied weights

This flag is necessary because most of the language models in this repository have tied weights between their
`Embedding` layer and their `Decoding` layer. TorchScript does not allow the export of models that have tied
weights, therefore it is necessary to untie and clone the weights beforehand.

This implies that models instantiated with the `torchscript` flag have their `Embedding` layer and `Decoding`
layer separate, which means that they should not be trained down the line. Training would de-synchronize the two
layers, leading to unexpected results.

This is not the case for models that do not have a Language Model head, as those do not have tied weights. These models
can be safely exported without the `torchscript` flag.

### Dummy inputs and standard lengths

The dummy inputs are used to do a model forward pass. While the inputs' values are propagating through the layers,
Pytorch keeps track of the different operations executed on each tensor. These recorded operations are then used to
create the "trace" of the model.

The trace is created relatively to the inputs' dimensions. It is therefore constrained by the dimensions of the dummy
input, and will not work for any other sequence length or batch size. When trying with a different size, an error such
as:

`The expanded size of the tensor (3) must match the existing size (7) at non-singleton dimension 2`

will be raised. It is therefore recommended to trace the model with a dummy input size at least as large as the largest
input that will be fed to the model during inference. Padding can be performed to fill the missing values. As the model
will have been traced with a large input size however, the dimensions of the different matrix will be large as well,
resulting in more calculations.

It is recommended to be careful of the total number of operations done on each input and to follow performance closely
when exporting varying sequence-length models.

### Using TorchScript in Python

Below is an example, showing how to save, load models as well as how to use the trace for inference.

#### Saving a model

This snippet shows how to use TorchScript to export a `BertModel`. Here the `BertModel` is instantiated according
to a `BertConfig` class and then saved to disk under the filename `traced_bert.pt`

```python
from transformers import BertModel, BertTokenizer, BertConfig
import torch

enc = BertTokenizer.from_pretrained("bert-base-uncased")

# Tokenizing input text
text = "[CLS] Who was Jim Henson ? [SEP] Jim Henson was a puppeteer [SEP]"
tokenized_text = enc.tokenize(text)

# Masking one of the input tokens
masked_index = 8
tokenized_text[masked_index] = "[MASK]"
indexed_tokens = enc.convert_tokens_to_ids(tokenized_text)
segments_ids = [0, 0, 0, 0, 0, 0, 0, 1, 1, 1, 1, 1, 1, 1]

# Creating a dummy input
tokens_tensor = torch.tensor([indexed_tokens])
segments_tensors = torch.tensor([segments_ids])
dummy_input = [tokens_tensor, segments_tensors]

# Initializing the model with the torchscript flag
# Flag set to True even though it is not necessary as this model does not have an LM Head.
config = BertConfig(
    vocab_size_or_config_json_file=32000,
    hidden_size=768,
    num_hidden_layers=12,
    num_attention_heads=12,
    intermediate_size=3072,
    torchscript=True,
)

# Instantiating the model
model = BertModel(config)

# The model needs to be in evaluation mode
model.eval()

# If you are instantiating the model with *from_pretrained* you can also easily set the TorchScript flag
model = BertModel.from_pretrained("bert-base-uncased", torchscript=True)

# Creating the trace
traced_model = torch.jit.trace(model, [tokens_tensor, segments_tensors])
torch.jit.save(traced_model, "traced_bert.pt")
```

#### Loading a model

This snippet shows how to load the `BertModel` that was previously saved to disk under the name `traced_bert.pt`.
We are re-using the previously initialised `dummy_input`.

```python
loaded_model = torch.jit.load("traced_bert.pt")
loaded_model.eval()

all_encoder_layers, pooled_output = loaded_model(*dummy_input)
```

#### Using a traced model for inference

Using the traced model for inference is as simple as using its `__call__` dunder method:

```python
traced_model(tokens_tensor, segments_tensors)
```

### Deploying HuggingFace TorchScript models on AWS using the Neuron SDK

AWS introduced the [Amazon EC2 Inf1](https://aws.amazon.com/ec2/instance-types/inf1/) 
instance family for low cost, high performance machine learning inference in the cloud. 
The Inf1 instances are powered by the AWS Inferentia chip, a custom-built hardware accelerator, 
specializing in deep learning inferencing workloads. 
[AWS Neuron](https://awsdocs-neuron.readthedocs-hosted.com/en/latest/#) 
is the SDK for Inferentia that supports tracing and optimizing transformers models for 
deployment on Inf1. The Neuron SDK provides:


1. Easy-to-use API with one line of code change to trace and optimize a TorchScript model for inference in the cloud.
2. Out of the box performance optimizations for [improved cost-performance](https://awsdocs-neuron.readthedocs-hosted.com/en/latest/neuron-guide/benchmark/>)
3. Support for HuggingFace transformers models built with either [PyTorch](https://awsdocs-neuron.readthedocs-hosted.com/en/latest/src/examples/pytorch/bert_tutorial/tutorial_pretrained_bert.html)
   or [TensorFlow](https://awsdocs-neuron.readthedocs-hosted.com/en/latest/src/examples/tensorflow/huggingface_bert/huggingface_bert.html).

#### Implications

Transformers Models based on the [BERT (Bidirectional Encoder Representations from Transformers)](https://huggingface.co/docs/transformers/master/model_doc/bert) 
architecture, or its variants such as [distilBERT](https://huggingface.co/docs/transformers/master/model_doc/distilbert)
 and [roBERTa](https://huggingface.co/docs/transformers/master/model_doc/roberta) 
 will run best on Inf1 for non-generative tasks such as Extractive Question Answering, 
 Sequence Classification, Token Classification. Alternatively, text generation
tasks can be adapted to run on Inf1, according to this [AWS Neuron MarianMT tutorial](https://awsdocs-neuron.readthedocs-hosted.com/en/latest/src/examples/pytorch/transformers-marianmt.html). 
More information about models that can be converted out of the box on Inferentia can be 
found in the [Model Architecture Fit section of the Neuron documentation](https://awsdocs-neuron.readthedocs-hosted.com/en/latest/neuron-guide/models/models-inferentia.html#models-inferentia).

#### Dependencies

Using AWS Neuron to convert models requires the following dependencies and environment:

* A [Neuron SDK environment](https://awsdocs-neuron.readthedocs-hosted.com/en/latest/neuron-guide/neuron-frameworks/pytorch-neuron/index.html#installation-guide),
  which comes pre-configured on [AWS Deep Learning AMI](https://docs.aws.amazon.com/dlami/latest/devguide/tutorial-inferentia-launching.html).

#### Converting a Model for AWS Neuron

Using the same script as in [Using TorchScript in Python](https://huggingface.co/docs/transformers/master/en/serialization#using-torchscript-in-python) 
to trace a "BertModel", you import `torch.neuron` framework extension to access 
the components of the Neuron SDK through a Python API.

```python
from transformers import BertModel, BertTokenizer, BertConfig
import torch
import torch.neuron
```
And only modify the tracing line of code

from:

```python
torch.jit.trace(model, [tokens_tensor, segments_tensors])
```

to:

```python
torch.neuron.trace(model, [token_tensor, segments_tensors])
```

This change enables Neuron SDK to trace the model and optimize it to run in Inf1 instances.

To learn more about AWS Neuron SDK features, tools, example tutorials and latest updates, 
please see the [AWS NeuronSDK documentation](https://awsdocs-neuron.readthedocs-hosted.com/en/latest/index.html).<|MERGE_RESOLUTION|>--- conflicted
+++ resolved
@@ -135,15 +135,9 @@
 outputs = session.run(output_names=["last_hidden_state"], input_feed=dict(inputs))
 ```
 
-<<<<<<< HEAD
 The required output names (i.e. `["last_hidden_state"]`) can be obtained by
 taking a look at the ONNX configuration of each model. For example, for
 DistilBERT we have:
-=======
-from transformers import BertTokenizerFast
-
-tokenizer = BertTokenizerFast.from_pretrained("bert-base-cased")
->>>>>>> a54961c5
 
 ```python
 from transformers.models.distilbert import DistilBertConfig, DistilBertOnnxConfig
