import copy
import importlib.metadata
import json
import os
from dataclasses import dataclass
from typing import Any, Dict, List, Optional, Tuple, Union

import torch
from packaging import version

from .configuration_utils import PretrainedConfig
from .utils import is_hqq_available, is_quanto_available, logging


if is_quanto_available():
    quanto_version = version.parse(importlib.metadata.version("quanto"))
    if quanto_version >= version.parse("0.2.0"):
        from quanto import AffineQuantizer, MaxOptimizer, qint2, qint4

if is_hqq_available():
    from hqq.core.quantize import Quantizer as HQQQuantizer

logger = logging.get_logger(__name__)


@dataclass
class Cache:
    """
    Base, abstract class for all caches. The actual data structure is specific to each subclass.
    """

    def update(
        self,
        key_states: torch.Tensor,
        value_states: torch.Tensor,
        layer_idx: int,
        cache_kwargs: Optional[Dict[str, Any]] = None,
    ) -> Tuple[torch.Tensor, torch.Tensor]:
        """
        Updates the cache with the new `key_states` and `value_states` for the layer `layer_idx`.

        Parameters:
            key_states (`torch.Tensor`):
                The new key states to cache.
            value_states (`torch.Tensor`):
                The new value states to cache.
            layer_idx (`int`):
                The index of the layer to cache the states for.
            cache_kwargs (`Dict[str, Any]`, `optional`):
                Additional arguments for the cache subclass. These are specific to each subclass and allow new types of
                cache to be created.

        Return:
            A tuple containing the updated key and value states.
        """
        raise NotImplementedError("Make sure to implement `update` in a subclass.")

    def get_seq_length(self, layer_idx: Optional[int] = 0) -> int:
        """Returns the sequence length of the cached states. A layer index can be optionally passed."""
        # TODO: deprecate this function in favor of `cache_position`
        raise NotImplementedError("Make sure to implement `get_seq_length` in a subclass.")

    def get_max_length(self) -> Optional[int]:
        """Returns the maximum sequence length of the cached states, if there is any."""
        raise NotImplementedError("Make sure to implement `get_max_length` in a subclass.")

    def get_usable_length(self, new_seq_length: int, layer_idx: Optional[int] = 0) -> int:
        """Given the sequence length of the new inputs, returns the usable length of the cache."""
        # Cache without size limit -> all cache is usable
        # Cache with size limit -> if the length cache plus the length of the new inputs is larger the maximum cache
        #   length, we will need to evict part of the cache (and thus not all cache is usable)
        max_length = self.get_max_length()
        previous_seq_length = self.get_seq_length(layer_idx)
        if max_length is not None and previous_seq_length + new_seq_length > max_length:
            return max_length - new_seq_length
        return previous_seq_length

    def reorder_cache(self, beam_idx: torch.LongTensor):
        """Reorders the cache for beam search, given the selected beam indices."""
        for layer_idx in range(len(self.key_cache)):
            device = self.key_cache[layer_idx].device
            self.key_cache[layer_idx] = self.key_cache[layer_idx].index_select(0, beam_idx.to(device))
            device = self.value_cache[layer_idx].device
            self.value_cache[layer_idx] = self.value_cache[layer_idx].index_select(0, beam_idx.to(device))

    @property
    def seen_tokens(self):
        logger.warning_once(
            "The `seen_tokens` attribute is deprecated and will be removed in v4.41. Use the `cache_position` "
            "model input instead."
        )
        if hasattr(self, "_seen_tokens"):
            return self._seen_tokens
        else:
            return None


@dataclass
class CacheConfig:
    """
    Base class for cache configs
    """

    cache_implementation: None

    @classmethod
    def from_dict(cls, config_dict, **kwargs):
        """
        Constructs a CacheConfig instance from a dictionary of parameters.
        Args:
            config_dict (Dict[str, Any]): Dictionary containing configuration parameters.
            **kwargs: Additional keyword arguments to override dictionary values.
        Returns:
            CacheConfig: Instance of CacheConfig constructed from the dictionary.
        """
        config = cls(**config_dict)
        to_remove = []
        for key, value in kwargs.items():
            if hasattr(config, key):
                setattr(config, key, value)
                to_remove.append(key)
        for key in to_remove:
            kwargs.pop(key, None)
        return config

    # Copied from transformers.utils.quantization_config.QuantizationConfigMixin.to_json_file
    def to_json_file(self, json_file_path: Union[str, os.PathLike]):
        """
        Save this instance to a JSON file.

        Args:
            json_file_path (`str` or `os.PathLike`):
                Path to the JSON file in which this configuration instance's parameters will be saved.
            use_diff (`bool`, *optional*, defaults to `True`):
                If set to `True`, only the difference between the config instance and the default
                `QuantizationConfig()` is serialized to JSON file.
        """
        with open(json_file_path, "w", encoding="utf-8") as writer:
            config_dict = self.to_dict()
            json_string = json.dumps(config_dict, indent=2, sort_keys=True) + "\n"

            writer.write(json_string)

    # Copied from transformers.utils.quantization_config.QuantizationConfigMixin.to_dict
    def to_dict(self) -> Dict[str, Any]:
        """
        Serializes this instance to a Python dictionary. Returns:
            `Dict[str, Any]`: Dictionary of all the attributes that make up this configuration instance.
        """
        return copy.deepcopy(self.__dict__)

    # Copied from transformers.utils.quantization_config.QuantizationConfigMixin.__iter__
    def __iter__(self):
        """allows `dict(obj)` for situations where obj may be a dict or QuantizationConfigMixin"""
        for attr, value in copy.deepcopy(self.__dict__).items():
            yield attr, value

    # Copied from transformers.utils.quantization_config.QuantizationConfigMixin.__repr__
    def __repr__(self):
        return f"{self.__class__.__name__} {self.to_json_string()}"

    def to_json_string(self):
        """
        Serializes this instance to a JSON formatted string.
        Returns:
            str: JSON formatted string representing the configuration instance.
        """
        return json.dumps(self.__dict__, indent=2) + "\n"

    # Copied from transformers.utils.quantization_config.QuantizationConfigMixin.update
    def update(self, **kwargs):
        """
        Updates attributes of this class instance with attributes from `kwargs` if they match existing attributes,
        returning all the unused kwargs.

        Args:
            kwargs (`Dict[str, Any]`):
                Dictionary of attributes to tentatively update this class.

        Returns:
            `Dict[str, Any]`: Dictionary containing all the key-value pairs that were not used to update the instance.
        """
        to_remove = []
        for key, value in kwargs.items():
            if hasattr(self, key):
                setattr(self, key, value)
                to_remove.append(key)

        # Remove all the attributes that were updated, without modifying the input dict
        unused_kwargs = {key: value for key, value in kwargs.items() if key not in to_remove}
        return unused_kwargs


@dataclass
class QuantizedCacheConfig(CacheConfig):
    """
    Configuration class for quantized cache settings.

    Attributes:
        backend (`str`, *optional*, defaults to `"quanto"`):
            Backend to use when performing quantization, Can be one of [`quanto`, `HQQ`]
        nbits (`Optional[int]`, *optional*, defaults to 4):
            Number of bits, can be 2 or 4 for the `quanto` backend and one of [1, 2, 3, 4, 8] for the `HQQ` backend. Defaults to 2.
        axis_key (`int`, *optional*, defaults to 0):
            Axis over which to perform grouping for the key tensors. Can be [0, -1] for `quanto` backend and [0, 1] for `HQQ` backend.
        axis_value (`int`, *optional*, defaults to 0):
            Axis over which to perform grouping for the value tensors. Can be [0, -1] for `quanto` backend and [0, 1] for `HQQ` backend.
        q_group_size (`Optional[int]`, *optional*, defaults to 64):
            Size of the quantization group, should be a divisor of the model's hidden dimension.
            Defaults to 64.
        residual_length (`Optional[int]`, *optional*, defaults to 128):
            Length of the residual cache which will always be stored in original presicion.
            Defaults to 128.
        compute_dtype (`torch.dtype`, *optional*, defaults to `torch.float16`):
            The defualt dtype used for computations in the model. Keys and Values will be cast to this dtype after dequantization.
        device (`str`, *optional*, defaults to `"cpu"`):
            Device on which to perform computations, should be same as the model's device.
    """

    def __init__(
        self,
        backend: str = "quanto",
        nbits: Optional[int] = 4,
        axis_key: Optional[int] = 0,
        axis_value: Optional[int] = 0,
        q_group_size: Optional[int] = 64,
        residual_length: Optional[int] = 128,
        compute_dtype: Optional[torch.dtype] = torch.float16,
        device: Optional[str] = "cpu",
    ):
        self.backend = backend
        self.nbits = nbits
        self.axis_key = axis_key
        self.axis_value = axis_value
        self.q_group_size = q_group_size
        self.residual_length = residual_length
        self.compute_dtype = compute_dtype
        self.device = device

    def validate(self):
        """Validates if the arguments passed are correct"""

        incorrect_arg_msg = (
            "Some of the keys in `cache_config` are defined incorrectly. `{key}` should be {correct_value}` "
            "but found {found_value}"
        )
        # Check that the values are reasonable in general (nbits, axis)
        # Later in QuantizedCache init we check if they are supported for that particular backend
        if self.nbits not in [1, 2, 3, 4, 8]:
            raise ValueError(
                incorrect_arg_msg.format(
                    key="nbits",
                    correct_value="2 or 4 or 8",
                    found_value=self.nbits,
                ),
            )
        if self.q_group_size <= 0:
            raise ValueError(
                incorrect_arg_msg.format(
                    key="q_group_size",
                    correct_value="a positive integer",
                    found_value=self.q_group_size,
                ),
            )
        if self.residual_length < 0:
            raise ValueError(
                incorrect_arg_msg.format(
                    key="residual_length",
                    correct_value="a positive integer",
                    found_value=self.residual_length,
                ),
            )

        if self.axis_key not in [0, 1, -1]:
            raise ValueError(
                incorrect_arg_msg.format(
                    key="axis_key",
                    correct_value="`1` or `0`, `-1`",
                    found_value=self.axis_key,
                ),
            )

        if self.axis_value not in [0, 1, -1]:
            raise ValueError(
                incorrect_arg_msg.format(
                    key="axis_value",
                    correct_value="`1` or `0` or `-1`",
                    found_value=self.axis_value,
                ),
            )


class DynamicCache(Cache):
    """
    A cache that grows dynamically as more tokens are generated. This is the default for generative models.

    It stores the Key and Value states as a list of tensors, one for each layer. The expected shape for each tensor is
    `[batch_size, num_heads, seq_len, head_dim]`.
    """

    def __init__(self) -> None:
        self.key_cache: List[torch.Tensor] = []
        self.value_cache: List[torch.Tensor] = []
        self._seen_tokens = 0  # Used in `generate` to keep tally of how many tokens the cache has seen

    def __getitem__(self, layer_idx: int) -> List[Tuple[torch.Tensor]]:
        """
        Support for backwards-compatible `past_key_value` indexing, e.g. `past_key_value[0][0].shape[2]` to get the
        sequence length.
        """
        if layer_idx < len(self):
            return (self.key_cache[layer_idx], self.value_cache[layer_idx])
        else:
            raise KeyError(f"Cache only has {len(self)} layers, attempted to access layer with index {layer_idx}")

    def __iter__(self):
        """
        Support for backwards-compatible `past_key_value` iteration, e.g. `for x in past_key_value:` to iterate over
        keys and values
        """
        for layer_idx in range(len(self)):
            yield (self.key_cache[layer_idx], self.value_cache[layer_idx])

    def __len__(self):
        """
        Support for backwards-compatible `past_key_value` length, e.g. `len(past_key_value)`. This value corresponds
        to the number of layers in the model.
        """
        return len(self.key_cache)

    def update(
        self,
        key_states: torch.Tensor,
        value_states: torch.Tensor,
        layer_idx: int,
        cache_kwargs: Optional[Dict[str, Any]] = None,
    ) -> Tuple[torch.Tensor, torch.Tensor]:
        """
        Updates the cache with the new `key_states` and `value_states` for the layer `layer_idx`.

        Parameters:
            key_states (`torch.Tensor`):
                The new key states to cache.
            value_states (`torch.Tensor`):
                The new value states to cache.
            layer_idx (`int`):
                The index of the layer to cache the states for.
            cache_kwargs (`Dict[str, Any]`, `optional`):
                Additional arguments for the cache subclass. No additional arguments are used in `DynamicCache`.

        Return:
            A tuple containing the updated key and value states.
        """
        # Update the number of seen tokens
        if layer_idx == 0:
            self._seen_tokens += key_states.shape[-2]

        # Update the cache
        if len(self.key_cache) <= layer_idx:
            self.key_cache.append(key_states)
            self.value_cache.append(value_states)
        else:
            self.key_cache[layer_idx] = torch.cat([self.key_cache[layer_idx], key_states], dim=-2)
            self.value_cache[layer_idx] = torch.cat([self.value_cache[layer_idx], value_states], dim=-2)

        return self.key_cache[layer_idx], self.value_cache[layer_idx]

    def get_seq_length(self, layer_idx: Optional[int] = 0) -> int:
        """Returns the sequence length of the cached states. A layer index can be optionally passed."""
        # TODO: deprecate this function in favor of `cache_position`
        if len(self.key_cache) <= layer_idx:
            return 0
        return self.key_cache[layer_idx].shape[-2]

    def get_max_length(self) -> Optional[int]:
        """Returns the maximum sequence length of the cached states. DynamicCache does not have a maximum length."""
        return None

    def to_legacy_cache(self) -> Tuple[Tuple[torch.Tensor], Tuple[torch.Tensor]]:
        """Converts the `DynamicCache` instance into the its equivalent in the legacy cache format. Used for
        backward compatibility."""
        legacy_cache = ()
        for layer_idx in range(len(self)):
            legacy_cache += ((self.key_cache[layer_idx], self.value_cache[layer_idx]),)
        return legacy_cache

    @classmethod
    def from_legacy_cache(cls, past_key_values: Optional[Tuple[Tuple[torch.FloatTensor]]] = None) -> "DynamicCache":
        """Converts a cache in the legacy cache format into an equivalent `DynamicCache`. Used for
        backward compatibility."""
        cache = cls()
        if past_key_values is not None:
            for layer_idx in range(len(past_key_values)):
                key_states, value_states = past_key_values[layer_idx]
                cache.update(key_states, value_states, layer_idx)
        return cache

    def crop(self, max_length: int):
        """Crop the past key values up to a new `max_length` in terms of tokens. `max_length` can also be
        negative to remove `max_length` tokens. This is used in assisted decoding and contrastive search."""

        # In case it is negative
        if max_length < 0:
            max_length = self.get_seq_length() - abs(max_length)

        if self.get_seq_length() <= max_length:
            return

        self._seen_tokens = max_length
        for idx in range(len(self.key_cache)):
            self.key_cache[idx] = self.key_cache[idx][..., :max_length, :]
            self.value_cache[idx] = self.value_cache[idx][..., :max_length, :]

    def batch_split(self, full_batch_size: int, split_size: int) -> List["DynamicCache"]:
        """Split the current instance into a list of `DynamicCache` by the batch size. This will be used by
        `_split_model_inputs()` in `generation.utils`"""
        out = []
        for i in range(0, full_batch_size, split_size):
            current_split = DynamicCache()
            current_split._seen_tokens = self._seen_tokens
            current_split.key_cache = [tensor[i : i + split_size] for tensor in self.key_cache]
            current_split.value_cache = [tensor[i : i + split_size] for tensor in self.value_cache]
            out.append(current_split)
        return out

    @classmethod
    def from_batch_splits(cls, splits: List["DynamicCache"]) -> "DynamicCache":
        """This is the opposite of the above `batch_split()` method. This will be used by `stack_model_outputs` in
        `generation.utils`"""
        cache = cls()
        for idx in range(len(splits[0])):
            layer_keys = torch.cat([current.key_cache[idx] for current in splits], dim=0)
            layer_values = torch.cat([current.value_cache[idx] for current in splits], dim=0)
            cache.update(layer_keys, layer_values, idx)
        return cache

    def batch_repeat_interleave(self, repeats: int):
        """Repeat the cache `repeats` times in the batch dimension. Used in contrastive search."""
        for layer_idx in range(len(self)):
            self.key_cache[layer_idx] = self.key_cache[layer_idx].repeat_interleave(repeats, dim=0)
            self.value_cache[layer_idx] = self.value_cache[layer_idx].repeat_interleave(repeats, dim=0)

    def batch_select_indices(self, indices: torch.Tensor):
        """Only keep the `indices` in the batch dimension of the cache. Used in contrastive search."""
        for layer_idx in range(len(self)):
            self.key_cache[layer_idx] = self.key_cache[layer_idx][indices, ...]
            self.value_cache[layer_idx] = self.value_cache[layer_idx][indices, ...]


class QuantizedCache(DynamicCache):
    """
    A quantizer cache similar to what is described in the [KIVI: A Tuning-Free Asymmetric 2bit Quantization for KV Cache paper](https://arxiv.org/abs/2402.02750).
    It allows the model to generate longer sequence length without allocating too much memory for Key and Value cache by applying quantization.

    The cache has two types of storage, one for original precision and one for the quantized cache. A `residual length` is set as a maximum capacity for the
    original precision cache. When the length goes beyond maximum capacity, the original precision cache is discarded and moved into the quantized cache. The
    quantization is done per-channel with a set `q_group_size` for both Keys and Values, in contrast to what was described in the paper.

    It stores Keys and Values a list of quantized tensors (tuples in case we need to store metadata), one for each layer. Additionally, it stores the Key and
    Value in original precision states as a list of tensors, one for each layer. The size of each tensor
    is `[batch_size, num_heads, seq_len - residual_length, head_dim]`
    """

    def __init__(self, cache_config: QuantizedCacheConfig) -> None:
        self._quantized_key_cache: List[torch.Tensor] = []
        self._quantized_value_cache: List[torch.Tensor] = []

        self.nbits = cache_config.nbits
        self.residual_length = cache_config.residual_length
        self.q_group_size = cache_config.q_group_size
        self.axis_key = cache_config.axis_key
        self.axis_value = cache_config.axis_value
        self.compute_dtype = cache_config.compute_dtype
        self.device = cache_config.device

        super().__init__()

    def update(
        self,
        key_states: torch.Tensor,
        value_states: torch.Tensor,
        layer_idx: int,
        cache_kwargs: Optional[Dict[str, Any]] = None,
    ) -> Tuple[torch.Tensor, torch.Tensor]:
        # Update the number of seen tokens
        if layer_idx == 0:
            self._seen_tokens += key_states.shape[-2]

        if len(self.key_cache) <= layer_idx:
            self._quantized_key_cache.append(self._quantize(key_states.contiguous(), axis=self.axis_key))
            self._quantized_value_cache.append(self._quantize(value_states.contiguous(), axis=self.axis_value))
            self.key_cache.append(torch.zeros(0, dtype=key_states.dtype, device=key_states.device))
            self.value_cache.append(torch.zeros(0, dtype=key_states.dtype, device=key_states.device))
            keys_to_return, values_to_return = key_states, value_states
        else:
            dequant_key = self._dequantize(self._quantized_key_cache[layer_idx])
            dequant_value = self._dequantize(self._quantized_value_cache[layer_idx])
            keys_to_return = [dequant_key, self.key_cache[layer_idx], key_states]
            values_to_return = [dequant_value, self.value_cache[layer_idx], value_states]

            keys_to_return = torch.cat(keys_to_return, dim=-2)
            values_to_return = torch.cat(values_to_return, dim=-2)
            if (
                self.key_cache[layer_idx].dim() == 4
                and self.key_cache[layer_idx].shape[-2] + 1 >= self.residual_length
            ):
                self._quantized_key_cache[layer_idx] = self._quantize(keys_to_return.contiguous(), axis=self.axis_key)
                self._quantized_value_cache[layer_idx] = self._quantize(
                    values_to_return.contiguous(), axis=self.axis_value
                )
                self.key_cache[layer_idx] = torch.zeros(0, dtype=key_states.dtype, device=key_states.device)
                self.value_cache[layer_idx] = torch.zeros(0, dtype=key_states.dtype, device=key_states.device)
            else:
                self.key_cache[layer_idx] = torch.cat([self.key_cache[layer_idx], key_states], dim=-2)
                self.value_cache[layer_idx] = torch.cat([self.value_cache[layer_idx], value_states], dim=-2)

        return keys_to_return, values_to_return

    def get_seq_length(self, layer_idx: Optional[int] = 0) -> int:
        """Returns the sequence length of the cached states. A layer index can be optionally passed."""
        if len(self.key_cache) <= layer_idx:
            return 0
        # since we cannot get the seq_length of each layer directly and rely on `_seen_tokens` which is
        # updated every "layer_idx" == 0, this is a hack to get the actual seq_length for the given layer_idx
        # this part of code otherwise fails when used to verify attn_weight shape in some models
        return self._seen_tokens if layer_idx == 0 else self._seen_tokens - 1

    def _quantize(self, tensor, axis):
        """Quantizes a key/value using a defined quantization method."""
        raise NotImplementedError("Make sure to implement `_quantize` in a subclass.")

    def _dequantize(self, q_tensor):
        """Dequantizes back the tensor that was quantized by `self._quantize()`"""
        raise NotImplementedError("Make sure to implement `_dequantize` in a subclass.")


class QuantoQuantizedCache(QuantizedCache):
    """
    Quantized Cache class that uses `quanto` as a backend to perform quantization. Current implementation supports `int2` and `int4` dtypes only.

    Parameters:
        cache_config (`QuantizedCacheConfig`,):
            A configuration containing all the arguments to be used by the quantizer, including axis, qtype and group size.
    """

    def __init__(self, cache_config: CacheConfig) -> None:
        super().__init__(cache_config)
        quanto_version = version.parse(importlib.metadata.version("quanto"))
        if quanto_version < version.parse("0.2.0"):
            raise ImportError(
                f"You need quanto package version to be greater or equal than 0.2.0 to use `QuantoQuantizedCache`. Detected version {quanto_version}. "
                f"Please upgrade quanto with `pip install -U quanto`"
            )

        if self.nbits not in [2, 4]:
            raise ValueError(f"`nbits` for `quanto` backend has to be one of [`2`, `4`] but got {self.nbits}")

        if self.axis_key not in [0, -1]:
            raise ValueError(f"`axis_key` for `quanto` backend has to be one of [`0`, `-1`] but got {self.axis_key}")

        if self.axis_value not in [0, -1]:
            raise ValueError(
                f"`axis_value` for `quanto` backend has to be one of [`0`, `-1`] but got {self.axis_value}"
            )

        self.qtype = qint4 if self.nbits == 4 else qint2
        self.optimizer = MaxOptimizer()  # hardcode as it's the only one for per-channel quantization

    def _quantize(self, tensor, axis):
        scale, zeropoint = self.optimizer(tensor, self.qtype.bits, axis, self.q_group_size)
        qtensor = AffineQuantizer.apply(tensor, self.qtype, axis, self.q_group_size, scale, zeropoint)
        return qtensor

    def _dequantize(self, qtensor):
        return qtensor.dequantize()


class HQQQuantizedCache(QuantizedCache):
    """
    Quantized Cache class that uses `HQQ` as a backend to perform quantization. Current implementation supports `int2`, `int4`, `int8` dtypes.

    Parameters:
        cache_config (`QuantizedCacheConfig`,):
            A configuration containing all the arguments to be used by the quantizer, including axis, qtype and group size.
    """

    def __init__(self, cache_config: CacheConfig) -> None:
        super().__init__(cache_config)
        if self.nbits not in [1, 2, 3, 4, 8]:
            raise ValueError(
                f"`nbits` for `HQQ` backend has to be one of [`1`, `2`, `3`, `4`, `8`] but got {self.nbits}"
            )

        if self.axis_key not in [0, 1]:
            raise ValueError(f"`axis_key` for `HQQ` backend has to be one of [`0`, `1`] but got {self.axis_key}")

        if self.axis_value not in [0, 1]:
            raise ValueError(f"`axis_value` for `HQQ` backend has to be one of [`0`, `1`] but got {self.axis_value}")

        self.quantizer = HQQQuantizer

    def _quantize(self, tensor, axis):
        qtensor, meta = self.quantizer.quantize(
            tensor,
            axis=axis,
            device=self.device,
            compute_dtype=self.compute_dtype,
            nbits=self.nbits,
            group_size=self.q_group_size,
        )
        meta["compute_dtype"] = self.compute_dtype
        self.quantizer.cuda(qtensor, meta=meta, device=self.device)  # Move to device and cast to dtype
        return qtensor, meta

    def _dequantize(self, qtensor):
        quant_tensor, meta = qtensor
        tensor = self.quantizer.dequantize(quant_tensor, meta)
        return tensor


class SinkCache(Cache):
    """
    A cache that as described in the [Attention Sinks paper](https://arxiv.org/abs/2309.17453). It allows the model to
    generate beyond the length of its context window, without losing fluency in the conversation. As it discards past
    tokens, the model will lose the ability to generate tokens that depend on the context that was discarded.

    It stores the Key and Value states as a list of tensors, one for each layer. The expected shape for each tensor is
    `[batch_size, num_heads, seq_len, head_dim]`.

    Parameters:
        window_length (`int`):
            The length of the context window.
        num_sink_tokens (`int`):
            The number of sink tokens. See the original paper for more information.
    """

    def __init__(self, window_length: int, num_sink_tokens: int) -> None:
        self.key_cache: List[torch.Tensor] = []
        self.value_cache: List[torch.Tensor] = []
        self.window_length = window_length
        self.num_sink_tokens = num_sink_tokens
        self.cos_sin_rerotation_cache = {}
        self._cos_cache = None
        self._sin_cache = None
        self._seen_tokens = 0  # Used in `generate` to keep tally of how many tokens the cache has seen

    @staticmethod
    def _rotate_half(x):
        x1 = x[..., : x.shape[-1] // 2]
        x2 = x[..., x.shape[-1] // 2 :]
        return torch.cat((-x2, x1), dim=-1)

    def _apply_key_rotary_pos_emb(
        self, key_states: torch.Tensor, cos: torch.Tensor, sin: torch.Tensor
    ) -> torch.Tensor:
        rotated_key_states = (key_states * cos) + (self._rotate_half(key_states) * sin)
        return rotated_key_states

    def _get_rerotation_cos_sin(
        self, key_states: torch.Tensor, cos: torch.Tensor, sin: torch.Tensor
    ) -> Tuple[torch.Tensor, torch.Tensor]:
        if key_states.shape[-2] not in self.cos_sin_rerotation_cache:
            # Upcast to float32 temporarily for better accuracy
            cos = cos.to(torch.float32)
            sin = sin.to(torch.float32)

            # Compute the cos and sin required for back- and forward-rotating to one position earlier in the sequence
            original_cos = cos[self.num_sink_tokens + key_states.shape[-2] :]
            shifted_cos = cos[self.num_sink_tokens : -key_states.shape[-2]]
            original_sin = sin[self.num_sink_tokens + key_states.shape[-2] :]
            shifted_sin = sin[self.num_sink_tokens : -key_states.shape[-2]]
            rerotation_cos = original_cos * shifted_cos + original_sin * shifted_sin
            rerotation_sin = -original_sin * shifted_cos + original_cos * shifted_sin

            self.cos_sin_rerotation_cache[key_states.shape[-2]] = (
                rerotation_cos.to(key_states.dtype).unsqueeze(0),
                rerotation_sin.to(key_states.dtype).unsqueeze(0),
            )
        return self.cos_sin_rerotation_cache[key_states.shape[-2]]

    def get_seq_length(self, layer_idx: Optional[int] = 0) -> int:
        """Returns the sequence length of the cached states. A layer index can be optionally passed."""
        # TODO: deprecate this function in favor of `cache_position`
        # Workaround to make 'key_states.shape[-2] + past_key_value.get_seq_length(self.layer_idx)' <= window_length
        if len(self.key_cache) <= layer_idx:
            return 0
        return self.key_cache[layer_idx].shape[-2]

    def get_max_length(self) -> Optional[int]:
        """Returns the maximum sequence length of the cached states."""
        return self.window_length

    def update(
        self,
        key_states: torch.Tensor,
        value_states: torch.Tensor,
        layer_idx: int,
        cache_kwargs: Optional[Dict[str, Any]] = None,
    ) -> Tuple[torch.Tensor, torch.Tensor]:
        """
        Updates the cache with the new `key_states` and `value_states` for the layer `layer_idx`.

        Parameters:
            key_states (`torch.Tensor`):
                The new key states to cache.
            value_states (`torch.Tensor`):
                The new value states to cache.
            layer_idx (`int`):
                The index of the layer to cache the states for.
            cache_kwargs (`Dict[str, Any]`, `optional`):
                Additional arguments for the cache subclass. The following arguments can be used in `SinkCache`: `sin`,
                `cos` and `partial_rotation_size`. These arguments are used with models using RoPE, to recompute the
                rotation as the tokens are shifted.

        Return:
            A tuple containing the updated key and value states.
        """
        # Optional kwargs for `SinkCache` -- needed on models using RoPE. `partial_rotation_size` is used on models
        # with partially rotated position embeddings, like Phi or Persimmon.
        sin = cache_kwargs.get("sin")
        cos = cache_kwargs.get("cos")
        partial_rotation_size = cache_kwargs.get("partial_rotation_size")
        using_rope = cos is not None and sin is not None

        # Update the number of seen tokens
        if layer_idx == 0:
            self._seen_tokens += key_states.shape[-2]

        # Update the sin/cos cache, which holds sin/cos values for all possible positions
        if using_rope and layer_idx == 0:
            # BC: some models still pass `sin`/`cos` with 2 dims. In those models, they are the full sin/cos. Remove
            # after all RoPE models have a llama-like cache utilization.
            if cos.dim() == 2:
                self._cos_cache = cos
                self._sin_cache = sin
            else:
                if self._cos_cache is None:
                    self._cos_cache = cos[0, ...]
                    self._sin_cache = sin[0, ...]
                elif self._cos_cache.shape[0] < self.window_length:
                    self._cos_cache = torch.cat([self._cos_cache, cos[0, ...]], dim=0)
                    self._sin_cache = torch.cat([self._sin_cache, sin[0, ...]], dim=0)

        # [bsz, num_heads, seq_len, head_dim]
        if len(self.key_cache) <= layer_idx:
            # Empty cache
            self.key_cache.append(key_states)
            self.value_cache.append(value_states)

        elif key_states.shape[-2] + self.get_seq_length(layer_idx) < self.window_length:
            # Growing cache
            self.key_cache[layer_idx] = torch.cat([self.key_cache[layer_idx], key_states], dim=-2)
            self.value_cache[layer_idx] = torch.cat([self.value_cache[layer_idx], value_states], dim=-2)

        else:
            # Shifting cache
            keys_to_keep = self.key_cache[layer_idx][
                :, :, -self.window_length + self.num_sink_tokens + key_states.shape[-2] :
            ]

            # On RoPE models, we need to recompute the Key rotation as the tokens are shifted
            if using_rope:
                rerotation_cos, rerotation_sin = self._get_rerotation_cos_sin(
                    key_states, self._cos_cache[: self.window_length], self._sin_cache[: self.window_length]
                )
                if partial_rotation_size is not None:
                    keys_to_keep, keys_pass = (
                        keys_to_keep[..., :partial_rotation_size],
                        keys_to_keep[..., partial_rotation_size:],
                    )
                keys_to_keep = self._apply_key_rotary_pos_emb(keys_to_keep, rerotation_cos, rerotation_sin)
                if partial_rotation_size is not None:
                    keys_to_keep = torch.cat((keys_to_keep, keys_pass), dim=-1)

            # Concatenate sink tokens, shifted & rotated tokens (if needed), and new tokens
            sink_keys = self.key_cache[layer_idx][:, :, : self.num_sink_tokens]
            self.key_cache[layer_idx] = torch.cat([sink_keys, keys_to_keep, key_states], dim=-2)

            sink_values = self.value_cache[layer_idx][:, :, : self.num_sink_tokens]
            values_to_keep = self.value_cache[layer_idx][
                :, :, -self.window_length + self.num_sink_tokens + value_states.shape[-2] :
            ]
            self.value_cache[layer_idx] = torch.cat([sink_values, values_to_keep, value_states], dim=-2)

        return self.key_cache[layer_idx], self.value_cache[layer_idx]


class StaticCache(Cache):
    """
    Static Cache class to be used with `torch.compile(model)`.

    Parameters:
        config (`PretrainedConfig):
            The configuration file defining the shape-related attributes required to initialize the static cache.
        max_batch_size (`int`):
            The maximum batch size with which the model will be used.
        max_cache_len (`int`):
            The maximum sequence length with which the model will be used.
        device (`torch.device`):
            The device on which the cache should be initialized. Should be the same as the layer.
        dtype (*optional*, defaults to `torch.float32`):
            The default `dtype` to use when initializing the layer.
    """

    def __init__(self, config: PretrainedConfig, max_batch_size: int, max_cache_len: int, device, dtype=None) -> None:
        super().__init__()
        self.max_batch_size = max_batch_size
        self.max_cache_len = config.max_position_embeddings if max_cache_len is None else max_cache_len
        # Some model define a custom `head_dim` != config.hidden_size // config.num_attention_heads
        self.head_dim = (
            config.head_dim if hasattr(config, "head_dim") else config.hidden_size // config.num_attention_heads
        )

        self.dtype = dtype if dtype is not None else torch.float32
        self.num_key_value_heads = (
            config.num_attention_heads if config.num_key_value_heads is None else config.num_key_value_heads
        )

        self.key_cache: List[torch.Tensor] = []
        self.value_cache: List[torch.Tensor] = []
        cache_shape = (max_batch_size, self.num_key_value_heads, self.max_cache_len, self.head_dim)
        for _ in range(config.num_hidden_layers):
            # Note: `mark_static_address` is used to tag the cache as an fixed data pointer, preventing cuda graph
            # breaks when updating the cache.
            new_layer_key_cache = torch.zeros(cache_shape, dtype=self.dtype, device=device)
            new_layer_value_cache = torch.zeros(cache_shape, dtype=self.dtype, device=device)
            torch._dynamo.mark_static_address(new_layer_key_cache)
            torch._dynamo.mark_static_address(new_layer_value_cache)
            self.key_cache.append(new_layer_key_cache)
            self.value_cache.append(new_layer_value_cache)

    def update(
        self,
        key_states: torch.Tensor,
        value_states: torch.Tensor,
        layer_idx: int,
        cache_kwargs: Optional[Dict[str, Any]] = None,
    ) -> Tuple[torch.Tensor, torch.Tensor]:
        """
        Updates the cache with the new `key_states` and `value_states` for the layer `layer_idx`.
        It is VERY important to index using a tensor, otherwise you introduce a copy to the device.

        Parameters:
            key_states (`torch.Tensor`):
                The new key states to cache.
            value_states (`torch.Tensor`):
                The new value states to cache.
            layer_idx (`int`):
                The index of the layer to cache the states for.
            cache_kwargs (`Dict[str, Any]`, `optional`):
                Additional arguments for the cache subclass. The `StaticCache` needs the `cache_position` input
                to know how where to write in the cache.

        Return:
            A tuple containing the updated key and value states.
        """
        cache_position = cache_kwargs.get("cache_position")
        k_out = self.key_cache[layer_idx]
        v_out = self.value_cache[layer_idx]

        if cache_position is None:
            k_out.copy_(key_states)
            v_out.copy_(value_states)
        else:
            k_out[:, :, cache_position] = key_states
            v_out[:, :, cache_position] = value_states

        return k_out, v_out

    def get_seq_length(self, layer_idx: Optional[int] = 0) -> int:
        """Returns the sequence length of the cached states that were seen by the model."""
        # Occupied cache == any slot in the 3rd dim (sequence length) holds a non-zero value. To save on compute, let's
        # limit the check to the first batch member and head dimension.
        # TODO: deprecate this function in favor of `cache_position`
        return (self.key_cache[layer_idx][0, 0].any(dim=-1)).sum()

    def get_max_length(self) -> Optional[int]:
        """Returns the maximum sequence length of the cached states."""
        return self.max_cache_len

    def reset(self):
        """Resets the cache values while preserving the objects"""
        for layer_idx in range(len(self.key_cache)):
            # In-place ops prevent breaking the static address
            self.key_cache[layer_idx].zero_()
            self.value_cache[layer_idx].zero_()


class SlidingWindowCache(StaticCache):
    """
    Sliding Window Cache class to be used with `torch.compile` for models like Mistral that support sliding window attention.
    Every time when we try to update the cache, we compute the `indices` based on `cache_position >= self.config.sliding_window - 1`,
    if true(which means the cache can not hold all the old key value states and new states together because of the sliding window constraint),
    we need to do a cycle shift based on `indices` to replace the oldest states by the new key value states passed in.

    The `to_shift` is only true once we are above sliding_window. Thus with `sliding_window==64`:

    indices = (slicing + to_shift[-1].int()-1) % self.config.sliding_window
    tensor([ 1,  2,  3,  4,  5,  6,  7,  8,  9, 10, 11, 12, 13, 14, 15, 16, 17, 18,
        19, 20, 21, 22, 23, 24, 25, 26, 27, 28, 29, 30, 31, 32, 33, 34, 35, 36,
        37, 38, 39, 40, 41, 42, 43, 44, 45, 46, 47, 48, 49, 50, 51, 52, 53, 54,
        55, 56, 57, 58, 59, 60, 61, 62, 63,  0])

    We overwrite the cache using these, then we always write at cache_position (clamped to `sliding_window`)

    Parameters:
        config (`PretrainedConfig):
            The configuration file defining the shape-related attributes required to initialize the static cache.
        max_batch_size (`int`):
            The maximum batch size with which the model will be used.
        max_cache_len (`int`):
            The maximum sequence length with which the model will be used.
        device (`torch.device`):
            The device on which the cache should be initialized. Should be the same as the layer.
        dtype (*optional*, defaults to `torch.float32`):
            The default `dtype` to use when initializing the layer.
    """

    def __init__(self, config: PretrainedConfig, max_batch_size: int, max_cache_len: int, device, dtype=None) -> None:
        if not hasattr(config, "sliding_window") or config.sliding_window is None:
            raise ValueError(
                "Setting `cache_implementation` to 'sliding_window' requires the model config supporting "
                "sliding window attention, please check if there is a `sliding_window` field in the model "
                "config and it's not set to None."
            )
        max_cache_len = min(config.sliding_window, max_cache_len)
        super().__init__(
            config=config, max_batch_size=max_batch_size, max_cache_len=max_cache_len, device=device, dtype=dtype
        )

    def update(
        self,
        key_states: torch.Tensor,
        value_states: torch.Tensor,
        layer_idx: int,
        cache_kwargs: Optional[Dict[str, Any]] = None,
    ) -> Tuple[torch.Tensor]:
        cache_position = cache_kwargs.get("cache_position")
        k_out = self.key_cache[layer_idx]
        v_out = self.value_cache[layer_idx]

        # assume this only happens in prefill phase when prompt length > sliding_window_size (= max_cache_len)
        if cache_position.shape[0] > self.max_cache_len:
            k_out = key_states[:, :, -self.max_cache_len :, :]
            v_out = value_states[:, :, -self.max_cache_len :, :]
            # Assumption: caches are all zeros at this point, `+=` is equivalent to `=` but compile-friendly
            self.key_cache[layer_idx] += k_out
            self.value_cache[layer_idx] += v_out
            # we should return the whole states instead of k_out, v_out to take the whole prompt
            # into consideration when building kv cache instead of just throwing away tokens outside of the window
            return key_states, value_states

        slicing = torch.ones(self.max_cache_len, dtype=torch.long, device=value_states.device).cumsum(0)
        cache_position = cache_position.clamp(0, self.max_cache_len - 1)
        to_shift = cache_position >= self.max_cache_len - 1
        indices = (slicing + to_shift[-1].int() - 1) % self.max_cache_len

        k_out = k_out[:, :, indices]
        v_out = v_out[:, :, indices]

        k_out[:, :, cache_position] = key_states
        v_out[:, :, cache_position] = value_states

        # `_.zero()` followed by `+=` is equivalent `=`, but compile-friendly (without graph breaks due to assignment)
        self.key_cache[layer_idx].zero_()
        self.value_cache[layer_idx].zero_()

        self.key_cache[layer_idx] += k_out
        self.value_cache[layer_idx] += v_out

        return k_out, v_out

    def get_max_length(self) -> Optional[int]:
        # in theory there is no limit because the sliding window size is fixed
        # no matter how long the sentence is
        return None

<<<<<<< HEAD
    def reset(self):
        self.key_cache.zero_()
        self.value_cache.zero_()


class EncoderDecoderCache(Cache):
    """
    Base, abstract class for all encoder-decoder caches. Can be used to hold combinations of self-attention and
    cross-attention caches.
    """

    def __init__(self, self_attention_cache: Cache, cross_attention_cache: Cache):
        self.self_attention_cache = self_attention_cache
        self.cross_attention_cache = cross_attention_cache

        self.is_updated = {}
        for layer_idx in range(len(cross_attention_cache.key_cache)):
            self.is_updated[layer_idx] = bool(cross_attention_cache.get_seq_length(layer_idx) > 0)

    def __getitem__(self, layer_idx: int) -> List[Tuple[torch.Tensor]]:
        """
        Support for backwards-compatible `past_key_value` indexing, e.g. `past_key_value[0][0].shape[2]` to get the
        sequence length.
        """
        if layer_idx < len(self):
            return (
                self.self_attention_cache.key_cache[layer_idx],
                self.self_attention_cache.value_cache[layer_idx],
                self.cross_attention_cache.key_cache[layer_idx],
                self.cross_attention_cache.key_cache[layer_idx],
            )
        else:
            raise KeyError(f"Cache only has {len(self)} layers, attempted to access layer with index {layer_idx}")

    def __len__(self):
        """
        Support for backwards-compatible `past_key_value` length, e.g. `len(past_key_value)`. This value corresponds
        to the number of layers in the model.
        """
        return len(self.self_attention_cache)

    def to_legacy_cache(self) -> Tuple[Tuple[torch.Tensor], Tuple[torch.Tensor]]:
        """Converts the `EncoderDecoderCache` instance into  its equivalent in the legacy cache format."""
        legacy_cache = ()
        if len(self.cross_attention_cache) > 0:
            for self_attn, cross_attn in zip(
                self.self_attention_cache.to_legacy_cache(), self.cross_attention_cache.to_legacy_cache()
            ):
                legacy_cache += (self_attn + cross_attn,)
        else:
            legacy_cache = self.self_attention_cache.to_legacy_cache()
        return legacy_cache

    @classmethod
    def from_legacy_cache(
        cls, past_key_values: Optional[Tuple[Tuple[torch.FloatTensor]]] = None
    ) -> "EncoderDecoderCache":
        """Converts a cache in the legacy cache format into an equivalent `EncoderDecoderCache`."""
        cache = cls(self_attention_cache=DynamicCache(), cross_attention_cache=DynamicCache())
        if past_key_values is not None:
            for layer_idx in range(len(past_key_values)):
                key_states, value_states = past_key_values[layer_idx][:2]
                cache.self_attention_cache.update(key_states, value_states, layer_idx)
                if len(past_key_values[layer_idx]) > 2:
                    key_states, value_states = past_key_values[layer_idx][2:]
                    cache.cross_attention_cache.update(key_states, value_states, layer_idx)
                    cache.is_updated[layer_idx] = True
        return cache

    def get_seq_length(self, layer_idx: Optional[int] = 0) -> int:
        """Returns the sequence length of the cached states. A layer index can be optionally passed."""
        if len(self.self_attention_cache.key_cache) <= layer_idx:
            return 0
        return (self.self_attention_cache.key_cache[layer_idx][0, 0].any(dim=-1)).sum()

    def reset(self):
        if hasattr(self.self_attention_cache, "reset"):
            self.self_attention_cache.reset()
        if hasattr(self.cross_attention_cache, "reset"):
            self.cross_attention_cache.reset()
        elif not hasattr(self.self_attention_cache, "reset") and not hasattr(self.cross_attention_cache, "reset"):
            raise ValueError(
                "Neither self nor cross-attention cache have valid `.reset()` methods. `.reset()` should "
                "only be called on compatible cache classes, such as `StaticCache` or `SlidingWindowCache`. "
                f"Got {self.self_attention_cache.__str__()} for the self attention cache and "
                f"{self.cross_attention_cache.__str__()} for the cross attention cache."
            )
        for layer_idx in self.is_updated:
            self.is_updated[layer_idx] = False

    def reorder_cache(self, beam_idx: torch.LongTensor):
        """Reorders the cache for beam search, given the selected beam indices."""
        self.self_attention_cache.reorder_cache(beam_idx)
        self.cross_attention_cache.reorder_cache(beam_idx)

    def check_dynamic_cache(self, method: str):
        if not (
            isinstance(self.self_attention_cache, DynamicCache)
            and isinstance(self.cross_attention_cache, DynamicCache)
        ):
            raise ValueError(
                f"`{method}` is only defined for dynamic cache, got {self.self_attention_cache.__str__()} for the self "
                f"attention cache and {self.cross_attention_cache.__str__()} for the cross attention cache."
            )

    # TODO(gante, sanchit-gandhi): move following functionality into `.generate`
    def crop(self, maximum_length: int):
        """Crop the past key values up to a new `maximum_length` in terms of tokens. `maximum_length` can also be
        negative to remove `maximum_length` tokens. This is used in assisted decoding and contrastive search."""
        self.check_dynamic_cache(self.crop.__name__)
        self.self_attention_cache.crop(maximum_length)

    def batch_split(self, full_batch_size: int, split_size: int) -> "List[EncoderDecoderCache]":
        """Split the current instance into a list of `DynamicCache` by the batch size. This will be used by
        `_split_model_inputs()` in `generation.utils`"""
        self.check_dynamic_cache(self.batch_split.__name__)
        self_attention_cache = self.self_attention_cache.batch_split(full_batch_size, split_size)
        cross_attention_cache = self.cross_attention_cache.batch_split(full_batch_size, split_size)

        out = []
        for self_attn, cross_attn in zip(self_attention_cache, cross_attention_cache):
            out.append(EncoderDecoderCache(self_attn, cross_attn))
        return out

    @classmethod
    def from_batch_splits(cls, splits: List["EncoderDecoderCache"]) -> "EncoderDecoderCache":
        """This is the opposite of the above `batch_split()` method. This will be used by `stack_model_outputs` in
        `generation.utils`"""
        self_attention_cache = DynamicCache()
        cross_attention_cache = DynamicCache()
        for idx in range(len(splits[0])):
            layer_keys = torch.cat([current.self_attention_cache.key_cache[idx] for current in splits], dim=0)
            layer_values = torch.cat([current.self_attention_cache.value_cache[idx] for current in splits], dim=0)
            self_attention_cache.update(layer_keys, layer_values, idx)

            layer_keys = torch.cat([current.cross_attention_cache.key_cache[idx] for current in splits], dim=0)
            layer_values = torch.cat([current.cross_attention_cache.value_cache[idx] for current in splits], dim=0)
            cross_attention_cache.update(layer_keys, layer_values, idx)
        return cls(self_attention_cache, cross_attention_cache)

    def batch_repeat_interleave(self, repeats: int):
        """Repeat the cache `repeats` times in the batch dimension. Used in contrastive search."""
        self.check_dynamic_cache(self.batch_repeat_interleave.__name__)
        self.self_attention_cache.batch_repeat_interleave(repeats)
        self.cross_attention_cache.batch_repeat_interleave(repeats)

    def batch_select_indices(self, indices: torch.Tensor):
        """Only keep the `indices` in the batch dimension of the cache. Used in contrastive search."""
        self.check_dynamic_cache(self.batch_select_indices.__name__)
        self.self_attention_cache.batch_select_indices(indices)
        self.cross_attention_cache.batch_select_indices(indices)
=======

class HybridCache(Cache):
    def __init__(self, config: PretrainedConfig, max_batch_size, max_cache_len, device="cpu", dtype=None) -> None:
        if not hasattr(config, "sliding_window") or config.sliding_window is None:
            raise ValueError(
                "Setting `cache_implementation` to 'sliding_window' requires the model config supporting "
                "sliding window attention, please check if there is a `sliding_window` field in the model "
                "config and it's not set to None."
            )
        self.max_cache_len = max_cache_len
        self.max_batch_size = max_batch_size
        # Some model define a custom `head_dim` != config.hidden_size // config.num_attention_heads
        self.head_dim = (
            config.head_dim if hasattr(config, "head_dim") else config.hidden_size // config.num_attention_heads
        )

        self.dtype = dtype if dtype is not None else torch.float32
        self.num_key_value_heads = (
            config.num_attention_heads if config.num_key_value_heads is None else config.num_key_value_heads
        )
        self.is_sliding = torch.tensor(
            [i % 2 for i in range(config.num_hidden_layers)], dtype=torch.bool, device=device
        )
        self.key_cache: List[torch.Tensor] = []
        self.value_cache: List[torch.Tensor] = []
        global_cache_shape = (max_batch_size, self.num_key_value_heads, max_cache_len, self.head_dim)
        sliding_cache_shape = (
            max_batch_size,
            self.num_key_value_heads,
            min(config.sliding_window, max_cache_len),
            self.head_dim,
        )
        for i in range(config.num_hidden_layers):
            # Note: `mark_static_address` is used to tag the cache as an fixed data pointer, preventing cuda graph
            # breaks when updating the cache.
            cache_shape = global_cache_shape if not self.is_sliding[i] else sliding_cache_shape
            new_layer_key_cache = torch.zeros(cache_shape, dtype=self.dtype, device=device)
            new_layer_value_cache = torch.zeros(cache_shape, dtype=self.dtype, device=device)
            torch._dynamo.mark_static_address(new_layer_key_cache)
            torch._dynamo.mark_static_address(new_layer_value_cache)
            self.key_cache.append(new_layer_key_cache)
            self.value_cache.append(new_layer_value_cache)

    def _sliding_update(self, cache_position, layer_idx, key_states, value_states, k_out, v_out, max_cache_len):
        if cache_position.shape[0] > max_cache_len:
            k_out = key_states[:, :, -max_cache_len:, :]
            v_out = value_states[:, :, -max_cache_len:, :]
            # Assumption: caches are all zeros at this point, `+=` is equivalent to `=` but compile-friendly
            self.key_cache[layer_idx] += k_out
            self.value_cache[layer_idx] += v_out
            # we should return the whole states instead of k_out, v_out to take the whole prompt
            # into consideration when building kv cache instead of just throwing away tokens outside of the window
            return key_states, value_states

        slicing = torch.ones(max_cache_len, dtype=torch.long, device=value_states.device).cumsum(0)
        cache_position = cache_position.clamp(0, max_cache_len - 1)
        to_shift = cache_position >= max_cache_len - 1
        indices = (slicing + to_shift[-1].int() - 1) % max_cache_len
        k_out = k_out[:, :, indices]
        v_out = v_out[:, :, indices]

        k_out[:, :, cache_position] = key_states
        v_out[:, :, cache_position] = value_states
        # `_.zero()` followed by `+=` is equivalent `=`, but compile-friendly (without graph breaks due to assignment)
        self.key_cache[layer_idx].zero_()
        self.value_cache[layer_idx].zero_()

        self.key_cache[layer_idx] += k_out
        self.value_cache[layer_idx] += v_out
        return k_out, v_out

    def _static_update(self, cache_position, layer_idx, key_states, value_states, k_out, v_out, max_cache_len):
        k_out[:, :, cache_position] = key_states
        v_out[:, :, cache_position] = value_states

        self.key_cache[layer_idx] = k_out
        self.value_cache[layer_idx] = v_out
        return k_out, v_out

    def update(
        self,
        key_states: torch.Tensor,
        value_states: torch.Tensor,
        layer_idx: int,
        cache_kwargs: Optional[Dict[str, Any]] = None,
        sliding_window: Optional[int] = None,
    ) -> Tuple[torch.Tensor]:
        cache_position = cache_kwargs.get("cache_position")
        self.key_cache[layer_idx] = self.key_cache[layer_idx].to(device=key_states.device)
        self.value_cache[layer_idx] = self.value_cache[layer_idx].to(device=value_states.device)
        k_out = self.key_cache[layer_idx]
        v_out = self.value_cache[layer_idx]
        if sliding_window:
            update_fn = self._sliding_update
        else:
            update_fn = self._static_update

        return update_fn(
            cache_position,
            layer_idx,
            key_states,
            value_states,
            k_out,
            v_out,
            k_out.shape[2],
        )

    def get_max_length(self) -> Optional[int]:
        # in theory there is no limit because the sliding window size is fixed
        # no matter how long the sentence is
        return self.max_cache_len

    def get_seq_length(self, layer_idx: Optional[int] = 0):
        return None

    def reset(self):
        """Resets the cache values while preserving the objects"""
        for layer_idx in range(len(self.key_cache)):
            # In-place ops prevent breaking the static address
            self.key_cache[layer_idx].zero_()
            self.value_cache[layer_idx].zero_()
>>>>>>> 3345ae73
<|MERGE_RESOLUTION|>--- conflicted
+++ resolved
@@ -975,7 +975,6 @@
         # no matter how long the sentence is
         return None
 
-<<<<<<< HEAD
     def reset(self):
         self.key_cache.zero_()
         self.value_cache.zero_()
@@ -1127,7 +1126,6 @@
         self.check_dynamic_cache(self.batch_select_indices.__name__)
         self.self_attention_cache.batch_select_indices(indices)
         self.cross_attention_cache.batch_select_indices(indices)
-=======
 
 class HybridCache(Cache):
     def __init__(self, config: PretrainedConfig, max_batch_size, max_cache_len, device="cpu", dtype=None) -> None:
@@ -1248,5 +1246,4 @@
         for layer_idx in range(len(self.key_cache)):
             # In-place ops prevent breaking the static address
             self.key_cache[layer_idx].zero_()
-            self.value_cache[layer_idx].zero_()
->>>>>>> 3345ae73
+            self.value_cache[layer_idx].zero_()