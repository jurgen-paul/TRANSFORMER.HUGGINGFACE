<!--Copyright 2020 The HuggingFace Team. All rights reserved.

Licensed under the Apache License, Version 2.0 (the "License"); you may not use this file except in compliance with
the License. You may obtain a copy of the License at

http://www.apache.org/licenses/LICENSE-2.0

Unless required by applicable law or agreed to in writing, software distributed under the License is distributed on
an "AS IS" BASIS, WITHOUT WARRANTIES OR CONDITIONS OF ANY KIND, either express or implied. See the License for the
specific language governing permissions and limitations under the License.
-->

# 🤗 Transformers

State-of-the-art Machine Learning for [PyTorch](https://pytorch.org/), [TensorFlow](https://www.tensorflow.org/), and [JAX](https://jax.readthedocs.io/en/latest/).

🤗 Transformers provides APIs and tools to easily download and train state-of-the-art pretrained models. Using pretrained models can reduce your compute costs, carbon footprint, and save you the time and resources required to train a model from scratch. These models support common tasks in different modalities, such as:

📝 **Natural Language Processing**: text classification, named entity recognition, question answering, language modeling, summarization, translation, multiple choice, and text generation.<br>
🖼️ **Computer Vision**: image classification, object detection, and segmentation.<br>
🗣️ **Audio**: automatic speech recognition and audio classification.<br>
🐙 **Multimodal**: table question answering, optical character recognition, information extraction from scanned documents, video classification, and visual question answering.

🤗 Transformers support framework interoperability between PyTorch, TensorFlow, and JAX. This provides the flexibility to use a different framework at each stage of a model's life; train a model in three lines of code in one framework, and load it for inference in another. Models can also be exported to a format like ONNX and TorchScript for deployment in production environments.

Join the growing community on the [Hub](https://huggingface.co/models), [forum](https://discuss.huggingface.co/), or [Discord](https://discord.com/invite/JfAtkvEtRb) today!

## If you are looking for custom support from the Hugging Face team

<a target="_blank" href="https://huggingface.co/support">
    <img alt="HuggingFace Expert Acceleration Program" src="https://cdn-media.huggingface.co/marketing/transformers/new-support-improved.png" style="width: 100%; max-width: 600px; border: 1px solid #eee; border-radius: 4px; box-shadow: 0 1px 2px 0 rgba(0, 0, 0, 0.05);">
</a>

## Contents

The documentation is organized into five sections:

- **GET STARTED** provides a quick tour of the library and installation instructions to get up and running.
- **TUTORIALS** are a great place to start if you're a beginner. This section will help you gain the basic skills you need to start using the library.
- **HOW-TO GUIDES** show you how to achieve a specific goal, like finetuning a pretrained model for language modeling or how to write and share a custom model.
- **CONCEPTUAL GUIDES** offers more discussion and explanation of the underlying concepts and ideas behind models, tasks, and the design philosophy of 🤗 Transformers.
- **API** describes all classes and functions:

  - **MAIN CLASSES** details the most important classes like configuration, model, tokenizer, and pipeline.
  - **MODELS** details the classes and functions related to each model implemented in the library.
  - **INTERNAL HELPERS** details utility classes and functions used internally.

### Supported models

<!--This list is updated automatically from the README with _make fix-copies_. Do not update manually! -->

1. **[ALBERT](model_doc/albert)** (from Google Research and the Toyota Technological Institute at Chicago) released with the paper [ALBERT: A Lite BERT for Self-supervised Learning of Language Representations](https://arxiv.org/abs/1909.11942), by Zhenzhong Lan, Mingda Chen, Sebastian Goodman, Kevin Gimpel, Piyush Sharma, Radu Soricut.
1. **[AltCLIP](model_doc/altclip)** (from BAAI) released with the paper [AltCLIP: Altering the Language Encoder in CLIP for Extended Language Capabilities](https://arxiv.org/abs/2211.06679) by Chen, Zhongzhi and Liu, Guang and Zhang, Bo-Wen and Ye, Fulong and Yang, Qinghong and Wu, Ledell.
1. **[Audio Spectrogram Transformer](model_doc/audio-spectrogram-transformer)** (from MIT) released with the paper [AST: Audio Spectrogram Transformer](https://arxiv.org/abs/2104.01778) by Yuan Gong, Yu-An Chung, James Glass.
1. **[BART](model_doc/bart)** (from Facebook) released with the paper [BART: Denoising Sequence-to-Sequence Pre-training for Natural Language Generation, Translation, and Comprehension](https://arxiv.org/abs/1910.13461) by Mike Lewis, Yinhan Liu, Naman Goyal, Marjan Ghazvininejad, Abdelrahman Mohamed, Omer Levy, Ves Stoyanov and Luke Zettlemoyer.
1. **[BARThez](model_doc/barthez)** (from École polytechnique) released with the paper [BARThez: a Skilled Pretrained French Sequence-to-Sequence Model](https://arxiv.org/abs/2010.12321) by Moussa Kamal Eddine, Antoine J.-P. Tixier, Michalis Vazirgiannis.
1. **[BARTpho](model_doc/bartpho)** (from VinAI Research) released with the paper [BARTpho: Pre-trained Sequence-to-Sequence Models for Vietnamese](https://arxiv.org/abs/2109.09701) by Nguyen Luong Tran, Duong Minh Le and Dat Quoc Nguyen.
1. **[BEiT](model_doc/beit)** (from Microsoft) released with the paper [BEiT: BERT Pre-Training of Image Transformers](https://arxiv.org/abs/2106.08254) by Hangbo Bao, Li Dong, Furu Wei.
1. **[BERT](model_doc/bert)** (from Google) released with the paper [BERT: Pre-training of Deep Bidirectional Transformers for Language Understanding](https://arxiv.org/abs/1810.04805) by Jacob Devlin, Ming-Wei Chang, Kenton Lee and Kristina Toutanova.
1. **[BERT For Sequence Generation](model_doc/bert-generation)** (from Google) released with the paper [Leveraging Pre-trained Checkpoints for Sequence Generation Tasks](https://arxiv.org/abs/1907.12461) by Sascha Rothe, Shashi Narayan, Aliaksei Severyn.
1. **[BERTweet](model_doc/bertweet)** (from VinAI Research) released with the paper [BERTweet: A pre-trained language model for English Tweets](https://aclanthology.org/2020.emnlp-demos.2/) by Dat Quoc Nguyen, Thanh Vu and Anh Tuan Nguyen.
1. **[BigBird-Pegasus](model_doc/bigbird_pegasus)** (from Google Research) released with the paper [Big Bird: Transformers for Longer Sequences](https://arxiv.org/abs/2007.14062) by Manzil Zaheer, Guru Guruganesh, Avinava Dubey, Joshua Ainslie, Chris Alberti, Santiago Ontanon, Philip Pham, Anirudh Ravula, Qifan Wang, Li Yang, Amr Ahmed.
1. **[BigBird-RoBERTa](model_doc/big_bird)** (from Google Research) released with the paper [Big Bird: Transformers for Longer Sequences](https://arxiv.org/abs/2007.14062) by Manzil Zaheer, Guru Guruganesh, Avinava Dubey, Joshua Ainslie, Chris Alberti, Santiago Ontanon, Philip Pham, Anirudh Ravula, Qifan Wang, Li Yang, Amr Ahmed.
1. **[BioGpt](model_doc/biogpt)** (from Microsoft Research AI4Science) released with the paper [BioGPT: generative pre-trained transformer for biomedical text generation and mining](https://academic.oup.com/bib/advance-article/doi/10.1093/bib/bbac409/6713511?guestAccessKey=a66d9b5d-4f83-4017-bb52-405815c907b9) by Renqian Luo, Liai Sun, Yingce Xia, Tao Qin, Sheng Zhang, Hoifung Poon and Tie-Yan Liu.
1. **[BiT](model_doc/bit)** (from Google AI) released with the paper [Big Transfer (BiT): General Visual Representation Learning](https://arxiv.org/abs/1912.11370) by Alexander Kolesnikov, Lucas Beyer, Xiaohua Zhai, Joan Puigcerver, Jessica Yung, Sylvain Gelly, Neil Houlsby.
1. **[Blenderbot](model_doc/blenderbot)** (from Facebook) released with the paper [Recipes for building an open-domain chatbot](https://arxiv.org/abs/2004.13637) by Stephen Roller, Emily Dinan, Naman Goyal, Da Ju, Mary Williamson, Yinhan Liu, Jing Xu, Myle Ott, Kurt Shuster, Eric M. Smith, Y-Lan Boureau, Jason Weston.
1. **[BlenderbotSmall](model_doc/blenderbot-small)** (from Facebook) released with the paper [Recipes for building an open-domain chatbot](https://arxiv.org/abs/2004.13637) by Stephen Roller, Emily Dinan, Naman Goyal, Da Ju, Mary Williamson, Yinhan Liu, Jing Xu, Myle Ott, Kurt Shuster, Eric M. Smith, Y-Lan Boureau, Jason Weston.
1. **[BLIP](model_doc/blip)** (from Salesforce) released with the paper [BLIP: Bootstrapping Language-Image Pre-training for Unified Vision-Language Understanding and Generation](https://arxiv.org/abs/2201.12086) by Junnan Li, Dongxu Li, Caiming Xiong, Steven Hoi.
1. **[BLIP-2](model_doc/blip-2)** (from Salesforce) released with the paper [BLIP-2: Bootstrapping Language-Image Pre-training with Frozen Image Encoders and Large Language Models](https://arxiv.org/abs/2301.12597) by Junnan Li, Dongxu Li, Silvio Savarese, Steven Hoi.
1. **[BLOOM](model_doc/bloom)** (from BigScience workshop) released by the [BigScience Workshop](https://bigscience.huggingface.co/).
1. **[BORT](model_doc/bort)** (from Alexa) released with the paper [Optimal Subarchitecture Extraction For BERT](https://arxiv.org/abs/2010.10499) by Adrian de Wynter and Daniel J. Perry.
1. **[BridgeTower](model_doc/bridgetower)** (from Harbin Institute of Technology/Microsoft Research Asia/Intel Labs) released with the paper [BridgeTower: Building Bridges Between Encoders in Vision-Language Representation Learning](https://arxiv.org/abs/2206.08657) by Xiao Xu, Chenfei Wu, Shachar Rosenman, Vasudev Lal, Wanxiang Che, Nan Duan.
1. **[ByT5](model_doc/byt5)** (from Google Research) released with the paper [ByT5: Towards a token-free future with pre-trained byte-to-byte models](https://arxiv.org/abs/2105.13626) by Linting Xue, Aditya Barua, Noah Constant, Rami Al-Rfou, Sharan Narang, Mihir Kale, Adam Roberts, Colin Raffel.
1. **[CamemBERT](model_doc/camembert)** (from Inria/Facebook/Sorbonne) released with the paper [CamemBERT: a Tasty French Language Model](https://arxiv.org/abs/1911.03894) by Louis Martin*, Benjamin Muller*, Pedro Javier Ortiz Suárez*, Yoann Dupont, Laurent Romary, Éric Villemonte de la Clergerie, Djamé Seddah and Benoît Sagot.
1. **[CANINE](model_doc/canine)** (from Google Research) released with the paper [CANINE: Pre-training an Efficient Tokenization-Free Encoder for Language Representation](https://arxiv.org/abs/2103.06874) by Jonathan H. Clark, Dan Garrette, Iulia Turc, John Wieting.
1. **[Chinese-CLIP](model_doc/chinese_clip)** (from OFA-Sys) released with the paper [Chinese CLIP: Contrastive Vision-Language Pretraining in Chinese](https://arxiv.org/abs/2211.01335) by An Yang, Junshu Pan, Junyang Lin, Rui Men, Yichang Zhang, Jingren Zhou, Chang Zhou.
1. **[CLAP](model_doc/clap)** (from LAION-AI) released with the paper [Large-scale Contrastive Language-Audio Pretraining with Feature Fusion and Keyword-to-Caption Augmentation]https://arxiv.org/abs/2211.06687) by Yusong Wu, Ke Chen, Tianyu Zhang, Yuchen Hui, Taylor Berg-Kirkpatrick, Shlomo Dubnov.
1. **[CLIP](model_doc/clip)** (from OpenAI) released with the paper [Learning Transferable Visual Models From Natural Language Supervision](https://arxiv.org/abs/2103.00020) by Alec Radford, Jong Wook Kim, Chris Hallacy, Aditya Ramesh, Gabriel Goh, Sandhini Agarwal, Girish Sastry, Amanda Askell, Pamela Mishkin, Jack Clark, Gretchen Krueger, Ilya Sutskever.
1. **[CLIPSeg](model_doc/clipseg)** (from University of Göttingen) released with the paper [Image Segmentation Using Text and Image Prompts](https://arxiv.org/abs/2112.10003) by Timo Lüddecke and Alexander Ecker.
1. **[CodeGen](model_doc/codegen)** (from Salesforce) released with the paper [A Conversational Paradigm for Program Synthesis](https://arxiv.org/abs/2203.13474) by Erik Nijkamp, Bo Pang, Hiroaki Hayashi, Lifu Tu, Huan Wang, Yingbo Zhou, Silvio Savarese, Caiming Xiong.
1. **[Conditional DETR](model_doc/conditional_detr)** (from Microsoft Research Asia) released with the paper [Conditional DETR for Fast Training Convergence](https://arxiv.org/abs/2108.06152) by Depu Meng, Xiaokang Chen, Zejia Fan, Gang Zeng, Houqiang Li, Yuhui Yuan, Lei Sun, Jingdong Wang.
1. **[ConvBERT](model_doc/convbert)** (from YituTech) released with the paper [ConvBERT: Improving BERT with Span-based Dynamic Convolution](https://arxiv.org/abs/2008.02496) by Zihang Jiang, Weihao Yu, Daquan Zhou, Yunpeng Chen, Jiashi Feng, Shuicheng Yan.
1. **[ConvNeXT](model_doc/convnext)** (from Facebook AI) released with the paper [A ConvNet for the 2020s](https://arxiv.org/abs/2201.03545) by Zhuang Liu, Hanzi Mao, Chao-Yuan Wu, Christoph Feichtenhofer, Trevor Darrell, Saining Xie.
1. **[CPM](model_doc/cpm)** (from Tsinghua University) released with the paper [CPM: A Large-scale Generative Chinese Pre-trained Language Model](https://arxiv.org/abs/2012.00413) by Zhengyan Zhang, Xu Han, Hao Zhou, Pei Ke, Yuxian Gu, Deming Ye, Yujia Qin, Yusheng Su, Haozhe Ji, Jian Guan, Fanchao Qi, Xiaozhi Wang, Yanan Zheng, Guoyang Zeng, Huanqi Cao, Shengqi Chen, Daixuan Li, Zhenbo Sun, Zhiyuan Liu, Minlie Huang, Wentao Han, Jie Tang, Juanzi Li, Xiaoyan Zhu, Maosong Sun.
1. **[CTRL](model_doc/ctrl)** (from Salesforce) released with the paper [CTRL: A Conditional Transformer Language Model for Controllable Generation](https://arxiv.org/abs/1909.05858) by Nitish Shirish Keskar*, Bryan McCann*, Lav R. Varshney, Caiming Xiong and Richard Socher.
1. **[CvT](model_doc/cvt)** (from Microsoft) released with the paper [CvT: Introducing Convolutions to Vision Transformers](https://arxiv.org/abs/2103.15808) by Haiping Wu, Bin Xiao, Noel Codella, Mengchen Liu, Xiyang Dai, Lu Yuan, Lei Zhang.
1. **[Data2Vec](model_doc/data2vec)** (from Facebook) released with the paper [Data2Vec:  A General Framework for Self-supervised Learning in Speech, Vision and Language](https://arxiv.org/abs/2202.03555) by Alexei Baevski, Wei-Ning Hsu, Qiantong Xu, Arun Babu, Jiatao Gu, Michael Auli.
1. **[DeBERTa](model_doc/deberta)** (from Microsoft) released with the paper [DeBERTa: Decoding-enhanced BERT with Disentangled Attention](https://arxiv.org/abs/2006.03654) by Pengcheng He, Xiaodong Liu, Jianfeng Gao, Weizhu Chen.
1. **[DeBERTa-v2](model_doc/deberta-v2)** (from Microsoft) released with the paper [DeBERTa: Decoding-enhanced BERT with Disentangled Attention](https://arxiv.org/abs/2006.03654) by Pengcheng He, Xiaodong Liu, Jianfeng Gao, Weizhu Chen.
1. **[Decision Transformer](model_doc/decision_transformer)** (from Berkeley/Facebook/Google) released with the paper [Decision Transformer: Reinforcement Learning via Sequence Modeling](https://arxiv.org/abs/2106.01345) by Lili Chen, Kevin Lu, Aravind Rajeswaran, Kimin Lee, Aditya Grover, Michael Laskin, Pieter Abbeel, Aravind Srinivas, Igor Mordatch.
1. **[Deformable DETR](model_doc/deformable_detr)** (from SenseTime Research) released with the paper [Deformable DETR: Deformable Transformers for End-to-End Object Detection](https://arxiv.org/abs/2010.04159) by Xizhou Zhu, Weijie Su, Lewei Lu, Bin Li, Xiaogang Wang, Jifeng Dai.
1. **[DeiT](model_doc/deit)** (from Facebook) released with the paper [Training data-efficient image transformers & distillation through attention](https://arxiv.org/abs/2012.12877) by Hugo Touvron, Matthieu Cord, Matthijs Douze, Francisco Massa, Alexandre Sablayrolles, Hervé Jégou.
1. **[DETA](model_doc/deta)** (from The University of Texas at Austin) released with the paper [NMS Strikes Back](https://arxiv.org/abs/2212.06137) by Jeffrey Ouyang-Zhang, Jang Hyun Cho, Xingyi Zhou, Philipp Krähenbühl.
1. **[DETR](model_doc/detr)** (from Facebook) released with the paper [End-to-End Object Detection with Transformers](https://arxiv.org/abs/2005.12872) by Nicolas Carion, Francisco Massa, Gabriel Synnaeve, Nicolas Usunier, Alexander Kirillov, Sergey Zagoruyko.
1. **[DialoGPT](model_doc/dialogpt)** (from Microsoft Research) released with the paper [DialoGPT: Large-Scale Generative Pre-training for Conversational Response Generation](https://arxiv.org/abs/1911.00536) by Yizhe Zhang, Siqi Sun, Michel Galley, Yen-Chun Chen, Chris Brockett, Xiang Gao, Jianfeng Gao, Jingjing Liu, Bill Dolan.
1. **[DiNAT](model_doc/dinat)** (from SHI Labs) released with the paper [Dilated Neighborhood Attention Transformer](https://arxiv.org/abs/2209.15001) by Ali Hassani and Humphrey Shi.
1. **[DistilBERT](model_doc/distilbert)** (from HuggingFace), released together with the paper [DistilBERT, a distilled version of BERT: smaller, faster, cheaper and lighter](https://arxiv.org/abs/1910.01108) by Victor Sanh, Lysandre Debut and Thomas Wolf. The same method has been applied to compress GPT2 into [DistilGPT2](https://github.com/huggingface/transformers/tree/main/examples/research_projects/distillation), RoBERTa into [DistilRoBERTa](https://github.com/huggingface/transformers/tree/main/examples/research_projects/distillation), Multilingual BERT into [DistilmBERT](https://github.com/huggingface/transformers/tree/main/examples/research_projects/distillation) and a German version of DistilBERT.
1. **[DiT](model_doc/dit)** (from Microsoft Research) released with the paper [DiT: Self-supervised Pre-training for Document Image Transformer](https://arxiv.org/abs/2203.02378) by Junlong Li, Yiheng Xu, Tengchao Lv, Lei Cui, Cha Zhang, Furu Wei.
1. **[Donut](model_doc/donut)** (from NAVER), released together with the paper [OCR-free Document Understanding Transformer](https://arxiv.org/abs/2111.15664) by Geewook Kim, Teakgyu Hong, Moonbin Yim, Jeongyeon Nam, Jinyoung Park, Jinyeong Yim, Wonseok Hwang, Sangdoo Yun, Dongyoon Han, Seunghyun Park.
1. **[DPR](model_doc/dpr)** (from Facebook) released with the paper [Dense Passage Retrieval for Open-Domain Question Answering](https://arxiv.org/abs/2004.04906) by Vladimir Karpukhin, Barlas Oğuz, Sewon Min, Patrick Lewis, Ledell Wu, Sergey Edunov, Danqi Chen, and Wen-tau Yih.
1. **[DPT](master/model_doc/dpt)** (from Intel Labs) released with the paper [Vision Transformers for Dense Prediction](https://arxiv.org/abs/2103.13413) by René Ranftl, Alexey Bochkovskiy, Vladlen Koltun.
1. **[EfficientFormer](model_doc/efficientformer)** (from Snap Research) released with the paper [EfficientFormer: Vision Transformers at MobileNetSpeed](https://arxiv.org/abs/2206.01191) by Yanyu Li, Geng Yuan, Yang Wen, Ju Hu, Georgios Evangelidis, Sergey Tulyakov, Yanzhi Wang, Jian Ren.
1. **[EfficientNet](model_doc/efficientnet)** (from Google Brain) released with the paper [EfficientNet: Rethinking Model Scaling for Convolutional Neural Networks](https://arxiv.org/abs/1905.11946) by Mingxing Tan, Quoc V. Le.
1. **[ELECTRA](model_doc/electra)** (from Google Research/Stanford University) released with the paper [ELECTRA: Pre-training text encoders as discriminators rather than generators](https://arxiv.org/abs/2003.10555) by Kevin Clark, Minh-Thang Luong, Quoc V. Le, Christopher D. Manning.
1. **[EncoderDecoder](model_doc/encoder-decoder)** (from Google Research) released with the paper [Leveraging Pre-trained Checkpoints for Sequence Generation Tasks](https://arxiv.org/abs/1907.12461) by Sascha Rothe, Shashi Narayan, Aliaksei Severyn.
1. **[ERNIE](model_doc/ernie)** (from Baidu) released with the paper [ERNIE: Enhanced Representation through Knowledge Integration](https://arxiv.org/abs/1904.09223) by Yu Sun, Shuohuan Wang, Yukun Li, Shikun Feng, Xuyi Chen, Han Zhang, Xin Tian, Danxiang Zhu, Hao Tian, Hua Wu.
1. **[ErnieM](model_doc/ernie_m)** (from Baidu) released with the paper [ERNIE-M: Enhanced Multilingual Representation by Aligning Cross-lingual Semantics with Monolingual Corpora](https://arxiv.org/abs/2012.15674) by Xuan Ouyang, Shuohuan Wang, Chao Pang, Yu Sun, Hao Tian, Hua Wu, Haifeng Wang.
1. **[ESM](model_doc/esm)** (from Meta AI) are transformer protein language models.  **ESM-1b** was released with the paper [Biological structure and function emerge from scaling unsupervised learning to 250 million protein sequences](https://www.pnas.org/content/118/15/e2016239118) by Alexander Rives, Joshua Meier, Tom Sercu, Siddharth Goyal, Zeming Lin, Jason Liu, Demi Guo, Myle Ott, C. Lawrence Zitnick, Jerry Ma, and Rob Fergus. **ESM-1v** was released with the paper [Language models enable zero-shot prediction of the effects of mutations on protein function](https://doi.org/10.1101/2021.07.09.450648) by Joshua Meier, Roshan Rao, Robert Verkuil, Jason Liu, Tom Sercu and Alexander Rives. **ESM-2 and ESMFold** were released with the paper [Language models of protein sequences at the scale of evolution enable accurate structure prediction](https://doi.org/10.1101/2022.07.20.500902) by Zeming Lin, Halil Akin, Roshan Rao, Brian Hie, Zhongkai Zhu, Wenting Lu, Allan dos Santos Costa, Maryam Fazel-Zarandi, Tom Sercu, Sal Candido, Alexander Rives.
1. **[FLAN-T5](model_doc/flan-t5)** (from Google AI) released in the repository [google-research/t5x](https://github.com/google-research/t5x/blob/main/docs/models.md#flan-t5-checkpoints) by Hyung Won Chung, Le Hou, Shayne Longpre, Barret Zoph, Yi Tay, William Fedus, Eric Li, Xuezhi Wang, Mostafa Dehghani, Siddhartha Brahma, Albert Webson, Shixiang Shane Gu, Zhuyun Dai, Mirac Suzgun, Xinyun Chen, Aakanksha Chowdhery, Sharan Narang, Gaurav Mishra, Adams Yu, Vincent Zhao, Yanping Huang, Andrew Dai, Hongkun Yu, Slav Petrov, Ed H. Chi, Jeff Dean, Jacob Devlin, Adam Roberts, Denny Zhou, Quoc V. Le, and Jason Wei
1. **[FlauBERT](model_doc/flaubert)** (from CNRS) released with the paper [FlauBERT: Unsupervised Language Model Pre-training for French](https://arxiv.org/abs/1912.05372) by Hang Le, Loïc Vial, Jibril Frej, Vincent Segonne, Maximin Coavoux, Benjamin Lecouteux, Alexandre Allauzen, Benoît Crabbé, Laurent Besacier, Didier Schwab.
1. **[FLAVA](model_doc/flava)** (from Facebook AI) released with the paper [FLAVA: A Foundational Language And Vision Alignment Model](https://arxiv.org/abs/2112.04482) by Amanpreet Singh, Ronghang Hu, Vedanuj Goswami, Guillaume Couairon, Wojciech Galuba, Marcus Rohrbach, and Douwe Kiela.
1. **[FNet](model_doc/fnet)** (from Google Research) released with the paper [FNet: Mixing Tokens with Fourier Transforms](https://arxiv.org/abs/2105.03824) by James Lee-Thorp, Joshua Ainslie, Ilya Eckstein, Santiago Ontanon.
1. **[Funnel Transformer](model_doc/funnel)** (from CMU/Google Brain) released with the paper [Funnel-Transformer: Filtering out Sequential Redundancy for Efficient Language Processing](https://arxiv.org/abs/2006.03236) by Zihang Dai, Guokun Lai, Yiming Yang, Quoc V. Le.
1. **[GIT](model_doc/git)** (from Microsoft Research) released with the paper [GIT: A Generative Image-to-text Transformer for Vision and Language](https://arxiv.org/abs/2205.14100) by Jianfeng Wang, Zhengyuan Yang, Xiaowei Hu, Linjie Li, Kevin Lin, Zhe Gan, Zicheng Liu, Ce Liu, Lijuan Wang.
1. **[GLPN](model_doc/glpn)** (from KAIST) released with the paper [Global-Local Path Networks for Monocular Depth Estimation with Vertical CutDepth](https://arxiv.org/abs/2201.07436) by Doyeon Kim, Woonghyun Ga, Pyungwhan Ahn, Donggyu Joo, Sehwan Chun, Junmo Kim.
1. **[GPT](model_doc/openai-gpt)** (from OpenAI) released with the paper [Improving Language Understanding by Generative Pre-Training](https://blog.openai.com/language-unsupervised/) by Alec Radford, Karthik Narasimhan, Tim Salimans and Ilya Sutskever.
1. **[GPT Neo](model_doc/gpt_neo)** (from EleutherAI) released in the repository [EleutherAI/gpt-neo](https://github.com/EleutherAI/gpt-neo) by Sid Black, Stella Biderman, Leo Gao, Phil Wang and Connor Leahy.
1. **[GPT NeoX](model_doc/gpt_neox)** (from EleutherAI) released with the paper [GPT-NeoX-20B: An Open-Source Autoregressive Language Model](https://arxiv.org/abs/2204.06745) by Sid Black, Stella Biderman, Eric Hallahan, Quentin Anthony, Leo Gao, Laurence Golding, Horace He, Connor Leahy, Kyle McDonell, Jason Phang, Michael Pieler, USVSN Sai Prashanth, Shivanshu Purohit, Laria Reynolds, Jonathan Tow, Ben Wang, Samuel Weinbach
1. **[GPT NeoX Japanese](model_doc/gpt_neox_japanese)** (from ABEJA) released by Shinya Otani, Takayoshi Makabe, Anuj Arora, and Kyo Hattori.
1. **[GPT-2](model_doc/gpt2)** (from OpenAI) released with the paper [Language Models are Unsupervised Multitask Learners](https://blog.openai.com/better-language-models/) by Alec Radford*, Jeffrey Wu*, Rewon Child, David Luan, Dario Amodei** and Ilya Sutskever**.
1. **[GPT-J](model_doc/gptj)** (from EleutherAI) released in the repository [kingoflolz/mesh-transformer-jax](https://github.com/kingoflolz/mesh-transformer-jax/) by Ben Wang and Aran Komatsuzaki.
1. **[GPT-Sw3](model_doc/gpt-sw3)** (from AI-Sweden) released with the paper [Lessons Learned from GPT-SW3: Building the First Large-Scale Generative Language Model for Swedish](http://www.lrec-conf.org/proceedings/lrec2022/pdf/2022.lrec-1.376.pdf) by Ariel Ekgren, Amaru Cuba Gyllensten, Evangelia Gogoulou, Alice Heiman, Severine Verlinden, Joey Öhman, Fredrik Carlsson, Magnus Sahlgren.
1. **[GPTSAN-japanese](model_doc/gptsan-japanese)** released in the repository [tanreinama/GPTSAN](https://github.com/tanreinama/GPTSAN/blob/main/report/model.md) by Toshiyuki Sakamoto(tanreinama).
1. **[Graphormer](model_doc/graphormer)** (from Microsoft) released with the paper [Do Transformers Really Perform Bad for Graph Representation?](https://arxiv.org/abs/2106.05234) by Chengxuan Ying, Tianle Cai, Shengjie Luo, Shuxin Zheng, Guolin Ke, Di He, Yanming Shen, Tie-Yan Liu.
1. **[GroupViT](model_doc/groupvit)** (from UCSD, NVIDIA) released with the paper [GroupViT: Semantic Segmentation Emerges from Text Supervision](https://arxiv.org/abs/2202.11094) by Jiarui Xu, Shalini De Mello, Sifei Liu, Wonmin Byeon, Thomas Breuel, Jan Kautz, Xiaolong Wang.
1. **[Hubert](model_doc/hubert)** (from Facebook) released with the paper [HuBERT: Self-Supervised Speech Representation Learning by Masked Prediction of Hidden Units](https://arxiv.org/abs/2106.07447) by Wei-Ning Hsu, Benjamin Bolte, Yao-Hung Hubert Tsai, Kushal Lakhotia, Ruslan Salakhutdinov, Abdelrahman Mohamed.
1. **[I-BERT](model_doc/ibert)** (from Berkeley) released with the paper [I-BERT: Integer-only BERT Quantization](https://arxiv.org/abs/2101.01321) by Sehoon Kim, Amir Gholami, Zhewei Yao, Michael W. Mahoney, Kurt Keutzer.
1. **[ImageGPT](model_doc/imagegpt)** (from OpenAI) released with the paper [Generative Pretraining from Pixels](https://openai.com/blog/image-gpt/) by Mark Chen, Alec Radford, Rewon Child, Jeffrey Wu, Heewoo Jun, David Luan, Ilya Sutskever.
1. **[Jukebox](model_doc/jukebox)** (from OpenAI) released with the paper [Jukebox: A Generative Model for Music](https://arxiv.org/pdf/2005.00341.pdf) by Prafulla Dhariwal, Heewoo Jun, Christine Payne, Jong Wook Kim, Alec Radford, Ilya Sutskever.
1. **[LayoutLM](model_doc/layoutlm)** (from Microsoft Research Asia) released with the paper [LayoutLM: Pre-training of Text and Layout for Document Image Understanding](https://arxiv.org/abs/1912.13318) by Yiheng Xu, Minghao Li, Lei Cui, Shaohan Huang, Furu Wei, Ming Zhou.
1. **[LayoutLMv2](model_doc/layoutlmv2)** (from Microsoft Research Asia) released with the paper [LayoutLMv2: Multi-modal Pre-training for Visually-Rich Document Understanding](https://arxiv.org/abs/2012.14740) by Yang Xu, Yiheng Xu, Tengchao Lv, Lei Cui, Furu Wei, Guoxin Wang, Yijuan Lu, Dinei Florencio, Cha Zhang, Wanxiang Che, Min Zhang, Lidong Zhou.
1. **[LayoutLMv3](model_doc/layoutlmv3)** (from Microsoft Research Asia) released with the paper [LayoutLMv3: Pre-training for Document AI with Unified Text and Image Masking](https://arxiv.org/abs/2204.08387) by Yupan Huang, Tengchao Lv, Lei Cui, Yutong Lu, Furu Wei.
1. **[LayoutXLM](model_doc/layoutxlm)** (from Microsoft Research Asia) released with the paper [LayoutXLM: Multimodal Pre-training for Multilingual Visually-rich Document Understanding](https://arxiv.org/abs/2104.08836) by Yiheng Xu, Tengchao Lv, Lei Cui, Guoxin Wang, Yijuan Lu, Dinei Florencio, Cha Zhang, Furu Wei.
1. **[LED](model_doc/led)** (from AllenAI) released with the paper [Longformer: The Long-Document Transformer](https://arxiv.org/abs/2004.05150) by Iz Beltagy, Matthew E. Peters, Arman Cohan.
1. **[LeViT](model_doc/levit)** (from Meta AI) released with the paper [LeViT: A Vision Transformer in ConvNet's Clothing for Faster Inference](https://arxiv.org/abs/2104.01136) by Ben Graham, Alaaeldin El-Nouby, Hugo Touvron, Pierre Stock, Armand Joulin, Hervé Jégou, Matthijs Douze.
1. **[LiLT](model_doc/lilt)** (from South China University of Technology) released with the paper [LiLT: A Simple yet Effective Language-Independent Layout Transformer for Structured Document Understanding](https://arxiv.org/abs/2202.13669) by Jiapeng Wang, Lianwen Jin, Kai Ding.
1. **[Longformer](model_doc/longformer)** (from AllenAI) released with the paper [Longformer: The Long-Document Transformer](https://arxiv.org/abs/2004.05150) by Iz Beltagy, Matthew E. Peters, Arman Cohan.
1. **[LongT5](model_doc/longt5)** (from Google AI) released with the paper [LongT5: Efficient Text-To-Text Transformer for Long Sequences](https://arxiv.org/abs/2112.07916) by Mandy Guo, Joshua Ainslie, David Uthus, Santiago Ontanon, Jianmo Ni, Yun-Hsuan Sung, Yinfei Yang.
1. **[LUKE](model_doc/luke)** (from Studio Ousia) released with the paper [LUKE: Deep Contextualized Entity Representations with Entity-aware Self-attention](https://arxiv.org/abs/2010.01057) by Ikuya Yamada, Akari Asai, Hiroyuki Shindo, Hideaki Takeda, Yuji Matsumoto.
1. **[LXMERT](model_doc/lxmert)** (from UNC Chapel Hill) released with the paper [LXMERT: Learning Cross-Modality Encoder Representations from Transformers for Open-Domain Question Answering](https://arxiv.org/abs/1908.07490) by Hao Tan and Mohit Bansal.
1. **[M-CTC-T](model_doc/mctct)** (from Facebook) released with the paper [Pseudo-Labeling For Massively Multilingual Speech Recognition](https://arxiv.org/abs/2111.00161) by Loren Lugosch, Tatiana Likhomanenko, Gabriel Synnaeve, and Ronan Collobert.
1. **[M2M100](model_doc/m2m_100)** (from Facebook) released with the paper [Beyond English-Centric Multilingual Machine Translation](https://arxiv.org/abs/2010.11125) by Angela Fan, Shruti Bhosale, Holger Schwenk, Zhiyi Ma, Ahmed El-Kishky, Siddharth Goyal, Mandeep Baines, Onur Celebi, Guillaume Wenzek, Vishrav Chaudhary, Naman Goyal, Tom Birch, Vitaliy Liptchinsky, Sergey Edunov, Edouard Grave, Michael Auli, Armand Joulin.
1. **[MarianMT](model_doc/marian)** Machine translation models trained using [OPUS](http://opus.nlpl.eu/) data by Jörg Tiedemann. The [Marian Framework](https://marian-nmt.github.io/) is being developed by the Microsoft Translator Team.
1. **[MarkupLM](model_doc/markuplm)** (from Microsoft Research Asia) released with the paper [MarkupLM: Pre-training of Text and Markup Language for Visually-rich Document Understanding](https://arxiv.org/abs/2110.08518) by Junlong Li, Yiheng Xu, Lei Cui, Furu Wei.
1. **[Mask2Former](model_doc/mask2former)** (from FAIR and UIUC) released with the paper [Masked-attention Mask Transformer for Universal Image Segmentation](https://arxiv.org/abs/2112.01527) by Bowen Cheng, Ishan Misra, Alexander G. Schwing, Alexander Kirillov, Rohit Girdhar.
1. **[MaskFormer](model_doc/maskformer)** (from Meta and UIUC) released with the paper [Per-Pixel Classification is Not All You Need for Semantic Segmentation](https://arxiv.org/abs/2107.06278) by Bowen Cheng, Alexander G. Schwing, Alexander Kirillov.
1. **[mBART](model_doc/mbart)** (from Facebook) released with the paper [Multilingual Denoising Pre-training for Neural Machine Translation](https://arxiv.org/abs/2001.08210) by Yinhan Liu, Jiatao Gu, Naman Goyal, Xian Li, Sergey Edunov, Marjan Ghazvininejad, Mike Lewis, Luke Zettlemoyer.
1. **[mBART-50](model_doc/mbart)** (from Facebook) released with the paper [Multilingual Translation with Extensible Multilingual Pretraining and Finetuning](https://arxiv.org/abs/2008.00401) by Yuqing Tang, Chau Tran, Xian Li, Peng-Jen Chen, Naman Goyal, Vishrav Chaudhary, Jiatao Gu, Angela Fan.
1. **[Megatron-BERT](model_doc/megatron-bert)** (from NVIDIA) released with the paper [Megatron-LM: Training Multi-Billion Parameter Language Models Using Model Parallelism](https://arxiv.org/abs/1909.08053) by Mohammad Shoeybi, Mostofa Patwary, Raul Puri, Patrick LeGresley, Jared Casper and Bryan Catanzaro.
1. **[Megatron-GPT2](model_doc/megatron_gpt2)** (from NVIDIA) released with the paper [Megatron-LM: Training Multi-Billion Parameter Language Models Using Model Parallelism](https://arxiv.org/abs/1909.08053) by Mohammad Shoeybi, Mostofa Patwary, Raul Puri, Patrick LeGresley, Jared Casper and Bryan Catanzaro.
1. **[mLUKE](model_doc/mluke)** (from Studio Ousia) released with the paper [mLUKE: The Power of Entity Representations in Multilingual Pretrained Language Models](https://arxiv.org/abs/2110.08151) by Ryokan Ri, Ikuya Yamada, and Yoshimasa Tsuruoka.
1. **[MobileBERT](model_doc/mobilebert)** (from CMU/Google Brain) released with the paper [MobileBERT: a Compact Task-Agnostic BERT for Resource-Limited Devices](https://arxiv.org/abs/2004.02984) by Zhiqing Sun, Hongkun Yu, Xiaodan Song, Renjie Liu, Yiming Yang, and Denny Zhou.
1. **[MobileNetV1](model_doc/mobilenet_v1)** (from Google Inc.) released with the paper [MobileNets: Efficient Convolutional Neural Networks for Mobile Vision Applications](https://arxiv.org/abs/1704.04861) by Andrew G. Howard, Menglong Zhu, Bo Chen, Dmitry Kalenichenko, Weijun Wang, Tobias Weyand, Marco Andreetto, Hartwig Adam.
1. **[MobileNetV2](model_doc/mobilenet_v2)** (from Google Inc.) released with the paper [MobileNetV2: Inverted Residuals and Linear Bottlenecks](https://arxiv.org/abs/1801.04381) by Mark Sandler, Andrew Howard, Menglong Zhu, Andrey Zhmoginov, Liang-Chieh Chen.
1. **[MobileViT](model_doc/mobilevit)** (from Apple) released with the paper [MobileViT: Light-weight, General-purpose, and Mobile-friendly Vision Transformer](https://arxiv.org/abs/2110.02178) by Sachin Mehta and Mohammad Rastegari.
1. **[MPNet](model_doc/mpnet)** (from Microsoft Research) released with the paper [MPNet: Masked and Permuted Pre-training for Language Understanding](https://arxiv.org/abs/2004.09297) by Kaitao Song, Xu Tan, Tao Qin, Jianfeng Lu, Tie-Yan Liu.
1. **[MT5](model_doc/mt5)** (from Google AI) released with the paper [mT5: A massively multilingual pre-trained text-to-text transformer](https://arxiv.org/abs/2010.11934) by Linting Xue, Noah Constant, Adam Roberts, Mihir Kale, Rami Al-Rfou, Aditya Siddhant, Aditya Barua, Colin Raffel.
1. **[MVP](model_doc/mvp)** (from RUC AI Box) released with the paper [MVP: Multi-task Supervised Pre-training for Natural Language Generation](https://arxiv.org/abs/2206.12131) by Tianyi Tang, Junyi Li, Wayne Xin Zhao and Ji-Rong Wen.
1. **[NAT](model_doc/nat)** (from SHI Labs) released with the paper [Neighborhood Attention Transformer](https://arxiv.org/abs/2204.07143) by Ali Hassani, Steven Walton, Jiachen Li, Shen Li, and Humphrey Shi.
1. **[Nezha](model_doc/nezha)** (from Huawei Noah’s Ark Lab) released with the paper [NEZHA: Neural Contextualized Representation for Chinese Language Understanding](https://arxiv.org/abs/1909.00204) by Junqiu Wei, Xiaozhe Ren, Xiaoguang Li, Wenyong Huang, Yi Liao, Yasheng Wang, Jiashu Lin, Xin Jiang, Xiao Chen and Qun Liu.
1. **[NLLB](model_doc/nllb)** (from Meta) released with the paper [No Language Left Behind: Scaling Human-Centered Machine Translation](https://arxiv.org/abs/2207.04672) by the NLLB team.
1. **[Nyströmformer](model_doc/nystromformer)** (from the University of Wisconsin - Madison) released with the paper [Nyströmformer: A Nyström-Based Algorithm for Approximating Self-Attention](https://arxiv.org/abs/2102.03902) by Yunyang Xiong, Zhanpeng Zeng, Rudrasis Chakraborty, Mingxing Tan, Glenn Fung, Yin Li, Vikas Singh.
1. **[OneFormer](model_doc/oneformer)** (from SHI Labs) released with the paper [OneFormer: One Transformer to Rule Universal Image Segmentation](https://arxiv.org/abs/2211.06220) by Jitesh Jain, Jiachen Li, MangTik Chiu, Ali Hassani, Nikita Orlov, Humphrey Shi.
1. **[OPT](master/model_doc/opt)** (from Meta AI) released with the paper [OPT: Open Pre-trained Transformer Language Models](https://arxiv.org/abs/2205.01068) by Susan Zhang, Stephen Roller, Naman Goyal, Mikel Artetxe, Moya Chen, Shuohui Chen et al.
1. **[OWL-ViT](model_doc/owlvit)** (from Google AI) released with the paper [Simple Open-Vocabulary Object Detection with Vision Transformers](https://arxiv.org/abs/2205.06230) by Matthias Minderer, Alexey Gritsenko, Austin Stone, Maxim Neumann, Dirk Weissenborn, Alexey Dosovitskiy, Aravindh Mahendran, Anurag Arnab, Mostafa Dehghani, Zhuoran Shen, Xiao Wang, Xiaohua Zhai, Thomas Kipf, and Neil Houlsby.
1. **[Pegasus](model_doc/pegasus)** (from Google) released with the paper [PEGASUS: Pre-training with Extracted Gap-sentences for Abstractive Summarization](https://arxiv.org/abs/1912.08777) by Jingqing Zhang, Yao Zhao, Mohammad Saleh and Peter J. Liu.
1. **[PEGASUS-X](model_doc/pegasus_x)** (from Google) released with the paper [Investigating Efficiently Extending Transformers for Long Input Summarization](https://arxiv.org/abs/2208.04347) by Jason Phang, Yao Zhao, and Peter J. Liu.
1. **[Perceiver IO](model_doc/perceiver)** (from Deepmind) released with the paper [Perceiver IO: A General Architecture for Structured Inputs & Outputs](https://arxiv.org/abs/2107.14795) by Andrew Jaegle, Sebastian Borgeaud, Jean-Baptiste Alayrac, Carl Doersch, Catalin Ionescu, David Ding, Skanda Koppula, Daniel Zoran, Andrew Brock, Evan Shelhamer, Olivier Hénaff, Matthew M. Botvinick, Andrew Zisserman, Oriol Vinyals, João Carreira.
1. **[PhoBERT](model_doc/phobert)** (from VinAI Research) released with the paper [PhoBERT: Pre-trained language models for Vietnamese](https://www.aclweb.org/anthology/2020.findings-emnlp.92/) by Dat Quoc Nguyen and Anh Tuan Nguyen.
1. **[PLBart](model_doc/plbart)** (from UCLA NLP) released with the paper [Unified Pre-training for Program Understanding and Generation](https://arxiv.org/abs/2103.06333) by Wasi Uddin Ahmad, Saikat Chakraborty, Baishakhi Ray, Kai-Wei Chang.
1. **[PoolFormer](model_doc/poolformer)** (from Sea AI Labs) released with the paper [MetaFormer is Actually What You Need for Vision](https://arxiv.org/abs/2111.11418) by Yu, Weihao and Luo, Mi and Zhou, Pan and Si, Chenyang and Zhou, Yichen and Wang, Xinchao and Feng, Jiashi and Yan, Shuicheng.
1. **[ProphetNet](model_doc/prophetnet)** (from Microsoft Research) released with the paper [ProphetNet: Predicting Future N-gram for Sequence-to-Sequence Pre-training](https://arxiv.org/abs/2001.04063) by Yu Yan, Weizhen Qi, Yeyun Gong, Dayiheng Liu, Nan Duan, Jiusheng Chen, Ruofei Zhang and Ming Zhou.
1. **[QDQBert](model_doc/qdqbert)** (from NVIDIA) released with the paper [Integer Quantization for Deep Learning Inference: Principles and Empirical Evaluation](https://arxiv.org/abs/2004.09602) by Hao Wu, Patrick Judd, Xiaojie Zhang, Mikhail Isaev and Paulius Micikevicius.
1. **[RAG](model_doc/rag)** (from Facebook) released with the paper [Retrieval-Augmented Generation for Knowledge-Intensive NLP Tasks](https://arxiv.org/abs/2005.11401) by Patrick Lewis, Ethan Perez, Aleksandara Piktus, Fabio Petroni, Vladimir Karpukhin, Naman Goyal, Heinrich Küttler, Mike Lewis, Wen-tau Yih, Tim Rocktäschel, Sebastian Riedel, Douwe Kiela.
1. **[REALM](model_doc/realm.html)** (from Google Research) released with the paper [REALM: Retrieval-Augmented Language Model Pre-Training](https://arxiv.org/abs/2002.08909) by Kelvin Guu, Kenton Lee, Zora Tung, Panupong Pasupat and Ming-Wei Chang.
1. **[Reformer](model_doc/reformer)** (from Google Research) released with the paper [Reformer: The Efficient Transformer](https://arxiv.org/abs/2001.04451) by Nikita Kitaev, Łukasz Kaiser, Anselm Levskaya.
1. **[RegNet](model_doc/regnet)** (from META Platforms) released with the paper [Designing Network Design Space](https://arxiv.org/abs/2003.13678) by Ilija Radosavovic, Raj Prateek Kosaraju, Ross Girshick, Kaiming He, Piotr Dollár.
1. **[RemBERT](model_doc/rembert)** (from Google Research) released with the paper [Rethinking embedding coupling in pre-trained language models](https://arxiv.org/abs/2010.12821) by Hyung Won Chung, Thibault Févry, Henry Tsai, M. Johnson, Sebastian Ruder.
1. **[ResNet](model_doc/resnet)** (from Microsoft Research) released with the paper [Deep Residual Learning for Image Recognition](https://arxiv.org/abs/1512.03385) by Kaiming He, Xiangyu Zhang, Shaoqing Ren, Jian Sun.
1. **[RoBERTa](model_doc/roberta)** (from Facebook), released together with the paper [RoBERTa: A Robustly Optimized BERT Pretraining Approach](https://arxiv.org/abs/1907.11692) by Yinhan Liu, Myle Ott, Naman Goyal, Jingfei Du, Mandar Joshi, Danqi Chen, Omer Levy, Mike Lewis, Luke Zettlemoyer, Veselin Stoyanov.
1. **[RoBERTa-PreLayerNorm](model_doc/roberta-prelayernorm)** (from Facebook) released with the paper [fairseq: A Fast, Extensible Toolkit for Sequence Modeling](https://arxiv.org/abs/1904.01038) by Myle Ott, Sergey Edunov, Alexei Baevski, Angela Fan, Sam Gross, Nathan Ng, David Grangier, Michael Auli.
1. **[RoCBert](model_doc/roc_bert)** (from WeChatAI) released with the paper [RoCBert: Robust Chinese Bert with Multimodal Contrastive Pretraining](https://aclanthology.org/2022.acl-long.65.pdf) by HuiSu, WeiweiShi, XiaoyuShen, XiaoZhou, TuoJi, JiaruiFang, JieZhou.
1. **[RoFormer](model_doc/roformer)** (from ZhuiyiTechnology), released together with the paper [RoFormer: Enhanced Transformer with Rotary Position Embedding](https://arxiv.org/abs/2104.09864) by Jianlin Su and Yu Lu and Shengfeng Pan and Bo Wen and Yunfeng Liu.
1. **[SegFormer](model_doc/segformer)** (from NVIDIA) released with the paper [SegFormer: Simple and Efficient Design for Semantic Segmentation with Transformers](https://arxiv.org/abs/2105.15203) by Enze Xie, Wenhai Wang, Zhiding Yu, Anima Anandkumar, Jose M. Alvarez, Ping Luo.
1. **[SEW](model_doc/sew)** (from ASAPP) released with the paper [Performance-Efficiency Trade-offs in Unsupervised Pre-training for Speech Recognition](https://arxiv.org/abs/2109.06870) by Felix Wu, Kwangyoun Kim, Jing Pan, Kyu Han, Kilian Q. Weinberger, Yoav Artzi.
1. **[SEW-D](model_doc/sew_d)** (from ASAPP) released with the paper [Performance-Efficiency Trade-offs in Unsupervised Pre-training for Speech Recognition](https://arxiv.org/abs/2109.06870) by Felix Wu, Kwangyoun Kim, Jing Pan, Kyu Han, Kilian Q. Weinberger, Yoav Artzi.
1. **[SpeechT5](model_doc/speecht5)** (from Microsoft Research) released with the paper [SpeechT5: Unified-Modal Encoder-Decoder Pre-Training for Spoken Language Processing](https://arxiv.org/abs/2110.07205) by Junyi Ao, Rui Wang, Long Zhou, Chengyi Wang, Shuo Ren, Yu Wu, Shujie Liu, Tom Ko, Qing Li, Yu Zhang, Zhihua Wei, Yao Qian, Jinyu Li, Furu Wei.
1. **[SpeechToTextTransformer](model_doc/speech_to_text)** (from Facebook), released together with the paper [fairseq S2T: Fast Speech-to-Text Modeling with fairseq](https://arxiv.org/abs/2010.05171) by Changhan Wang, Yun Tang, Xutai Ma, Anne Wu, Dmytro Okhonko, Juan Pino.
1. **[SpeechToTextTransformer2](model_doc/speech_to_text_2)** (from Facebook), released together with the paper [Large-Scale Self- and Semi-Supervised Learning for Speech Translation](https://arxiv.org/abs/2104.06678) by Changhan Wang, Anne Wu, Juan Pino, Alexei Baevski, Michael Auli, Alexis Conneau.
1. **[Splinter](model_doc/splinter)** (from Tel Aviv University), released together with the paper [Few-Shot Question Answering by Pretraining Span Selection](https://arxiv.org/abs/2101.00438) by Ori Ram, Yuval Kirstain, Jonathan Berant, Amir Globerson, Omer Levy.
1. **[SqueezeBERT](model_doc/squeezebert)** (from Berkeley) released with the paper [SqueezeBERT: What can computer vision teach NLP about efficient neural networks?](https://arxiv.org/abs/2006.11316) by Forrest N. Iandola, Albert E. Shaw, Ravi Krishna, and Kurt W. Keutzer.
1. **[Swin Transformer](model_doc/swin)** (from Microsoft) released with the paper [Swin Transformer: Hierarchical Vision Transformer using Shifted Windows](https://arxiv.org/abs/2103.14030) by Ze Liu, Yutong Lin, Yue Cao, Han Hu, Yixuan Wei, Zheng Zhang, Stephen Lin, Baining Guo.
1. **[Swin Transformer V2](model_doc/swinv2)** (from Microsoft) released with the paper [Swin Transformer V2: Scaling Up Capacity and Resolution](https://arxiv.org/abs/2111.09883) by Ze Liu, Han Hu, Yutong Lin, Zhuliang Yao, Zhenda Xie, Yixuan Wei, Jia Ning, Yue Cao, Zheng Zhang, Li Dong, Furu Wei, Baining Guo.
1. **[Swin2SR](model_doc/swin2sr)** (from University of Würzburg) released with the paper [Swin2SR: SwinV2 Transformer for Compressed Image Super-Resolution and Restoration](https://arxiv.org/abs/2209.11345) by Marcos V. Conde, Ui-Jin Choi, Maxime Burchi, Radu Timofte.
1. **[SwitchTransformers](model_doc/switch_transformers)** (from Google) released with the paper [Switch Transformers: Scaling to Trillion Parameter Models with Simple and Efficient Sparsity](https://arxiv.org/abs/2101.03961) by William Fedus, Barret Zoph, Noam Shazeer.
1. **[T5](model_doc/t5)** (from Google AI) released with the paper [Exploring the Limits of Transfer Learning with a Unified Text-to-Text Transformer](https://arxiv.org/abs/1910.10683) by Colin Raffel and Noam Shazeer and Adam Roberts and Katherine Lee and Sharan Narang and Michael Matena and Yanqi Zhou and Wei Li and Peter J. Liu.
1. **[T5v1.1](model_doc/t5v1.1)** (from Google AI) released in the repository [google-research/text-to-text-transfer-transformer](https://github.com/google-research/text-to-text-transfer-transformer/blob/main/released_checkpoints.md#t511) by Colin Raffel and Noam Shazeer and Adam Roberts and Katherine Lee and Sharan Narang and Michael Matena and Yanqi Zhou and Wei Li and Peter J. Liu.
1. **[Table Transformer](model_doc/table-transformer)** (from Microsoft Research) released with the paper [PubTables-1M: Towards Comprehensive Table Extraction From Unstructured Documents](https://arxiv.org/abs/2110.00061) by Brandon Smock, Rohith Pesala, Robin Abraham.
1. **[TAPAS](model_doc/tapas)** (from Google AI) released with the paper [TAPAS: Weakly Supervised Table Parsing via Pre-training](https://arxiv.org/abs/2004.02349) by Jonathan Herzig, Paweł Krzysztof Nowak, Thomas Müller, Francesco Piccinno and Julian Martin Eisenschlos.
1. **[TAPEX](model_doc/tapex)** (from Microsoft Research) released with the paper [TAPEX: Table Pre-training via Learning a Neural SQL Executor](https://arxiv.org/abs/2107.07653) by Qian Liu, Bei Chen, Jiaqi Guo, Morteza Ziyadi, Zeqi Lin, Weizhu Chen, Jian-Guang Lou.
1. **[Time Series Transformer](model_doc/time_series_transformer)** (from HuggingFace).
1. **[TimeSformer](model_doc/timesformer)** (from Facebook) released with the paper [Is Space-Time Attention All You Need for Video Understanding?](https://arxiv.org/abs/2102.05095) by Gedas Bertasius, Heng Wang, Lorenzo Torresani.
1. **[Trajectory Transformer](model_doc/trajectory_transformers)** (from the University of California at Berkeley) released with the paper [Offline Reinforcement Learning as One Big Sequence Modeling Problem](https://arxiv.org/abs/2106.02039) by Michael Janner, Qiyang Li, Sergey Levine
1. **[Transformer-XL](model_doc/transfo-xl)** (from Google/CMU) released with the paper [Transformer-XL: Attentive Language Models Beyond a Fixed-Length Context](https://arxiv.org/abs/1901.02860) by Zihang Dai*, Zhilin Yang*, Yiming Yang, Jaime Carbonell, Quoc V. Le, Ruslan Salakhutdinov.
1. **[TrOCR](model_doc/trocr)** (from Microsoft), released together with the paper [TrOCR: Transformer-based Optical Character Recognition with Pre-trained Models](https://arxiv.org/abs/2109.10282) by Minghao Li, Tengchao Lv, Lei Cui, Yijuan Lu, Dinei Florencio, Cha Zhang, Zhoujun Li, Furu Wei.
1. **[TVLT](model_doc/tvlt)** (from UNC Chapel Hill) released with the paper [TVLT: Textless Vision-Language Transformer](https://arxiv.org/abs/2209.14156) by Zineng Tang, Jaemin Cho, Yixin Nie, Mohit Bansal.
1. **[UL2](model_doc/ul2)** (from Google Research) released with the paper [Unifying Language Learning Paradigms](https://arxiv.org/abs/2205.05131v1) by Yi Tay, Mostafa Dehghani, Vinh Q. Tran, Xavier Garcia, Dara Bahri, Tal Schuster, Huaixiu Steven Zheng, Neil Houlsby, Donald Metzler
1. **[UniSpeech](model_doc/unispeech)** (from Microsoft Research) released with the paper [UniSpeech: Unified Speech Representation Learning with Labeled and Unlabeled Data](https://arxiv.org/abs/2101.07597) by Chengyi Wang, Yu Wu, Yao Qian, Kenichi Kumatani, Shujie Liu, Furu Wei, Michael Zeng, Xuedong Huang.
1. **[UniSpeechSat](model_doc/unispeech-sat)** (from Microsoft Research) released with the paper [UNISPEECH-SAT: UNIVERSAL SPEECH REPRESENTATION LEARNING WITH SPEAKER AWARE PRE-TRAINING](https://arxiv.org/abs/2110.05752) by Sanyuan Chen, Yu Wu, Chengyi Wang, Zhengyang Chen, Zhuo Chen, Shujie Liu, Jian Wu, Yao Qian, Furu Wei, Jinyu Li, Xiangzhan Yu.
1. **[UPerNet](model_doc/upernet)** (from Peking University) released with the paper [Unified Perceptual Parsing for Scene Understanding](https://arxiv.org/abs/1807.10221) by Tete Xiao, Yingcheng Liu, Bolei Zhou, Yuning Jiang, Jian Sun.
1. **[VAN](model_doc/van)** (from Tsinghua University and Nankai University) released with the paper [Visual Attention Network](https://arxiv.org/abs/2202.09741) by Meng-Hao Guo, Cheng-Ze Lu, Zheng-Ning Liu, Ming-Ming Cheng, Shi-Min Hu.
1. **[VideoMAE](model_doc/videomae)** (from Multimedia Computing Group, Nanjing University) released with the paper [VideoMAE: Masked Autoencoders are Data-Efficient Learners for Self-Supervised Video Pre-Training](https://arxiv.org/abs/2203.12602) by Zhan Tong, Yibing Song, Jue Wang, Limin Wang.
1. **[ViLT](model_doc/vilt)** (from NAVER AI Lab/Kakao Enterprise/Kakao Brain) released with the paper [ViLT: Vision-and-Language Transformer Without Convolution or Region Supervision](https://arxiv.org/abs/2102.03334) by Wonjae Kim, Bokyung Son, Ildoo Kim.
1. **[Vision Transformer (ViT)](model_doc/vit)** (from Google AI) released with the paper [An Image is Worth 16x16 Words: Transformers for Image Recognition at Scale](https://arxiv.org/abs/2010.11929) by Alexey Dosovitskiy, Lucas Beyer, Alexander Kolesnikov, Dirk Weissenborn, Xiaohua Zhai, Thomas Unterthiner, Mostafa Dehghani, Matthias Minderer, Georg Heigold, Sylvain Gelly, Jakob Uszkoreit, Neil Houlsby.
1. **[VisualBERT](model_doc/visual_bert)** (from UCLA NLP) released with the paper [VisualBERT: A Simple and Performant Baseline for Vision and Language](https://arxiv.org/pdf/1908.03557) by Liunian Harold Li, Mark Yatskar, Da Yin, Cho-Jui Hsieh, Kai-Wei Chang.
1. **[ViT Hybrid](model_doc/vit_hybrid)** (from Google AI) released with the paper [An Image is Worth 16x16 Words: Transformers for Image Recognition at Scale](https://arxiv.org/abs/2010.11929) by Alexey Dosovitskiy, Lucas Beyer, Alexander Kolesnikov, Dirk Weissenborn, Xiaohua Zhai, Thomas Unterthiner, Mostafa Dehghani, Matthias Minderer, Georg Heigold, Sylvain Gelly, Jakob Uszkoreit, Neil Houlsby.
1. **[ViTMAE](model_doc/vit_mae)** (from Meta AI) released with the paper [Masked Autoencoders Are Scalable Vision Learners](https://arxiv.org/abs/2111.06377) by Kaiming He, Xinlei Chen, Saining Xie, Yanghao Li, Piotr Dollár, Ross Girshick.
1. **[ViTMSN](model_doc/vit_msn)** (from Meta AI) released with the paper [Masked Siamese Networks for Label-Efficient Learning](https://arxiv.org/abs/2204.07141) by Mahmoud Assran, Mathilde Caron, Ishan Misra, Piotr Bojanowski, Florian Bordes, Pascal Vincent, Armand Joulin, Michael Rabbat, Nicolas Ballas.
1. **[Wav2Vec2](model_doc/wav2vec2)** (from Facebook AI) released with the paper [wav2vec 2.0: A Framework for Self-Supervised Learning of Speech Representations](https://arxiv.org/abs/2006.11477) by Alexei Baevski, Henry Zhou, Abdelrahman Mohamed, Michael Auli.
1. **[Wav2Vec2-Conformer](model_doc/wav2vec2-conformer)** (from Facebook AI) released with the paper [FAIRSEQ S2T: Fast Speech-to-Text Modeling with FAIRSEQ](https://arxiv.org/abs/2010.05171) by Changhan Wang, Yun Tang, Xutai Ma, Anne Wu, Sravya Popuri, Dmytro Okhonko, Juan Pino.
1. **[Wav2Vec2Phoneme](model_doc/wav2vec2_phoneme)** (from Facebook AI) released with the paper [Simple and Effective Zero-shot Cross-lingual Phoneme Recognition](https://arxiv.org/abs/2109.11680) by Qiantong Xu, Alexei Baevski, Michael Auli.
1. **[WavLM](model_doc/wavlm)** (from Microsoft Research) released with the paper [WavLM: Large-Scale Self-Supervised Pre-Training for Full Stack Speech Processing](https://arxiv.org/abs/2110.13900) by Sanyuan Chen, Chengyi Wang, Zhengyang Chen, Yu Wu, Shujie Liu, Zhuo Chen, Jinyu Li, Naoyuki Kanda, Takuya Yoshioka, Xiong Xiao, Jian Wu, Long Zhou, Shuo Ren, Yanmin Qian, Yao Qian, Jian Wu, Michael Zeng, Furu Wei.
1. **[Whisper](model_doc/whisper)** (from OpenAI) released with the paper [Robust Speech Recognition via Large-Scale Weak Supervision](https://cdn.openai.com/papers/whisper.pdf) by Alec Radford, Jong Wook Kim, Tao Xu, Greg Brockman, Christine McLeavey, Ilya Sutskever.
1. **[X-CLIP](model_doc/xclip)** (from Microsoft Research) released with the paper [Expanding Language-Image Pretrained Models for General Video Recognition](https://arxiv.org/abs/2208.02816) by Bolin Ni, Houwen Peng, Minghao Chen, Songyang Zhang, Gaofeng Meng, Jianlong Fu, Shiming Xiang, Haibin Ling.
1. **[X-MOD](model_doc/xmod)** (from Meta AI) released with the paper [Lifting the Curse of Multilinguality by Pre-training Modular Transformers](http://dx.doi.org/10.18653/v1/2022.naacl-main.255) by Jonas Pfeiffer, Naman Goyal, Xi Lin, Xian Li, James Cross, Sebastian Riedel, Mikel Artetxe.
1. **[XGLM](model_doc/xglm)** (From Facebook AI) released with the paper [Few-shot Learning with Multilingual Language Models](https://arxiv.org/abs/2112.10668) by Xi Victoria Lin, Todor Mihaylov, Mikel Artetxe, Tianlu Wang, Shuohui Chen, Daniel Simig, Myle Ott, Naman Goyal, Shruti Bhosale, Jingfei Du, Ramakanth Pasunuru, Sam Shleifer, Punit Singh Koura, Vishrav Chaudhary, Brian O'Horo, Jeff Wang, Luke Zettlemoyer, Zornitsa Kozareva, Mona Diab, Veselin Stoyanov, Xian Li.
1. **[XLM](model_doc/xlm)** (from Facebook) released together with the paper [Cross-lingual Language Model Pretraining](https://arxiv.org/abs/1901.07291) by Guillaume Lample and Alexis Conneau.
1. **[XLM-ProphetNet](model_doc/xlm-prophetnet)** (from Microsoft Research) released with the paper [ProphetNet: Predicting Future N-gram for Sequence-to-Sequence Pre-training](https://arxiv.org/abs/2001.04063) by Yu Yan, Weizhen Qi, Yeyun Gong, Dayiheng Liu, Nan Duan, Jiusheng Chen, Ruofei Zhang and Ming Zhou.
1. **[XLM-RoBERTa](model_doc/xlm-roberta)** (from Facebook AI), released together with the paper [Unsupervised Cross-lingual Representation Learning at Scale](https://arxiv.org/abs/1911.02116) by Alexis Conneau*, Kartikay Khandelwal*, Naman Goyal, Vishrav Chaudhary, Guillaume Wenzek, Francisco Guzmán, Edouard Grave, Myle Ott, Luke Zettlemoyer and Veselin Stoyanov.
1. **[XLM-RoBERTa-XL](model_doc/xlm-roberta-xl)** (from Facebook AI), released together with the paper [Larger-Scale Transformers for Multilingual Masked Language Modeling](https://arxiv.org/abs/2105.00572) by Naman Goyal, Jingfei Du, Myle Ott, Giri Anantharaman, Alexis Conneau.
1. **[XLM-V](model_doc/xlm-v)** (from Meta AI) released with the paper [XLM-V: Overcoming the Vocabulary Bottleneck in Multilingual Masked Language Models](https://arxiv.org/abs/2301.10472) by Davis Liang, Hila Gonen, Yuning Mao, Rui Hou, Naman Goyal, Marjan Ghazvininejad, Luke Zettlemoyer, Madian Khabsa.
1. **[XLNet](model_doc/xlnet)** (from Google/CMU) released with the paper [​XLNet: Generalized Autoregressive Pretraining for Language Understanding](https://arxiv.org/abs/1906.08237) by Zhilin Yang*, Zihang Dai*, Yiming Yang, Jaime Carbonell, Ruslan Salakhutdinov, Quoc V. Le.
1. **[XLS-R](model_doc/xls_r)** (from Facebook AI) released with the paper [XLS-R: Self-supervised Cross-lingual Speech Representation Learning at Scale](https://arxiv.org/abs/2111.09296) by Arun Babu, Changhan Wang, Andros Tjandra, Kushal Lakhotia, Qiantong Xu, Naman Goyal, Kritika Singh, Patrick von Platen, Yatharth Saraf, Juan Pino, Alexei Baevski, Alexis Conneau, Michael Auli.
1. **[XLSR-Wav2Vec2](model_doc/xlsr_wav2vec2)** (from Facebook AI) released with the paper [Unsupervised Cross-Lingual Representation Learning For Speech Recognition](https://arxiv.org/abs/2006.13979) by Alexis Conneau, Alexei Baevski, Ronan Collobert, Abdelrahman Mohamed, Michael Auli.
1. **[YOLOS](model_doc/yolos)** (from Huazhong University of Science & Technology) released with the paper [You Only Look at One Sequence: Rethinking Transformer in Vision through Object Detection](https://arxiv.org/abs/2106.00666) by Yuxin Fang, Bencheng Liao, Xinggang Wang, Jiemin Fang, Jiyang Qi, Rui Wu, Jianwei Niu, Wenyu Liu.
1. **[YOSO](model_doc/yoso)** (from the University of Wisconsin - Madison) released with the paper [You Only Sample (Almost) Once: Linear Cost Self-Attention Via Bernoulli Sampling](https://arxiv.org/abs/2111.09714) by Zhanpeng Zeng, Yunyang Xiong, Sathya N. Ravi, Shailesh Acharya, Glenn Fung, Vikas Singh.


### Supported frameworks

The table below represents the current support in the library for each of those models, whether they have a Python
tokenizer (called "slow"). A "fast" tokenizer backed by the 🤗 Tokenizers library, whether they have support in Jax (via
Flax), PyTorch, and/or TensorFlow.

<!--This table is updated automatically from the auto modules with _make fix-copies_. Do not update manually!-->

|             Model             | Tokenizer slow | Tokenizer fast | PyTorch support | TensorFlow support | Flax Support |
|:-----------------------------:|:--------------:|:--------------:|:---------------:|:------------------:|:------------:|
|            ALBERT             |       ✅       |       ✅       |       ✅        |         ✅         |      ✅      |
|            AltCLIP            |       ❌       |       ❌       |       ✅        |         ❌         |      ❌      |
| Audio Spectrogram Transformer |       ❌       |       ❌       |       ✅        |         ❌         |      ❌      |
|             BART              |       ✅       |       ✅       |       ✅        |         ✅         |      ✅      |
|             BEiT              |       ❌       |       ❌       |       ✅        |         ❌         |      ✅      |
|             BERT              |       ✅       |       ✅       |       ✅        |         ✅         |      ✅      |
|        Bert Generation        |       ✅       |       ❌       |       ✅        |         ❌         |      ❌      |
|            BigBird            |       ✅       |       ✅       |       ✅        |         ❌         |      ✅      |
|        BigBird-Pegasus        |       ❌       |       ❌       |       ✅        |         ❌         |      ❌      |
|            BioGpt             |       ✅       |       ❌       |       ✅        |         ❌         |      ❌      |
|              BiT              |       ❌       |       ❌       |       ✅        |         ❌         |      ❌      |
|          Blenderbot           |       ✅       |       ✅       |       ✅        |         ✅         |      ✅      |
|        BlenderbotSmall        |       ✅       |       ✅       |       ✅        |         ✅         |      ✅      |
|             BLIP              |       ❌       |       ❌       |       ✅        |         ❌         |      ❌      |
|            BLIP-2             |       ❌       |       ❌       |       ✅        |         ❌         |      ❌      |
|             BLOOM             |       ❌       |       ✅       |       ✅        |         ❌         |      ❌      |
|          BridgeTower          |       ❌       |       ❌       |       ✅        |         ❌         |      ❌      |
|           CamemBERT           |       ✅       |       ✅       |       ✅        |         ✅         |      ❌      |
|            CANINE             |       ✅       |       ❌       |       ✅        |         ❌         |      ❌      |
|         Chinese-CLIP          |       ❌       |       ❌       |       ✅        |         ❌         |      ❌      |
|             CLAP              |       ❌       |       ❌       |       ✅        |         ❌         |      ❌      |
|             CLIP              |       ✅       |       ✅       |       ✅        |         ✅         |      ✅      |
|            CLIPSeg            |       ❌       |       ❌       |       ✅        |         ❌         |      ❌      |
|            CodeGen            |       ✅       |       ✅       |       ✅        |         ❌         |      ❌      |
|       Conditional DETR        |       ❌       |       ❌       |       ✅        |         ❌         |      ❌      |
|           ConvBERT            |       ✅       |       ✅       |       ✅        |         ✅         |      ❌      |
|           ConvNeXT            |       ❌       |       ❌       |       ✅        |         ✅         |      ❌      |
|             CTRL              |       ✅       |       ❌       |       ✅        |         ✅         |      ❌      |
|              CvT              |       ❌       |       ❌       |       ✅        |         ✅         |      ❌      |
|         Data2VecAudio         |       ❌       |       ❌       |       ✅        |         ❌         |      ❌      |
|         Data2VecText          |       ❌       |       ❌       |       ✅        |         ❌         |      ❌      |
|        Data2VecVision         |       ❌       |       ❌       |       ✅        |         ✅         |      ❌      |
|            DeBERTa            |       ✅       |       ✅       |       ✅        |         ✅         |      ❌      |
|          DeBERTa-v2           |       ✅       |       ✅       |       ✅        |         ✅         |      ❌      |
|     Decision Transformer      |       ❌       |       ❌       |       ✅        |         ❌         |      ❌      |
|        Deformable DETR        |       ❌       |       ❌       |       ✅        |         ❌         |      ❌      |
|             DeiT              |       ❌       |       ❌       |       ✅        |         ✅         |      ❌      |
|             DETA              |       ❌       |       ❌       |       ✅        |         ❌         |      ❌      |
|             DETR              |       ❌       |       ❌       |       ✅        |         ❌         |      ❌      |
|             DiNAT             |       ❌       |       ❌       |       ✅        |         ❌         |      ❌      |
|          DistilBERT           |       ✅       |       ✅       |       ✅        |         ✅         |      ✅      |
|           DonutSwin           |       ❌       |       ❌       |       ✅        |         ❌         |      ❌      |
|              DPR              |       ✅       |       ✅       |       ✅        |         ✅         |      ❌      |
|              DPT              |       ❌       |       ❌       |       ✅        |         ❌         |      ❌      |
|        EfficientFormer        |       ❌       |       ❌       |       ✅        |         ❌         |      ❌      |
|         EfficientNet          |       ❌       |       ❌       |       ✅        |         ❌         |      ❌      |
|            ELECTRA            |       ✅       |       ✅       |       ✅        |         ✅         |      ✅      |
|        Encoder decoder        |       ❌       |       ❌       |       ✅        |         ✅         |      ✅      |
|             ERNIE             |       ❌       |       ❌       |       ✅        |         ❌         |      ❌      |
|            ErnieM             |       ✅       |       ❌       |       ✅        |         ❌         |      ❌      |
|              ESM              |       ✅       |       ❌       |       ✅        |         ✅         |      ❌      |
|  FairSeq Machine-Translation  |       ✅       |       ❌       |       ✅        |         ❌         |      ❌      |
|           FlauBERT            |       ✅       |       ❌       |       ✅        |         ✅         |      ❌      |
|             FLAVA             |       ❌       |       ❌       |       ✅        |         ❌         |      ❌      |
|             FNet              |       ✅       |       ✅       |       ✅        |         ❌         |      ❌      |
|      Funnel Transformer       |       ✅       |       ✅       |       ✅        |         ✅         |      ❌      |
|              GIT              |       ❌       |       ❌       |       ✅        |         ❌         |      ❌      |
|             GLPN              |       ❌       |       ❌       |       ✅        |         ❌         |      ❌      |
|            GPT Neo            |       ❌       |       ❌       |       ✅        |         ❌         |      ✅      |
|           GPT NeoX            |       ❌       |       ✅       |       ✅        |         ❌         |      ❌      |
|       GPT NeoX Japanese       |       ✅       |       ❌       |       ✅        |         ❌         |      ❌      |
|             GPT-J             |       ❌       |       ❌       |       ✅        |         ✅         |      ✅      |
|            GPT-Sw3            |       ✅       |       ✅       |       ✅        |         ✅         |      ✅      |
|        GPTSAN-japanese        |       ✅       |       ❌       |       ✅        |         ❌         |      ❌      |
|          Graphormer           |       ❌       |       ❌       |       ✅        |         ❌         |      ❌      |
|           GroupViT            |       ❌       |       ❌       |       ✅        |         ✅         |      ❌      |
|            Hubert             |       ❌       |       ❌       |       ✅        |         ✅         |      ❌      |
|            I-BERT             |       ❌       |       ❌       |       ✅        |         ❌         |      ❌      |
|           ImageGPT            |       ❌       |       ❌       |       ✅        |         ❌         |      ❌      |
|            Jukebox            |       ✅       |       ❌       |       ✅        |         ❌         |      ❌      |
|           LayoutLM            |       ✅       |       ✅       |       ✅        |         ✅         |      ❌      |
|          LayoutLMv2           |       ✅       |       ✅       |       ✅        |         ❌         |      ❌      |
|          LayoutLMv3           |       ✅       |       ✅       |       ✅        |         ✅         |      ❌      |
|              LED              |       ✅       |       ✅       |       ✅        |         ✅         |      ❌      |
|             LeViT             |       ❌       |       ❌       |       ✅        |         ❌         |      ❌      |
|             LiLT              |       ❌       |       ❌       |       ✅        |         ❌         |      ❌      |
|          Longformer           |       ✅       |       ✅       |       ✅        |         ✅         |      ❌      |
|            LongT5             |       ❌       |       ❌       |       ✅        |         ❌         |      ✅      |
|             LUKE              |       ✅       |       ❌       |       ✅        |         ❌         |      ❌      |
|            LXMERT             |       ✅       |       ✅       |       ✅        |         ✅         |      ❌      |
|            M-CTC-T            |       ❌       |       ❌       |       ✅        |         ❌         |      ❌      |
|            M2M100             |       ✅       |       ❌       |       ✅        |         ❌         |      ❌      |
|            Marian             |       ✅       |       ❌       |       ✅        |         ✅         |      ✅      |
|           MarkupLM            |       ✅       |       ✅       |       ✅        |         ❌         |      ❌      |
|          Mask2Former          |       ❌       |       ❌       |       ✅        |         ❌         |      ❌      |
|          MaskFormer           |       ❌       |       ❌       |       ✅        |         ❌         |      ❌      |
|        MaskFormerSwin         |       ❌       |       ❌       |       ❌        |         ❌         |      ❌      |
|             mBART             |       ✅       |       ✅       |       ✅        |         ✅         |      ✅      |
|         Megatron-BERT         |       ❌       |       ❌       |       ✅        |         ❌         |      ❌      |
|          MobileBERT           |       ✅       |       ✅       |       ✅        |         ✅         |      ❌      |
|          MobileNetV1          |       ❌       |       ❌       |       ✅        |         ❌         |      ❌      |
|          MobileNetV2          |       ❌       |       ❌       |       ✅        |         ❌         |      ❌      |
|           MobileViT           |       ❌       |       ❌       |       ✅        |         ✅         |      ❌      |
|             MPNet             |       ✅       |       ✅       |       ✅        |         ✅         |      ❌      |
|              MT5              |       ✅       |       ✅       |       ✅        |         ✅         |      ✅      |
|              MVP              |       ✅       |       ✅       |       ✅        |         ❌         |      ❌      |
|              NAT              |       ❌       |       ❌       |       ✅        |         ❌         |      ❌      |
|             Nezha             |       ❌       |       ❌       |       ✅        |         ❌         |      ❌      |
|         Nyströmformer         |       ❌       |       ❌       |       ✅        |         ❌         |      ❌      |
|           OneFormer           |       ❌       |       ❌       |       ✅        |         ❌         |      ❌      |
|          OpenAI GPT           |       ✅       |       ✅       |       ✅        |         ✅         |      ❌      |
|         OpenAI GPT-2          |       ✅       |       ✅       |       ✅        |         ✅         |      ✅      |
|              OPT              |       ❌       |       ❌       |       ✅        |         ✅         |      ✅      |
|            OWL-ViT            |       ❌       |       ❌       |       ✅        |         ❌         |      ❌      |
|            Pegasus            |       ✅       |       ✅       |       ✅        |         ✅         |      ✅      |
|           PEGASUS-X           |       ❌       |       ❌       |       ✅        |         ❌         |      ❌      |
|           Perceiver           |       ✅       |       ❌       |       ✅        |         ❌         |      ❌      |
|            PLBart             |       ✅       |       ❌       |       ✅        |         ❌         |      ❌      |
|          PoolFormer           |       ❌       |       ❌       |       ✅        |         ❌         |      ❌      |
|          ProphetNet           |       ✅       |       ❌       |       ✅        |         ❌         |      ❌      |
|            QDQBert            |       ❌       |       ❌       |       ✅        |         ❌         |      ❌      |
|              RAG              |       ✅       |       ❌       |       ✅        |         ✅         |      ❌      |
|             REALM             |       ✅       |       ✅       |       ✅        |         ❌         |      ❌      |
|           Reformer            |       ✅       |       ✅       |       ✅        |         ❌         |      ❌      |
|            RegNet             |       ❌       |       ❌       |       ✅        |         ✅         |      ❌      |
|            RemBERT            |       ✅       |       ✅       |       ✅        |         ✅         |      ❌      |
|            ResNet             |       ❌       |       ❌       |       ✅        |         ✅         |      ❌      |
|           RetriBERT           |       ✅       |       ✅       |       ✅        |         ❌         |      ❌      |
|            RoBERTa            |       ✅       |       ✅       |       ✅        |         ✅         |      ✅      |
|     RoBERTa-PreLayerNorm      |       ❌       |       ❌       |       ✅        |         ✅         |      ✅      |
|            RoCBert            |       ✅       |       ❌       |       ✅        |         ❌         |      ❌      |
|           RoFormer            |       ✅       |       ✅       |       ✅        |         ✅         |      ✅      |
|           SegFormer           |       ❌       |       ❌       |       ✅        |         ✅         |      ❌      |
|              SEW              |       ❌       |       ❌       |       ✅        |         ❌         |      ❌      |
|             SEW-D             |       ❌       |       ❌       |       ✅        |         ❌         |      ❌      |
|    Speech Encoder decoder     |       ❌       |       ❌       |       ✅        |         ❌         |      ✅      |
|          Speech2Text          |       ✅       |       ❌       |       ✅        |         ✅         |      ❌      |
|         Speech2Text2          |       ✅       |       ❌       |       ❌        |         ❌         |      ❌      |
|           SpeechT5            |       ✅       |       ❌       |       ✅        |         ❌         |      ❌      |
|           Splinter            |       ✅       |       ✅       |       ✅        |         ❌         |      ❌      |
|          SqueezeBERT          |       ✅       |       ✅       |       ✅        |         ❌         |      ❌      |
|       Swin Transformer        |       ❌       |       ❌       |       ✅        |         ✅         |      ❌      |
|      Swin Transformer V2      |       ❌       |       ❌       |       ✅        |         ❌         |      ❌      |
|            Swin2SR            |       ❌       |       ❌       |       ✅        |         ❌         |      ❌      |
|      SwitchTransformers       |       ❌       |       ❌       |       ✅        |         ❌         |      ❌      |
|              T5               |       ✅       |       ✅       |       ✅        |         ✅         |      ✅      |
|       Table Transformer       |       ❌       |       ❌       |       ✅        |         ❌         |      ❌      |
|             TAPAS             |       ✅       |       ❌       |       ✅        |         ✅         |      ❌      |
|    Time Series Transformer    |       ❌       |       ❌       |       ✅        |         ❌         |      ❌      |
|          TimeSformer          |       ❌       |       ❌       |       ✅        |         ❌         |      ❌      |
|    Trajectory Transformer     |       ❌       |       ❌       |       ✅        |         ❌         |      ❌      |
|        Transformer-XL         |       ✅       |       ❌       |       ✅        |         ✅         |      ❌      |
|             TrOCR             |       ❌       |       ❌       |       ✅        |         ❌         |      ❌      |
|             TVLT              |       ❌       |       ❌       |       ✅        |         ❌         |      ❌      |
|           UniSpeech           |       ❌       |       ❌       |       ✅        |         ❌         |      ❌      |
|         UniSpeechSat          |       ❌       |       ❌       |       ✅        |         ❌         |      ❌      |
|            UPerNet            |       ❌       |       ❌       |       ✅        |         ❌         |      ❌      |
|              VAN              |       ❌       |       ❌       |       ✅        |         ❌         |      ❌      |
|           VideoMAE            |       ❌       |       ❌       |       ✅        |         ❌         |      ❌      |
|             ViLT              |       ❌       |       ❌       |       ✅        |         ❌         |      ❌      |
|    Vision Encoder decoder     |       ❌       |       ❌       |       ✅        |         ✅         |      ✅      |
|     VisionTextDualEncoder     |       ❌       |       ❌       |       ✅        |         ❌         |      ✅      |
|          VisualBERT           |       ❌       |       ❌       |       ✅        |         ❌         |      ❌      |
|              ViT              |       ❌       |       ❌       |       ✅        |         ✅         |      ✅      |
|          ViT Hybrid           |       ❌       |       ❌       |       ✅        |         ❌         |      ❌      |
|            ViTMAE             |       ❌       |       ❌       |       ✅        |         ✅         |      ❌      |
|            ViTMSN             |       ❌       |       ❌       |       ✅        |         ❌         |      ❌      |
|           Wav2Vec2            |       ✅       |       ❌       |       ✅        |         ✅         |      ✅      |
|      Wav2Vec2-Conformer       |       ❌       |       ❌       |       ✅        |         ❌         |      ❌      |
|             WavLM             |       ❌       |       ❌       |       ✅        |         ❌         |      ❌      |
<<<<<<< HEAD
|            Whisper            |       ✅       |       ✅       |       ✅        |         ✅         |      ❌      |
=======
|            Whisper            |       ✅       |       ❌       |       ✅        |         ✅         |      ✅      |
>>>>>>> 4194e5f4
|            X-CLIP             |       ❌       |       ❌       |       ✅        |         ❌         |      ❌      |
|             X-MOD             |       ❌       |       ❌       |       ✅        |         ❌         |      ❌      |
|             XGLM              |       ✅       |       ✅       |       ✅        |         ✅         |      ✅      |
|              XLM              |       ✅       |       ❌       |       ✅        |         ✅         |      ❌      |
|        XLM-ProphetNet         |       ✅       |       ❌       |       ✅        |         ❌         |      ❌      |
|          XLM-RoBERTa          |       ✅       |       ✅       |       ✅        |         ✅         |      ✅      |
|        XLM-RoBERTa-XL         |       ❌       |       ❌       |       ✅        |         ❌         |      ❌      |
|             XLNet             |       ✅       |       ✅       |       ✅        |         ✅         |      ❌      |
|             YOLOS             |       ❌       |       ❌       |       ✅        |         ❌         |      ❌      |
|             YOSO              |       ❌       |       ❌       |       ✅        |         ❌         |      ❌      |

<!-- End table--><|MERGE_RESOLUTION|>--- conflicted
+++ resolved
@@ -406,11 +406,7 @@
 |           Wav2Vec2            |       ✅       |       ❌       |       ✅        |         ✅         |      ✅      |
 |      Wav2Vec2-Conformer       |       ❌       |       ❌       |       ✅        |         ❌         |      ❌      |
 |             WavLM             |       ❌       |       ❌       |       ✅        |         ❌         |      ❌      |
-<<<<<<< HEAD
-|            Whisper            |       ✅       |       ✅       |       ✅        |         ✅         |      ❌      |
-=======
-|            Whisper            |       ✅       |       ❌       |       ✅        |         ✅         |      ✅      |
->>>>>>> 4194e5f4
+|            Whisper            |       ✅       |       ✅       |       ✅        |         ✅         |      ✅      |
 |            X-CLIP             |       ❌       |       ❌       |       ✅        |         ❌         |      ❌      |
 |             X-MOD             |       ❌       |       ❌       |       ✅        |         ❌         |      ❌      |
 |             XGLM              |       ✅       |       ✅       |       ✅        |         ✅         |      ✅      |
