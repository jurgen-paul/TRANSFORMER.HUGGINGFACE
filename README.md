<!---
Copyright 2020 The HuggingFace Team. All rights reserved.

Licensed under the Apache License, Version 2.0 (the "License");
you may not use this file except in compliance with the License.
You may obtain a copy of the License at

    http://www.apache.org/licenses/LICENSE-2.0

Unless required by applicable law or agreed to in writing, software
distributed under the License is distributed on an "AS IS" BASIS,
WITHOUT WARRANTIES OR CONDITIONS OF ANY KIND, either express or implied.
See the License for the specific language governing permissions and
limitations under the License.
-->

<p align="center">
  <picture>
    <source media="(prefers-color-scheme: dark)" srcset="https://huggingface.co/datasets/huggingface/documentation-images/raw/main/transformers-logo-dark.svg">
    <source media="(prefers-color-scheme: light)" srcset="https://huggingface.co/datasets/huggingface/documentation-images/raw/main/transformers-logo-light.svg">
    <img alt="Hugging Face Transformers Library" src="https://huggingface.co/datasets/huggingface/documentation-images/raw/main/transformers-logo-light.svg" width="352" height="59" style="max-width: 100%;">
  </picture>
  <br/>
  <br/>
</p>

<p align="center">
    <a href="https://circleci.com/gh/huggingface/transformers">
        <img alt="Build" src="https://img.shields.io/circleci/build/github/huggingface/transformers/main">
    </a>
    <a href="https://github.com/huggingface/transformers/blob/main/LICENSE">
        <img alt="GitHub" src="https://img.shields.io/github/license/huggingface/transformers.svg?color=blue">
    </a>
    <a href="https://huggingface.co/docs/transformers/index">
        <img alt="Documentation" src="https://img.shields.io/website/http/huggingface.co/docs/transformers/index.svg?down_color=red&down_message=offline&up_message=online">
    </a>
    <a href="https://github.com/huggingface/transformers/releases">
        <img alt="GitHub release" src="https://img.shields.io/github/release/huggingface/transformers.svg">
    </a>
    <a href="https://github.com/huggingface/transformers/blob/main/CODE_OF_CONDUCT.md">
        <img alt="Contributor Covenant" src="https://img.shields.io/badge/Contributor%20Covenant-v2.0%20adopted-ff69b4.svg">
    </a>
    <a href="https://zenodo.org/badge/latestdoi/155220641"><img src="https://zenodo.org/badge/155220641.svg" alt="DOI"></a>
</p>

<h4 align="center">
    <p>
        <b>English</b> |
        <a href="https://github.com/huggingface/transformers/blob/main/README_zh-hans.md">简体中文</a> |
        <a href="https://github.com/huggingface/transformers/blob/main/README_zh-hant.md">繁體中文</a> |
        <a href="https://github.com/huggingface/transformers/blob/main/README_ko.md">한국어</a> |
        <a href="https://github.com/huggingface/transformers/blob/main/README_es.md">Español</a> |
        <a href="https://github.com/huggingface/transformers/blob/main/README_ja.md">日本語</a> |
<<<<<<< HEAD
        <a href="https://github.com/huggingface/transformers/blob/main/README_hd.md">हिन्दी</a> |
        <a href="https://github.com/huggingface/transformers/blob/main/README_ru.md">Русский</a>
    <p>
=======
        <a href="https://github.com/huggingface/transformers/blob/main/README_hd.md">हिन्दी</a>
    </p>
>>>>>>> 0ee45906
</h4>

<h3 align="center">
    <p>State-of-the-art Machine Learning for JAX, PyTorch and TensorFlow</p>
</h3>

<h3 align="center">
    <a href="https://hf.co/course"><img src="https://huggingface.co/datasets/huggingface/documentation-images/resolve/main/course_banner.png"></a>
</h3>

🤗 Transformers provides thousands of pretrained models to perform tasks on different modalities such as text, vision, and audio.

These models can be applied on:

* 📝 Text, for tasks like text classification, information extraction, question answering, summarization, translation, text generation, in over 100 languages.
* 🖼️ Images, for tasks like image classification, object detection, and segmentation.
* 🗣️ Audio, for tasks like speech recognition and audio classification.

Transformer models can also perform tasks on **several modalities combined**, such as table question answering, optical character recognition, information extraction from scanned documents, video classification, and visual question answering.

🤗 Transformers provides APIs to quickly download and use those pretrained models on a given text, fine-tune them on your own datasets and then share them with the community on our [model hub](https://huggingface.co/models). At the same time, each python module defining an architecture is fully standalone and can be modified to enable quick research experiments.

🤗 Transformers is backed by the three most popular deep learning libraries — [Jax](https://jax.readthedocs.io/en/latest/), [PyTorch](https://pytorch.org/) and [TensorFlow](https://www.tensorflow.org/) — with a seamless integration between them. It's straightforward to train your models with one before loading them for inference with the other.

## Online demos

You can test most of our models directly on their pages from the [model hub](https://huggingface.co/models). We also offer [private model hosting, versioning, & an inference API](https://huggingface.co/pricing) for public and private models.

Here are a few examples:

 In Natural Language Processing:
- [Masked word completion with BERT](https://huggingface.co/bert-base-uncased?text=Paris+is+the+%5BMASK%5D+of+France)
- [Name Entity Recognition with Electra](https://huggingface.co/dbmdz/electra-large-discriminator-finetuned-conll03-english?text=My+name+is+Sarah+and+I+live+in+London+city)
- [Text generation with GPT-2](https://huggingface.co/gpt2?text=A+long+time+ago%2C+)
- [Natural Language Inference with RoBERTa](https://huggingface.co/roberta-large-mnli?text=The+dog+was+lost.+Nobody+lost+any+animal)
- [Summarization with BART](https://huggingface.co/facebook/bart-large-cnn?text=The+tower+is+324+metres+%281%2C063+ft%29+tall%2C+about+the+same+height+as+an+81-storey+building%2C+and+the+tallest+structure+in+Paris.+Its+base+is+square%2C+measuring+125+metres+%28410+ft%29+on+each+side.+During+its+construction%2C+the+Eiffel+Tower+surpassed+the+Washington+Monument+to+become+the+tallest+man-made+structure+in+the+world%2C+a+title+it+held+for+41+years+until+the+Chrysler+Building+in+New+York+City+was+finished+in+1930.+It+was+the+first+structure+to+reach+a+height+of+300+metres.+Due+to+the+addition+of+a+broadcasting+aerial+at+the+top+of+the+tower+in+1957%2C+it+is+now+taller+than+the+Chrysler+Building+by+5.2+metres+%2817+ft%29.+Excluding+transmitters%2C+the+Eiffel+Tower+is+the+second+tallest+free-standing+structure+in+France+after+the+Millau+Viaduct)
- [Question answering with DistilBERT](https://huggingface.co/distilbert-base-uncased-distilled-squad?text=Which+name+is+also+used+to+describe+the+Amazon+rainforest+in+English%3F&context=The+Amazon+rainforest+%28Portuguese%3A+Floresta+Amaz%C3%B4nica+or+Amaz%C3%B4nia%3B+Spanish%3A+Selva+Amaz%C3%B3nica%2C+Amazon%C3%ADa+or+usually+Amazonia%3B+French%3A+For%C3%AAt+amazonienne%3B+Dutch%3A+Amazoneregenwoud%29%2C+also+known+in+English+as+Amazonia+or+the+Amazon+Jungle%2C+is+a+moist+broadleaf+forest+that+covers+most+of+the+Amazon+basin+of+South+America.+This+basin+encompasses+7%2C000%2C000+square+kilometres+%282%2C700%2C000+sq+mi%29%2C+of+which+5%2C500%2C000+square+kilometres+%282%2C100%2C000+sq+mi%29+are+covered+by+the+rainforest.+This+region+includes+territory+belonging+to+nine+nations.+The+majority+of+the+forest+is+contained+within+Brazil%2C+with+60%25+of+the+rainforest%2C+followed+by+Peru+with+13%25%2C+Colombia+with+10%25%2C+and+with+minor+amounts+in+Venezuela%2C+Ecuador%2C+Bolivia%2C+Guyana%2C+Suriname+and+French+Guiana.+States+or+departments+in+four+nations+contain+%22Amazonas%22+in+their+names.+The+Amazon+represents+over+half+of+the+planet%27s+remaining+rainforests%2C+and+comprises+the+largest+and+most+biodiverse+tract+of+tropical+rainforest+in+the+world%2C+with+an+estimated+390+billion+individual+trees+divided+into+16%2C000+species)
- [Translation with T5](https://huggingface.co/t5-base?text=My+name+is+Wolfgang+and+I+live+in+Berlin)

In Computer Vision:
- [Image classification with ViT](https://huggingface.co/google/vit-base-patch16-224)
- [Object Detection with DETR](https://huggingface.co/facebook/detr-resnet-50)
- [Semantic Segmentation with SegFormer](https://huggingface.co/nvidia/segformer-b0-finetuned-ade-512-512)
- [Panoptic Segmentation with MaskFormer](https://huggingface.co/facebook/maskformer-swin-small-coco)
- [Depth Estimation with DPT](https://huggingface.co/docs/transformers/model_doc/dpt)
- [Video Classification with VideoMAE](https://huggingface.co/docs/transformers/model_doc/videomae)
- [Universal Segmentation with OneFormer](https://huggingface.co/shi-labs/oneformer_ade20k_dinat_large)

In Audio:
- [Automatic Speech Recognition with Wav2Vec2](https://huggingface.co/facebook/wav2vec2-base-960h)
- [Keyword Spotting with Wav2Vec2](https://huggingface.co/superb/wav2vec2-base-superb-ks)
- [Audio Classification with Audio Spectrogram Transformer](https://huggingface.co/MIT/ast-finetuned-audioset-10-10-0.4593)

In Multimodal tasks:
- [Table Question Answering with TAPAS](https://huggingface.co/google/tapas-base-finetuned-wtq)
- [Visual Question Answering with ViLT](https://huggingface.co/dandelin/vilt-b32-finetuned-vqa)
- [Zero-shot Image Classification with CLIP](https://huggingface.co/openai/clip-vit-large-patch14)
- [Document Question Answering with LayoutLM](https://huggingface.co/impira/layoutlm-document-qa)
- [Zero-shot Video Classification with X-CLIP](https://huggingface.co/docs/transformers/model_doc/xclip)


## 100 projects using Transformers

Transformers is more than a toolkit to use pretrained models: it's a community of projects built around it and the
Hugging Face Hub. We want Transformers to enable developers, researchers, students, professors, engineers, and anyone
else to build their dream projects.

In order to celebrate the 100,000 stars of transformers, we have decided to put the spotlight on the
community, and we have created the [awesome-transformers](./awesome-transformers.md) page which lists 100
incredible projects built in the vicinity of transformers.

If you own or use a project that you believe should be part of the list, please open a PR to add it!

## If you are looking for custom support from the Hugging Face team

<a target="_blank" href="https://huggingface.co/support">
    <img alt="HuggingFace Expert Acceleration Program" src="https://cdn-media.huggingface.co/marketing/transformers/new-support-improved.png" style="max-width: 600px; border: 1px solid #eee; border-radius: 4px; box-shadow: 0 1px 2px 0 rgba(0, 0, 0, 0.05);">
</a><br>

## Quick tour

To immediately use a model on a given input (text, image, audio, ...), we provide the `pipeline` API. Pipelines group together a pretrained model with the preprocessing that was used during that model's training. Here is how to quickly use a pipeline to classify positive versus negative texts:

```python
>>> from transformers import pipeline

# Allocate a pipeline for sentiment-analysis
>>> classifier = pipeline('sentiment-analysis')
>>> classifier('We are very happy to introduce pipeline to the transformers repository.')
[{'label': 'POSITIVE', 'score': 0.9996980428695679}]
```

The second line of code downloads and caches the pretrained model used by the pipeline, while the third evaluates it on the given text. Here the answer is "positive" with a confidence of 99.97%.

Many tasks have a pre-trained `pipeline` ready to go, in NLP but also in computer vision and speech. For example, we can easily extract detected objects in an image:

``` python
>>> import requests
>>> from PIL import Image
>>> from transformers import pipeline

# Download an image with cute cats
>>> url = "https://huggingface.co/datasets/huggingface/documentation-images/resolve/main/coco_sample.png"
>>> image_data = requests.get(url, stream=True).raw
>>> image = Image.open(image_data)

# Allocate a pipeline for object detection
>>> object_detector = pipeline('object-detection')
>>> object_detector(image)
[{'score': 0.9982201457023621,
  'label': 'remote',
  'box': {'xmin': 40, 'ymin': 70, 'xmax': 175, 'ymax': 117}},
 {'score': 0.9960021376609802,
  'label': 'remote',
  'box': {'xmin': 333, 'ymin': 72, 'xmax': 368, 'ymax': 187}},
 {'score': 0.9954745173454285,
  'label': 'couch',
  'box': {'xmin': 0, 'ymin': 1, 'xmax': 639, 'ymax': 473}},
 {'score': 0.9988006353378296,
  'label': 'cat',
  'box': {'xmin': 13, 'ymin': 52, 'xmax': 314, 'ymax': 470}},
 {'score': 0.9986783862113953,
  'label': 'cat',
  'box': {'xmin': 345, 'ymin': 23, 'xmax': 640, 'ymax': 368}}]
```

Here we get a list of objects detected in the image, with a box surrounding the object and a confidence score. Here is the original image on the left, with the predictions displayed on the right:

<h3 align="center">
    <a><img src="https://huggingface.co/datasets/huggingface/documentation-images/resolve/main/coco_sample.png" width="400"></a>
    <a><img src="https://huggingface.co/datasets/huggingface/documentation-images/resolve/main/coco_sample_post_processed.png" width="400"></a>
</h3>

You can learn more about the tasks supported by the `pipeline` API in [this tutorial](https://huggingface.co/docs/transformers/task_summary).

In addition to `pipeline`, to download and use any of the pretrained models on your given task, all it takes is three lines of code. Here is the PyTorch version:
```python
>>> from transformers import AutoTokenizer, AutoModel

>>> tokenizer = AutoTokenizer.from_pretrained("bert-base-uncased")
>>> model = AutoModel.from_pretrained("bert-base-uncased")

>>> inputs = tokenizer("Hello world!", return_tensors="pt")
>>> outputs = model(**inputs)
```

And here is the equivalent code for TensorFlow:
```python
>>> from transformers import AutoTokenizer, TFAutoModel

>>> tokenizer = AutoTokenizer.from_pretrained("bert-base-uncased")
>>> model = TFAutoModel.from_pretrained("bert-base-uncased")

>>> inputs = tokenizer("Hello world!", return_tensors="tf")
>>> outputs = model(**inputs)
```

The tokenizer is responsible for all the preprocessing the pretrained model expects, and can be called directly on a single string (as in the above examples) or a list. It will output a dictionary that you can use in downstream code or simply directly pass to your model using the ** argument unpacking operator.

The model itself is a regular [Pytorch `nn.Module`](https://pytorch.org/docs/stable/nn.html#torch.nn.Module) or a [TensorFlow `tf.keras.Model`](https://www.tensorflow.org/api_docs/python/tf/keras/Model) (depending on your backend) which you can use as usual. [This tutorial](https://huggingface.co/docs/transformers/training) explains how to integrate such a model into a classic PyTorch or TensorFlow training loop, or how to use our `Trainer` API to quickly fine-tune on a new dataset.

## Why should I use transformers?

1. Easy-to-use state-of-the-art models:
    - High performance on natural language understanding & generation, computer vision, and audio tasks.
    - Low barrier to entry for educators and practitioners.
    - Few user-facing abstractions with just three classes to learn.
    - A unified API for using all our pretrained models.

1. Lower compute costs, smaller carbon footprint:
    - Researchers can share trained models instead of always retraining.
    - Practitioners can reduce compute time and production costs.
    - Dozens of architectures with over 60,000 pretrained models across all modalities.

1. Choose the right framework for every part of a model's lifetime:
    - Train state-of-the-art models in 3 lines of code.
    - Move a single model between TF2.0/PyTorch/JAX frameworks at will.
    - Seamlessly pick the right framework for training, evaluation and production.

1. Easily customize a model or an example to your needs:
    - We provide examples for each architecture to reproduce the results published by its original authors.
    - Model internals are exposed as consistently as possible.
    - Model files can be used independently of the library for quick experiments.

## Why shouldn't I use transformers?

- This library is not a modular toolbox of building blocks for neural nets. The code in the model files is not refactored with additional abstractions on purpose, so that researchers can quickly iterate on each of the models without diving into additional abstractions/files.
- The training API is not intended to work on any model but is optimized to work with the models provided by the library. For generic machine learning loops, you should use another library (possibly, [Accelerate](https://huggingface.co/docs/accelerate)).
- While we strive to present as many use cases as possible, the scripts in our [examples folder](https://github.com/huggingface/transformers/tree/main/examples) are just that: examples. It is expected that they won't work out-of-the box on your specific problem and that you will be required to change a few lines of code to adapt them to your needs.

## Installation

### With pip

This repository is tested on Python 3.8+, Flax 0.4.1+, PyTorch 1.10+ and TensorFlow 2.6+.

You should install 🤗 Transformers in a [virtual environment](https://docs.python.org/3/library/venv.html). If you're unfamiliar with Python virtual environments, check out the [user guide](https://packaging.python.org/guides/installing-using-pip-and-virtual-environments/).

First, create a virtual environment with the version of Python you're going to use and activate it.

Then, you will need to install at least one of Flax, PyTorch or TensorFlow.
Please refer to [TensorFlow installation page](https://www.tensorflow.org/install/), [PyTorch installation page](https://pytorch.org/get-started/locally/#start-locally) and/or [Flax](https://github.com/google/flax#quick-install) and [Jax](https://github.com/google/jax#installation) installation pages regarding the specific installation command for your platform.

When one of those backends has been installed, 🤗 Transformers can be installed using pip as follows:

```bash
pip install transformers
```

If you'd like to play with the examples or need the bleeding edge of the code and can't wait for a new release, you must [install the library from source](https://huggingface.co/docs/transformers/installation#installing-from-source).

### With conda

Since Transformers version v4.0.0, we now have a conda channel: `huggingface`.

🤗 Transformers can be installed using conda as follows:

```shell script
conda install -c huggingface transformers
```

Follow the installation pages of Flax, PyTorch or TensorFlow to see how to install them with conda.

> **_NOTE:_**  On Windows, you may be prompted to activate Developer Mode in order to benefit from caching. If this is not an option for you, please let us know in [this issue](https://github.com/huggingface/huggingface_hub/issues/1062).

## Model architectures

**[All the model checkpoints](https://huggingface.co/models)** provided by 🤗 Transformers are seamlessly integrated from the huggingface.co [model hub](https://huggingface.co/models) where they are uploaded directly by [users](https://huggingface.co/users) and [organizations](https://huggingface.co/organizations).

Current number of checkpoints: ![](https://img.shields.io/endpoint?url=https://huggingface.co/api/shields/models&color=brightgreen)

🤗 Transformers currently provides the following architectures (see [here](https://huggingface.co/docs/transformers/model_summary) for a high-level summary of each them):

1. **[ALBERT](https://huggingface.co/docs/transformers/model_doc/albert)** (from Google Research and the Toyota Technological Institute at Chicago) released with the paper [ALBERT: A Lite BERT for Self-supervised Learning of Language Representations](https://arxiv.org/abs/1909.11942), by Zhenzhong Lan, Mingda Chen, Sebastian Goodman, Kevin Gimpel, Piyush Sharma, Radu Soricut.
1. **[ALIGN](https://huggingface.co/docs/transformers/model_doc/align)** (from Google Research) released with the paper [Scaling Up Visual and Vision-Language Representation Learning With Noisy Text Supervision](https://arxiv.org/abs/2102.05918) by Chao Jia, Yinfei Yang, Ye Xia, Yi-Ting Chen, Zarana Parekh, Hieu Pham, Quoc V. Le, Yunhsuan Sung, Zhen Li, Tom Duerig.
1. **[AltCLIP](https://huggingface.co/docs/transformers/model_doc/altclip)** (from BAAI) released with the paper [AltCLIP: Altering the Language Encoder in CLIP for Extended Language Capabilities](https://arxiv.org/abs/2211.06679) by Chen, Zhongzhi and Liu, Guang and Zhang, Bo-Wen and Ye, Fulong and Yang, Qinghong and Wu, Ledell.
1. **[Audio Spectrogram Transformer](https://huggingface.co/docs/transformers/model_doc/audio-spectrogram-transformer)** (from MIT) released with the paper [AST: Audio Spectrogram Transformer](https://arxiv.org/abs/2104.01778) by Yuan Gong, Yu-An Chung, James Glass.
1. **[Autoformer](https://huggingface.co/docs/transformers/model_doc/autoformer)** (from Tsinghua University) released with the paper [Autoformer: Decomposition Transformers with Auto-Correlation for Long-Term Series Forecasting](https://arxiv.org/abs/2106.13008) by Haixu Wu, Jiehui Xu, Jianmin Wang, Mingsheng Long.
1. **[Bark](https://huggingface.co/docs/transformers/model_doc/bark)** (from Suno) released in the repository [suno-ai/bark](https://github.com/suno-ai/bark) by Suno AI team.
1. **[BART](https://huggingface.co/docs/transformers/model_doc/bart)** (from Facebook) released with the paper [BART: Denoising Sequence-to-Sequence Pre-training for Natural Language Generation, Translation, and Comprehension](https://arxiv.org/abs/1910.13461) by Mike Lewis, Yinhan Liu, Naman Goyal, Marjan Ghazvininejad, Abdelrahman Mohamed, Omer Levy, Ves Stoyanov and Luke Zettlemoyer.
1. **[BARThez](https://huggingface.co/docs/transformers/model_doc/barthez)** (from École polytechnique) released with the paper [BARThez: a Skilled Pretrained French Sequence-to-Sequence Model](https://arxiv.org/abs/2010.12321) by Moussa Kamal Eddine, Antoine J.-P. Tixier, Michalis Vazirgiannis.
1. **[BARTpho](https://huggingface.co/docs/transformers/model_doc/bartpho)** (from VinAI Research) released with the paper [BARTpho: Pre-trained Sequence-to-Sequence Models for Vietnamese](https://arxiv.org/abs/2109.09701) by Nguyen Luong Tran, Duong Minh Le and Dat Quoc Nguyen.
1. **[BEiT](https://huggingface.co/docs/transformers/model_doc/beit)** (from Microsoft) released with the paper [BEiT: BERT Pre-Training of Image Transformers](https://arxiv.org/abs/2106.08254) by Hangbo Bao, Li Dong, Furu Wei.
1. **[BERT](https://huggingface.co/docs/transformers/model_doc/bert)** (from Google) released with the paper [BERT: Pre-training of Deep Bidirectional Transformers for Language Understanding](https://arxiv.org/abs/1810.04805) by Jacob Devlin, Ming-Wei Chang, Kenton Lee and Kristina Toutanova.
1. **[BERT For Sequence Generation](https://huggingface.co/docs/transformers/model_doc/bert-generation)** (from Google) released with the paper [Leveraging Pre-trained Checkpoints for Sequence Generation Tasks](https://arxiv.org/abs/1907.12461) by Sascha Rothe, Shashi Narayan, Aliaksei Severyn.
1. **[BERTweet](https://huggingface.co/docs/transformers/model_doc/bertweet)** (from VinAI Research) released with the paper [BERTweet: A pre-trained language model for English Tweets](https://aclanthology.org/2020.emnlp-demos.2/) by Dat Quoc Nguyen, Thanh Vu and Anh Tuan Nguyen.
1. **[BigBird-Pegasus](https://huggingface.co/docs/transformers/model_doc/bigbird_pegasus)** (from Google Research) released with the paper [Big Bird: Transformers for Longer Sequences](https://arxiv.org/abs/2007.14062) by Manzil Zaheer, Guru Guruganesh, Avinava Dubey, Joshua Ainslie, Chris Alberti, Santiago Ontanon, Philip Pham, Anirudh Ravula, Qifan Wang, Li Yang, Amr Ahmed.
1. **[BigBird-RoBERTa](https://huggingface.co/docs/transformers/model_doc/big_bird)** (from Google Research) released with the paper [Big Bird: Transformers for Longer Sequences](https://arxiv.org/abs/2007.14062) by Manzil Zaheer, Guru Guruganesh, Avinava Dubey, Joshua Ainslie, Chris Alberti, Santiago Ontanon, Philip Pham, Anirudh Ravula, Qifan Wang, Li Yang, Amr Ahmed.
1. **[BioGpt](https://huggingface.co/docs/transformers/model_doc/biogpt)** (from Microsoft Research AI4Science) released with the paper [BioGPT: generative pre-trained transformer for biomedical text generation and mining](https://academic.oup.com/bib/advance-article/doi/10.1093/bib/bbac409/6713511?guestAccessKey=a66d9b5d-4f83-4017-bb52-405815c907b9) by Renqian Luo, Liai Sun, Yingce Xia, Tao Qin, Sheng Zhang, Hoifung Poon and Tie-Yan Liu.
1. **[BiT](https://huggingface.co/docs/transformers/model_doc/bit)** (from Google AI) released with the paper [Big Transfer (BiT): General Visual Representation Learning](https://arxiv.org/abs/1912.11370) by Alexander Kolesnikov, Lucas Beyer, Xiaohua Zhai, Joan Puigcerver, Jessica Yung, Sylvain Gelly, Neil Houlsby.
1. **[Blenderbot](https://huggingface.co/docs/transformers/model_doc/blenderbot)** (from Facebook) released with the paper [Recipes for building an open-domain chatbot](https://arxiv.org/abs/2004.13637) by Stephen Roller, Emily Dinan, Naman Goyal, Da Ju, Mary Williamson, Yinhan Liu, Jing Xu, Myle Ott, Kurt Shuster, Eric M. Smith, Y-Lan Boureau, Jason Weston.
1. **[BlenderbotSmall](https://huggingface.co/docs/transformers/model_doc/blenderbot-small)** (from Facebook) released with the paper [Recipes for building an open-domain chatbot](https://arxiv.org/abs/2004.13637) by Stephen Roller, Emily Dinan, Naman Goyal, Da Ju, Mary Williamson, Yinhan Liu, Jing Xu, Myle Ott, Kurt Shuster, Eric M. Smith, Y-Lan Boureau, Jason Weston.
1. **[BLIP](https://huggingface.co/docs/transformers/model_doc/blip)** (from Salesforce) released with the paper [BLIP: Bootstrapping Language-Image Pre-training for Unified Vision-Language Understanding and Generation](https://arxiv.org/abs/2201.12086) by Junnan Li, Dongxu Li, Caiming Xiong, Steven Hoi.
1. **[BLIP-2](https://huggingface.co/docs/transformers/model_doc/blip-2)** (from Salesforce) released with the paper [BLIP-2: Bootstrapping Language-Image Pre-training with Frozen Image Encoders and Large Language Models](https://arxiv.org/abs/2301.12597) by Junnan Li, Dongxu Li, Silvio Savarese, Steven Hoi.
1. **[BLOOM](https://huggingface.co/docs/transformers/model_doc/bloom)** (from BigScience workshop) released by the [BigScience Workshop](https://bigscience.huggingface.co/).
1. **[BORT](https://huggingface.co/docs/transformers/model_doc/bort)** (from Alexa) released with the paper [Optimal Subarchitecture Extraction For BERT](https://arxiv.org/abs/2010.10499) by Adrian de Wynter and Daniel J. Perry.
1. **[BridgeTower](https://huggingface.co/docs/transformers/model_doc/bridgetower)** (from Harbin Institute of Technology/Microsoft Research Asia/Intel Labs) released with the paper [BridgeTower: Building Bridges Between Encoders in Vision-Language Representation Learning](https://arxiv.org/abs/2206.08657) by Xiao Xu, Chenfei Wu, Shachar Rosenman, Vasudev Lal, Wanxiang Che, Nan Duan.
1. **[BROS](https://huggingface.co/docs/transformers/model_doc/bros)** (from NAVER CLOVA) released with the paper [BROS: A Pre-trained Language Model Focusing on Text and Layout for Better Key Information Extraction from Documents](https://arxiv.org/abs/2108.04539) by Teakgyu Hong, Donghyun Kim, Mingi Ji, Wonseok Hwang, Daehyun Nam, Sungrae Park.
1. **[ByT5](https://huggingface.co/docs/transformers/model_doc/byt5)** (from Google Research) released with the paper [ByT5: Towards a token-free future with pre-trained byte-to-byte models](https://arxiv.org/abs/2105.13626) by Linting Xue, Aditya Barua, Noah Constant, Rami Al-Rfou, Sharan Narang, Mihir Kale, Adam Roberts, Colin Raffel.
1. **[CamemBERT](https://huggingface.co/docs/transformers/model_doc/camembert)** (from Inria/Facebook/Sorbonne) released with the paper [CamemBERT: a Tasty French Language Model](https://arxiv.org/abs/1911.03894) by Louis Martin*, Benjamin Muller*, Pedro Javier Ortiz Suárez*, Yoann Dupont, Laurent Romary, Éric Villemonte de la Clergerie, Djamé Seddah and Benoît Sagot.
1. **[CANINE](https://huggingface.co/docs/transformers/model_doc/canine)** (from Google Research) released with the paper [CANINE: Pre-training an Efficient Tokenization-Free Encoder for Language Representation](https://arxiv.org/abs/2103.06874) by Jonathan H. Clark, Dan Garrette, Iulia Turc, John Wieting.
1. **[Chinese-CLIP](https://huggingface.co/docs/transformers/model_doc/chinese_clip)** (from OFA-Sys) released with the paper [Chinese CLIP: Contrastive Vision-Language Pretraining in Chinese](https://arxiv.org/abs/2211.01335) by An Yang, Junshu Pan, Junyang Lin, Rui Men, Yichang Zhang, Jingren Zhou, Chang Zhou.
1. **[CLAP](https://huggingface.co/docs/transformers/model_doc/clap)** (from LAION-AI) released with the paper [Large-scale Contrastive Language-Audio Pretraining with Feature Fusion and Keyword-to-Caption Augmentation](https://arxiv.org/abs/2211.06687) by Yusong Wu, Ke Chen, Tianyu Zhang, Yuchen Hui, Taylor Berg-Kirkpatrick, Shlomo Dubnov.
1. **[CLIP](https://huggingface.co/docs/transformers/model_doc/clip)** (from OpenAI) released with the paper [Learning Transferable Visual Models From Natural Language Supervision](https://arxiv.org/abs/2103.00020) by Alec Radford, Jong Wook Kim, Chris Hallacy, Aditya Ramesh, Gabriel Goh, Sandhini Agarwal, Girish Sastry, Amanda Askell, Pamela Mishkin, Jack Clark, Gretchen Krueger, Ilya Sutskever.
1. **[CLIPSeg](https://huggingface.co/docs/transformers/model_doc/clipseg)** (from University of Göttingen) released with the paper [Image Segmentation Using Text and Image Prompts](https://arxiv.org/abs/2112.10003) by Timo Lüddecke and Alexander Ecker.
1. **[CodeGen](https://huggingface.co/docs/transformers/model_doc/codegen)** (from Salesforce) released with the paper [A Conversational Paradigm for Program Synthesis](https://arxiv.org/abs/2203.13474) by Erik Nijkamp, Bo Pang, Hiroaki Hayashi, Lifu Tu, Huan Wang, Yingbo Zhou, Silvio Savarese, Caiming Xiong.
1. **[CodeLlama](https://huggingface.co/docs/transformers/model_doc/llama_code)** (from MetaAI) released with the paper [Code Llama: Open Foundation Models for Code](https://ai.meta.com/research/publications/code-llama-open-foundation-models-for-code/) by Baptiste Rozière, Jonas Gehring, Fabian Gloeckle, Sten Sootla, Itai Gat, Xiaoqing Ellen Tan, Yossi Adi, Jingyu Liu, Tal Remez, Jérémy Rapin, Artyom Kozhevnikov, Ivan Evtimov, Joanna Bitton, Manish Bhatt, Cristian Canton Ferrer, Aaron Grattafiori, Wenhan Xiong, Alexandre Défossez, Jade Copet, Faisal Azhar, Hugo Touvron, Louis Martin, Nicolas Usunier, Thomas Scialom, Gabriel Synnaeve.
1. **[Conditional DETR](https://huggingface.co/docs/transformers/model_doc/conditional_detr)** (from Microsoft Research Asia) released with the paper [Conditional DETR for Fast Training Convergence](https://arxiv.org/abs/2108.06152) by Depu Meng, Xiaokang Chen, Zejia Fan, Gang Zeng, Houqiang Li, Yuhui Yuan, Lei Sun, Jingdong Wang.
1. **[ConvBERT](https://huggingface.co/docs/transformers/model_doc/convbert)** (from YituTech) released with the paper [ConvBERT: Improving BERT with Span-based Dynamic Convolution](https://arxiv.org/abs/2008.02496) by Zihang Jiang, Weihao Yu, Daquan Zhou, Yunpeng Chen, Jiashi Feng, Shuicheng Yan.
1. **[ConvNeXT](https://huggingface.co/docs/transformers/model_doc/convnext)** (from Facebook AI) released with the paper [A ConvNet for the 2020s](https://arxiv.org/abs/2201.03545) by Zhuang Liu, Hanzi Mao, Chao-Yuan Wu, Christoph Feichtenhofer, Trevor Darrell, Saining Xie.
1. **[ConvNeXTV2](https://huggingface.co/docs/transformers/model_doc/convnextv2)** (from Facebook AI) released with the paper [ConvNeXt V2: Co-designing and Scaling ConvNets with Masked Autoencoders](https://arxiv.org/abs/2301.00808) by Sanghyun Woo, Shoubhik Debnath, Ronghang Hu, Xinlei Chen, Zhuang Liu, In So Kweon, Saining Xie.
1. **[CPM](https://huggingface.co/docs/transformers/model_doc/cpm)** (from Tsinghua University) released with the paper [CPM: A Large-scale Generative Chinese Pre-trained Language Model](https://arxiv.org/abs/2012.00413) by Zhengyan Zhang, Xu Han, Hao Zhou, Pei Ke, Yuxian Gu, Deming Ye, Yujia Qin, Yusheng Su, Haozhe Ji, Jian Guan, Fanchao Qi, Xiaozhi Wang, Yanan Zheng, Guoyang Zeng, Huanqi Cao, Shengqi Chen, Daixuan Li, Zhenbo Sun, Zhiyuan Liu, Minlie Huang, Wentao Han, Jie Tang, Juanzi Li, Xiaoyan Zhu, Maosong Sun.
1. **[CPM-Ant](https://huggingface.co/docs/transformers/model_doc/cpmant)** (from OpenBMB) released by the [OpenBMB](https://www.openbmb.org/).
1. **[CTRL](https://huggingface.co/docs/transformers/model_doc/ctrl)** (from Salesforce) released with the paper [CTRL: A Conditional Transformer Language Model for Controllable Generation](https://arxiv.org/abs/1909.05858) by Nitish Shirish Keskar*, Bryan McCann*, Lav R. Varshney, Caiming Xiong and Richard Socher.
1. **[CvT](https://huggingface.co/docs/transformers/model_doc/cvt)** (from Microsoft) released with the paper [CvT: Introducing Convolutions to Vision Transformers](https://arxiv.org/abs/2103.15808) by Haiping Wu, Bin Xiao, Noel Codella, Mengchen Liu, Xiyang Dai, Lu Yuan, Lei Zhang.
1. **[Data2Vec](https://huggingface.co/docs/transformers/model_doc/data2vec)** (from Facebook) released with the paper [Data2Vec:  A General Framework for Self-supervised Learning in Speech, Vision and Language](https://arxiv.org/abs/2202.03555) by Alexei Baevski, Wei-Ning Hsu, Qiantong Xu, Arun Babu, Jiatao Gu, Michael Auli.
1. **[DeBERTa](https://huggingface.co/docs/transformers/model_doc/deberta)** (from Microsoft) released with the paper [DeBERTa: Decoding-enhanced BERT with Disentangled Attention](https://arxiv.org/abs/2006.03654) by Pengcheng He, Xiaodong Liu, Jianfeng Gao, Weizhu Chen.
1. **[DeBERTa-v2](https://huggingface.co/docs/transformers/model_doc/deberta-v2)** (from Microsoft) released with the paper [DeBERTa: Decoding-enhanced BERT with Disentangled Attention](https://arxiv.org/abs/2006.03654) by Pengcheng He, Xiaodong Liu, Jianfeng Gao, Weizhu Chen.
1. **[Decision Transformer](https://huggingface.co/docs/transformers/model_doc/decision_transformer)** (from Berkeley/Facebook/Google) released with the paper [Decision Transformer: Reinforcement Learning via Sequence Modeling](https://arxiv.org/abs/2106.01345) by Lili Chen, Kevin Lu, Aravind Rajeswaran, Kimin Lee, Aditya Grover, Michael Laskin, Pieter Abbeel, Aravind Srinivas, Igor Mordatch.
1. **[Deformable DETR](https://huggingface.co/docs/transformers/model_doc/deformable_detr)** (from SenseTime Research) released with the paper [Deformable DETR: Deformable Transformers for End-to-End Object Detection](https://arxiv.org/abs/2010.04159) by Xizhou Zhu, Weijie Su, Lewei Lu, Bin Li, Xiaogang Wang, Jifeng Dai.
1. **[DeiT](https://huggingface.co/docs/transformers/model_doc/deit)** (from Facebook) released with the paper [Training data-efficient image transformers & distillation through attention](https://arxiv.org/abs/2012.12877) by Hugo Touvron, Matthieu Cord, Matthijs Douze, Francisco Massa, Alexandre Sablayrolles, Hervé Jégou.
1. **[DePlot](https://huggingface.co/docs/transformers/model_doc/deplot)** (from Google AI) released with the paper [DePlot: One-shot visual language reasoning by plot-to-table translation](https://arxiv.org/abs/2212.10505) by Fangyu Liu, Julian Martin Eisenschlos, Francesco Piccinno, Syrine Krichene, Chenxi Pang, Kenton Lee, Mandar Joshi, Wenhu Chen, Nigel Collier, Yasemin Altun.
1. **[DETA](https://huggingface.co/docs/transformers/model_doc/deta)** (from The University of Texas at Austin) released with the paper [NMS Strikes Back](https://arxiv.org/abs/2212.06137) by Jeffrey Ouyang-Zhang, Jang Hyun Cho, Xingyi Zhou, Philipp Krähenbühl.
1. **[DETR](https://huggingface.co/docs/transformers/model_doc/detr)** (from Facebook) released with the paper [End-to-End Object Detection with Transformers](https://arxiv.org/abs/2005.12872) by Nicolas Carion, Francisco Massa, Gabriel Synnaeve, Nicolas Usunier, Alexander Kirillov, Sergey Zagoruyko.
1. **[DialoGPT](https://huggingface.co/docs/transformers/model_doc/dialogpt)** (from Microsoft Research) released with the paper [DialoGPT: Large-Scale Generative Pre-training for Conversational Response Generation](https://arxiv.org/abs/1911.00536) by Yizhe Zhang, Siqi Sun, Michel Galley, Yen-Chun Chen, Chris Brockett, Xiang Gao, Jianfeng Gao, Jingjing Liu, Bill Dolan.
1. **[DiNAT](https://huggingface.co/docs/transformers/model_doc/dinat)** (from SHI Labs) released with the paper [Dilated Neighborhood Attention Transformer](https://arxiv.org/abs/2209.15001) by Ali Hassani and Humphrey Shi.
1. **[DINOv2](https://huggingface.co/docs/transformers/model_doc/dinov2)** (from Meta AI) released with the paper [DINOv2: Learning Robust Visual Features without Supervision](https://arxiv.org/abs/2304.07193) by Maxime Oquab, Timothée Darcet, Théo Moutakanni, Huy Vo, Marc Szafraniec, Vasil Khalidov, Pierre Fernandez, Daniel Haziza, Francisco Massa, Alaaeldin El-Nouby, Mahmoud Assran, Nicolas Ballas, Wojciech Galuba, Russell Howes, Po-Yao Huang, Shang-Wen Li, Ishan Misra, Michael Rabbat, Vasu Sharma, Gabriel Synnaeve, Hu Xu, Hervé Jegou, Julien Mairal, Patrick Labatut, Armand Joulin, Piotr Bojanowski.
1. **[DistilBERT](https://huggingface.co/docs/transformers/model_doc/distilbert)** (from HuggingFace), released together with the paper [DistilBERT, a distilled version of BERT: smaller, faster, cheaper and lighter](https://arxiv.org/abs/1910.01108) by Victor Sanh, Lysandre Debut and Thomas Wolf. The same method has been applied to compress GPT2 into [DistilGPT2](https://github.com/huggingface/transformers/tree/main/examples/research_projects/distillation), RoBERTa into [DistilRoBERTa](https://github.com/huggingface/transformers/tree/main/examples/research_projects/distillation), Multilingual BERT into [DistilmBERT](https://github.com/huggingface/transformers/tree/main/examples/research_projects/distillation) and a German version of DistilBERT.
1. **[DiT](https://huggingface.co/docs/transformers/model_doc/dit)** (from Microsoft Research) released with the paper [DiT: Self-supervised Pre-training for Document Image Transformer](https://arxiv.org/abs/2203.02378) by Junlong Li, Yiheng Xu, Tengchao Lv, Lei Cui, Cha Zhang, Furu Wei.
1. **[Donut](https://huggingface.co/docs/transformers/model_doc/donut)** (from NAVER), released together with the paper [OCR-free Document Understanding Transformer](https://arxiv.org/abs/2111.15664) by Geewook Kim, Teakgyu Hong, Moonbin Yim, Jeongyeon Nam, Jinyoung Park, Jinyeong Yim, Wonseok Hwang, Sangdoo Yun, Dongyoon Han, Seunghyun Park.
1. **[DPR](https://huggingface.co/docs/transformers/model_doc/dpr)** (from Facebook) released with the paper [Dense Passage Retrieval for Open-Domain Question Answering](https://arxiv.org/abs/2004.04906) by Vladimir Karpukhin, Barlas Oğuz, Sewon Min, Patrick Lewis, Ledell Wu, Sergey Edunov, Danqi Chen, and Wen-tau Yih.
1. **[DPT](https://huggingface.co/docs/transformers/master/model_doc/dpt)** (from Intel Labs) released with the paper [Vision Transformers for Dense Prediction](https://arxiv.org/abs/2103.13413) by René Ranftl, Alexey Bochkovskiy, Vladlen Koltun.
1. **[EfficientFormer](https://huggingface.co/docs/transformers/model_doc/efficientformer)** (from Snap Research) released with the paper [EfficientFormer: Vision Transformers at MobileNetSpeed](https://arxiv.org/abs/2206.01191) by Yanyu Li, Geng Yuan, Yang Wen, Ju Hu, Georgios Evangelidis, Sergey Tulyakov, Yanzhi Wang, Jian Ren.
1. **[EfficientNet](https://huggingface.co/docs/transformers/model_doc/efficientnet)** (from Google Brain) released with the paper [EfficientNet: Rethinking Model Scaling for Convolutional Neural Networks](https://arxiv.org/abs/1905.11946) by Mingxing Tan, Quoc V. Le.
1. **[ELECTRA](https://huggingface.co/docs/transformers/model_doc/electra)** (from Google Research/Stanford University) released with the paper [ELECTRA: Pre-training text encoders as discriminators rather than generators](https://arxiv.org/abs/2003.10555) by Kevin Clark, Minh-Thang Luong, Quoc V. Le, Christopher D. Manning.
1. **[EnCodec](https://huggingface.co/docs/transformers/model_doc/encodec)** (from Meta AI) released with the paper [High Fidelity Neural Audio Compression](https://arxiv.org/abs/2210.13438) by Alexandre Défossez, Jade Copet, Gabriel Synnaeve, Yossi Adi.
1. **[EncoderDecoder](https://huggingface.co/docs/transformers/model_doc/encoder-decoder)** (from Google Research) released with the paper [Leveraging Pre-trained Checkpoints for Sequence Generation Tasks](https://arxiv.org/abs/1907.12461) by Sascha Rothe, Shashi Narayan, Aliaksei Severyn.
1. **[ERNIE](https://huggingface.co/docs/transformers/model_doc/ernie)** (from Baidu) released with the paper [ERNIE: Enhanced Representation through Knowledge Integration](https://arxiv.org/abs/1904.09223) by Yu Sun, Shuohuan Wang, Yukun Li, Shikun Feng, Xuyi Chen, Han Zhang, Xin Tian, Danxiang Zhu, Hao Tian, Hua Wu.
1. **[ErnieM](https://huggingface.co/docs/transformers/model_doc/ernie_m)** (from Baidu) released with the paper [ERNIE-M: Enhanced Multilingual Representation by Aligning Cross-lingual Semantics with Monolingual Corpora](https://arxiv.org/abs/2012.15674) by Xuan Ouyang, Shuohuan Wang, Chao Pang, Yu Sun, Hao Tian, Hua Wu, Haifeng Wang.
1. **[ESM](https://huggingface.co/docs/transformers/model_doc/esm)** (from Meta AI) are transformer protein language models.  **ESM-1b** was released with the paper [Biological structure and function emerge from scaling unsupervised learning to 250 million protein sequences](https://www.pnas.org/content/118/15/e2016239118) by Alexander Rives, Joshua Meier, Tom Sercu, Siddharth Goyal, Zeming Lin, Jason Liu, Demi Guo, Myle Ott, C. Lawrence Zitnick, Jerry Ma, and Rob Fergus. **ESM-1v** was released with the paper [Language models enable zero-shot prediction of the effects of mutations on protein function](https://doi.org/10.1101/2021.07.09.450648) by Joshua Meier, Roshan Rao, Robert Verkuil, Jason Liu, Tom Sercu and Alexander Rives. **ESM-2 and ESMFold** were released with the paper [Language models of protein sequences at the scale of evolution enable accurate structure prediction](https://doi.org/10.1101/2022.07.20.500902) by Zeming Lin, Halil Akin, Roshan Rao, Brian Hie, Zhongkai Zhu, Wenting Lu, Allan dos Santos Costa, Maryam Fazel-Zarandi, Tom Sercu, Sal Candido, Alexander Rives.
1. **[Falcon](https://huggingface.co/docs/transformers/model_doc/falcon)** (from Technology Innovation Institute) by Almazrouei, Ebtesam and Alobeidli, Hamza and Alshamsi, Abdulaziz and Cappelli, Alessandro and Cojocaru, Ruxandra and Debbah, Merouane and Goffinet, Etienne and Heslow, Daniel and Launay, Julien and Malartic, Quentin and Noune, Badreddine and Pannier, Baptiste and Penedo, Guilherme.
1. **[FLAN-T5](https://huggingface.co/docs/transformers/model_doc/flan-t5)** (from Google AI) released in the repository [google-research/t5x](https://github.com/google-research/t5x/blob/main/docs/models.md#flan-t5-checkpoints) by Hyung Won Chung, Le Hou, Shayne Longpre, Barret Zoph, Yi Tay, William Fedus, Eric Li, Xuezhi Wang, Mostafa Dehghani, Siddhartha Brahma, Albert Webson, Shixiang Shane Gu, Zhuyun Dai, Mirac Suzgun, Xinyun Chen, Aakanksha Chowdhery, Sharan Narang, Gaurav Mishra, Adams Yu, Vincent Zhao, Yanping Huang, Andrew Dai, Hongkun Yu, Slav Petrov, Ed H. Chi, Jeff Dean, Jacob Devlin, Adam Roberts, Denny Zhou, Quoc V. Le, and Jason Wei
1. **[FLAN-UL2](https://huggingface.co/docs/transformers/model_doc/flan-ul2)** (from Google AI) released in the repository [google-research/t5x](https://github.com/google-research/t5x/blob/main/docs/models.md#flan-ul2-checkpoints) by Hyung Won Chung, Le Hou, Shayne Longpre, Barret Zoph, Yi Tay, William Fedus, Eric Li, Xuezhi Wang, Mostafa Dehghani, Siddhartha Brahma, Albert Webson, Shixiang Shane Gu, Zhuyun Dai, Mirac Suzgun, Xinyun Chen, Aakanksha Chowdhery, Sharan Narang, Gaurav Mishra, Adams Yu, Vincent Zhao, Yanping Huang, Andrew Dai, Hongkun Yu, Slav Petrov, Ed H. Chi, Jeff Dean, Jacob Devlin, Adam Roberts, Denny Zhou, Quoc V. Le, and Jason Wei
1. **[FlauBERT](https://huggingface.co/docs/transformers/model_doc/flaubert)** (from CNRS) released with the paper [FlauBERT: Unsupervised Language Model Pre-training for French](https://arxiv.org/abs/1912.05372) by Hang Le, Loïc Vial, Jibril Frej, Vincent Segonne, Maximin Coavoux, Benjamin Lecouteux, Alexandre Allauzen, Benoît Crabbé, Laurent Besacier, Didier Schwab.
1. **[FLAVA](https://huggingface.co/docs/transformers/model_doc/flava)** (from Facebook AI) released with the paper [FLAVA: A Foundational Language And Vision Alignment Model](https://arxiv.org/abs/2112.04482) by Amanpreet Singh, Ronghang Hu, Vedanuj Goswami, Guillaume Couairon, Wojciech Galuba, Marcus Rohrbach, and Douwe Kiela.
1. **[FNet](https://huggingface.co/docs/transformers/model_doc/fnet)** (from Google Research) released with the paper [FNet: Mixing Tokens with Fourier Transforms](https://arxiv.org/abs/2105.03824) by James Lee-Thorp, Joshua Ainslie, Ilya Eckstein, Santiago Ontanon.
1. **[FocalNet](https://huggingface.co/docs/transformers/model_doc/focalnet)** (from Microsoft Research) released with the paper [Focal Modulation Networks](https://arxiv.org/abs/2203.11926) by Jianwei Yang, Chunyuan Li, Xiyang Dai, Lu Yuan, Jianfeng Gao.
1. **[Funnel Transformer](https://huggingface.co/docs/transformers/model_doc/funnel)** (from CMU/Google Brain) released with the paper [Funnel-Transformer: Filtering out Sequential Redundancy for Efficient Language Processing](https://arxiv.org/abs/2006.03236) by Zihang Dai, Guokun Lai, Yiming Yang, Quoc V. Le.
1. **[GIT](https://huggingface.co/docs/transformers/model_doc/git)** (from Microsoft Research) released with the paper [GIT: A Generative Image-to-text Transformer for Vision and Language](https://arxiv.org/abs/2205.14100) by Jianfeng Wang, Zhengyuan Yang, Xiaowei Hu, Linjie Li, Kevin Lin, Zhe Gan, Zicheng Liu, Ce Liu, Lijuan Wang.
1. **[GLPN](https://huggingface.co/docs/transformers/model_doc/glpn)** (from KAIST) released with the paper [Global-Local Path Networks for Monocular Depth Estimation with Vertical CutDepth](https://arxiv.org/abs/2201.07436) by Doyeon Kim, Woonghyun Ga, Pyungwhan Ahn, Donggyu Joo, Sehwan Chun, Junmo Kim.
1. **[GPT](https://huggingface.co/docs/transformers/model_doc/openai-gpt)** (from OpenAI) released with the paper [Improving Language Understanding by Generative Pre-Training](https://blog.openai.com/language-unsupervised/) by Alec Radford, Karthik Narasimhan, Tim Salimans and Ilya Sutskever.
1. **[GPT Neo](https://huggingface.co/docs/transformers/model_doc/gpt_neo)** (from EleutherAI) released in the repository [EleutherAI/gpt-neo](https://github.com/EleutherAI/gpt-neo) by Sid Black, Stella Biderman, Leo Gao, Phil Wang and Connor Leahy.
1. **[GPT NeoX](https://huggingface.co/docs/transformers/model_doc/gpt_neox)** (from EleutherAI) released with the paper [GPT-NeoX-20B: An Open-Source Autoregressive Language Model](https://arxiv.org/abs/2204.06745) by Sid Black, Stella Biderman, Eric Hallahan, Quentin Anthony, Leo Gao, Laurence Golding, Horace He, Connor Leahy, Kyle McDonell, Jason Phang, Michael Pieler, USVSN Sai Prashanth, Shivanshu Purohit, Laria Reynolds, Jonathan Tow, Ben Wang, Samuel Weinbach
1. **[GPT NeoX Japanese](https://huggingface.co/docs/transformers/model_doc/gpt_neox_japanese)** (from ABEJA) released by Shinya Otani, Takayoshi Makabe, Anuj Arora, and Kyo Hattori.
1. **[GPT-2](https://huggingface.co/docs/transformers/model_doc/gpt2)** (from OpenAI) released with the paper [Language Models are Unsupervised Multitask Learners](https://blog.openai.com/better-language-models/) by Alec Radford*, Jeffrey Wu*, Rewon Child, David Luan, Dario Amodei** and Ilya Sutskever**.
1. **[GPT-J](https://huggingface.co/docs/transformers/model_doc/gptj)** (from EleutherAI) released in the repository [kingoflolz/mesh-transformer-jax](https://github.com/kingoflolz/mesh-transformer-jax/) by Ben Wang and Aran Komatsuzaki.
1. **[GPT-Sw3](https://huggingface.co/docs/transformers/model_doc/gpt-sw3)** (from AI-Sweden) released with the paper [Lessons Learned from GPT-SW3: Building the First Large-Scale Generative Language Model for Swedish](http://www.lrec-conf.org/proceedings/lrec2022/pdf/2022.lrec-1.376.pdf) by Ariel Ekgren, Amaru Cuba Gyllensten, Evangelia Gogoulou, Alice Heiman, Severine Verlinden, Joey Öhman, Fredrik Carlsson, Magnus Sahlgren.
1. **[GPTBigCode](https://huggingface.co/docs/transformers/model_doc/gpt_bigcode)** (from BigCode) released with the paper [SantaCoder: don't reach for the stars!](https://arxiv.org/abs/2301.03988) by Loubna Ben Allal, Raymond Li, Denis Kocetkov, Chenghao Mou, Christopher Akiki, Carlos Munoz Ferrandis, Niklas Muennighoff, Mayank Mishra, Alex Gu, Manan Dey, Logesh Kumar Umapathi, Carolyn Jane Anderson, Yangtian Zi, Joel Lamy Poirier, Hailey Schoelkopf, Sergey Troshin, Dmitry Abulkhanov, Manuel Romero, Michael Lappert, Francesco De Toni, Bernardo García del Río, Qian Liu, Shamik Bose, Urvashi Bhattacharyya, Terry Yue Zhuo, Ian Yu, Paulo Villegas, Marco Zocca, Sourab Mangrulkar, David Lansky, Huu Nguyen, Danish Contractor, Luis Villa, Jia Li, Dzmitry Bahdanau, Yacine Jernite, Sean Hughes, Daniel Fried, Arjun Guha, Harm de Vries, Leandro von Werra.
1. **[GPTSAN-japanese](https://huggingface.co/docs/transformers/model_doc/gptsan-japanese)** released in the repository [tanreinama/GPTSAN](https://github.com/tanreinama/GPTSAN/blob/main/report/model.md) by Toshiyuki Sakamoto(tanreinama).
1. **[Graphormer](https://huggingface.co/docs/transformers/model_doc/graphormer)** (from Microsoft) released with the paper [Do Transformers Really Perform Bad for Graph Representation?](https://arxiv.org/abs/2106.05234) by Chengxuan Ying, Tianle Cai, Shengjie Luo, Shuxin Zheng, Guolin Ke, Di He, Yanming Shen, Tie-Yan Liu.
1. **[GroupViT](https://huggingface.co/docs/transformers/model_doc/groupvit)** (from UCSD, NVIDIA) released with the paper [GroupViT: Semantic Segmentation Emerges from Text Supervision](https://arxiv.org/abs/2202.11094) by Jiarui Xu, Shalini De Mello, Sifei Liu, Wonmin Byeon, Thomas Breuel, Jan Kautz, Xiaolong Wang.
1. **[HerBERT](https://huggingface.co/docs/transformers/model_doc/herbert)** (from Allegro.pl, AGH University of Science and Technology) released with the paper [KLEJ: Comprehensive Benchmark for Polish Language Understanding](https://www.aclweb.org/anthology/2020.acl-main.111.pdf) by Piotr Rybak, Robert Mroczkowski, Janusz Tracz, Ireneusz Gawlik.
1. **[Hubert](https://huggingface.co/docs/transformers/model_doc/hubert)** (from Facebook) released with the paper [HuBERT: Self-Supervised Speech Representation Learning by Masked Prediction of Hidden Units](https://arxiv.org/abs/2106.07447) by Wei-Ning Hsu, Benjamin Bolte, Yao-Hung Hubert Tsai, Kushal Lakhotia, Ruslan Salakhutdinov, Abdelrahman Mohamed.
1. **[I-BERT](https://huggingface.co/docs/transformers/model_doc/ibert)** (from Berkeley) released with the paper [I-BERT: Integer-only BERT Quantization](https://arxiv.org/abs/2101.01321) by Sehoon Kim, Amir Gholami, Zhewei Yao, Michael W. Mahoney, Kurt Keutzer.
1. **[IDEFICS](https://huggingface.co/docs/transformers/model_doc/idefics)** (from HuggingFace) released with the paper [OBELICS: An Open Web-Scale Filtered Dataset of Interleaved Image-Text Documents](https://huggingface.co/papers/2306.16527) by Hugo Laurençon, Lucile Saulnier, Léo Tronchon, Stas Bekman, Amanpreet Singh, Anton Lozhkov, Thomas Wang, Siddharth Karamcheti, Alexander M. Rush, Douwe Kiela, Matthieu Cord, Victor Sanh.
1. **[ImageGPT](https://huggingface.co/docs/transformers/model_doc/imagegpt)** (from OpenAI) released with the paper [Generative Pretraining from Pixels](https://openai.com/blog/image-gpt/) by Mark Chen, Alec Radford, Rewon Child, Jeffrey Wu, Heewoo Jun, David Luan, Ilya Sutskever.
1. **[Informer](https://huggingface.co/docs/transformers/model_doc/informer)** (from Beihang University, UC Berkeley, Rutgers University, SEDD Company) released with the paper [Informer: Beyond Efficient Transformer for Long Sequence Time-Series Forecasting](https://arxiv.org/abs/2012.07436) by Haoyi Zhou, Shanghang Zhang, Jieqi Peng, Shuai Zhang, Jianxin Li, Hui Xiong, and Wancai Zhang.
1. **[InstructBLIP](https://huggingface.co/docs/transformers/model_doc/instructblip)** (from Salesforce) released with the paper [InstructBLIP: Towards General-purpose Vision-Language Models with Instruction Tuning](https://arxiv.org/abs/2305.06500) by Wenliang Dai, Junnan Li, Dongxu Li, Anthony Meng Huat Tiong, Junqi Zhao, Weisheng Wang, Boyang Li, Pascale Fung, Steven Hoi.
1. **[Jukebox](https://huggingface.co/docs/transformers/model_doc/jukebox)** (from OpenAI) released with the paper [Jukebox: A Generative Model for Music](https://arxiv.org/pdf/2005.00341.pdf) by Prafulla Dhariwal, Heewoo Jun, Christine Payne, Jong Wook Kim, Alec Radford, Ilya Sutskever.
1. **[LayoutLM](https://huggingface.co/docs/transformers/model_doc/layoutlm)** (from Microsoft Research Asia) released with the paper [LayoutLM: Pre-training of Text and Layout for Document Image Understanding](https://arxiv.org/abs/1912.13318) by Yiheng Xu, Minghao Li, Lei Cui, Shaohan Huang, Furu Wei, Ming Zhou.
1. **[LayoutLMv2](https://huggingface.co/docs/transformers/model_doc/layoutlmv2)** (from Microsoft Research Asia) released with the paper [LayoutLMv2: Multi-modal Pre-training for Visually-Rich Document Understanding](https://arxiv.org/abs/2012.14740) by Yang Xu, Yiheng Xu, Tengchao Lv, Lei Cui, Furu Wei, Guoxin Wang, Yijuan Lu, Dinei Florencio, Cha Zhang, Wanxiang Che, Min Zhang, Lidong Zhou.
1. **[LayoutLMv3](https://huggingface.co/docs/transformers/model_doc/layoutlmv3)** (from Microsoft Research Asia) released with the paper [LayoutLMv3: Pre-training for Document AI with Unified Text and Image Masking](https://arxiv.org/abs/2204.08387) by Yupan Huang, Tengchao Lv, Lei Cui, Yutong Lu, Furu Wei.
1. **[LayoutXLM](https://huggingface.co/docs/transformers/model_doc/layoutxlm)** (from Microsoft Research Asia) released with the paper [LayoutXLM: Multimodal Pre-training for Multilingual Visually-rich Document Understanding](https://arxiv.org/abs/2104.08836) by Yiheng Xu, Tengchao Lv, Lei Cui, Guoxin Wang, Yijuan Lu, Dinei Florencio, Cha Zhang, Furu Wei.
1. **[LED](https://huggingface.co/docs/transformers/model_doc/led)** (from AllenAI) released with the paper [Longformer: The Long-Document Transformer](https://arxiv.org/abs/2004.05150) by Iz Beltagy, Matthew E. Peters, Arman Cohan.
1. **[LeViT](https://huggingface.co/docs/transformers/model_doc/levit)** (from Meta AI) released with the paper [LeViT: A Vision Transformer in ConvNet's Clothing for Faster Inference](https://arxiv.org/abs/2104.01136) by Ben Graham, Alaaeldin El-Nouby, Hugo Touvron, Pierre Stock, Armand Joulin, Hervé Jégou, Matthijs Douze.
1. **[LiLT](https://huggingface.co/docs/transformers/model_doc/lilt)** (from South China University of Technology) released with the paper [LiLT: A Simple yet Effective Language-Independent Layout Transformer for Structured Document Understanding](https://arxiv.org/abs/2202.13669) by Jiapeng Wang, Lianwen Jin, Kai Ding.
1. **[LLaMA](https://huggingface.co/docs/transformers/model_doc/llama)** (from The FAIR team of Meta AI) released with the paper [LLaMA: Open and Efficient Foundation Language Models](https://arxiv.org/abs/2302.13971) by Hugo Touvron, Thibaut Lavril, Gautier Izacard, Xavier Martinet, Marie-Anne Lachaux, Timothée Lacroix, Baptiste Rozière, Naman Goyal, Eric Hambro, Faisal Azhar, Aurelien Rodriguez, Armand Joulin, Edouard Grave, Guillaume Lample.
1. **[Llama2](https://huggingface.co/docs/transformers/model_doc/llama2)** (from The FAIR team of Meta AI) released with the paper [Llama2: Open Foundation and Fine-Tuned Chat Models](https://ai.meta.com/research/publications/llama-2-open-foundation-and-fine-tuned-chat-models/XXX) by Hugo Touvron, Louis Martin, Kevin Stone, Peter Albert, Amjad Almahairi, Yasmine Babaei, Nikolay Bashlykov, Soumya Batra, Prajjwal Bhargava, Shruti Bhosale, Dan Bikel, Lukas Blecher, Cristian Canton Ferrer, Moya Chen, Guillem Cucurull, David Esiobu, Jude Fernandes, Jeremy Fu, Wenyin Fu, Brian Fuller, Cynthia Gao, Vedanuj Goswami, Naman Goyal, Anthony Hartshorn, Saghar Hosseini, Rui Hou, Hakan Inan, Marcin Kardas, Viktor Kerkez Madian Khabsa, Isabel Kloumann, Artem Korenev, Punit Singh Koura, Marie-Anne Lachaux, Thibaut Lavril, Jenya Lee, Diana Liskovich, Yinghai Lu, Yuning Mao, Xavier Martinet, Todor Mihaylov, Pushka rMishra, Igor Molybog, Yixin Nie, Andrew Poulton, Jeremy Reizenstein, Rashi Rungta, Kalyan Saladi, Alan Schelten, Ruan Silva, Eric Michael Smith, Ranjan Subramanian, Xiaoqing EllenTan, Binh Tang, Ross Taylor, Adina Williams, Jian Xiang Kuan, Puxin Xu, Zheng Yan, Iliyan Zarov, Yuchen Zhang, Angela Fan, Melanie Kambadur, Sharan Narang, Aurelien Rodriguez, Robert Stojnic, Sergey Edunov, Thomas Scialom.
1. **[Longformer](https://huggingface.co/docs/transformers/model_doc/longformer)** (from AllenAI) released with the paper [Longformer: The Long-Document Transformer](https://arxiv.org/abs/2004.05150) by Iz Beltagy, Matthew E. Peters, Arman Cohan.
1. **[LongT5](https://huggingface.co/docs/transformers/model_doc/longt5)** (from Google AI) released with the paper [LongT5: Efficient Text-To-Text Transformer for Long Sequences](https://arxiv.org/abs/2112.07916) by Mandy Guo, Joshua Ainslie, David Uthus, Santiago Ontanon, Jianmo Ni, Yun-Hsuan Sung, Yinfei Yang.
1. **[LUKE](https://huggingface.co/docs/transformers/model_doc/luke)** (from Studio Ousia) released with the paper [LUKE: Deep Contextualized Entity Representations with Entity-aware Self-attention](https://arxiv.org/abs/2010.01057) by Ikuya Yamada, Akari Asai, Hiroyuki Shindo, Hideaki Takeda, Yuji Matsumoto.
1. **[LXMERT](https://huggingface.co/docs/transformers/model_doc/lxmert)** (from UNC Chapel Hill) released with the paper [LXMERT: Learning Cross-Modality Encoder Representations from Transformers for Open-Domain Question Answering](https://arxiv.org/abs/1908.07490) by Hao Tan and Mohit Bansal.
1. **[M-CTC-T](https://huggingface.co/docs/transformers/model_doc/mctct)** (from Facebook) released with the paper [Pseudo-Labeling For Massively Multilingual Speech Recognition](https://arxiv.org/abs/2111.00161) by Loren Lugosch, Tatiana Likhomanenko, Gabriel Synnaeve, and Ronan Collobert.
1. **[M2M100](https://huggingface.co/docs/transformers/model_doc/m2m_100)** (from Facebook) released with the paper [Beyond English-Centric Multilingual Machine Translation](https://arxiv.org/abs/2010.11125) by Angela Fan, Shruti Bhosale, Holger Schwenk, Zhiyi Ma, Ahmed El-Kishky, Siddharth Goyal, Mandeep Baines, Onur Celebi, Guillaume Wenzek, Vishrav Chaudhary, Naman Goyal, Tom Birch, Vitaliy Liptchinsky, Sergey Edunov, Edouard Grave, Michael Auli, Armand Joulin.
1. **[MarianMT](https://huggingface.co/docs/transformers/model_doc/marian)** Machine translation models trained using [OPUS](http://opus.nlpl.eu/) data by Jörg Tiedemann. The [Marian Framework](https://marian-nmt.github.io/) is being developed by the Microsoft Translator Team.
1. **[MarkupLM](https://huggingface.co/docs/transformers/model_doc/markuplm)** (from Microsoft Research Asia) released with the paper [MarkupLM: Pre-training of Text and Markup Language for Visually-rich Document Understanding](https://arxiv.org/abs/2110.08518) by Junlong Li, Yiheng Xu, Lei Cui, Furu Wei.
1. **[Mask2Former](https://huggingface.co/docs/transformers/model_doc/mask2former)** (from FAIR and UIUC) released with the paper [Masked-attention Mask Transformer for Universal Image Segmentation](https://arxiv.org/abs/2112.01527) by Bowen Cheng, Ishan Misra, Alexander G. Schwing, Alexander Kirillov, Rohit Girdhar.
1. **[MaskFormer](https://huggingface.co/docs/transformers/model_doc/maskformer)** (from Meta and UIUC) released with the paper [Per-Pixel Classification is Not All You Need for Semantic Segmentation](https://arxiv.org/abs/2107.06278) by Bowen Cheng, Alexander G. Schwing, Alexander Kirillov.
1. **[MatCha](https://huggingface.co/docs/transformers/model_doc/matcha)** (from Google AI) released with the paper [MatCha: Enhancing Visual Language Pretraining with Math Reasoning and Chart Derendering](https://arxiv.org/abs/2212.09662) by Fangyu Liu, Francesco Piccinno, Syrine Krichene, Chenxi Pang, Kenton Lee, Mandar Joshi, Yasemin Altun, Nigel Collier, Julian Martin Eisenschlos.
1. **[mBART](https://huggingface.co/docs/transformers/model_doc/mbart)** (from Facebook) released with the paper [Multilingual Denoising Pre-training for Neural Machine Translation](https://arxiv.org/abs/2001.08210) by Yinhan Liu, Jiatao Gu, Naman Goyal, Xian Li, Sergey Edunov, Marjan Ghazvininejad, Mike Lewis, Luke Zettlemoyer.
1. **[mBART-50](https://huggingface.co/docs/transformers/model_doc/mbart)** (from Facebook) released with the paper [Multilingual Translation with Extensible Multilingual Pretraining and Finetuning](https://arxiv.org/abs/2008.00401) by Yuqing Tang, Chau Tran, Xian Li, Peng-Jen Chen, Naman Goyal, Vishrav Chaudhary, Jiatao Gu, Angela Fan.
1. **[MEGA](https://huggingface.co/docs/transformers/model_doc/mega)** (from Meta/USC/CMU/SJTU) released with the paper [Mega: Moving Average Equipped Gated Attention](https://arxiv.org/abs/2209.10655) by Xuezhe Ma, Chunting Zhou, Xiang Kong, Junxian He, Liangke Gui, Graham Neubig, Jonathan May, and Luke Zettlemoyer.
1. **[Megatron-BERT](https://huggingface.co/docs/transformers/model_doc/megatron-bert)** (from NVIDIA) released with the paper [Megatron-LM: Training Multi-Billion Parameter Language Models Using Model Parallelism](https://arxiv.org/abs/1909.08053) by Mohammad Shoeybi, Mostofa Patwary, Raul Puri, Patrick LeGresley, Jared Casper and Bryan Catanzaro.
1. **[Megatron-GPT2](https://huggingface.co/docs/transformers/model_doc/megatron_gpt2)** (from NVIDIA) released with the paper [Megatron-LM: Training Multi-Billion Parameter Language Models Using Model Parallelism](https://arxiv.org/abs/1909.08053) by Mohammad Shoeybi, Mostofa Patwary, Raul Puri, Patrick LeGresley, Jared Casper and Bryan Catanzaro.
1. **[MGP-STR](https://huggingface.co/docs/transformers/model_doc/mgp-str)** (from Alibaba Research) released with the paper [Multi-Granularity Prediction for Scene Text Recognition](https://arxiv.org/abs/2209.03592) by Peng Wang, Cheng Da, and Cong Yao.
1. **[mLUKE](https://huggingface.co/docs/transformers/model_doc/mluke)** (from Studio Ousia) released with the paper [mLUKE: The Power of Entity Representations in Multilingual Pretrained Language Models](https://arxiv.org/abs/2110.08151) by Ryokan Ri, Ikuya Yamada, and Yoshimasa Tsuruoka.
1. **[MMS](https://huggingface.co/docs/transformers/model_doc/mms)** (from Facebook) released with the paper [Scaling Speech Technology to 1,000+ Languages](https://arxiv.org/abs/2305.13516) by Vineel Pratap, Andros Tjandra, Bowen Shi, Paden Tomasello, Arun Babu, Sayani Kundu, Ali Elkahky, Zhaoheng Ni, Apoorv Vyas, Maryam Fazel-Zarandi, Alexei Baevski, Yossi Adi, Xiaohui Zhang, Wei-Ning Hsu, Alexis Conneau, Michael Auli.
1. **[MobileBERT](https://huggingface.co/docs/transformers/model_doc/mobilebert)** (from CMU/Google Brain) released with the paper [MobileBERT: a Compact Task-Agnostic BERT for Resource-Limited Devices](https://arxiv.org/abs/2004.02984) by Zhiqing Sun, Hongkun Yu, Xiaodan Song, Renjie Liu, Yiming Yang, and Denny Zhou.
1. **[MobileNetV1](https://huggingface.co/docs/transformers/model_doc/mobilenet_v1)** (from Google Inc.) released with the paper [MobileNets: Efficient Convolutional Neural Networks for Mobile Vision Applications](https://arxiv.org/abs/1704.04861) by Andrew G. Howard, Menglong Zhu, Bo Chen, Dmitry Kalenichenko, Weijun Wang, Tobias Weyand, Marco Andreetto, Hartwig Adam.
1. **[MobileNetV2](https://huggingface.co/docs/transformers/model_doc/mobilenet_v2)** (from Google Inc.) released with the paper [MobileNetV2: Inverted Residuals and Linear Bottlenecks](https://arxiv.org/abs/1801.04381) by Mark Sandler, Andrew Howard, Menglong Zhu, Andrey Zhmoginov, Liang-Chieh Chen.
1. **[MobileViT](https://huggingface.co/docs/transformers/model_doc/mobilevit)** (from Apple) released with the paper [MobileViT: Light-weight, General-purpose, and Mobile-friendly Vision Transformer](https://arxiv.org/abs/2110.02178) by Sachin Mehta and Mohammad Rastegari.
1. **[MobileViTV2](https://huggingface.co/docs/transformers/model_doc/mobilevitv2)** (from Apple) released with the paper [Separable Self-attention for Mobile Vision Transformers](https://arxiv.org/abs/2206.02680) by Sachin Mehta and Mohammad Rastegari.
1. **[MPNet](https://huggingface.co/docs/transformers/model_doc/mpnet)** (from Microsoft Research) released with the paper [MPNet: Masked and Permuted Pre-training for Language Understanding](https://arxiv.org/abs/2004.09297) by Kaitao Song, Xu Tan, Tao Qin, Jianfeng Lu, Tie-Yan Liu.
1. **[MPT](https://huggingface.co/docs/transformers/model_doc/mpt)** (from MosaiML) released with the repository [llm-foundry](https://github.com/mosaicml/llm-foundry/) by the MosaicML NLP Team.
1. **[MRA](https://huggingface.co/docs/transformers/model_doc/mra)** (from the University of Wisconsin - Madison) released with the paper [Multi Resolution Analysis (MRA) for Approximate Self-Attention](https://arxiv.org/abs/2207.10284) by Zhanpeng Zeng, Sourav Pal, Jeffery Kline, Glenn M Fung, Vikas Singh.
1. **[MT5](https://huggingface.co/docs/transformers/model_doc/mt5)** (from Google AI) released with the paper [mT5: A massively multilingual pre-trained text-to-text transformer](https://arxiv.org/abs/2010.11934) by Linting Xue, Noah Constant, Adam Roberts, Mihir Kale, Rami Al-Rfou, Aditya Siddhant, Aditya Barua, Colin Raffel.
1. **[MusicGen](https://huggingface.co/docs/transformers/model_doc/musicgen)** (from Meta) released with the paper [Simple and Controllable Music Generation](https://arxiv.org/abs/2306.05284) by Jade Copet, Felix Kreuk, Itai Gat, Tal Remez, David Kant, Gabriel Synnaeve, Yossi Adi and Alexandre Défossez.
1. **[MVP](https://huggingface.co/docs/transformers/model_doc/mvp)** (from RUC AI Box) released with the paper [MVP: Multi-task Supervised Pre-training for Natural Language Generation](https://arxiv.org/abs/2206.12131) by Tianyi Tang, Junyi Li, Wayne Xin Zhao and Ji-Rong Wen.
1. **[NAT](https://huggingface.co/docs/transformers/model_doc/nat)** (from SHI Labs) released with the paper [Neighborhood Attention Transformer](https://arxiv.org/abs/2204.07143) by Ali Hassani, Steven Walton, Jiachen Li, Shen Li, and Humphrey Shi.
1. **[Nezha](https://huggingface.co/docs/transformers/model_doc/nezha)** (from Huawei Noah’s Ark Lab) released with the paper [NEZHA: Neural Contextualized Representation for Chinese Language Understanding](https://arxiv.org/abs/1909.00204) by Junqiu Wei, Xiaozhe Ren, Xiaoguang Li, Wenyong Huang, Yi Liao, Yasheng Wang, Jiashu Lin, Xin Jiang, Xiao Chen and Qun Liu.
1. **[NLLB](https://huggingface.co/docs/transformers/model_doc/nllb)** (from Meta) released with the paper [No Language Left Behind: Scaling Human-Centered Machine Translation](https://arxiv.org/abs/2207.04672) by the NLLB team.
1. **[NLLB-MOE](https://huggingface.co/docs/transformers/model_doc/nllb-moe)** (from Meta) released with the paper [No Language Left Behind: Scaling Human-Centered Machine Translation](https://arxiv.org/abs/2207.04672) by the NLLB team.
1. **[Nyströmformer](https://huggingface.co/docs/transformers/model_doc/nystromformer)** (from the University of Wisconsin - Madison) released with the paper [Nyströmformer: A Nyström-Based Algorithm for Approximating Self-Attention](https://arxiv.org/abs/2102.03902) by Yunyang Xiong, Zhanpeng Zeng, Rudrasis Chakraborty, Mingxing Tan, Glenn Fung, Yin Li, Vikas Singh.
1. **[OneFormer](https://huggingface.co/docs/transformers/model_doc/oneformer)** (from SHI Labs) released with the paper [OneFormer: One Transformer to Rule Universal Image Segmentation](https://arxiv.org/abs/2211.06220) by Jitesh Jain, Jiachen Li, MangTik Chiu, Ali Hassani, Nikita Orlov, Humphrey Shi.
1. **[OpenLlama](https://huggingface.co/docs/transformers/model_doc/open-llama)** (from [s-JoL](https://huggingface.co/s-JoL)) released in [Open-Llama](https://github.com/s-JoL/Open-Llama).
1. **[OPT](https://huggingface.co/docs/transformers/master/model_doc/opt)** (from Meta AI) released with the paper [OPT: Open Pre-trained Transformer Language Models](https://arxiv.org/abs/2205.01068) by Susan Zhang, Stephen Roller, Naman Goyal, Mikel Artetxe, Moya Chen, Shuohui Chen et al.
1. **[OWL-ViT](https://huggingface.co/docs/transformers/model_doc/owlvit)** (from Google AI) released with the paper [Simple Open-Vocabulary Object Detection with Vision Transformers](https://arxiv.org/abs/2205.06230) by Matthias Minderer, Alexey Gritsenko, Austin Stone, Maxim Neumann, Dirk Weissenborn, Alexey Dosovitskiy, Aravindh Mahendran, Anurag Arnab, Mostafa Dehghani, Zhuoran Shen, Xiao Wang, Xiaohua Zhai, Thomas Kipf, and Neil Houlsby.
1. **[Pegasus](https://huggingface.co/docs/transformers/model_doc/pegasus)** (from Google) released with the paper [PEGASUS: Pre-training with Extracted Gap-sentences for Abstractive Summarization](https://arxiv.org/abs/1912.08777) by Jingqing Zhang, Yao Zhao, Mohammad Saleh and Peter J. Liu.
1. **[PEGASUS-X](https://huggingface.co/docs/transformers/model_doc/pegasus_x)** (from Google) released with the paper [Investigating Efficiently Extending Transformers for Long Input Summarization](https://arxiv.org/abs/2208.04347) by Jason Phang, Yao Zhao, and Peter J. Liu.
1. **[Perceiver IO](https://huggingface.co/docs/transformers/model_doc/perceiver)** (from Deepmind) released with the paper [Perceiver IO: A General Architecture for Structured Inputs & Outputs](https://arxiv.org/abs/2107.14795) by Andrew Jaegle, Sebastian Borgeaud, Jean-Baptiste Alayrac, Carl Doersch, Catalin Ionescu, David Ding, Skanda Koppula, Daniel Zoran, Andrew Brock, Evan Shelhamer, Olivier Hénaff, Matthew M. Botvinick, Andrew Zisserman, Oriol Vinyals, João Carreira.
1. **[Persimmon](https://huggingface.co/docs/transformers/main/model_doc/persimmon)** (from ADEPT) released in a [blog post](https://www.adept.ai/blog/persimmon-8b) by Erich Elsen, Augustus Odena, Maxwell Nye, Sağnak Taşırlar, Tri Dao, Curtis Hawthorne, Deepak Moparthi, Arushi Somani.
1. **[PhoBERT](https://huggingface.co/docs/transformers/model_doc/phobert)** (from VinAI Research) released with the paper [PhoBERT: Pre-trained language models for Vietnamese](https://www.aclweb.org/anthology/2020.findings-emnlp.92/) by Dat Quoc Nguyen and Anh Tuan Nguyen.
1. **[Pix2Struct](https://huggingface.co/docs/transformers/model_doc/pix2struct)** (from Google) released with the paper [Pix2Struct: Screenshot Parsing as Pretraining for Visual Language Understanding](https://arxiv.org/abs/2210.03347) by Kenton Lee, Mandar Joshi, Iulia Turc, Hexiang Hu, Fangyu Liu, Julian Eisenschlos, Urvashi Khandelwal, Peter Shaw, Ming-Wei Chang, Kristina Toutanova.
1. **[PLBart](https://huggingface.co/docs/transformers/model_doc/plbart)** (from UCLA NLP) released with the paper [Unified Pre-training for Program Understanding and Generation](https://arxiv.org/abs/2103.06333) by Wasi Uddin Ahmad, Saikat Chakraborty, Baishakhi Ray, Kai-Wei Chang.
1. **[PoolFormer](https://huggingface.co/docs/transformers/model_doc/poolformer)** (from Sea AI Labs) released with the paper [MetaFormer is Actually What You Need for Vision](https://arxiv.org/abs/2111.11418) by Yu, Weihao and Luo, Mi and Zhou, Pan and Si, Chenyang and Zhou, Yichen and Wang, Xinchao and Feng, Jiashi and Yan, Shuicheng.
1. **[Pop2Piano](https://huggingface.co/docs/transformers/model_doc/pop2piano)** released with the paper [Pop2Piano : Pop Audio-based Piano Cover Generation](https://arxiv.org/abs/2211.00895) by Jongho Choi and Kyogu Lee.
1. **[ProphetNet](https://huggingface.co/docs/transformers/model_doc/prophetnet)** (from Microsoft Research) released with the paper [ProphetNet: Predicting Future N-gram for Sequence-to-Sequence Pre-training](https://arxiv.org/abs/2001.04063) by Yu Yan, Weizhen Qi, Yeyun Gong, Dayiheng Liu, Nan Duan, Jiusheng Chen, Ruofei Zhang and Ming Zhou.
1. **[PVT](https://huggingface.co/docs/transformers/model_doc/pvt)** (from Nanjing University, The University of Hong Kong etc.) released with the paper [Pyramid Vision Transformer: A Versatile Backbone for Dense Prediction without Convolutions](https://arxiv.org/pdf/2102.12122.pdf) by Wenhai Wang, Enze Xie, Xiang Li, Deng-Ping Fan, Kaitao Song, Ding Liang, Tong Lu, Ping Luo, Ling Shao.
1. **[QDQBert](https://huggingface.co/docs/transformers/model_doc/qdqbert)** (from NVIDIA) released with the paper [Integer Quantization for Deep Learning Inference: Principles and Empirical Evaluation](https://arxiv.org/abs/2004.09602) by Hao Wu, Patrick Judd, Xiaojie Zhang, Mikhail Isaev and Paulius Micikevicius.
1. **[RAG](https://huggingface.co/docs/transformers/model_doc/rag)** (from Facebook) released with the paper [Retrieval-Augmented Generation for Knowledge-Intensive NLP Tasks](https://arxiv.org/abs/2005.11401) by Patrick Lewis, Ethan Perez, Aleksandara Piktus, Fabio Petroni, Vladimir Karpukhin, Naman Goyal, Heinrich Küttler, Mike Lewis, Wen-tau Yih, Tim Rocktäschel, Sebastian Riedel, Douwe Kiela.
1. **[REALM](https://huggingface.co/docs/transformers/model_doc/realm.html)** (from Google Research) released with the paper [REALM: Retrieval-Augmented Language Model Pre-Training](https://arxiv.org/abs/2002.08909) by Kelvin Guu, Kenton Lee, Zora Tung, Panupong Pasupat and Ming-Wei Chang.
1. **[Reformer](https://huggingface.co/docs/transformers/model_doc/reformer)** (from Google Research) released with the paper [Reformer: The Efficient Transformer](https://arxiv.org/abs/2001.04451) by Nikita Kitaev, Łukasz Kaiser, Anselm Levskaya.
1. **[RegNet](https://huggingface.co/docs/transformers/model_doc/regnet)** (from META Platforms) released with the paper [Designing Network Design Space](https://arxiv.org/abs/2003.13678) by Ilija Radosavovic, Raj Prateek Kosaraju, Ross Girshick, Kaiming He, Piotr Dollár.
1. **[RemBERT](https://huggingface.co/docs/transformers/model_doc/rembert)** (from Google Research) released with the paper [Rethinking embedding coupling in pre-trained language models](https://arxiv.org/abs/2010.12821) by Hyung Won Chung, Thibault Févry, Henry Tsai, M. Johnson, Sebastian Ruder.
1. **[ResNet](https://huggingface.co/docs/transformers/model_doc/resnet)** (from Microsoft Research) released with the paper [Deep Residual Learning for Image Recognition](https://arxiv.org/abs/1512.03385) by Kaiming He, Xiangyu Zhang, Shaoqing Ren, Jian Sun.
1. **[RoBERTa](https://huggingface.co/docs/transformers/model_doc/roberta)** (from Facebook), released together with the paper [RoBERTa: A Robustly Optimized BERT Pretraining Approach](https://arxiv.org/abs/1907.11692) by Yinhan Liu, Myle Ott, Naman Goyal, Jingfei Du, Mandar Joshi, Danqi Chen, Omer Levy, Mike Lewis, Luke Zettlemoyer, Veselin Stoyanov.
1. **[RoBERTa-PreLayerNorm](https://huggingface.co/docs/transformers/model_doc/roberta-prelayernorm)** (from Facebook) released with the paper [fairseq: A Fast, Extensible Toolkit for Sequence Modeling](https://arxiv.org/abs/1904.01038) by Myle Ott, Sergey Edunov, Alexei Baevski, Angela Fan, Sam Gross, Nathan Ng, David Grangier, Michael Auli.
1. **[RoCBert](https://huggingface.co/docs/transformers/model_doc/roc_bert)** (from WeChatAI) released with the paper [RoCBert: Robust Chinese Bert with Multimodal Contrastive Pretraining](https://aclanthology.org/2022.acl-long.65.pdf) by HuiSu, WeiweiShi, XiaoyuShen, XiaoZhou, TuoJi, JiaruiFang, JieZhou.
1. **[RoFormer](https://huggingface.co/docs/transformers/model_doc/roformer)** (from ZhuiyiTechnology), released together with the paper [RoFormer: Enhanced Transformer with Rotary Position Embedding](https://arxiv.org/abs/2104.09864) by Jianlin Su and Yu Lu and Shengfeng Pan and Bo Wen and Yunfeng Liu.
1. **[RWKV](https://huggingface.co/docs/transformers/model_doc/rwkv)** (from Bo Peng), released on [this repo](https://github.com/BlinkDL/RWKV-LM) by Bo Peng.
1. **[SegFormer](https://huggingface.co/docs/transformers/model_doc/segformer)** (from NVIDIA) released with the paper [SegFormer: Simple and Efficient Design for Semantic Segmentation with Transformers](https://arxiv.org/abs/2105.15203) by Enze Xie, Wenhai Wang, Zhiding Yu, Anima Anandkumar, Jose M. Alvarez, Ping Luo.
1. **[Segment Anything](https://huggingface.co/docs/transformers/model_doc/sam)** (from Meta AI) released with the paper [Segment Anything](https://arxiv.org/pdf/2304.02643v1.pdf) by Alexander Kirillov, Eric Mintun, Nikhila Ravi, Hanzi Mao, Chloe Rolland, Laura Gustafson, Tete Xiao, Spencer Whitehead, Alex Berg, Wan-Yen Lo, Piotr Dollar, Ross Girshick.
1. **[SEW](https://huggingface.co/docs/transformers/model_doc/sew)** (from ASAPP) released with the paper [Performance-Efficiency Trade-offs in Unsupervised Pre-training for Speech Recognition](https://arxiv.org/abs/2109.06870) by Felix Wu, Kwangyoun Kim, Jing Pan, Kyu Han, Kilian Q. Weinberger, Yoav Artzi.
1. **[SEW-D](https://huggingface.co/docs/transformers/model_doc/sew_d)** (from ASAPP) released with the paper [Performance-Efficiency Trade-offs in Unsupervised Pre-training for Speech Recognition](https://arxiv.org/abs/2109.06870) by Felix Wu, Kwangyoun Kim, Jing Pan, Kyu Han, Kilian Q. Weinberger, Yoav Artzi.
1. **[SpeechT5](https://huggingface.co/docs/transformers/model_doc/speecht5)** (from Microsoft Research) released with the paper [SpeechT5: Unified-Modal Encoder-Decoder Pre-Training for Spoken Language Processing](https://arxiv.org/abs/2110.07205) by Junyi Ao, Rui Wang, Long Zhou, Chengyi Wang, Shuo Ren, Yu Wu, Shujie Liu, Tom Ko, Qing Li, Yu Zhang, Zhihua Wei, Yao Qian, Jinyu Li, Furu Wei.
1. **[SpeechToTextTransformer](https://huggingface.co/docs/transformers/model_doc/speech_to_text)** (from Facebook), released together with the paper [fairseq S2T: Fast Speech-to-Text Modeling with fairseq](https://arxiv.org/abs/2010.05171) by Changhan Wang, Yun Tang, Xutai Ma, Anne Wu, Dmytro Okhonko, Juan Pino.
1. **[SpeechToTextTransformer2](https://huggingface.co/docs/transformers/model_doc/speech_to_text_2)** (from Facebook), released together with the paper [Large-Scale Self- and Semi-Supervised Learning for Speech Translation](https://arxiv.org/abs/2104.06678) by Changhan Wang, Anne Wu, Juan Pino, Alexei Baevski, Michael Auli, Alexis Conneau.
1. **[Splinter](https://huggingface.co/docs/transformers/model_doc/splinter)** (from Tel Aviv University), released together with the paper [Few-Shot Question Answering by Pretraining Span Selection](https://arxiv.org/abs/2101.00438) by Ori Ram, Yuval Kirstain, Jonathan Berant, Amir Globerson, Omer Levy.
1. **[SqueezeBERT](https://huggingface.co/docs/transformers/model_doc/squeezebert)** (from Berkeley) released with the paper [SqueezeBERT: What can computer vision teach NLP about efficient neural networks?](https://arxiv.org/abs/2006.11316) by Forrest N. Iandola, Albert E. Shaw, Ravi Krishna, and Kurt W. Keutzer.
1. **[SwiftFormer](https://huggingface.co/docs/transformers/model_doc/swiftformer)** (from MBZUAI) released with the paper [SwiftFormer: Efficient Additive Attention for Transformer-based Real-time Mobile Vision Applications](https://arxiv.org/abs/2303.15446) by Abdelrahman Shaker, Muhammad Maaz, Hanoona Rasheed, Salman Khan, Ming-Hsuan Yang, Fahad Shahbaz Khan.
1. **[Swin Transformer](https://huggingface.co/docs/transformers/model_doc/swin)** (from Microsoft) released with the paper [Swin Transformer: Hierarchical Vision Transformer using Shifted Windows](https://arxiv.org/abs/2103.14030) by Ze Liu, Yutong Lin, Yue Cao, Han Hu, Yixuan Wei, Zheng Zhang, Stephen Lin, Baining Guo.
1. **[Swin Transformer V2](https://huggingface.co/docs/transformers/model_doc/swinv2)** (from Microsoft) released with the paper [Swin Transformer V2: Scaling Up Capacity and Resolution](https://arxiv.org/abs/2111.09883) by Ze Liu, Han Hu, Yutong Lin, Zhuliang Yao, Zhenda Xie, Yixuan Wei, Jia Ning, Yue Cao, Zheng Zhang, Li Dong, Furu Wei, Baining Guo.
1. **[Swin2SR](https://huggingface.co/docs/transformers/model_doc/swin2sr)** (from University of Würzburg) released with the paper [Swin2SR: SwinV2 Transformer for Compressed Image Super-Resolution and Restoration](https://arxiv.org/abs/2209.11345) by Marcos V. Conde, Ui-Jin Choi, Maxime Burchi, Radu Timofte.
1. **[SwitchTransformers](https://huggingface.co/docs/transformers/model_doc/switch_transformers)** (from Google) released with the paper [Switch Transformers: Scaling to Trillion Parameter Models with Simple and Efficient Sparsity](https://arxiv.org/abs/2101.03961) by William Fedus, Barret Zoph, Noam Shazeer.
1. **[T5](https://huggingface.co/docs/transformers/model_doc/t5)** (from Google AI) released with the paper [Exploring the Limits of Transfer Learning with a Unified Text-to-Text Transformer](https://arxiv.org/abs/1910.10683) by Colin Raffel and Noam Shazeer and Adam Roberts and Katherine Lee and Sharan Narang and Michael Matena and Yanqi Zhou and Wei Li and Peter J. Liu.
1. **[T5v1.1](https://huggingface.co/docs/transformers/model_doc/t5v1.1)** (from Google AI) released in the repository [google-research/text-to-text-transfer-transformer](https://github.com/google-research/text-to-text-transfer-transformer/blob/main/released_checkpoints.md#t511) by Colin Raffel and Noam Shazeer and Adam Roberts and Katherine Lee and Sharan Narang and Michael Matena and Yanqi Zhou and Wei Li and Peter J. Liu.
1. **[Table Transformer](https://huggingface.co/docs/transformers/model_doc/table-transformer)** (from Microsoft Research) released with the paper [PubTables-1M: Towards Comprehensive Table Extraction From Unstructured Documents](https://arxiv.org/abs/2110.00061) by Brandon Smock, Rohith Pesala, Robin Abraham.
1. **[TAPAS](https://huggingface.co/docs/transformers/model_doc/tapas)** (from Google AI) released with the paper [TAPAS: Weakly Supervised Table Parsing via Pre-training](https://arxiv.org/abs/2004.02349) by Jonathan Herzig, Paweł Krzysztof Nowak, Thomas Müller, Francesco Piccinno and Julian Martin Eisenschlos.
1. **[TAPEX](https://huggingface.co/docs/transformers/model_doc/tapex)** (from Microsoft Research) released with the paper [TAPEX: Table Pre-training via Learning a Neural SQL Executor](https://arxiv.org/abs/2107.07653) by Qian Liu, Bei Chen, Jiaqi Guo, Morteza Ziyadi, Zeqi Lin, Weizhu Chen, Jian-Guang Lou.
1. **[Time Series Transformer](https://huggingface.co/docs/transformers/model_doc/time_series_transformer)** (from HuggingFace).
1. **[TimeSformer](https://huggingface.co/docs/transformers/model_doc/timesformer)** (from Facebook) released with the paper [Is Space-Time Attention All You Need for Video Understanding?](https://arxiv.org/abs/2102.05095) by Gedas Bertasius, Heng Wang, Lorenzo Torresani.
1. **[Trajectory Transformer](https://huggingface.co/docs/transformers/model_doc/trajectory_transformers)** (from the University of California at Berkeley) released with the paper [Offline Reinforcement Learning as One Big Sequence Modeling Problem](https://arxiv.org/abs/2106.02039) by Michael Janner, Qiyang Li, Sergey Levine
1. **[Transformer-XL](https://huggingface.co/docs/transformers/model_doc/transfo-xl)** (from Google/CMU) released with the paper [Transformer-XL: Attentive Language Models Beyond a Fixed-Length Context](https://arxiv.org/abs/1901.02860) by Zihang Dai*, Zhilin Yang*, Yiming Yang, Jaime Carbonell, Quoc V. Le, Ruslan Salakhutdinov.
1. **[TrOCR](https://huggingface.co/docs/transformers/model_doc/trocr)** (from Microsoft), released together with the paper [TrOCR: Transformer-based Optical Character Recognition with Pre-trained Models](https://arxiv.org/abs/2109.10282) by Minghao Li, Tengchao Lv, Lei Cui, Yijuan Lu, Dinei Florencio, Cha Zhang, Zhoujun Li, Furu Wei.
1. **[TVLT](https://huggingface.co/docs/transformers/model_doc/tvlt)** (from UNC Chapel Hill) released with the paper [TVLT: Textless Vision-Language Transformer](https://arxiv.org/abs/2209.14156) by Zineng Tang, Jaemin Cho, Yixin Nie, Mohit Bansal.
1. **[UL2](https://huggingface.co/docs/transformers/model_doc/ul2)** (from Google Research) released with the paper [Unifying Language Learning Paradigms](https://arxiv.org/abs/2205.05131v1) by Yi Tay, Mostafa Dehghani, Vinh Q. Tran, Xavier Garcia, Dara Bahri, Tal Schuster, Huaixiu Steven Zheng, Neil Houlsby, Donald Metzler
1. **[UMT5](https://huggingface.co/docs/transformers/model_doc/umt5)** (from Google Research) released with the paper [UniMax: Fairer and More Effective Language Sampling for Large-Scale Multilingual Pretraining](https://openreview.net/forum?id=kXwdL1cWOAi) by Hyung Won Chung, Xavier Garcia, Adam Roberts, Yi Tay, Orhan Firat, Sharan Narang, Noah Constant.
1. **[UniSpeech](https://huggingface.co/docs/transformers/model_doc/unispeech)** (from Microsoft Research) released with the paper [UniSpeech: Unified Speech Representation Learning with Labeled and Unlabeled Data](https://arxiv.org/abs/2101.07597) by Chengyi Wang, Yu Wu, Yao Qian, Kenichi Kumatani, Shujie Liu, Furu Wei, Michael Zeng, Xuedong Huang.
1. **[UniSpeechSat](https://huggingface.co/docs/transformers/model_doc/unispeech-sat)** (from Microsoft Research) released with the paper [UNISPEECH-SAT: UNIVERSAL SPEECH REPRESENTATION LEARNING WITH SPEAKER AWARE PRE-TRAINING](https://arxiv.org/abs/2110.05752) by Sanyuan Chen, Yu Wu, Chengyi Wang, Zhengyang Chen, Zhuo Chen, Shujie Liu, Jian Wu, Yao Qian, Furu Wei, Jinyu Li, Xiangzhan Yu.
1. **[UPerNet](https://huggingface.co/docs/transformers/model_doc/upernet)** (from Peking University) released with the paper [Unified Perceptual Parsing for Scene Understanding](https://arxiv.org/abs/1807.10221) by Tete Xiao, Yingcheng Liu, Bolei Zhou, Yuning Jiang, Jian Sun.
1. **[VAN](https://huggingface.co/docs/transformers/model_doc/van)** (from Tsinghua University and Nankai University) released with the paper [Visual Attention Network](https://arxiv.org/abs/2202.09741) by Meng-Hao Guo, Cheng-Ze Lu, Zheng-Ning Liu, Ming-Ming Cheng, Shi-Min Hu.
1. **[VideoMAE](https://huggingface.co/docs/transformers/model_doc/videomae)** (from Multimedia Computing Group, Nanjing University) released with the paper [VideoMAE: Masked Autoencoders are Data-Efficient Learners for Self-Supervised Video Pre-Training](https://arxiv.org/abs/2203.12602) by Zhan Tong, Yibing Song, Jue Wang, Limin Wang.
1. **[ViLT](https://huggingface.co/docs/transformers/model_doc/vilt)** (from NAVER AI Lab/Kakao Enterprise/Kakao Brain) released with the paper [ViLT: Vision-and-Language Transformer Without Convolution or Region Supervision](https://arxiv.org/abs/2102.03334) by Wonjae Kim, Bokyung Son, Ildoo Kim.
1. **[Vision Transformer (ViT)](https://huggingface.co/docs/transformers/model_doc/vit)** (from Google AI) released with the paper [An Image is Worth 16x16 Words: Transformers for Image Recognition at Scale](https://arxiv.org/abs/2010.11929) by Alexey Dosovitskiy, Lucas Beyer, Alexander Kolesnikov, Dirk Weissenborn, Xiaohua Zhai, Thomas Unterthiner, Mostafa Dehghani, Matthias Minderer, Georg Heigold, Sylvain Gelly, Jakob Uszkoreit, Neil Houlsby.
1. **[VisualBERT](https://huggingface.co/docs/transformers/model_doc/visual_bert)** (from UCLA NLP) released with the paper [VisualBERT: A Simple and Performant Baseline for Vision and Language](https://arxiv.org/pdf/1908.03557) by Liunian Harold Li, Mark Yatskar, Da Yin, Cho-Jui Hsieh, Kai-Wei Chang.
1. **[ViT Hybrid](https://huggingface.co/docs/transformers/model_doc/vit_hybrid)** (from Google AI) released with the paper [An Image is Worth 16x16 Words: Transformers for Image Recognition at Scale](https://arxiv.org/abs/2010.11929) by Alexey Dosovitskiy, Lucas Beyer, Alexander Kolesnikov, Dirk Weissenborn, Xiaohua Zhai, Thomas Unterthiner, Mostafa Dehghani, Matthias Minderer, Georg Heigold, Sylvain Gelly, Jakob Uszkoreit, Neil Houlsby.
1. **[VitDet](https://huggingface.co/docs/transformers/model_doc/vitdet)** (from Meta AI) released with the paper [Exploring Plain Vision Transformer Backbones for Object Detection](https://arxiv.org/abs/2203.16527) by Yanghao Li, Hanzi Mao, Ross Girshick, Kaiming He.
1. **[ViTMAE](https://huggingface.co/docs/transformers/model_doc/vit_mae)** (from Meta AI) released with the paper [Masked Autoencoders Are Scalable Vision Learners](https://arxiv.org/abs/2111.06377) by Kaiming He, Xinlei Chen, Saining Xie, Yanghao Li, Piotr Dollár, Ross Girshick.
1. **[ViTMatte](https://huggingface.co/docs/transformers/main/model_doc/vitmatte)** (from HUST-VL) rreleased with the paper [ViTMatte: Boosting Image Matting with Pretrained Plain Vision Transformers](https://arxiv.org/abs/2305.15272) by Jingfeng Yao, Xinggang Wang, Shusheng Yang, Baoyuan Wang.
1. **[ViTMSN](https://huggingface.co/docs/transformers/model_doc/vit_msn)** (from Meta AI) released with the paper [Masked Siamese Networks for Label-Efficient Learning](https://arxiv.org/abs/2204.07141) by Mahmoud Assran, Mathilde Caron, Ishan Misra, Piotr Bojanowski, Florian Bordes, Pascal Vincent, Armand Joulin, Michael Rabbat, Nicolas Ballas.
1. **[VITS](https://huggingface.co/docs/transformers/model_doc/vits)** (from Kakao Enterprise) released with the paper [Conditional Variational Autoencoder with Adversarial Learning for End-to-End Text-to-Speech](https://arxiv.org/abs/2106.06103) by Jaehyeon Kim, Jungil Kong, Juhee Son.
1. **[ViViT](https://huggingface.co/docs/transformers/model_doc/vivit)** (from Google Research) released with the paper [ViViT: A Video Vision Transformer](https://arxiv.org/abs/2103.15691) by Anurag Arnab, Mostafa Dehghani, Georg Heigold, Chen Sun, Mario Lučić, Cordelia Schmid.
1. **[Wav2Vec2](https://huggingface.co/docs/transformers/model_doc/wav2vec2)** (from Facebook AI) released with the paper [wav2vec 2.0: A Framework for Self-Supervised Learning of Speech Representations](https://arxiv.org/abs/2006.11477) by Alexei Baevski, Henry Zhou, Abdelrahman Mohamed, Michael Auli.
1. **[Wav2Vec2-Conformer](https://huggingface.co/docs/transformers/model_doc/wav2vec2-conformer)** (from Facebook AI) released with the paper [FAIRSEQ S2T: Fast Speech-to-Text Modeling with FAIRSEQ](https://arxiv.org/abs/2010.05171) by Changhan Wang, Yun Tang, Xutai Ma, Anne Wu, Sravya Popuri, Dmytro Okhonko, Juan Pino.
1. **[Wav2Vec2Phoneme](https://huggingface.co/docs/transformers/model_doc/wav2vec2_phoneme)** (from Facebook AI) released with the paper [Simple and Effective Zero-shot Cross-lingual Phoneme Recognition](https://arxiv.org/abs/2109.11680) by Qiantong Xu, Alexei Baevski, Michael Auli.
1. **[WavLM](https://huggingface.co/docs/transformers/model_doc/wavlm)** (from Microsoft Research) released with the paper [WavLM: Large-Scale Self-Supervised Pre-Training for Full Stack Speech Processing](https://arxiv.org/abs/2110.13900) by Sanyuan Chen, Chengyi Wang, Zhengyang Chen, Yu Wu, Shujie Liu, Zhuo Chen, Jinyu Li, Naoyuki Kanda, Takuya Yoshioka, Xiong Xiao, Jian Wu, Long Zhou, Shuo Ren, Yanmin Qian, Yao Qian, Jian Wu, Michael Zeng, Furu Wei.
1. **[Whisper](https://huggingface.co/docs/transformers/model_doc/whisper)** (from OpenAI) released with the paper [Robust Speech Recognition via Large-Scale Weak Supervision](https://cdn.openai.com/papers/whisper.pdf) by Alec Radford, Jong Wook Kim, Tao Xu, Greg Brockman, Christine McLeavey, Ilya Sutskever.
1. **[X-CLIP](https://huggingface.co/docs/transformers/model_doc/xclip)** (from Microsoft Research) released with the paper [Expanding Language-Image Pretrained Models for General Video Recognition](https://arxiv.org/abs/2208.02816) by Bolin Ni, Houwen Peng, Minghao Chen, Songyang Zhang, Gaofeng Meng, Jianlong Fu, Shiming Xiang, Haibin Ling.
1. **[X-MOD](https://huggingface.co/docs/transformers/model_doc/xmod)** (from Meta AI) released with the paper [Lifting the Curse of Multilinguality by Pre-training Modular Transformers](http://dx.doi.org/10.18653/v1/2022.naacl-main.255) by Jonas Pfeiffer, Naman Goyal, Xi Lin, Xian Li, James Cross, Sebastian Riedel, Mikel Artetxe.
1. **[XGLM](https://huggingface.co/docs/transformers/model_doc/xglm)** (From Facebook AI) released with the paper [Few-shot Learning with Multilingual Language Models](https://arxiv.org/abs/2112.10668) by Xi Victoria Lin, Todor Mihaylov, Mikel Artetxe, Tianlu Wang, Shuohui Chen, Daniel Simig, Myle Ott, Naman Goyal, Shruti Bhosale, Jingfei Du, Ramakanth Pasunuru, Sam Shleifer, Punit Singh Koura, Vishrav Chaudhary, Brian O'Horo, Jeff Wang, Luke Zettlemoyer, Zornitsa Kozareva, Mona Diab, Veselin Stoyanov, Xian Li.
1. **[XLM](https://huggingface.co/docs/transformers/model_doc/xlm)** (from Facebook) released together with the paper [Cross-lingual Language Model Pretraining](https://arxiv.org/abs/1901.07291) by Guillaume Lample and Alexis Conneau.
1. **[XLM-ProphetNet](https://huggingface.co/docs/transformers/model_doc/xlm-prophetnet)** (from Microsoft Research) released with the paper [ProphetNet: Predicting Future N-gram for Sequence-to-Sequence Pre-training](https://arxiv.org/abs/2001.04063) by Yu Yan, Weizhen Qi, Yeyun Gong, Dayiheng Liu, Nan Duan, Jiusheng Chen, Ruofei Zhang and Ming Zhou.
1. **[XLM-RoBERTa](https://huggingface.co/docs/transformers/model_doc/xlm-roberta)** (from Facebook AI), released together with the paper [Unsupervised Cross-lingual Representation Learning at Scale](https://arxiv.org/abs/1911.02116) by Alexis Conneau*, Kartikay Khandelwal*, Naman Goyal, Vishrav Chaudhary, Guillaume Wenzek, Francisco Guzmán, Edouard Grave, Myle Ott, Luke Zettlemoyer and Veselin Stoyanov.
1. **[XLM-RoBERTa-XL](https://huggingface.co/docs/transformers/model_doc/xlm-roberta-xl)** (from Facebook AI), released together with the paper [Larger-Scale Transformers for Multilingual Masked Language Modeling](https://arxiv.org/abs/2105.00572) by Naman Goyal, Jingfei Du, Myle Ott, Giri Anantharaman, Alexis Conneau.
1. **[XLM-V](https://huggingface.co/docs/transformers/model_doc/xlm-v)** (from Meta AI) released with the paper [XLM-V: Overcoming the Vocabulary Bottleneck in Multilingual Masked Language Models](https://arxiv.org/abs/2301.10472) by Davis Liang, Hila Gonen, Yuning Mao, Rui Hou, Naman Goyal, Marjan Ghazvininejad, Luke Zettlemoyer, Madian Khabsa.
1. **[XLNet](https://huggingface.co/docs/transformers/model_doc/xlnet)** (from Google/CMU) released with the paper [​XLNet: Generalized Autoregressive Pretraining for Language Understanding](https://arxiv.org/abs/1906.08237) by Zhilin Yang*, Zihang Dai*, Yiming Yang, Jaime Carbonell, Ruslan Salakhutdinov, Quoc V. Le.
1. **[XLS-R](https://huggingface.co/docs/transformers/model_doc/xls_r)** (from Facebook AI) released with the paper [XLS-R: Self-supervised Cross-lingual Speech Representation Learning at Scale](https://arxiv.org/abs/2111.09296) by Arun Babu, Changhan Wang, Andros Tjandra, Kushal Lakhotia, Qiantong Xu, Naman Goyal, Kritika Singh, Patrick von Platen, Yatharth Saraf, Juan Pino, Alexei Baevski, Alexis Conneau, Michael Auli.
1. **[XLSR-Wav2Vec2](https://huggingface.co/docs/transformers/model_doc/xlsr_wav2vec2)** (from Facebook AI) released with the paper [Unsupervised Cross-Lingual Representation Learning For Speech Recognition](https://arxiv.org/abs/2006.13979) by Alexis Conneau, Alexei Baevski, Ronan Collobert, Abdelrahman Mohamed, Michael Auli.
1. **[YOLOS](https://huggingface.co/docs/transformers/model_doc/yolos)** (from Huazhong University of Science & Technology) released with the paper [You Only Look at One Sequence: Rethinking Transformer in Vision through Object Detection](https://arxiv.org/abs/2106.00666) by Yuxin Fang, Bencheng Liao, Xinggang Wang, Jiemin Fang, Jiyang Qi, Rui Wu, Jianwei Niu, Wenyu Liu.
1. **[YOSO](https://huggingface.co/docs/transformers/model_doc/yoso)** (from the University of Wisconsin - Madison) released with the paper [You Only Sample (Almost) Once: Linear Cost Self-Attention Via Bernoulli Sampling](https://arxiv.org/abs/2111.09714) by Zhanpeng Zeng, Yunyang Xiong, Sathya N. Ravi, Shailesh Acharya, Glenn Fung, Vikas Singh.
1. Want to contribute a new model? We have added a **detailed guide and templates** to guide you in the process of adding a new model. You can find them in the [`templates`](./templates) folder of the repository. Be sure to check the [contributing guidelines](./CONTRIBUTING.md) and contact the maintainers or open an issue to collect feedbacks before starting your PR.

To check if each model has an implementation in Flax, PyTorch or TensorFlow, or has an associated tokenizer backed by the 🤗 Tokenizers library, refer to [this table](https://huggingface.co/docs/transformers/index#supported-frameworks).

These implementations have been tested on several datasets (see the example scripts) and should match the performance of the original implementations. You can find more details on performance in the Examples section of the [documentation](https://github.com/huggingface/transformers/tree/main/examples).


## Learn more

| Section | Description |
|-|-|
| [Documentation](https://huggingface.co/docs/transformers/) | Full API documentation and tutorials |
| [Task summary](https://huggingface.co/docs/transformers/task_summary) | Tasks supported by 🤗 Transformers |
| [Preprocessing tutorial](https://huggingface.co/docs/transformers/preprocessing) | Using the `Tokenizer` class to prepare data for the models |
| [Training and fine-tuning](https://huggingface.co/docs/transformers/training) | Using the models provided by 🤗 Transformers in a PyTorch/TensorFlow training loop and the `Trainer` API |
| [Quick tour: Fine-tuning/usage scripts](https://github.com/huggingface/transformers/tree/main/examples) | Example scripts for fine-tuning models on a wide range of tasks |
| [Model sharing and uploading](https://huggingface.co/docs/transformers/model_sharing) | Upload and share your fine-tuned models with the community |

## Citation

We now have a [paper](https://www.aclweb.org/anthology/2020.emnlp-demos.6/) you can cite for the 🤗 Transformers library:
```bibtex
@inproceedings{wolf-etal-2020-transformers,
    title = "Transformers: State-of-the-Art Natural Language Processing",
    author = "Thomas Wolf and Lysandre Debut and Victor Sanh and Julien Chaumond and Clement Delangue and Anthony Moi and Pierric Cistac and Tim Rault and Rémi Louf and Morgan Funtowicz and Joe Davison and Sam Shleifer and Patrick von Platen and Clara Ma and Yacine Jernite and Julien Plu and Canwen Xu and Teven Le Scao and Sylvain Gugger and Mariama Drame and Quentin Lhoest and Alexander M. Rush",
    booktitle = "Proceedings of the 2020 Conference on Empirical Methods in Natural Language Processing: System Demonstrations",
    month = oct,
    year = "2020",
    address = "Online",
    publisher = "Association for Computational Linguistics",
    url = "https://www.aclweb.org/anthology/2020.emnlp-demos.6",
    pages = "38--45"
}
```<|MERGE_RESOLUTION|>--- conflicted
+++ resolved
@@ -51,14 +51,9 @@
         <a href="https://github.com/huggingface/transformers/blob/main/README_ko.md">한국어</a> |
         <a href="https://github.com/huggingface/transformers/blob/main/README_es.md">Español</a> |
         <a href="https://github.com/huggingface/transformers/blob/main/README_ja.md">日本語</a> |
-<<<<<<< HEAD
         <a href="https://github.com/huggingface/transformers/blob/main/README_hd.md">हिन्दी</a> |
         <a href="https://github.com/huggingface/transformers/blob/main/README_ru.md">Русский</a>
-    <p>
-=======
-        <a href="https://github.com/huggingface/transformers/blob/main/README_hd.md">हिन्दी</a>
     </p>
->>>>>>> 0ee45906
 </h4>
 
 <h3 align="center">
