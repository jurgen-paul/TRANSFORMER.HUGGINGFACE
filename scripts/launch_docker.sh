--- conflicted
+++ resolved
@@ -2,8 +2,4 @@
 
 nvidia-docker run -ti --privileged -v /home/hdvries/:/home/hdvries -v /home/nathan/:/home/nathan -v /dev/infiniband:/dev/infiniband \
     -w $(pwd) --ipc=host --network=host -e NCCL_DEBUG=INFO -e NCCL_SOCKET_IFNAME="^br,lo" --dns 192.168.170.100 \
-<<<<<<< HEAD
-    images.borgy.elementai.net/multi/bert $1
-=======
-    images.borgy.elementai.net/hdvries/bert_pytorch $1
->>>>>>> f45e6b21
+    images.borgy.elementai.net/multi/bert $1