# coding=utf-8
# Copyright 2022 The HuggingFace Inc. team.
#
# Licensed under the Apache License, Version 2.0 (the "License");
# you may not use this file except in compliance with the License.
# You may obtain a copy of the License at
#
#     http://www.apache.org/licenses/LICENSE-2.0
#
# Unless required by applicable law or agreed to in writing, software
# distributed under the License is distributed on an "AS IS" BASIS,
# WITHOUT WARRANTIES OR CONDITIONS OF ANY KIND, either express or implied.
# See the License for the specific language governing permissions and
# limitations under the License.
"""AutoImageProcessor class."""

import importlib
import json
import os
import warnings
from collections import OrderedDict
from typing import TYPE_CHECKING, Dict, Optional, Tuple, Union

# Build the list of all image processors
from ...configuration_utils import PretrainedConfig
from ...dynamic_module_utils import get_class_from_dynamic_module, resolve_trust_remote_code
from ...image_processing_utils import BaseImageProcessor, ImageProcessingMixin
from ...image_processing_utils_fast import BaseImageProcessorFast
from ...utils import (
    CONFIG_NAME,
    IMAGE_PROCESSOR_NAME,
    get_file_from_repo,
    is_torchvision_available,
    is_vision_available,
    logging,
)
from .auto_factory import _LazyAutoMapping
from .configuration_auto import (
    CONFIG_MAPPING_NAMES,
    AutoConfig,
    model_type_to_module_name,
    replace_list_option_in_docstrings,
)


logger = logging.get_logger(__name__)


if TYPE_CHECKING:
    # This significantly improves completion suggestion performance when
    # the transformers package is used with Microsoft's Pylance language server.
    IMAGE_PROCESSOR_MAPPING_NAMES: OrderedDict[str, Tuple[Optional[str], Optional[str]]] = OrderedDict()
else:
    IMAGE_PROCESSOR_MAPPING_NAMES = OrderedDict(
        [
            ("align", ("EfficientNetImageProcessor",)),
            ("beit", ("BeitImageProcessor",)),
            ("bit", ("BitImageProcessor",)),
            ("blip", ("BlipImageProcessor",)),
            ("blip-2", ("BlipImageProcessor",)),
            ("bridgetower", ("BridgeTowerImageProcessor",)),
            ("chameleon", ("ChameleonImageProcessor",)),
            ("chinese_clip", ("ChineseCLIPImageProcessor",)),
            ("clip", ("CLIPImageProcessor",)),
            ("clipseg", ("ViTImageProcessor", "ViTImageProcessorFast")),
            ("conditional_detr", ("ConditionalDetrImageProcessor",)),
            ("convnext", ("ConvNextImageProcessor",)),
            ("convnextv2", ("ConvNextImageProcessor",)),
            ("cvt", ("ConvNextImageProcessor",)),
            ("data2vec-vision", ("BeitImageProcessor",)),
            ("deformable_detr", ("DeformableDetrImageProcessor",)),
            ("deit", ("DeiTImageProcessor",)),
            ("depth_anything", ("DPTImageProcessor",)),
            ("deta", ("DetaImageProcessor",)),
            ("detr", ("DetrImageProcessor", "DetrImageProcessorFast")),
            ("dinat", ("ViTImageProcessor", "ViTImageProcessorFast")),
            ("dinov2", ("BitImageProcessor",)),
            ("donut-swin", ("DonutImageProcessor",)),
            ("dpt", ("DPTImageProcessor",)),
            ("efficientformer", ("EfficientFormerImageProcessor",)),
            ("efficientnet", ("EfficientNetImageProcessor",)),
            ("flava", ("FlavaImageProcessor",)),
            ("focalnet", ("BitImageProcessor",)),
            ("fuyu", ("FuyuImageProcessor",)),
            ("git", ("CLIPImageProcessor",)),
            ("glpn", ("GLPNImageProcessor",)),
            ("grounding-dino", ("GroundingDinoImageProcessor",)),
            ("groupvit", ("CLIPImageProcessor",)),
            ("hiera", ("BitImageProcessor",)),
            ("idefics", ("IdeficsImageProcessor",)),
            ("idefics2", ("Idefics2ImageProcessor",)),
<<<<<<< HEAD
            ("ijepa", ("ViTImageProcessor", "ViTImageProcessorFast")),
=======
            ("idefics3", ("Idefics3ImageProcessor",)),
>>>>>>> 13493215
            ("imagegpt", ("ImageGPTImageProcessor",)),
            ("instructblip", ("BlipImageProcessor",)),
            ("instructblipvideo", ("InstructBlipVideoImageProcessor",)),
            ("kosmos-2", ("CLIPImageProcessor",)),
            ("layoutlmv2", ("LayoutLMv2ImageProcessor",)),
            ("layoutlmv3", ("LayoutLMv3ImageProcessor",)),
            ("levit", ("LevitImageProcessor",)),
            ("llava", ("CLIPImageProcessor",)),
            ("llava_next", ("LlavaNextImageProcessor",)),
            ("llava_next_video", ("LlavaNextVideoImageProcessor",)),
            ("llava_onevision", ("LlavaOnevisionImageProcessor",)),
            ("mask2former", ("Mask2FormerImageProcessor",)),
            ("maskformer", ("MaskFormerImageProcessor",)),
            ("mgp-str", ("ViTImageProcessor", "ViTImageProcessorFast")),
            ("mllama", ("MllamaImageProcessor",)),
            ("mobilenet_v1", ("MobileNetV1ImageProcessor",)),
            ("mobilenet_v2", ("MobileNetV2ImageProcessor",)),
            ("mobilevit", ("MobileViTImageProcessor",)),
            ("mobilevitv2", ("MobileViTImageProcessor",)),
            ("nat", ("ViTImageProcessor", "ViTImageProcessorFast")),
            ("nougat", ("NougatImageProcessor",)),
            ("oneformer", ("OneFormerImageProcessor",)),
            ("owlv2", ("Owlv2ImageProcessor",)),
            ("owlvit", ("OwlViTImageProcessor",)),
            ("paligemma", ("SiglipImageProcessor",)),
            ("perceiver", ("PerceiverImageProcessor",)),
            ("pix2struct", ("Pix2StructImageProcessor",)),
            ("pixtral", ("PixtralImageProcessor",)),
            ("poolformer", ("PoolFormerImageProcessor",)),
            ("pvt", ("PvtImageProcessor",)),
            ("pvt_v2", ("PvtImageProcessor",)),
            ("qwen2_vl", ("Qwen2VLImageProcessor",)),
            ("regnet", ("ConvNextImageProcessor",)),
            ("resnet", ("ConvNextImageProcessor",)),
            ("rt_detr", ("RTDetrImageProcessor", "RTDetrImageProcessorFast")),
            ("sam", ("SamImageProcessor",)),
            ("segformer", ("SegformerImageProcessor",)),
            ("seggpt", ("SegGptImageProcessor",)),
            ("siglip", ("SiglipImageProcessor",)),
            ("swiftformer", ("ViTImageProcessor", "ViTImageProcessorFast")),
            ("swin", ("ViTImageProcessor", "ViTImageProcessorFast")),
            ("swin2sr", ("Swin2SRImageProcessor",)),
            ("swinv2", ("ViTImageProcessor", "ViTImageProcessorFast")),
            ("table-transformer", ("DetrImageProcessor",)),
            ("timesformer", ("VideoMAEImageProcessor",)),
            ("tvlt", ("TvltImageProcessor",)),
            ("tvp", ("TvpImageProcessor",)),
            ("udop", ("LayoutLMv3ImageProcessor",)),
            ("upernet", ("SegformerImageProcessor",)),
            ("van", ("ConvNextImageProcessor",)),
            ("videomae", ("VideoMAEImageProcessor",)),
            ("vilt", ("ViltImageProcessor",)),
            ("vipllava", ("CLIPImageProcessor",)),
            ("vit", ("ViTImageProcessor", "ViTImageProcessorFast")),
            ("vit_hybrid", ("ViTHybridImageProcessor",)),
            ("vit_mae", ("ViTImageProcessor", "ViTImageProcessorFast")),
            ("vit_msn", ("ViTImageProcessor", "ViTImageProcessorFast")),
            ("vitmatte", ("VitMatteImageProcessor",)),
            ("xclip", ("CLIPImageProcessor",)),
            ("yolos", ("YolosImageProcessor",)),
            ("zoedepth", ("ZoeDepthImageProcessor",)),
        ]
    )

for model_type, image_processors in IMAGE_PROCESSOR_MAPPING_NAMES.items():
    slow_image_processor_class, *fast_image_processor_class = image_processors
    if not is_vision_available():
        slow_image_processor_class = None

    # If the fast image processor is not defined, or torchvision is not available, we set it to None
    if not fast_image_processor_class or fast_image_processor_class[0] is None or not is_torchvision_available():
        fast_image_processor_class = None
    else:
        fast_image_processor_class = fast_image_processor_class[0]

    IMAGE_PROCESSOR_MAPPING_NAMES[model_type] = (slow_image_processor_class, fast_image_processor_class)

IMAGE_PROCESSOR_MAPPING = _LazyAutoMapping(CONFIG_MAPPING_NAMES, IMAGE_PROCESSOR_MAPPING_NAMES)


def image_processor_class_from_name(class_name: str):
    if class_name == "BaseImageProcessorFast":
        return BaseImageProcessorFast

    for module_name, extractors in IMAGE_PROCESSOR_MAPPING_NAMES.items():
        if class_name in extractors:
            module_name = model_type_to_module_name(module_name)

            module = importlib.import_module(f".{module_name}", "transformers.models")
            try:
                return getattr(module, class_name)
            except AttributeError:
                continue

    for _, extractors in IMAGE_PROCESSOR_MAPPING._extra_content.items():
        for extractor in extractors:
            if getattr(extractor, "__name__", None) == class_name:
                return extractor

    # We did not find the class, but maybe it's because a dep is missing. In that case, the class will be in the main
    # init and we return the proper dummy to get an appropriate error message.
    main_module = importlib.import_module("transformers")
    if hasattr(main_module, class_name):
        return getattr(main_module, class_name)

    return None


def get_image_processor_config(
    pretrained_model_name_or_path: Union[str, os.PathLike],
    cache_dir: Optional[Union[str, os.PathLike]] = None,
    force_download: bool = False,
    resume_download: Optional[bool] = None,
    proxies: Optional[Dict[str, str]] = None,
    token: Optional[Union[bool, str]] = None,
    revision: Optional[str] = None,
    local_files_only: bool = False,
    **kwargs,
):
    """
    Loads the image processor configuration from a pretrained model image processor configuration.

    Args:
        pretrained_model_name_or_path (`str` or `os.PathLike`):
            This can be either:

            - a string, the *model id* of a pretrained model configuration hosted inside a model repo on
              huggingface.co.
            - a path to a *directory* containing a configuration file saved using the
              [`~PreTrainedTokenizer.save_pretrained`] method, e.g., `./my_model_directory/`.

        cache_dir (`str` or `os.PathLike`, *optional*):
            Path to a directory in which a downloaded pretrained model configuration should be cached if the standard
            cache should not be used.
        force_download (`bool`, *optional*, defaults to `False`):
            Whether or not to force to (re-)download the configuration files and override the cached versions if they
            exist.
        resume_download:
            Deprecated and ignored. All downloads are now resumed by default when possible.
            Will be removed in v5 of Transformers.
        proxies (`Dict[str, str]`, *optional*):
            A dictionary of proxy servers to use by protocol or endpoint, e.g., `{'http': 'foo.bar:3128',
            'http://hostname': 'foo.bar:4012'}.` The proxies are used on each request.
        token (`str` or *bool*, *optional*):
            The token to use as HTTP bearer authorization for remote files. If `True`, will use the token generated
            when running `huggingface-cli login` (stored in `~/.huggingface`).
        revision (`str`, *optional*, defaults to `"main"`):
            The specific model version to use. It can be a branch name, a tag name, or a commit id, since we use a
            git-based system for storing models and other artifacts on huggingface.co, so `revision` can be any
            identifier allowed by git.
        local_files_only (`bool`, *optional*, defaults to `False`):
            If `True`, will only try to load the image processor configuration from local files.

    <Tip>

    Passing `token=True` is required when you want to use a private model.

    </Tip>

    Returns:
        `Dict`: The configuration of the image processor.

    Examples:

    ```python
    # Download configuration from huggingface.co and cache.
    image_processor_config = get_image_processor_config("google-bert/bert-base-uncased")
    # This model does not have a image processor config so the result will be an empty dict.
    image_processor_config = get_image_processor_config("FacebookAI/xlm-roberta-base")

    # Save a pretrained image processor locally and you can reload its config
    from transformers import AutoTokenizer

    image_processor = AutoImageProcessor.from_pretrained("google/vit-base-patch16-224-in21k")
    image_processor.save_pretrained("image-processor-test")
    image_processor_config = get_image_processor_config("image-processor-test")
    ```"""
    use_auth_token = kwargs.pop("use_auth_token", None)
    if use_auth_token is not None:
        warnings.warn(
            "The `use_auth_token` argument is deprecated and will be removed in v5 of Transformers. Please use `token` instead.",
            FutureWarning,
        )
        if token is not None:
            raise ValueError("`token` and `use_auth_token` are both specified. Please set only the argument `token`.")
        token = use_auth_token

    resolved_config_file = get_file_from_repo(
        pretrained_model_name_or_path,
        IMAGE_PROCESSOR_NAME,
        cache_dir=cache_dir,
        force_download=force_download,
        resume_download=resume_download,
        proxies=proxies,
        token=token,
        revision=revision,
        local_files_only=local_files_only,
    )
    if resolved_config_file is None:
        logger.info(
            "Could not locate the image processor configuration file, will try to use the model config instead."
        )
        return {}

    with open(resolved_config_file, encoding="utf-8") as reader:
        return json.load(reader)


def _warning_fast_image_processor_available(fast_class):
    logger.warning(
        f"Fast image processor class {fast_class} is available for this model. "
        "Using slow image processor class. To use the fast image processor class set `use_fast=True`."
    )


class AutoImageProcessor:
    r"""
    This is a generic image processor class that will be instantiated as one of the image processor classes of the
    library when created with the [`AutoImageProcessor.from_pretrained`] class method.

    This class cannot be instantiated directly using `__init__()` (throws an error).
    """

    def __init__(self):
        raise EnvironmentError(
            "AutoImageProcessor is designed to be instantiated "
            "using the `AutoImageProcessor.from_pretrained(pretrained_model_name_or_path)` method."
        )

    @classmethod
    @replace_list_option_in_docstrings(IMAGE_PROCESSOR_MAPPING_NAMES)
    def from_pretrained(cls, pretrained_model_name_or_path, *inputs, **kwargs):
        r"""
        Instantiate one of the image processor classes of the library from a pretrained model vocabulary.

        The image processor class to instantiate is selected based on the `model_type` property of the config object
        (either passed as an argument or loaded from `pretrained_model_name_or_path` if possible), or when it's
        missing, by falling back to using pattern matching on `pretrained_model_name_or_path`:

        List options

        Params:
            pretrained_model_name_or_path (`str` or `os.PathLike`):
                This can be either:

                - a string, the *model id* of a pretrained image_processor hosted inside a model repo on
                  huggingface.co.
                - a path to a *directory* containing a image processor file saved using the
                  [`~image_processing_utils.ImageProcessingMixin.save_pretrained`] method, e.g.,
                  `./my_model_directory/`.
                - a path or url to a saved image processor JSON *file*, e.g.,
                  `./my_model_directory/preprocessor_config.json`.
            cache_dir (`str` or `os.PathLike`, *optional*):
                Path to a directory in which a downloaded pretrained model image processor should be cached if the
                standard cache should not be used.
            force_download (`bool`, *optional*, defaults to `False`):
                Whether or not to force to (re-)download the image processor files and override the cached versions if
                they exist.
            resume_download:
                Deprecated and ignored. All downloads are now resumed by default when possible.
                Will be removed in v5 of Transformers.
            proxies (`Dict[str, str]`, *optional*):
                A dictionary of proxy servers to use by protocol or endpoint, e.g., `{'http': 'foo.bar:3128',
                'http://hostname': 'foo.bar:4012'}.` The proxies are used on each request.
            token (`str` or *bool*, *optional*):
                The token to use as HTTP bearer authorization for remote files. If `True`, will use the token generated
                when running `huggingface-cli login` (stored in `~/.huggingface`).
            revision (`str`, *optional*, defaults to `"main"`):
                The specific model version to use. It can be a branch name, a tag name, or a commit id, since we use a
                git-based system for storing models and other artifacts on huggingface.co, so `revision` can be any
                identifier allowed by git.
            use_fast (`bool`, *optional*, defaults to `False`):
                Use a fast torchvision-base image processor if it is supported for a given model.
                If a fast tokenizer is not available for a given model, a normal numpy-based image processor
                is returned instead.
            return_unused_kwargs (`bool`, *optional*, defaults to `False`):
                If `False`, then this function returns just the final image processor object. If `True`, then this
                functions returns a `Tuple(image_processor, unused_kwargs)` where *unused_kwargs* is a dictionary
                consisting of the key/value pairs whose keys are not image processor attributes: i.e., the part of
                `kwargs` which has not been used to update `image_processor` and is otherwise ignored.
            trust_remote_code (`bool`, *optional*, defaults to `False`):
                Whether or not to allow for custom models defined on the Hub in their own modeling files. This option
                should only be set to `True` for repositories you trust and in which you have read the code, as it will
                execute code present on the Hub on your local machine.
            kwargs (`Dict[str, Any]`, *optional*):
                The values in kwargs of any keys which are image processor attributes will be used to override the
                loaded values. Behavior concerning key/value pairs whose keys are *not* image processor attributes is
                controlled by the `return_unused_kwargs` keyword parameter.

        <Tip>

        Passing `token=True` is required when you want to use a private model.

        </Tip>

        Examples:

        ```python
        >>> from transformers import AutoImageProcessor

        >>> # Download image processor from huggingface.co and cache.
        >>> image_processor = AutoImageProcessor.from_pretrained("google/vit-base-patch16-224-in21k")

        >>> # If image processor files are in a directory (e.g. image processor was saved using *save_pretrained('./test/saved_model/')*)
        >>> # image_processor = AutoImageProcessor.from_pretrained("./test/saved_model/")
        ```"""
        use_auth_token = kwargs.pop("use_auth_token", None)
        if use_auth_token is not None:
            warnings.warn(
                "The `use_auth_token` argument is deprecated and will be removed in v5 of Transformers. Please use `token` instead.",
                FutureWarning,
            )
            if kwargs.get("token", None) is not None:
                raise ValueError(
                    "`token` and `use_auth_token` are both specified. Please set only the argument `token`."
                )
            kwargs["token"] = use_auth_token

        config = kwargs.pop("config", None)
        use_fast = kwargs.pop("use_fast", None)
        trust_remote_code = kwargs.pop("trust_remote_code", None)
        kwargs["_from_auto"] = True

        config_dict, _ = ImageProcessingMixin.get_image_processor_dict(pretrained_model_name_or_path, **kwargs)
        image_processor_class = config_dict.get("image_processor_type", None)
        image_processor_auto_map = None
        if "AutoImageProcessor" in config_dict.get("auto_map", {}):
            image_processor_auto_map = config_dict["auto_map"]["AutoImageProcessor"]

        # If we still don't have the image processor class, check if we're loading from a previous feature extractor config
        # and if so, infer the image processor class from there.
        if image_processor_class is None and image_processor_auto_map is None:
            feature_extractor_class = config_dict.pop("feature_extractor_type", None)
            if feature_extractor_class is not None:
                image_processor_class = feature_extractor_class.replace("FeatureExtractor", "ImageProcessor")
            if "AutoFeatureExtractor" in config_dict.get("auto_map", {}):
                feature_extractor_auto_map = config_dict["auto_map"]["AutoFeatureExtractor"]
                image_processor_auto_map = feature_extractor_auto_map.replace("FeatureExtractor", "ImageProcessor")

        # If we don't find the image processor class in the image processor config, let's try the model config.
        if image_processor_class is None and image_processor_auto_map is None:
            if not isinstance(config, PretrainedConfig):
                config = AutoConfig.from_pretrained(
                    pretrained_model_name_or_path, trust_remote_code=trust_remote_code, **kwargs
                )
            # It could be in `config.image_processor_type``
            image_processor_class = getattr(config, "image_processor_type", None)
            if hasattr(config, "auto_map") and "AutoImageProcessor" in config.auto_map:
                image_processor_auto_map = config.auto_map["AutoImageProcessor"]

        if image_processor_class is not None:
            # Update class name to reflect the use_fast option. If class is not found, None is returned.
            if use_fast is not None:
                if use_fast and not image_processor_class.endswith("Fast"):
                    image_processor_class += "Fast"
                elif not use_fast and image_processor_class.endswith("Fast"):
                    image_processor_class = image_processor_class[:-4]
            image_processor_class = image_processor_class_from_name(image_processor_class)

        has_remote_code = image_processor_auto_map is not None
        has_local_code = image_processor_class is not None or type(config) in IMAGE_PROCESSOR_MAPPING
        trust_remote_code = resolve_trust_remote_code(
            trust_remote_code, pretrained_model_name_or_path, has_local_code, has_remote_code
        )

        if image_processor_auto_map is not None and not isinstance(image_processor_auto_map, tuple):
            # In some configs, only the slow image processor class is stored
            image_processor_auto_map = (image_processor_auto_map, None)

        if has_remote_code and trust_remote_code:
            if not use_fast and image_processor_auto_map[1] is not None:
                _warning_fast_image_processor_available(image_processor_auto_map[1])

            if use_fast and image_processor_auto_map[1] is not None:
                class_ref = image_processor_auto_map[1]
            else:
                class_ref = image_processor_auto_map[0]
            image_processor_class = get_class_from_dynamic_module(class_ref, pretrained_model_name_or_path, **kwargs)
            _ = kwargs.pop("code_revision", None)
            if os.path.isdir(pretrained_model_name_or_path):
                image_processor_class.register_for_auto_class()
            return image_processor_class.from_dict(config_dict, **kwargs)
        elif image_processor_class is not None:
            return image_processor_class.from_dict(config_dict, **kwargs)
        # Last try: we use the IMAGE_PROCESSOR_MAPPING.
        elif type(config) in IMAGE_PROCESSOR_MAPPING:
            image_processor_tuple = IMAGE_PROCESSOR_MAPPING[type(config)]

            image_processor_class_py, image_processor_class_fast = image_processor_tuple

            if not use_fast and image_processor_class_fast is not None:
                _warning_fast_image_processor_available(image_processor_class_fast)

            if image_processor_class_fast and (use_fast or image_processor_class_py is None):
                return image_processor_class_fast.from_pretrained(pretrained_model_name_or_path, *inputs, **kwargs)
            else:
                if image_processor_class_py is not None:
                    return image_processor_class_py.from_pretrained(pretrained_model_name_or_path, *inputs, **kwargs)
                else:
                    raise ValueError(
                        "This image processor cannot be instantiated. Please make sure you have `Pillow` installed."
                    )

        raise ValueError(
            f"Unrecognized image processor in {pretrained_model_name_or_path}. Should have a "
            f"`image_processor_type` key in its {IMAGE_PROCESSOR_NAME} of {CONFIG_NAME}, or one of the following "
            f"`model_type` keys in its {CONFIG_NAME}: {', '.join(c for c in IMAGE_PROCESSOR_MAPPING_NAMES.keys())}"
        )

    @staticmethod
    def register(
        config_class,
        image_processor_class=None,
        slow_image_processor_class=None,
        fast_image_processor_class=None,
        exist_ok=False,
    ):
        """
        Register a new image processor for this class.

        Args:
            config_class ([`PretrainedConfig`]):
                The configuration corresponding to the model to register.
            image_processor_class ([`ImageProcessingMixin`]): The image processor to register.
        """
        if image_processor_class is not None:
            if slow_image_processor_class is not None:
                raise ValueError("Cannot specify both image_processor_class and slow_image_processor_class")
            warnings.warn(
                "The image_processor_class argument is deprecated and will be removed in v4.42. Please use `slow_image_processor_class`, or `fast_image_processor_class` instead",
                FutureWarning,
            )
            slow_image_processor_class = image_processor_class

        if slow_image_processor_class is None and fast_image_processor_class is None:
            raise ValueError("You need to specify either slow_image_processor_class or fast_image_processor_class")
        if slow_image_processor_class is not None and issubclass(slow_image_processor_class, BaseImageProcessorFast):
            raise ValueError("You passed a fast image processor in as the `slow_image_processor_class`.")
        if fast_image_processor_class is not None and issubclass(fast_image_processor_class, BaseImageProcessor):
            raise ValueError("You passed a slow image processor in as the `fast_image_processor_class`.")

        if (
            slow_image_processor_class is not None
            and fast_image_processor_class is not None
            and issubclass(fast_image_processor_class, BaseImageProcessorFast)
            and fast_image_processor_class.slow_image_processor_class != slow_image_processor_class
        ):
            raise ValueError(
                "The fast processor class you are passing has a `slow_image_processor_class` attribute that is not "
                "consistent with the slow processor class you passed (fast tokenizer has "
                f"{fast_image_processor_class.slow_image_processor_class} and you passed {slow_image_processor_class}. Fix one of those "
                "so they match!"
            )

        # Avoid resetting a set slow/fast image processor if we are passing just the other ones.
        if config_class in IMAGE_PROCESSOR_MAPPING._extra_content:
            existing_slow, existing_fast = IMAGE_PROCESSOR_MAPPING[config_class]
            if slow_image_processor_class is None:
                slow_image_processor_class = existing_slow
            if fast_image_processor_class is None:
                fast_image_processor_class = existing_fast

        IMAGE_PROCESSOR_MAPPING.register(
            config_class, (slow_image_processor_class, fast_image_processor_class), exist_ok=exist_ok
        )<|MERGE_RESOLUTION|>--- conflicted
+++ resolved
@@ -23,7 +23,10 @@
 
 # Build the list of all image processors
 from ...configuration_utils import PretrainedConfig
-from ...dynamic_module_utils import get_class_from_dynamic_module, resolve_trust_remote_code
+from ...dynamic_module_utils import (
+    get_class_from_dynamic_module,
+    resolve_trust_remote_code,
+)
 from ...image_processing_utils import BaseImageProcessor, ImageProcessingMixin
 from ...image_processing_utils_fast import BaseImageProcessorFast
 from ...utils import (
@@ -42,14 +45,15 @@
     replace_list_option_in_docstrings,
 )
 
-
 logger = logging.get_logger(__name__)
 
 
 if TYPE_CHECKING:
     # This significantly improves completion suggestion performance when
     # the transformers package is used with Microsoft's Pylance language server.
-    IMAGE_PROCESSOR_MAPPING_NAMES: OrderedDict[str, Tuple[Optional[str], Optional[str]]] = OrderedDict()
+    IMAGE_PROCESSOR_MAPPING_NAMES: OrderedDict[
+        str, Tuple[Optional[str], Optional[str]]
+    ] = OrderedDict()
 else:
     IMAGE_PROCESSOR_MAPPING_NAMES = OrderedDict(
         [
@@ -89,11 +93,8 @@
             ("hiera", ("BitImageProcessor",)),
             ("idefics", ("IdeficsImageProcessor",)),
             ("idefics2", ("Idefics2ImageProcessor",)),
-<<<<<<< HEAD
+            ("idefics3", ("Idefics3ImageProcessor",)),
             ("ijepa", ("ViTImageProcessor", "ViTImageProcessorFast")),
-=======
-            ("idefics3", ("Idefics3ImageProcessor",)),
->>>>>>> 13493215
             ("imagegpt", ("ImageGPTImageProcessor",)),
             ("instructblip", ("BlipImageProcessor",)),
             ("instructblipvideo", ("InstructBlipVideoImageProcessor",)),
@@ -164,14 +165,23 @@
         slow_image_processor_class = None
 
     # If the fast image processor is not defined, or torchvision is not available, we set it to None
-    if not fast_image_processor_class or fast_image_processor_class[0] is None or not is_torchvision_available():
+    if (
+        not fast_image_processor_class
+        or fast_image_processor_class[0] is None
+        or not is_torchvision_available()
+    ):
         fast_image_processor_class = None
     else:
         fast_image_processor_class = fast_image_processor_class[0]
 
-    IMAGE_PROCESSOR_MAPPING_NAMES[model_type] = (slow_image_processor_class, fast_image_processor_class)
-
-IMAGE_PROCESSOR_MAPPING = _LazyAutoMapping(CONFIG_MAPPING_NAMES, IMAGE_PROCESSOR_MAPPING_NAMES)
+    IMAGE_PROCESSOR_MAPPING_NAMES[model_type] = (
+        slow_image_processor_class,
+        fast_image_processor_class,
+    )
+
+IMAGE_PROCESSOR_MAPPING = _LazyAutoMapping(
+    CONFIG_MAPPING_NAMES, IMAGE_PROCESSOR_MAPPING_NAMES
+)
 
 
 def image_processor_class_from_name(class_name: str):
@@ -182,7 +192,9 @@
         if class_name in extractors:
             module_name = model_type_to_module_name(module_name)
 
-            module = importlib.import_module(f".{module_name}", "transformers.models")
+            module = importlib.import_module(
+                f".{module_name}", "transformers.models"
+            )
             try:
                 return getattr(module, class_name)
             except AttributeError:
@@ -278,7 +290,9 @@
             FutureWarning,
         )
         if token is not None:
-            raise ValueError("`token` and `use_auth_token` are both specified. Please set only the argument `token`.")
+            raise ValueError(
+                "`token` and `use_auth_token` are both specified. Please set only the argument `token`."
+            )
         token = use_auth_token
 
     resolved_config_file = get_file_from_repo(
@@ -417,32 +431,53 @@
         trust_remote_code = kwargs.pop("trust_remote_code", None)
         kwargs["_from_auto"] = True
 
-        config_dict, _ = ImageProcessingMixin.get_image_processor_dict(pretrained_model_name_or_path, **kwargs)
+        config_dict, _ = ImageProcessingMixin.get_image_processor_dict(
+            pretrained_model_name_or_path, **kwargs
+        )
         image_processor_class = config_dict.get("image_processor_type", None)
         image_processor_auto_map = None
         if "AutoImageProcessor" in config_dict.get("auto_map", {}):
-            image_processor_auto_map = config_dict["auto_map"]["AutoImageProcessor"]
+            image_processor_auto_map = config_dict["auto_map"][
+                "AutoImageProcessor"
+            ]
 
         # If we still don't have the image processor class, check if we're loading from a previous feature extractor config
         # and if so, infer the image processor class from there.
         if image_processor_class is None and image_processor_auto_map is None:
-            feature_extractor_class = config_dict.pop("feature_extractor_type", None)
+            feature_extractor_class = config_dict.pop(
+                "feature_extractor_type", None
+            )
             if feature_extractor_class is not None:
-                image_processor_class = feature_extractor_class.replace("FeatureExtractor", "ImageProcessor")
+                image_processor_class = feature_extractor_class.replace(
+                    "FeatureExtractor", "ImageProcessor"
+                )
             if "AutoFeatureExtractor" in config_dict.get("auto_map", {}):
-                feature_extractor_auto_map = config_dict["auto_map"]["AutoFeatureExtractor"]
-                image_processor_auto_map = feature_extractor_auto_map.replace("FeatureExtractor", "ImageProcessor")
+                feature_extractor_auto_map = config_dict["auto_map"][
+                    "AutoFeatureExtractor"
+                ]
+                image_processor_auto_map = feature_extractor_auto_map.replace(
+                    "FeatureExtractor", "ImageProcessor"
+                )
 
         # If we don't find the image processor class in the image processor config, let's try the model config.
         if image_processor_class is None and image_processor_auto_map is None:
             if not isinstance(config, PretrainedConfig):
                 config = AutoConfig.from_pretrained(
-                    pretrained_model_name_or_path, trust_remote_code=trust_remote_code, **kwargs
+                    pretrained_model_name_or_path,
+                    trust_remote_code=trust_remote_code,
+                    **kwargs,
                 )
             # It could be in `config.image_processor_type``
-            image_processor_class = getattr(config, "image_processor_type", None)
-            if hasattr(config, "auto_map") and "AutoImageProcessor" in config.auto_map:
-                image_processor_auto_map = config.auto_map["AutoImageProcessor"]
+            image_processor_class = getattr(
+                config, "image_processor_type", None
+            )
+            if (
+                hasattr(config, "auto_map")
+                and "AutoImageProcessor" in config.auto_map
+            ):
+                image_processor_auto_map = config.auto_map[
+                    "AutoImageProcessor"
+                ]
 
         if image_processor_class is not None:
             # Update class name to reflect the use_fast option. If class is not found, None is returned.
@@ -451,27 +486,41 @@
                     image_processor_class += "Fast"
                 elif not use_fast and image_processor_class.endswith("Fast"):
                     image_processor_class = image_processor_class[:-4]
-            image_processor_class = image_processor_class_from_name(image_processor_class)
+            image_processor_class = image_processor_class_from_name(
+                image_processor_class
+            )
 
         has_remote_code = image_processor_auto_map is not None
-        has_local_code = image_processor_class is not None or type(config) in IMAGE_PROCESSOR_MAPPING
+        has_local_code = (
+            image_processor_class is not None
+            or type(config) in IMAGE_PROCESSOR_MAPPING
+        )
         trust_remote_code = resolve_trust_remote_code(
-            trust_remote_code, pretrained_model_name_or_path, has_local_code, has_remote_code
+            trust_remote_code,
+            pretrained_model_name_or_path,
+            has_local_code,
+            has_remote_code,
         )
 
-        if image_processor_auto_map is not None and not isinstance(image_processor_auto_map, tuple):
+        if image_processor_auto_map is not None and not isinstance(
+            image_processor_auto_map, tuple
+        ):
             # In some configs, only the slow image processor class is stored
             image_processor_auto_map = (image_processor_auto_map, None)
 
         if has_remote_code and trust_remote_code:
             if not use_fast and image_processor_auto_map[1] is not None:
-                _warning_fast_image_processor_available(image_processor_auto_map[1])
+                _warning_fast_image_processor_available(
+                    image_processor_auto_map[1]
+                )
 
             if use_fast and image_processor_auto_map[1] is not None:
                 class_ref = image_processor_auto_map[1]
             else:
                 class_ref = image_processor_auto_map[0]
-            image_processor_class = get_class_from_dynamic_module(class_ref, pretrained_model_name_or_path, **kwargs)
+            image_processor_class = get_class_from_dynamic_module(
+                class_ref, pretrained_model_name_or_path, **kwargs
+            )
             _ = kwargs.pop("code_revision", None)
             if os.path.isdir(pretrained_model_name_or_path):
                 image_processor_class.register_for_auto_class()
@@ -482,16 +531,26 @@
         elif type(config) in IMAGE_PROCESSOR_MAPPING:
             image_processor_tuple = IMAGE_PROCESSOR_MAPPING[type(config)]
 
-            image_processor_class_py, image_processor_class_fast = image_processor_tuple
+            image_processor_class_py, image_processor_class_fast = (
+                image_processor_tuple
+            )
 
             if not use_fast and image_processor_class_fast is not None:
-                _warning_fast_image_processor_available(image_processor_class_fast)
-
-            if image_processor_class_fast and (use_fast or image_processor_class_py is None):
-                return image_processor_class_fast.from_pretrained(pretrained_model_name_or_path, *inputs, **kwargs)
+                _warning_fast_image_processor_available(
+                    image_processor_class_fast
+                )
+
+            if image_processor_class_fast and (
+                use_fast or image_processor_class_py is None
+            ):
+                return image_processor_class_fast.from_pretrained(
+                    pretrained_model_name_or_path, *inputs, **kwargs
+                )
             else:
                 if image_processor_class_py is not None:
-                    return image_processor_class_py.from_pretrained(pretrained_model_name_or_path, *inputs, **kwargs)
+                    return image_processor_class_py.from_pretrained(
+                        pretrained_model_name_or_path, *inputs, **kwargs
+                    )
                 else:
                     raise ValueError(
                         "This image processor cannot be instantiated. Please make sure you have `Pillow` installed."
@@ -521,25 +580,41 @@
         """
         if image_processor_class is not None:
             if slow_image_processor_class is not None:
-                raise ValueError("Cannot specify both image_processor_class and slow_image_processor_class")
+                raise ValueError(
+                    "Cannot specify both image_processor_class and slow_image_processor_class"
+                )
             warnings.warn(
                 "The image_processor_class argument is deprecated and will be removed in v4.42. Please use `slow_image_processor_class`, or `fast_image_processor_class` instead",
                 FutureWarning,
             )
             slow_image_processor_class = image_processor_class
 
-        if slow_image_processor_class is None and fast_image_processor_class is None:
-            raise ValueError("You need to specify either slow_image_processor_class or fast_image_processor_class")
-        if slow_image_processor_class is not None and issubclass(slow_image_processor_class, BaseImageProcessorFast):
-            raise ValueError("You passed a fast image processor in as the `slow_image_processor_class`.")
-        if fast_image_processor_class is not None and issubclass(fast_image_processor_class, BaseImageProcessor):
-            raise ValueError("You passed a slow image processor in as the `fast_image_processor_class`.")
+        if (
+            slow_image_processor_class is None
+            and fast_image_processor_class is None
+        ):
+            raise ValueError(
+                "You need to specify either slow_image_processor_class or fast_image_processor_class"
+            )
+        if slow_image_processor_class is not None and issubclass(
+            slow_image_processor_class, BaseImageProcessorFast
+        ):
+            raise ValueError(
+                "You passed a fast image processor in as the `slow_image_processor_class`."
+            )
+        if fast_image_processor_class is not None and issubclass(
+            fast_image_processor_class, BaseImageProcessor
+        ):
+            raise ValueError(
+                "You passed a slow image processor in as the `fast_image_processor_class`."
+            )
 
         if (
             slow_image_processor_class is not None
             and fast_image_processor_class is not None
             and issubclass(fast_image_processor_class, BaseImageProcessorFast)
-            and fast_image_processor_class.slow_image_processor_class != slow_image_processor_class
+            and fast_image_processor_class.slow_image_processor_class
+            != slow_image_processor_class
         ):
             raise ValueError(
                 "The fast processor class you are passing has a `slow_image_processor_class` attribute that is not "
@@ -550,12 +625,16 @@
 
         # Avoid resetting a set slow/fast image processor if we are passing just the other ones.
         if config_class in IMAGE_PROCESSOR_MAPPING._extra_content:
-            existing_slow, existing_fast = IMAGE_PROCESSOR_MAPPING[config_class]
+            existing_slow, existing_fast = IMAGE_PROCESSOR_MAPPING[
+                config_class
+            ]
             if slow_image_processor_class is None:
                 slow_image_processor_class = existing_slow
             if fast_image_processor_class is None:
                 fast_image_processor_class = existing_fast
 
         IMAGE_PROCESSOR_MAPPING.register(
-            config_class, (slow_image_processor_class, fast_image_processor_class), exist_ok=exist_ok
+            config_class,
+            (slow_image_processor_class, fast_image_processor_class),
+            exist_ok=exist_ok,
         )