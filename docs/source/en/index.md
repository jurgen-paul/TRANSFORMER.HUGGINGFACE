--- conflicted
+++ resolved
@@ -165,11 +165,8 @@
 |                      [ImageGPT](model_doc/imagegpt)                      |       ✅        |         ❌         |      ❌      |
 |                      [Informer](model_doc/informer)                      |       ✅        |         ❌         |      ❌      |
 |                  [InstructBLIP](model_doc/instructblip)                  |       ✅        |         ❌         |      ❌      |
-<<<<<<< HEAD
 |                        [JetMoe](model_doc/jetmoe)                        |       ✅        |         ❌         |      ❌      |
-=======
 |                         [Jamba](model_doc/jamba)                         |       ✅        |         ❌         |      ❌      |
->>>>>>> e74d793a
 |                       [Jukebox](model_doc/jukebox)                       |       ✅        |         ❌         |      ❌      |
 |                      [KOSMOS-2](model_doc/kosmos-2)                      |       ✅        |         ❌         |      ❌      |
 |                      [LayoutLM](model_doc/layoutlm)                      |       ✅        |         ✅         |      ❌      |
