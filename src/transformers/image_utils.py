--- conflicted
+++ resolved
@@ -228,13 +228,8 @@
 
 
 def make_flat_list_of_images(
-<<<<<<< HEAD
-    images: Union[List[ImageInput], ImageInput],
-) -> List[ImageInput]:
-=======
     images: Union[list[ImageInput], ImageInput],
-) -> ImageInput:
->>>>>>> beb9b5b0
+) -> list[ImageInput]:
     """
     Ensure that the output is a flat list of images. If the input is a single image, it is converted to a list of length 1.
     If the input is a nested list of images, it is converted to a flat list of images.
@@ -268,13 +263,8 @@
 
 
 def make_nested_list_of_images(
-<<<<<<< HEAD
-    images: Union[List[ImageInput], ImageInput],
-) -> List[List[ImageInput]]:
-=======
     images: Union[list[ImageInput], ImageInput],
-) -> ImageInput:
->>>>>>> beb9b5b0
+) -> list[list[ImageInput]]:
     """
     Ensure that the output is a nested list of images.
     Args:
