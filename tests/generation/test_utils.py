--- conflicted
+++ resolved
@@ -124,13 +124,10 @@
     "qwen2vl",
     "qwen2_5_vl",
     "ayavision",
-<<<<<<< HEAD
-    "internvl",
-=======
     "gemma3",
     "mistral3",
     "chameleon",
->>>>>>> 2b8a15cc
+    "internvl",
 ]
 
 
