# coding=utf-8
# Copyright 2023 Meta Platforms, Inc. and affiliates, and the HuggingFace Inc. team. All rights reserved.
#
# Licensed under the Apache License, Version 2.0 (the "License");
# you may not use this file except in compliance with the License.
# You may obtain a copy of the License at
#
#     http://www.apache.org/licenses/LICENSE-2.0
#
# Unless required by applicable law or agreed to in writing, software
# distributed under the License is distributed on an "AS IS" BASIS,
# WITHOUT WARRANTIES OR CONDITIONS OF ANY KIND, either express or implied.
# See the License for the specific language governing permissions and
# limitations under the License.
""" EnCodec model configuration"""


from typing import Optional

from ...configuration_utils import PretrainedConfig
from ...utils import logging


logger = logging.get_logger(__name__)

ENCODEC_PRETRAINED_CONFIG_ARCHIVE_MAP = {
    "Matthijs/encodec_24khz": "https://huggingface.co/Matthijs/encodec_24khz/resolve/main/config.json",
    "Matthijs/encodec_48khz": "https://huggingface.co/Matthijs/encodec_48khz/resolve/main/config.json",
}


class EncodecConfig(PretrainedConfig):
    r"""
<<<<<<< HEAD
        This is the configuration class to store the configuration of an [`EncodecModel`]. It is used to instantiate a
        Encodec model according to the specified arguments, defining the model architecture. Instantiating a configuration
        with the defaults will yield a similar configuration to that of the
        [Matthijs/encodec_24khz](https://huggingface.co/Matthijs/encodec_24khz) architecture.

        Configuration objects inherit from [`PretrainedConfig`] and can be used to control the model outputs. Read the
        documentation from [`PretrainedConfig`] for more information.

        Args:
            TODO!!!!

            target_bandwidths (`List[float]`, *optional*):
                TODO
            sampling_rate (`int`, *optional*, defaults to 24000):
                The sampling rate at which the audio waveform should be digitalized expressed in hertz (Hz).
            audio_channels (`int`, *optional*, defaults to 1):
                Number of channels in the audio data. Either 1 for mono or 2 for stereo.

            normalize=False,
                TODO
            segment=None,
                TODO
            overlap=0.01,
                TODO

            dimension (int):
                Intermediate representation dimension.
            num_filters (int):
                Base width for the model.
            num_residual_layers (int):
                Number of residual layers.
            ratios (Sequence[int]):
                Kernel size and stride ratios. The encoder uses downsampling ratios instead of
                upsampling ratios, hence it will use the ratios in the reverse order to the ones specified here
                that must match the decoder order.
            activation (str):
                Activation function.
            activation_params (dict):
                Parameters to provide to the activation function.
            norm (`str`, *optional*, defaults to `"weight_norm"`):
                Normalization method.
            norm_params (`Dict[str, Any]`, *optional*):
                Parameters to provide to the underlying normalization used along with the convolution.
            final_activation (str):
                Final activation function after all convolutions.
            final_activation_params (dict):
                Parameters to provide to the activation function.
            kernel_size (int):
                Kernel size for the initial convolution.
            last_kernel_size (int):
                Kernel size for the initial convolution.
            residual_kernel_size (int):
                Kernel size for the residual layers.
            dilation_base (int):
                How much to increase the dilation with each layer.
            causal (`bool`, *optional*, defaults to True):
                Whether to use fully causal convolution.
            pad_mode (str):
                Padding mode for the convolutions.
            true_skip (bool):
                Whether to use true skip connection or a simple (streamable) convolution as the skip connection
                in the residual network blocks.
            compress (int):
                Reduced dimensionality in residual branches (from Demucs v3).
            lstm (int):
                Number of LSTM layers at the end of the encoder.
            trim_right_ratio (float):
                Ratio for trimming at the right of the transposed convolution under the causal setup.
                If equal to 1.0, it means that all the trimming is done at the right.


    ===OLD STUFF===
            hidden_size (`int`, *optional*, defaults to 768):
                Dimensionality of the encoder layers and the pooler layer.
            encoder_layers (`int`, *optional*, defaults to 12):
                Number of hidden layers in the Transformer encoder.
            encoder_attention_heads (`int`, *optional*, defaults to 12):
                Number of attention heads for each attention layer in the Transformer encoder.
            encoder_ffn_dim (`int`, *optional*, defaults to 3072):
                Dimensionality of the "intermediate" (i.e., feed-forward) layer in the Transformer encoder.
            encoder_layerdrop (`float`, *optional*, defaults to 0.1):
                The LayerDrop probability for the encoder. See the [LayerDrop paper](see https://arxiv.org/abs/1909.11556)
                for more details.
            decoder_layers (`int`, *optional*, defaults to 6):
                Number of hidden layers in the Transformer decoder.
            decoder_attention_heads (`int`, *optional*, defaults to 12):
                Number of attention heads for each attention layer in the Transformer decoder.
            decoder_ffn_dim (`int`, *optional*, defaults to 3072):
                Dimensionality of the "intermediate" (often named feed-forward) layer in the Transformer decoder.
            decoder_layerdrop (`float`, *optional*, defaults to 0.1):
                The LayerDrop probability for the decoder. See the [LayerDrop paper](see https://arxiv.org/abs/1909.11556)
                for more details.
            hidden_act (`str` or `function`, *optional*, defaults to `"gelu"`):
                The non-linear activation function (function or string) in the encoder and pooler. If string, `"gelu"`,
                `"relu"`, `"selu"` and `"gelu_new"` are supported.
            positional_dropout (`float`, *optional*, defaults to 0.1):
                The dropout probability for the text position encoding layers.
            hidden_dropout (`float`, *optional*, defaults to 0.1):
                The dropout probability for all fully connected layers in the embeddings, encoder, and pooler.
            attention_dropout (`float`, *optional*, defaults to 0.1):
                The dropout ratio for the attention probabilities.
            activation_dropout (`float`, *optional*, defaults to 0.1):
                The dropout ratio for activations inside the fully connected layer.
            initializer_range (`float`, *optional*, defaults to 0.02):
                The standard deviation of the truncated_normal_initializer for initializing all weight matrices.
            layer_norm_eps (`float`, *optional*, defaults to 1e-5):
                The epsilon used by the layer normalization layers.
            scale_embedding (`bool`, *optional*, defaults to `False`):
                Scale embeddings by diving by sqrt(d_model).
            feat_extract_norm (`str`, *optional*, defaults to `"group"`):
                The norm to be applied to 1D convolutional layers in the speech encoder pre-net. One of `"group"` for group
                normalization of only the first 1D convolutional layer or `"layer"` for layer normalization of all 1D
                convolutional layers.
            feat_proj_dropout (`float`, *optional*, defaults to 0.0):
                The dropout probability for output of the speech encoder pre-net.
            feat_extract_activation (`str, `optional`, defaults to `"gelu"`):
                The non-linear activation function (function or string) in the 1D convolutional layers of the feature
                extractor. If string, `"gelu"`, `"relu"`, `"selu"` and `"gelu_new"` are supported.
            conv_dim (`Tuple[int]` or `List[int]`, *optional*, defaults to `(512, 512, 512, 512, 512, 512, 512)`):
                A tuple of integers defining the number of input and output channels of each 1D convolutional layer in the
                speech encoder pre-net. The length of *conv_dim* defines the number of 1D convolutional layers.
            conv_stride (`Tuple[int]` or `List[int]`, *optional*, defaults to `(5, 2, 2, 2, 2, 2, 2)`):
                A tuple of integers defining the stride of each 1D convolutional layer in the speech encoder pre-net. The
                length of *conv_stride* defines the number of convolutional layers and has to match the length of
                *conv_dim*.
            conv_kernel (`Tuple[int]` or `List[int]`, *optional*, defaults to `(10, 3, 3, 3, 3, 3, 3)`):
                A tuple of integers defining the kernel size of each 1D convolutional layer in the speech encoder pre-net.
                The length of *conv_kernel* defines the number of convolutional layers and has to match the length of
                *conv_dim*.
            conv_bias (`bool`, *optional*, defaults to `False`):
                Whether the 1D convolutional layers have a bias.
            num_conv_pos_embeddings (`int`, *optional*, defaults to 128):
                Number of convolutional positional embeddings. Defines the kernel size of 1D convolutional positional
                embeddings layer.
            num_conv_pos_embedding_groups (`int`, *optional*, defaults to 16):
                Number of groups of 1D convolutional positional embeddings layer.
            apply_spec_augment (`bool`, *optional*, defaults to `True`):
                Whether to apply *SpecAugment* data augmentation to the outputs of the speech encoder pre-net. For
                reference see [SpecAugment: A Simple Data Augmentation Method for Automatic Speech
                Recognition](https://arxiv.org/abs/1904.08779).
            mask_time_prob (`float`, *optional*, defaults to 0.05):
                Percentage (between 0 and 1) of all feature vectors along the time axis which will be masked. The masking
                procecure generates ''mask_time_prob*len(time_axis)/mask_time_length'' independent masks over the axis. If
                reasoning from the propability of each feature vector to be chosen as the start of the vector span to be
                masked, *mask_time_prob* should be `prob_vector_start*mask_time_length`. Note that overlap may decrease the
                actual percentage of masked vectors. This is only relevant if `apply_spec_augment is True`.
            mask_time_length (`int`, *optional*, defaults to 10):
                Length of vector span along the time axis.
            mask_time_min_masks (`int`, *optional*, defaults to 2),:
                The minimum number of masks of length `mask_feature_length` generated along the time axis, each time step,
                irrespectively of `mask_feature_prob`. Only relevant if ''mask_time_prob*len(time_axis)/mask_time_length <
                mask_time_min_masks''
            mask_feature_prob (`float`, *optional*, defaults to 0.0):
                Percentage (between 0 and 1) of all feature vectors along the feature axis which will be masked. The
                masking procecure generates ''mask_feature_prob*len(feature_axis)/mask_time_length'' independent masks over
                the axis. If reasoning from the propability of each feature vector to be chosen as the start of the vector
                span to be masked, *mask_feature_prob* should be `prob_vector_start*mask_feature_length`. Note that overlap
                may decrease the actual percentage of masked vectors. This is only relevant if `apply_spec_augment is
                True`.
            mask_feature_length (`int`, *optional*, defaults to 10):
                Length of vector span along the feature axis.
            mask_feature_min_masks (`int`, *optional*, defaults to 0),:
                The minimum number of masks of length `mask_feature_length` generated along the feature axis, each time
                step, irrespectively of `mask_feature_prob`. Only relevant if
                ''mask_feature_prob*len(feature_axis)/mask_feature_length < mask_feature_min_masks''
            num_mel_bins (`int`, *optional*, defaults to 80):
                Number of mel features used per input features. Used by the speech decoder pre-net. Should correspond to
                the value used in the [`SpeechT5Processor`] class.
            speech_decoder_prenet_layers (`int`, *optional*, defaults to 2):
                Number of layers in the speech decoder pre-net.
            speech_decoder_prenet_units (`int`, *optional*, defaults to 256):
                Dimensionality of the layers in the speech decoder pre-net.
            speech_decoder_prenet_dropout (`float`, *optional*, defaults to 0.5):
                The dropout probability for the speech decoder pre-net layers.
            speaker_embedding_dim (`int`, *optional*, defaults to 512):
                Dimensionality of the *XVector* embedding vectors.
            speech_decoder_postnet_layers (`int`, *optional*, defaults to 5):
                Number of layers in the speech decoder post-net.
            speech_decoder_postnet_units (`int`, *optional*, defaults to 256):
                Dimensionality of the layers in the speech decoder post-net.
            speech_decoder_postnet_kernel (`int`, *optional*, defaults to 5):
                Number of convolutional filter channels in the speech decoder post-net.
            speech_decoder_postnet_dropout (`float`, *optional*, defaults to 0.5):
                The dropout probability for the speech decoder post-net layers.
            reduction_factor (`int`, *optional*, defaults to 2):
                Spectrogram length reduction factor for the speech decoder inputs.
            max_speech_positions (`int`, *optional*, defaults to 4000):
                The maximum sequence length of speech features that this model might ever be used with.
            max_text_positions (`int`, *optional*, defaults to 450):
                The maximum sequence length of text features that this model might ever be used with.
            encoder_max_relative_position (`int`, *optional*, defaults to 160):
                Maximum distance for relative position embedding in the encoder.
            use_guided_attention_loss (`bool`, *optional*, defaults to `True`):
                Whether to apply guided attention loss while training the TTS model.
            guided_attention_loss_num_heads (`int`, *optional*, defaults to 2):
                Number of attention heads the guided attention loss will be applied to. Use -1 to apply this loss to all
                attention heads.
            guided_attention_loss_sigma (`float`, *optional*, defaults to 0.4):
                Standard deviation for guided attention loss.
            guided_attention_loss_scale (`float`, *optional*, defaults to 10.0):
                Scaling coefficient for guided attention loss (also known as lambda).
            use_cache (`bool`, *optional*, defaults to `True`):
                Whether or not the model should return the last key/values attentions (not used by all models).

        Example:

        ```python
        >>> from transformers import EncodecModel, EncodecConfig

        >>> # Initializing a "Matthijs/encodec_24khz" style configuration
        >>> configuration = EncodecConfig()

        >>> # Initializing a model (with random weights) from the "Matthijs/encodec_24khz" style configuration
        >>> model = EncodecModel(configuration)

        >>> # Accessing the model configuration
        >>> configuration = model.config
        ```"""
=======
    This is the configuration class to store the configuration of an [`EncodecModel`]. It is used to instantiate a
    Encodec model according to the specified arguments, defining the model architecture. Instantiating a configuration
    with the defaults will yield a similar configuration to that of the
    [Matthijs/encodec_24khz](https://huggingface.co/Matthijs/encodec_24khz) architecture.

    Configuration objects inherit from [`PretrainedConfig`] and can be used to control the model outputs. Read the
    documentation from [`PretrainedConfig`] for more information.

    Args:
        TODO!!!!

        target_bandwidths (`List[float]`, *optional*):
            TODO
        sampling_rate (`int`, *optional*, defaults to 24000):
            The sampling rate at which the audio waveform should be digitalized expressed in hertz (Hz).
        audio_channels (`int`, *optional*, defaults to 1):
            Number of channels in the audio data. Either 1 for mono or 2 for stereo.

        normalize=False,
            TODO
        segment=None,
            TODO
        overlap=0.01,
            TODO

        dimension (int):
            Intermediate representation dimension.
        num_filters (int):
            Base width for the model.
        num_residual_layers (int):
            Number of residual layers.
        ratios (Sequence[int]):
            Kernel size and stride ratios. The encoder uses downsampling ratios instead of
            upsampling ratios, hence it will use the ratios in the reverse order to the ones specified here
            that must match the decoder order.
        activation (str):
            Activation function.
        activation_params (dict):
            Parameters to provide to the activation function.
        norm (`str`, *optional*, defaults to `"weight_norm"`):
            Normalization method.
        norm_params (`Dict[str, Any]`, *optional*):
            Parameters to provide to the underlying normalization used along with the convolution.
        final_activation (str):
            Final activation function after all convolutions.
        final_activation_params (dict):
            Parameters to provide to the activation function.
        kernel_size (int):
            Kernel size for the initial convolution.
        last_kernel_size (int):
            Kernel size for the initial convolution.
        residual_kernel_size (int):
            Kernel size for the residual layers.
        dilation_base (int):
            How much to increase the dilation with each layer.
        causal (`bool`, *optional*, defaults to True):
            Whether to use fully causal convolution.
        pad_mode (str):
            Padding mode for the convolutions.
        true_skip (bool):
            Whether to use true skip connection or a simple (streamable) convolution as the skip connection
            in the residual network blocks.
        compress (int):
            Reduced dimensionality in residual branches (from Demucs v3).
        lstm (int):
            Number of LSTM layers at the end of the encoder.
        trim_right_ratio (float):
            Ratio for trimming at the right of the transposed convolution under the causal setup.
            If equal to 1.0, it means that all the trimming is done at the right.


        bins (int): Codebook size.
        decay (float): Decay for exponential moving average over the codebooks.
        kmeans_init (bool): Whether to use kmeans to initialize the codebooks.
        kmeans_iters (int): Number of iterations used for kmeans initialization.
        threshold_ema_dead_code (int): Threshold for dead code expiration. Replace any codes
            that have an exponential moving average cluster size less than the specified threshold with
            randomly selected vector from the current batch.


===OLD STUFF===
        hidden_size (`int`, *optional*, defaults to 768):
            Dimensionality of the encoder layers and the pooler layer.
        encoder_layers (`int`, *optional*, defaults to 12):
            Number of hidden layers in the Transformer encoder.
        encoder_attention_heads (`int`, *optional*, defaults to 12):
            Number of attention heads for each attention layer in the Transformer encoder.
        encoder_ffn_dim (`int`, *optional*, defaults to 3072):
            Dimensionality of the "intermediate" (i.e., feed-forward) layer in the Transformer encoder.
        encoder_layerdrop (`float`, *optional*, defaults to 0.1):
            The LayerDrop probability for the encoder. See the [LayerDrop paper](see https://arxiv.org/abs/1909.11556)
            for more details.
        decoder_layers (`int`, *optional*, defaults to 6):
            Number of hidden layers in the Transformer decoder.
        decoder_attention_heads (`int`, *optional*, defaults to 12):
            Number of attention heads for each attention layer in the Transformer decoder.
        decoder_ffn_dim (`int`, *optional*, defaults to 3072):
            Dimensionality of the "intermediate" (often named feed-forward) layer in the Transformer decoder.
        decoder_layerdrop (`float`, *optional*, defaults to 0.1):
            The LayerDrop probability for the decoder. See the [LayerDrop paper](see https://arxiv.org/abs/1909.11556)
            for more details.
        hidden_act (`str` or `function`, *optional*, defaults to `"gelu"`):
            The non-linear activation function (function or string) in the encoder and pooler. If string, `"gelu"`,
            `"relu"`, `"selu"` and `"gelu_new"` are supported.
        positional_dropout (`float`, *optional*, defaults to 0.1):
            The dropout probability for the text position encoding layers.
        hidden_dropout (`float`, *optional*, defaults to 0.1):
            The dropout probability for all fully connected layers in the embeddings, encoder, and pooler.
        attention_dropout (`float`, *optional*, defaults to 0.1):
            The dropout ratio for the attention probabilities.
        activation_dropout (`float`, *optional*, defaults to 0.1):
            The dropout ratio for activations inside the fully connected layer.
        initializer_range (`float`, *optional*, defaults to 0.02):
            The standard deviation of the truncated_normal_initializer for initializing all weight matrices.
        layer_norm_eps (`float`, *optional*, defaults to 1e-5):
            The epsilon used by the layer normalization layers.
        scale_embedding (`bool`, *optional*, defaults to `False`):
            Scale embeddings by diving by sqrt(d_model).
        feat_extract_norm (`str`, *optional*, defaults to `"group"`):
            The norm to be applied to 1D convolutional layers in the speech encoder pre-net. One of `"group"` for group
            normalization of only the first 1D convolutional layer or `"layer"` for layer normalization of all 1D
            convolutional layers.
        feat_proj_dropout (`float`, *optional*, defaults to 0.0):
            The dropout probability for output of the speech encoder pre-net.
        feat_extract_activation (`str, `optional`, defaults to `"gelu"`):
            The non-linear activation function (function or string) in the 1D convolutional layers of the feature
            extractor. If string, `"gelu"`, `"relu"`, `"selu"` and `"gelu_new"` are supported.
        conv_dim (`Tuple[int]` or `List[int]`, *optional*, defaults to `(512, 512, 512, 512, 512, 512, 512)`):
            A tuple of integers defining the number of input and output channels of each 1D convolutional layer in the
            speech encoder pre-net. The length of *conv_dim* defines the number of 1D convolutional layers.
        conv_stride (`Tuple[int]` or `List[int]`, *optional*, defaults to `(5, 2, 2, 2, 2, 2, 2)`):
            A tuple of integers defining the stride of each 1D convolutional layer in the speech encoder pre-net. The
            length of *conv_stride* defines the number of convolutional layers and has to match the length of
            *conv_dim*.
        conv_kernel (`Tuple[int]` or `List[int]`, *optional*, defaults to `(10, 3, 3, 3, 3, 3, 3)`):
            A tuple of integers defining the kernel size of each 1D convolutional layer in the speech encoder pre-net.
            The length of *conv_kernel* defines the number of convolutional layers and has to match the length of
            *conv_dim*.
        conv_bias (`bool`, *optional*, defaults to `False`):
            Whether the 1D convolutional layers have a bias.
        num_conv_pos_embeddings (`int`, *optional*, defaults to 128):
            Number of convolutional positional embeddings. Defines the kernel size of 1D convolutional positional
            embeddings layer.
        num_conv_pos_embedding_groups (`int`, *optional*, defaults to 16):
            Number of groups of 1D convolutional positional embeddings layer.
        apply_spec_augment (`bool`, *optional*, defaults to `True`):
            Whether to apply *SpecAugment* data augmentation to the outputs of the speech encoder pre-net. For
            reference see [SpecAugment: A Simple Data Augmentation Method for Automatic Speech
            Recognition](https://arxiv.org/abs/1904.08779).
        mask_time_prob (`float`, *optional*, defaults to 0.05):
            Percentage (between 0 and 1) of all feature vectors along the time axis which will be masked. The masking
            procecure generates ''mask_time_prob*len(time_axis)/mask_time_length'' independent masks over the axis. If
            reasoning from the propability of each feature vector to be chosen as the start of the vector span to be
            masked, *mask_time_prob* should be `prob_vector_start*mask_time_length`. Note that overlap may decrease the
            actual percentage of masked vectors. This is only relevant if `apply_spec_augment is True`.
        mask_time_length (`int`, *optional*, defaults to 10):
            Length of vector span along the time axis.
        mask_time_min_masks (`int`, *optional*, defaults to 2),:
            The minimum number of masks of length `mask_feature_length` generated along the time axis, each time step,
            irrespectively of `mask_feature_prob`. Only relevant if ''mask_time_prob*len(time_axis)/mask_time_length <
            mask_time_min_masks''
        mask_feature_prob (`float`, *optional*, defaults to 0.0):
            Percentage (between 0 and 1) of all feature vectors along the feature axis which will be masked. The
            masking procecure generates ''mask_feature_prob*len(feature_axis)/mask_time_length'' independent masks over
            the axis. If reasoning from the propability of each feature vector to be chosen as the start of the vector
            span to be masked, *mask_feature_prob* should be `prob_vector_start*mask_feature_length`. Note that overlap
            may decrease the actual percentage of masked vectors. This is only relevant if `apply_spec_augment is
            True`.
        mask_feature_length (`int`, *optional*, defaults to 10):
            Length of vector span along the feature axis.
        mask_feature_min_masks (`int`, *optional*, defaults to 0),:
            The minimum number of masks of length `mask_feature_length` generated along the feature axis, each time
            step, irrespectively of `mask_feature_prob`. Only relevant if
            ''mask_feature_prob*len(feature_axis)/mask_feature_length < mask_feature_min_masks''
        num_mel_bins (`int`, *optional*, defaults to 80):
            Number of mel features used per input features. Used by the speech decoder pre-net. Should correspond to
            the value used in the [`SpeechT5Processor`] class.
        speech_decoder_prenet_layers (`int`, *optional*, defaults to 2):
            Number of layers in the speech decoder pre-net.
        speech_decoder_prenet_units (`int`, *optional*, defaults to 256):
            Dimensionality of the layers in the speech decoder pre-net.
        speech_decoder_prenet_dropout (`float`, *optional*, defaults to 0.5):
            The dropout probability for the speech decoder pre-net layers.
        speaker_embedding_dim (`int`, *optional*, defaults to 512):
            Dimensionality of the *XVector* embedding vectors.
        speech_decoder_postnet_layers (`int`, *optional*, defaults to 5):
            Number of layers in the speech decoder post-net.
        speech_decoder_postnet_units (`int`, *optional*, defaults to 256):
            Dimensionality of the layers in the speech decoder post-net.
        speech_decoder_postnet_kernel (`int`, *optional*, defaults to 5):
            Number of convolutional filter channels in the speech decoder post-net.
        speech_decoder_postnet_dropout (`float`, *optional*, defaults to 0.5):
            The dropout probability for the speech decoder post-net layers.
        reduction_factor (`int`, *optional*, defaults to 2):
            Spectrogram length reduction factor for the speech decoder inputs.
        max_speech_positions (`int`, *optional*, defaults to 4000):
            The maximum sequence length of speech features that this model might ever be used with.
        max_text_positions (`int`, *optional*, defaults to 450):
            The maximum sequence length of text features that this model might ever be used with.
        encoder_max_relative_position (`int`, *optional*, defaults to 160):
            Maximum distance for relative position embedding in the encoder.
        use_guided_attention_loss (`bool`, *optional*, defaults to `True`):
            Whether to apply guided attention loss while training the TTS model.
        guided_attention_loss_num_heads (`int`, *optional*, defaults to 2):
            Number of attention heads the guided attention loss will be applied to. Use -1 to apply this loss to all
            attention heads.
        guided_attention_loss_sigma (`float`, *optional*, defaults to 0.4):
            Standard deviation for guided attention loss.
        guided_attention_loss_scale (`float`, *optional*, defaults to 10.0):
            Scaling coefficient for guided attention loss (also known as lambda).
        use_cache (`bool`, *optional*, defaults to `True`):
            Whether or not the model should return the last key/values attentions (not used by all models).

    Example:

    ```python
    >>> from transformers import EncodecModel, EncodecConfig

    >>> # Initializing a "Matthijs/encodec_24khz" style configuration
    >>> configuration = EncodecConfig()

    >>> # Initializing a model (with random weights) from the "Matthijs/encodec_24khz" style configuration
    >>> model = EncodecModel(configuration)

    >>> # Accessing the model configuration
    >>> configuration = model.config
    ```"""
>>>>>>> 623fedff
    model_type = "encodec"
    # attribute_map = {"num_attention_heads": "encoder_attention_heads", "num_hidden_layers": "encoder_layers"}

    def __init__(
        self,
        target_bandwidths=[1.5, 3.0, 6.0, 12.0, 24.0],
        sampling_rate=24_000,
        audio_channels=1,
        normalize=False,
        segment=None,  # TODO: segment length in seconds
        overlap=0.01,
        dimension=128,
        num_filters=32,
        num_residual_layers=1,
        ratios=[8, 5, 4, 2],
        activation="ELU",
        activation_params={"alpha": 1.0},
        norm="weight_norm",
        norm_params={},
        final_activation=None,
        final_activation_params=None,
        kernel_size=7,
        last_kernel_size=7,
        residual_kernel_size=3,
        dilation_base=2,
        causal=True,
        pad_mode="reflect",
        true_skip=False,
        compress=2,
        lstm=2,
        trim_right_ratio=1.0,
        bins=1024,
        decay=0.99,
        kmeans_init=True,
        kmeans_iters=50,
        threshold_ema_dead_code=2,
        # vocab_size=81,
        # hidden_size=768,
        # encoder_layers=12,
        # encoder_attention_heads=12,
        # encoder_ffn_dim=3072,
        # encoder_layerdrop=0.1,
        # decoder_layers=6,
        # decoder_ffn_dim=3072,
        # decoder_attention_heads=12,
        # decoder_layerdrop=0.1,
        # hidden_act="gelu",
        # positional_dropout=0.1,
        # hidden_dropout=0.1,
        # attention_dropout=0.1,
        # activation_dropout=0.1,
        # initializer_range=0.02,
        # layer_norm_eps=1e-5,
        # scale_embedding=False,
        # feat_extract_norm="group",
        # feat_proj_dropout=0.0,
        # feat_extract_activation="gelu",
        # conv_dim=(512, 512, 512, 512, 512, 512, 512),
        # conv_stride=(5, 2, 2, 2, 2, 2, 2),
        # conv_kernel=(10, 3, 3, 3, 3, 2, 2),
        # conv_bias=False,
        # num_conv_pos_embeddings=128,
        # num_conv_pos_embedding_groups=16,
        # apply_spec_augment=True,
        # mask_time_prob=0.05,
        # mask_time_length=10,
        # mask_time_min_masks=2,
        # mask_feature_prob=0.0,
        # mask_feature_length=10,
        # mask_feature_min_masks=0,
        # pad_token_id=1,
        # bos_token_id=0,
        # eos_token_id=2,
        # decoder_start_token_id=2,
        # num_mel_bins=80,
        # speech_decoder_prenet_layers=2,
        # speech_decoder_prenet_units=256,
        # speech_decoder_prenet_dropout=0.5,
        # speaker_embedding_dim=512,
        # speech_decoder_postnet_layers=5,
        # speech_decoder_postnet_units=256,
        # speech_decoder_postnet_kernel=5,
        # speech_decoder_postnet_dropout=0.5,
        # reduction_factor=2,
        # max_speech_positions=4000,
        # max_text_positions=450,
        # encoder_max_relative_position=160,
        # use_guided_attention_loss=True,
        # guided_attention_loss_num_heads=2,
        # guided_attention_loss_sigma=0.4,
        # guided_attention_loss_scale=10.0,
        # use_cache=True,
        is_encoder_decoder=True,
        **kwargs,
    ):
        self.target_bandwidths = target_bandwidths
        self.sampling_rate = sampling_rate
        self.audio_channels = audio_channels

        self.normalize = normalize
        self.segment = segment
        self.overlap = overlap

        self.dimension = dimension
        self.num_filters = num_filters
        self.num_residual_layers = num_residual_layers
        self.ratios = ratios
        self.activation = activation
        self.activation_params = activation_params
        self.norm = norm
        self.norm_params = norm_params
        self.final_activation = final_activation
        self.final_activation_params = final_activation_params
        self.kernel_size = kernel_size
        self.last_kernel_size = last_kernel_size
        self.residual_kernel_size = residual_kernel_size
        self.dilation_base = dilation_base
        self.causal = causal
        self.pad_mode = pad_mode
        self.true_skip = true_skip
        self.compress = compress
        self.lstm = lstm
        self.trim_right_ratio = trim_right_ratio

        self.bins = bins   # TODO: quantizer_bins?
        self.decay = decay
        self.kmeans_init = kmeans_init
        self.kmeans_iters = kmeans_iters
        self.threshold_ema_dead_code = threshold_ema_dead_code

        # self.vocab_size = vocab_size
        # self.hidden_size = hidden_size
        # self.encoder_layers = encoder_layers
        # self.encoder_ffn_dim = encoder_ffn_dim
        # self.encoder_attention_heads = encoder_attention_heads
        # self.encoder_layerdrop = encoder_layerdrop
        # self.decoder_layers = decoder_layers
        # self.decoder_ffn_dim = decoder_ffn_dim
        # self.decoder_attention_heads = decoder_attention_heads
        # self.decoder_layerdrop = decoder_layerdrop
        # self.hidden_act = hidden_act
        # self.positional_dropout = positional_dropout
        # self.hidden_dropout = hidden_dropout
        # self.attention_dropout = attention_dropout
        # self.activation_dropout = activation_dropout
        # self.initializer_range = initializer_range
        # self.layer_norm_eps = layer_norm_eps
        # self.scale_embedding = scale_embedding

        # self.feat_extract_norm = feat_extract_norm
        # self.feat_proj_dropout = feat_proj_dropout
        # self.feat_extract_activation = feat_extract_activation
        # self.conv_dim = list(conv_dim)
        # self.conv_stride = list(conv_stride)
        # self.conv_kernel = list(conv_kernel)
        # self.conv_bias = conv_bias
        # self.num_conv_pos_embeddings = num_conv_pos_embeddings
        # self.num_conv_pos_embedding_groups = num_conv_pos_embedding_groups
        # self.num_feat_extract_layers = len(self.conv_dim)

        # if (
        #     (len(self.conv_stride) != self.num_feat_extract_layers)
        #     or (len(self.conv_kernel) != self.num_feat_extract_layers)
        #     or (len(self.conv_dim) != self.num_feat_extract_layers)
        # ):
        #     raise ValueError(
        #         "Configuration for convolutional layers is incorrect. It is required that `len(config.conv_dim)` =="
        #         " `len(config.conv_stride)` == `len(config.conv_kernel)`, but is `len(config.conv_dim) ="
        #         f" {len(self.conv_dim)}`, `len(config.conv_stride) = {len(self.conv_stride)}`,"
        #         f" `len(config.conv_kernel) = {len(self.conv_kernel)}`."
        #     )

        # # fine-tuning config parameters for SpecAugment: https://arxiv.org/abs/1904.08779
        # self.apply_spec_augment = apply_spec_augment
        # self.mask_time_prob = mask_time_prob
        # self.mask_time_length = mask_time_length
        # self.mask_time_min_masks = mask_time_min_masks
        # self.mask_feature_prob = mask_feature_prob
        # self.mask_feature_length = mask_feature_length
        # self.mask_feature_min_masks = mask_feature_min_masks

        # self.num_mel_bins = num_mel_bins
        # self.speech_decoder_prenet_layers = speech_decoder_prenet_layers
        # self.speech_decoder_prenet_units = speech_decoder_prenet_units
        # self.speech_decoder_prenet_dropout = speech_decoder_prenet_dropout
        # self.speaker_embedding_dim = speaker_embedding_dim

        # self.speech_decoder_postnet_layers = speech_decoder_postnet_layers
        # self.speech_decoder_postnet_units = speech_decoder_postnet_units
        # self.speech_decoder_postnet_kernel = speech_decoder_postnet_kernel
        # self.speech_decoder_postnet_dropout = speech_decoder_postnet_dropout
        # self.reduction_factor = reduction_factor

        # self.max_speech_positions = max_speech_positions
        # self.max_text_positions = max_text_positions
        # self.encoder_max_relative_position = encoder_max_relative_position

        # self.use_guided_attention_loss = use_guided_attention_loss
        # self.guided_attention_loss_num_heads = guided_attention_loss_num_heads
        # self.guided_attention_loss_sigma = guided_attention_loss_sigma
        # self.guided_attention_loss_scale = guided_attention_loss_scale

        # self.use_cache = use_cache
        self.is_encoder_decoder = is_encoder_decoder

        super().__init__(
            # pad_token_id=pad_token_id,
            # bos_token_id=bos_token_id,
            # eos_token_id=eos_token_id,
            is_encoder_decoder=is_encoder_decoder,
            # decoder_start_token_id=decoder_start_token_id,
            **kwargs,
        )

    @property
    def segment_length(self) -> Optional[int]:
        if self.segment is None:
            return None
        else:
            return int(self.segment * self.sampling_rate)

    @property
    def segment_stride(self) -> Optional[int]:
        if self.segment is None:
            return None
        else:
            return max(1, int((1.0 - self.overlap) * self.segment_length))<|MERGE_RESOLUTION|>--- conflicted
+++ resolved
@@ -31,226 +31,6 @@
 
 class EncodecConfig(PretrainedConfig):
     r"""
-<<<<<<< HEAD
-        This is the configuration class to store the configuration of an [`EncodecModel`]. It is used to instantiate a
-        Encodec model according to the specified arguments, defining the model architecture. Instantiating a configuration
-        with the defaults will yield a similar configuration to that of the
-        [Matthijs/encodec_24khz](https://huggingface.co/Matthijs/encodec_24khz) architecture.
-
-        Configuration objects inherit from [`PretrainedConfig`] and can be used to control the model outputs. Read the
-        documentation from [`PretrainedConfig`] for more information.
-
-        Args:
-            TODO!!!!
-
-            target_bandwidths (`List[float]`, *optional*):
-                TODO
-            sampling_rate (`int`, *optional*, defaults to 24000):
-                The sampling rate at which the audio waveform should be digitalized expressed in hertz (Hz).
-            audio_channels (`int`, *optional*, defaults to 1):
-                Number of channels in the audio data. Either 1 for mono or 2 for stereo.
-
-            normalize=False,
-                TODO
-            segment=None,
-                TODO
-            overlap=0.01,
-                TODO
-
-            dimension (int):
-                Intermediate representation dimension.
-            num_filters (int):
-                Base width for the model.
-            num_residual_layers (int):
-                Number of residual layers.
-            ratios (Sequence[int]):
-                Kernel size and stride ratios. The encoder uses downsampling ratios instead of
-                upsampling ratios, hence it will use the ratios in the reverse order to the ones specified here
-                that must match the decoder order.
-            activation (str):
-                Activation function.
-            activation_params (dict):
-                Parameters to provide to the activation function.
-            norm (`str`, *optional*, defaults to `"weight_norm"`):
-                Normalization method.
-            norm_params (`Dict[str, Any]`, *optional*):
-                Parameters to provide to the underlying normalization used along with the convolution.
-            final_activation (str):
-                Final activation function after all convolutions.
-            final_activation_params (dict):
-                Parameters to provide to the activation function.
-            kernel_size (int):
-                Kernel size for the initial convolution.
-            last_kernel_size (int):
-                Kernel size for the initial convolution.
-            residual_kernel_size (int):
-                Kernel size for the residual layers.
-            dilation_base (int):
-                How much to increase the dilation with each layer.
-            causal (`bool`, *optional*, defaults to True):
-                Whether to use fully causal convolution.
-            pad_mode (str):
-                Padding mode for the convolutions.
-            true_skip (bool):
-                Whether to use true skip connection or a simple (streamable) convolution as the skip connection
-                in the residual network blocks.
-            compress (int):
-                Reduced dimensionality in residual branches (from Demucs v3).
-            lstm (int):
-                Number of LSTM layers at the end of the encoder.
-            trim_right_ratio (float):
-                Ratio for trimming at the right of the transposed convolution under the causal setup.
-                If equal to 1.0, it means that all the trimming is done at the right.
-
-
-    ===OLD STUFF===
-            hidden_size (`int`, *optional*, defaults to 768):
-                Dimensionality of the encoder layers and the pooler layer.
-            encoder_layers (`int`, *optional*, defaults to 12):
-                Number of hidden layers in the Transformer encoder.
-            encoder_attention_heads (`int`, *optional*, defaults to 12):
-                Number of attention heads for each attention layer in the Transformer encoder.
-            encoder_ffn_dim (`int`, *optional*, defaults to 3072):
-                Dimensionality of the "intermediate" (i.e., feed-forward) layer in the Transformer encoder.
-            encoder_layerdrop (`float`, *optional*, defaults to 0.1):
-                The LayerDrop probability for the encoder. See the [LayerDrop paper](see https://arxiv.org/abs/1909.11556)
-                for more details.
-            decoder_layers (`int`, *optional*, defaults to 6):
-                Number of hidden layers in the Transformer decoder.
-            decoder_attention_heads (`int`, *optional*, defaults to 12):
-                Number of attention heads for each attention layer in the Transformer decoder.
-            decoder_ffn_dim (`int`, *optional*, defaults to 3072):
-                Dimensionality of the "intermediate" (often named feed-forward) layer in the Transformer decoder.
-            decoder_layerdrop (`float`, *optional*, defaults to 0.1):
-                The LayerDrop probability for the decoder. See the [LayerDrop paper](see https://arxiv.org/abs/1909.11556)
-                for more details.
-            hidden_act (`str` or `function`, *optional*, defaults to `"gelu"`):
-                The non-linear activation function (function or string) in the encoder and pooler. If string, `"gelu"`,
-                `"relu"`, `"selu"` and `"gelu_new"` are supported.
-            positional_dropout (`float`, *optional*, defaults to 0.1):
-                The dropout probability for the text position encoding layers.
-            hidden_dropout (`float`, *optional*, defaults to 0.1):
-                The dropout probability for all fully connected layers in the embeddings, encoder, and pooler.
-            attention_dropout (`float`, *optional*, defaults to 0.1):
-                The dropout ratio for the attention probabilities.
-            activation_dropout (`float`, *optional*, defaults to 0.1):
-                The dropout ratio for activations inside the fully connected layer.
-            initializer_range (`float`, *optional*, defaults to 0.02):
-                The standard deviation of the truncated_normal_initializer for initializing all weight matrices.
-            layer_norm_eps (`float`, *optional*, defaults to 1e-5):
-                The epsilon used by the layer normalization layers.
-            scale_embedding (`bool`, *optional*, defaults to `False`):
-                Scale embeddings by diving by sqrt(d_model).
-            feat_extract_norm (`str`, *optional*, defaults to `"group"`):
-                The norm to be applied to 1D convolutional layers in the speech encoder pre-net. One of `"group"` for group
-                normalization of only the first 1D convolutional layer or `"layer"` for layer normalization of all 1D
-                convolutional layers.
-            feat_proj_dropout (`float`, *optional*, defaults to 0.0):
-                The dropout probability for output of the speech encoder pre-net.
-            feat_extract_activation (`str, `optional`, defaults to `"gelu"`):
-                The non-linear activation function (function or string) in the 1D convolutional layers of the feature
-                extractor. If string, `"gelu"`, `"relu"`, `"selu"` and `"gelu_new"` are supported.
-            conv_dim (`Tuple[int]` or `List[int]`, *optional*, defaults to `(512, 512, 512, 512, 512, 512, 512)`):
-                A tuple of integers defining the number of input and output channels of each 1D convolutional layer in the
-                speech encoder pre-net. The length of *conv_dim* defines the number of 1D convolutional layers.
-            conv_stride (`Tuple[int]` or `List[int]`, *optional*, defaults to `(5, 2, 2, 2, 2, 2, 2)`):
-                A tuple of integers defining the stride of each 1D convolutional layer in the speech encoder pre-net. The
-                length of *conv_stride* defines the number of convolutional layers and has to match the length of
-                *conv_dim*.
-            conv_kernel (`Tuple[int]` or `List[int]`, *optional*, defaults to `(10, 3, 3, 3, 3, 3, 3)`):
-                A tuple of integers defining the kernel size of each 1D convolutional layer in the speech encoder pre-net.
-                The length of *conv_kernel* defines the number of convolutional layers and has to match the length of
-                *conv_dim*.
-            conv_bias (`bool`, *optional*, defaults to `False`):
-                Whether the 1D convolutional layers have a bias.
-            num_conv_pos_embeddings (`int`, *optional*, defaults to 128):
-                Number of convolutional positional embeddings. Defines the kernel size of 1D convolutional positional
-                embeddings layer.
-            num_conv_pos_embedding_groups (`int`, *optional*, defaults to 16):
-                Number of groups of 1D convolutional positional embeddings layer.
-            apply_spec_augment (`bool`, *optional*, defaults to `True`):
-                Whether to apply *SpecAugment* data augmentation to the outputs of the speech encoder pre-net. For
-                reference see [SpecAugment: A Simple Data Augmentation Method for Automatic Speech
-                Recognition](https://arxiv.org/abs/1904.08779).
-            mask_time_prob (`float`, *optional*, defaults to 0.05):
-                Percentage (between 0 and 1) of all feature vectors along the time axis which will be masked. The masking
-                procecure generates ''mask_time_prob*len(time_axis)/mask_time_length'' independent masks over the axis. If
-                reasoning from the propability of each feature vector to be chosen as the start of the vector span to be
-                masked, *mask_time_prob* should be `prob_vector_start*mask_time_length`. Note that overlap may decrease the
-                actual percentage of masked vectors. This is only relevant if `apply_spec_augment is True`.
-            mask_time_length (`int`, *optional*, defaults to 10):
-                Length of vector span along the time axis.
-            mask_time_min_masks (`int`, *optional*, defaults to 2),:
-                The minimum number of masks of length `mask_feature_length` generated along the time axis, each time step,
-                irrespectively of `mask_feature_prob`. Only relevant if ''mask_time_prob*len(time_axis)/mask_time_length <
-                mask_time_min_masks''
-            mask_feature_prob (`float`, *optional*, defaults to 0.0):
-                Percentage (between 0 and 1) of all feature vectors along the feature axis which will be masked. The
-                masking procecure generates ''mask_feature_prob*len(feature_axis)/mask_time_length'' independent masks over
-                the axis. If reasoning from the propability of each feature vector to be chosen as the start of the vector
-                span to be masked, *mask_feature_prob* should be `prob_vector_start*mask_feature_length`. Note that overlap
-                may decrease the actual percentage of masked vectors. This is only relevant if `apply_spec_augment is
-                True`.
-            mask_feature_length (`int`, *optional*, defaults to 10):
-                Length of vector span along the feature axis.
-            mask_feature_min_masks (`int`, *optional*, defaults to 0),:
-                The minimum number of masks of length `mask_feature_length` generated along the feature axis, each time
-                step, irrespectively of `mask_feature_prob`. Only relevant if
-                ''mask_feature_prob*len(feature_axis)/mask_feature_length < mask_feature_min_masks''
-            num_mel_bins (`int`, *optional*, defaults to 80):
-                Number of mel features used per input features. Used by the speech decoder pre-net. Should correspond to
-                the value used in the [`SpeechT5Processor`] class.
-            speech_decoder_prenet_layers (`int`, *optional*, defaults to 2):
-                Number of layers in the speech decoder pre-net.
-            speech_decoder_prenet_units (`int`, *optional*, defaults to 256):
-                Dimensionality of the layers in the speech decoder pre-net.
-            speech_decoder_prenet_dropout (`float`, *optional*, defaults to 0.5):
-                The dropout probability for the speech decoder pre-net layers.
-            speaker_embedding_dim (`int`, *optional*, defaults to 512):
-                Dimensionality of the *XVector* embedding vectors.
-            speech_decoder_postnet_layers (`int`, *optional*, defaults to 5):
-                Number of layers in the speech decoder post-net.
-            speech_decoder_postnet_units (`int`, *optional*, defaults to 256):
-                Dimensionality of the layers in the speech decoder post-net.
-            speech_decoder_postnet_kernel (`int`, *optional*, defaults to 5):
-                Number of convolutional filter channels in the speech decoder post-net.
-            speech_decoder_postnet_dropout (`float`, *optional*, defaults to 0.5):
-                The dropout probability for the speech decoder post-net layers.
-            reduction_factor (`int`, *optional*, defaults to 2):
-                Spectrogram length reduction factor for the speech decoder inputs.
-            max_speech_positions (`int`, *optional*, defaults to 4000):
-                The maximum sequence length of speech features that this model might ever be used with.
-            max_text_positions (`int`, *optional*, defaults to 450):
-                The maximum sequence length of text features that this model might ever be used with.
-            encoder_max_relative_position (`int`, *optional*, defaults to 160):
-                Maximum distance for relative position embedding in the encoder.
-            use_guided_attention_loss (`bool`, *optional*, defaults to `True`):
-                Whether to apply guided attention loss while training the TTS model.
-            guided_attention_loss_num_heads (`int`, *optional*, defaults to 2):
-                Number of attention heads the guided attention loss will be applied to. Use -1 to apply this loss to all
-                attention heads.
-            guided_attention_loss_sigma (`float`, *optional*, defaults to 0.4):
-                Standard deviation for guided attention loss.
-            guided_attention_loss_scale (`float`, *optional*, defaults to 10.0):
-                Scaling coefficient for guided attention loss (also known as lambda).
-            use_cache (`bool`, *optional*, defaults to `True`):
-                Whether or not the model should return the last key/values attentions (not used by all models).
-
-        Example:
-
-        ```python
-        >>> from transformers import EncodecModel, EncodecConfig
-
-        >>> # Initializing a "Matthijs/encodec_24khz" style configuration
-        >>> configuration = EncodecConfig()
-
-        >>> # Initializing a model (with random weights) from the "Matthijs/encodec_24khz" style configuration
-        >>> model = EncodecModel(configuration)
-
-        >>> # Accessing the model configuration
-        >>> configuration = model.config
-        ```"""
-=======
     This is the configuration class to store the configuration of an [`EncodecModel`]. It is used to instantiate a
     Encodec model according to the specified arguments, defining the model architecture. Instantiating a configuration
     with the defaults will yield a similar configuration to that of the
@@ -274,7 +54,7 @@
         segment=None,
             TODO
         overlap=0.01,
-            TODO
+                TODO
 
         dimension (int):
             Intermediate representation dimension.
@@ -478,17 +258,18 @@
     >>> # Accessing the model configuration
     >>> configuration = model.config
     ```"""
->>>>>>> 623fedff
     model_type = "encodec"
     # attribute_map = {"num_attention_heads": "encoder_attention_heads", "num_hidden_layers": "encoder_layers"}
 
     def __init__(
         self,
+
         target_bandwidths=[1.5, 3.0, 6.0, 12.0, 24.0],
         sampling_rate=24_000,
         audio_channels=1,
+
         normalize=False,
-        segment=None,  # TODO: segment length in seconds
+        segment=None,   # TODO: segment length in seconds
         overlap=0.01,
         dimension=128,
         num_filters=32,
