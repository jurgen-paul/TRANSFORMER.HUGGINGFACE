# coding=utf-8
# Copyright 2024 The HuggingFace Inc. team.
#
# Licensed under the Apache License, Version 2.0 (the "License");
# you may not use this file except in compliance with the License.
# You may obtain a copy of the License at
#
#     http://www.apache.org/licenses/LICENSE-2.0
#
# Unless required by applicable law or agreed to in writing, software
# distributed under the License is distributed on an "AS IS" BASIS,
# WITHOUT WARRANTIES OR CONDITIONS OF ANY KIND, either express or implied.
# See the License for the specific language governing permissions and
# limitations under the License.
"""MAMBA configuration"""

import math

from ...configuration_utils import PretrainedConfig
from ...utils import logging


logger = logging.get_logger(__name__)


class MambaConfig(PretrainedConfig):
    """
    This is the configuration class to store the configuration of a [`MambaModel`]. It is used to instantiate a MAMBA
    model according to the specified arguments, defining the model architecture. Instantiating a configuration with the
    defaults will yield a similar configuration to that of the MAMBA
    [state-spaces/mamba-2.8b](https://huggingface.co/state-spaces/mamba-2.8b) architecture.

    Configuration objects inherit from [`PretrainedConfig`] and can be used to control the model outputs. Read the
    documentation from [`PretrainedConfig`] for more information.


    Args:
        vocab_size (`int`, *optional*, defaults to 50280):
            Vocabulary size of the MAMBA model. Defines the number of different tokens that can be represented by the
            `inputs_ids` passed when calling [`MambaModel`].
        hidden_size (`int`, *optional*, defaults to 768):
            Dimensionality of the embeddings and hidden states.
        state_size (`int`, *optional*, defaults to 16): shape of the state space latents.
        num_hidden_layers (`int`, *optional*, defaults to 32):
            Number of hidden layers in the model.
        layer_norm_epsilon (`float`, *optional*, defaults to 1e-05):
            The epsilon to use in the layer normalization layers.
        pad_token_id (`int`, *optional*, defaults to 0):
            Padding token id.
        bos_token_id (`int`, *optional*, defaults to 0):
            The id of the beginning of sentence token in the vocabulary.
        eos_token_id (`int`, *optional*, defaults to 0):
            The id of the end of sentence token in the vocabulary.
        expand (`int`, *optional*, defaults to 2): Expanding factor used to determine the intermediate size.
        conv_kernel (`int`, *optional*, defaults to 4): Size of the convolution kernel.
        use_bias (`bool`, *optional*, defaults to `False`):
            Whether or not to use bias in ["in_proj", "out_proj"] of the mixer block
        use_conv_bias (`bool`, *optional*, defaults to `True`):
            Whether or not to use bias in the convolution layer of the mixer block.
        hidden_act (`str`, *optional*, defaults to `"silu"`):
            The non-linear activation function (function or string) in the decoder.
        initializer_range (`float`, *optional*, defaults to 0.1):
            The standard deviation of the truncated_normal_initializer for initializing all weight matrices.
        residual_in_fp32 (`bool`, *optional*, defaults to `True`):
            Whether or not residuals should be in `float32`. If set to `False` residuals will keep the same `dtype` as the rest of the model
        time_step_rank (`Union[int,str]`, *optional*, defaults to `"auto"`):
            Rank of the discretization projection matrix. `"auto"` means that it will default to `math.ceil(self.hidden_size / 16)`
        time_step_scale (`float`, *optional*, defaults to 1.0):
            Scale used used to scale `dt_proj.bias`.
        time_step_min (`float`, *optional*, defaults to 0.001):
            Minimum `time_step` used to bound `dt_proj.bias`.
        time_step_max (`float`, *optional*, defaults to 0.1):
            Maximum `time_step` used to bound `dt_proj.bias`.
        time_step_init_scheme (`float`, *optional*, defaults to `"random"`):
            Init scheme used for `dt_proj.weight`. Should be one of `["random","uniform"]`
        time_step_floor (`float`, *optional*, defaults to 0.0001):
            Minimum clamping value of the `dt_proj.bias` layer initialization.
        rescale_prenorm_residual (`bool`, *optional*, defaults to `False`):
            Whether or not to rescale `out_proj` weights when initializing.
        use_cache (`bool`, *optional*, defaults to `True`):
            Whether or not the cache should be used.
        use_mambapy (`bool`, *optional*, defaults to `False`):
            Determines the fallback strategy during training if the CUDA-based official implementation of Mamba is not avaiable. If `True`, the mamba.py implementation is used. If `False`, the naive and slower implementation is used. Consider switching to the naive version if memory is limited.
<<<<<<< HEAD
        classifier_dropout (`float`, *optional*, defaults to 0.1):
            The dropout ratio for the classification head in [`MambaForSequenceClassification`] model.
=======
>>>>>>> 44f6fdd7


    Example:

    ```python
    >>> from transformers import MambaConfig, MambaModel

    >>> # Initializing a Mamba configuration
    >>> configuration = MambaConfig()

    >>> # Initializing a model (with random weights) from the configuration
    >>> model = MambaModel(configuration)

    >>> # Accessing the model configuration
    >>> configuration = model.config
    ```"""

    model_type = "mamba"

    def __init__(
        self,
        vocab_size=50280,
        hidden_size=768,
        state_size=16,
        num_hidden_layers=32,
        layer_norm_epsilon=1e-5,
        pad_token_id=0,
        bos_token_id=0,
        eos_token_id=0,
        expand=2,
        conv_kernel=4,
        use_bias=False,
        use_conv_bias=True,
        hidden_act="silu",
        initializer_range=0.1,
        residual_in_fp32=True,
        time_step_rank="auto",
        time_step_scale=1.0,
        time_step_min=0.001,
        time_step_max=0.1,
        time_step_init_scheme="random",
        time_step_floor=1e-4,
        rescale_prenorm_residual=False,
        use_cache=True,
        use_mambapy=False,
<<<<<<< HEAD
        classifier_dropout=0.1,
=======
>>>>>>> 44f6fdd7
        **kwargs,
    ):
        self.vocab_size = vocab_size
        self.hidden_size = hidden_size
        self.state_size = state_size
        self.num_hidden_layers = num_hidden_layers
        self.layer_norm_epsilon = layer_norm_epsilon
        self.conv_kernel = conv_kernel
        self.expand = expand
        self.intermediate_size = int(expand * self.hidden_size)
        self.bos_token_id = bos_token_id
        self.eos_token_id = eos_token_id
        self.pad_token_id = pad_token_id
        self.use_bias = use_bias
        self.use_conv_bias = use_conv_bias
        self.hidden_act = hidden_act
        self.initializer_range = initializer_range
        self.time_step_rank = math.ceil(self.hidden_size / 16) if time_step_rank == "auto" else time_step_rank
        self.time_step_scale = time_step_scale
        self.time_step_min = time_step_min
        self.time_step_max = time_step_max
        self.time_step_init_scheme = time_step_init_scheme
        self.time_step_floor = time_step_floor
        self.rescale_prenorm_residual = rescale_prenorm_residual
        self.residual_in_fp32 = residual_in_fp32
        self.use_cache = use_cache
        self.use_mambapy = use_mambapy
<<<<<<< HEAD
        self.classifier_dropout = classifier_dropout
=======
>>>>>>> 44f6fdd7

        super().__init__(bos_token_id=bos_token_id, eos_token_id=eos_token_id, pad_token_id=pad_token_id, **kwargs)<|MERGE_RESOLUTION|>--- conflicted
+++ resolved
@@ -81,11 +81,6 @@
             Whether or not the cache should be used.
         use_mambapy (`bool`, *optional*, defaults to `False`):
             Determines the fallback strategy during training if the CUDA-based official implementation of Mamba is not avaiable. If `True`, the mamba.py implementation is used. If `False`, the naive and slower implementation is used. Consider switching to the naive version if memory is limited.
-<<<<<<< HEAD
-        classifier_dropout (`float`, *optional*, defaults to 0.1):
-            The dropout ratio for the classification head in [`MambaForSequenceClassification`] model.
-=======
->>>>>>> 44f6fdd7
 
 
     Example:
@@ -131,10 +126,6 @@
         rescale_prenorm_residual=False,
         use_cache=True,
         use_mambapy=False,
-<<<<<<< HEAD
-        classifier_dropout=0.1,
-=======
->>>>>>> 44f6fdd7
         **kwargs,
     ):
         self.vocab_size = vocab_size
@@ -162,9 +153,5 @@
         self.residual_in_fp32 = residual_in_fp32
         self.use_cache = use_cache
         self.use_mambapy = use_mambapy
-<<<<<<< HEAD
-        self.classifier_dropout = classifier_dropout
-=======
->>>>>>> 44f6fdd7
 
         super().__init__(bos_token_id=bos_token_id, eos_token_id=eos_token_id, pad_token_id=pad_token_id, **kwargs)