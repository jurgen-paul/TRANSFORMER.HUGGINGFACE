# coding=utf-8
# Copyright 2024 The HuggingFace Team. All rights reserved.
#
# Licensed under the Apache License, Version 2.0 (the "License");
# you may not use this file except in compliance with the License.
# You may obtain a copy of the License at
#
#     http://www.apache.org/licenses/LICENSE-2.0
#
# Unless required by applicable law or agreed to in writing, software
# distributed under the License is distributed on an "AS IS" BASIS,
# WITHOUT WARRANTIES OR CONDITIONS OF ANY KIND, either express or implied.
# See the License for the specific language governing permissions and
# limitations under the License.

import gc
import importlib.metadata
import tempfile
import unittest

from packaging import version

from transformers import AutoModelForCausalLM, AutoTokenizer, TorchAoConfig
from transformers.testing_utils import (
    require_torch_gpu,
    require_torch_multi_gpu,
    require_torchao,
    require_torchao_version_greater_or_equal,
)
from transformers.utils import is_torch_available, is_torchao_available


if is_torch_available():
    import torch

if is_torchao_available():
<<<<<<< HEAD
=======
    # renamed in torchao 0.7.0, please install the latest torchao
>>>>>>> f55198f7
    from torchao.dtypes import (
        AffineQuantizedTensor,
        TensorCoreTiledLayout,
    )
<<<<<<< HEAD
=======
    from torchao.quantization.autoquant import AQMixin

    if version.parse(importlib.metadata.version("torchao")) >= version.parse("0.8.0"):
        from torchao.dtypes import Int4CPULayout
>>>>>>> f55198f7


def check_torchao_int4_wo_quantized(test_module, qlayer):
    weight = qlayer.weight
    test_module.assertEqual(weight.quant_min, 0)
    test_module.assertEqual(weight.quant_max, 15)
<<<<<<< HEAD
    test_module.assertTrue(isinstance(weight.layout, TensorCoreTiledLayout))
=======
    test_module.assertTrue(isinstance(weight, AffineQuantizedTensor))
    layout = Int4CPULayout if weight.device.type == "cpu" else TensorCoreTiledLayout
    test_module.assertTrue(isinstance(weight.tensor_impl._layout, layout))


def check_autoquantized(test_module, qlayer):
    weight = qlayer.weight
    test_module.assertTrue(isinstance(weight, AQMixin))
>>>>>>> f55198f7


def check_forward(test_module, model, batch_size=1, context_size=1024):
    # Test forward pass
    with torch.no_grad():
        out = model(torch.zeros([batch_size, context_size], device=model.device, dtype=torch.int32)).logits
    test_module.assertEqual(out.shape[0], batch_size)
    test_module.assertEqual(out.shape[1], context_size)


@require_torchao
@require_torchao_version_greater_or_equal("0.8.0")
class TorchAoConfigTest(unittest.TestCase):
    def test_to_dict(self):
        """
        Makes sure the config format is properly set
        """
        quantization_config = TorchAoConfig("int4_weight_only")
        torchao_orig_config = quantization_config.to_dict()

        for key in torchao_orig_config:
            self.assertEqual(getattr(quantization_config, key), torchao_orig_config[key])

    def test_post_init_check(self):
        """
        Test kwargs validations in TorchAoConfig
        """
        _ = TorchAoConfig("int4_weight_only")
        with self.assertRaisesRegex(ValueError, "is not supported yet"):
            _ = TorchAoConfig("fp6")

        with self.assertRaisesRegex(ValueError, "Unexpected keyword arg"):
            _ = TorchAoConfig("int4_weight_only", group_size1=32)

    def test_repr(self):
        """
        Check that there is no error in the repr
        """
        quantization_config = TorchAoConfig("int4_weight_only", modules_to_not_convert=["conv"], group_size=8)
        repr(quantization_config)

    def test_json_serializable(self):
        """
        Check that the config dict can be JSON serialized.
        """
        quantization_config = TorchAoConfig("int4_weight_only", group_size=32, layout=TensorCoreTiledLayout())
        d = quantization_config.to_dict()
        self.assertIsInstance(d["quant_type_kwargs"]["layout"], dict)
        self.assertTrue("inner_k_tiles" in d["quant_type_kwargs"]["layout"])
        quantization_config.to_json_string(use_diff=False)


@require_torchao
@require_torchao_version_greater_or_equal("0.8.0")
class TorchAoTest(unittest.TestCase):
    input_text = "What are we having for dinner?"
    max_new_tokens = 10
    EXPECTED_OUTPUT = "What are we having for dinner?\n- 1. What is the temperature outside"
    model_name = "TinyLlama/TinyLlama-1.1B-Chat-v1.0"
    device = "cpu"
    quant_scheme_kwargs = (
        {"group_size": 32, "layout": Int4CPULayout()}
        if is_torchao_available() and version.parse(importlib.metadata.version("torchao")) >= version.parse("0.8.0")
        else {"group_size": 32}
    )

    def tearDown(self):
        gc.collect()
        torch.cuda.empty_cache()
        gc.collect()

    def test_int4wo_quant(self):
        """
        Simple LLM model testing int4 weight only quantization
        """
        quant_config = TorchAoConfig("int4_weight_only", **self.quant_scheme_kwargs)

        # Note: we quantize the bfloat16 model on the fly to int4
        quantized_model = AutoModelForCausalLM.from_pretrained(
            self.model_name,
            torch_dtype=torch.bfloat16,
            device_map=self.device,
            quantization_config=quant_config,
        )
        tokenizer = AutoTokenizer.from_pretrained(self.model_name)

        check_torchao_int4_wo_quantized(self, quantized_model.model.layers[0].self_attn.v_proj)

        input_ids = tokenizer(self.input_text, return_tensors="pt").to(self.device)

        output = quantized_model.generate(**input_ids, max_new_tokens=self.max_new_tokens)
        self.assertEqual(tokenizer.decode(output[0], skip_special_tokens=True), self.EXPECTED_OUTPUT)

    def test_int4wo_quant_bfloat16_conversion(self):
        """
        Testing the dtype of model will be modified to be bfloat16 for int4 weight only quantization
        """
        quant_config = TorchAoConfig("int4_weight_only", **self.quant_scheme_kwargs)

        # Note: we quantize the bfloat16 model on the fly to int4
        quantized_model = AutoModelForCausalLM.from_pretrained(
            self.model_name,
            torch_dtype=None,
            device_map=self.device,
            quantization_config=quant_config,
        )
        tokenizer = AutoTokenizer.from_pretrained(self.model_name)

        check_torchao_int4_wo_quantized(self, quantized_model.model.layers[0].self_attn.v_proj)

        input_ids = tokenizer(self.input_text, return_tensors="pt").to(self.device)

        output = quantized_model.generate(**input_ids, max_new_tokens=self.max_new_tokens)
        self.assertEqual(tokenizer.decode(output[0], skip_special_tokens=True), self.EXPECTED_OUTPUT)

    def test_int8_dynamic_activation_int8_weight_quant(self):
        """
        Simple LLM model testing int8_dynamic_activation_int8_weight
        """
        quant_config = TorchAoConfig("int8_dynamic_activation_int8_weight")

        quantized_model = AutoModelForCausalLM.from_pretrained(
            self.model_name,
            device_map=self.device,
            quantization_config=quant_config,
        )
        tokenizer = AutoTokenizer.from_pretrained(self.model_name)

        input_ids = tokenizer(self.input_text, return_tensors="pt").to(self.device)

        output = quantized_model.generate(**input_ids, max_new_tokens=self.max_new_tokens)
        EXPECTED_OUTPUT = [
            "What are we having for dinner?\n\nJessica: (smiling)",
            "What are we having for dinner?\n\nJess: (smiling) I",
        ]
        self.assertTrue(tokenizer.decode(output[0], skip_special_tokens=True) in EXPECTED_OUTPUT)


@require_torch_gpu
class TorchAoGPUTest(TorchAoTest):
    device = "cuda"
    quant_scheme_kwargs = {"group_size": 32}

    def test_int4wo_offload(self):
        """
        Simple test that checks if the quantized model int4 wieght only is working properly with cpu/disk offload
        """

        device_map_offload = {
            "model.embed_tokens": 0,
            "model.layers.0": 0,
            "model.layers.1": 0,
            "model.layers.2": 0,
            "model.layers.3": 0,
            "model.layers.4": 0,
            "model.layers.5": 0,
            "model.layers.6": 0,
            "model.layers.7": 0,
            "model.layers.8": 0,
            "model.layers.9": 0,
            "model.layers.10": 0,
            "model.layers.11": 0,
            "model.layers.12": 0,
            "model.layers.13": 0,
            "model.layers.14": 0,
            "model.layers.15": 0,
            "model.layers.16": 0,
            "model.layers.17": 0,
            "model.layers.18": 0,
            "model.layers.19": "cpu",
            "model.layers.20": "cpu",
            "model.layers.21": "disk",
            "model.norm": 0,
            "model.rotary_emb": 0,
            "lm_head": 0,
        }

        quant_config = TorchAoConfig("int4_weight_only", group_size=32)

        quantized_model = AutoModelForCausalLM.from_pretrained(
            self.model_name,
            torch_dtype=torch.bfloat16,
            device_map=device_map_offload,
            quantization_config=quant_config,
        )
        tokenizer = AutoTokenizer.from_pretrained(self.model_name)

        input_ids = tokenizer(self.input_text, return_tensors="pt").to(self.device)

        output = quantized_model.generate(**input_ids, max_new_tokens=self.max_new_tokens)
        EXPECTED_OUTPUT = "What are we having for dinner?\n- 2. What is the temperature outside"

        self.assertEqual(tokenizer.decode(output[0], skip_special_tokens=True), EXPECTED_OUTPUT)

    @require_torch_multi_gpu
    def test_int4wo_quant_multi_gpu(self):
        """
        Simple test that checks if the quantized model int4 wieght only is working properly with multiple GPUs
        set CUDA_VISIBLE_DEVICES=0,1 if you have more than 2 GPUS
        """

        quant_config = TorchAoConfig("int4_weight_only", **self.quant_scheme_kwargs)
        quantized_model = AutoModelForCausalLM.from_pretrained(
            self.model_name,
            torch_dtype=torch.bfloat16,
            device_map="auto",
            quantization_config=quant_config,
        )
        tokenizer = AutoTokenizer.from_pretrained(self.model_name)

        self.assertTrue(set(quantized_model.hf_device_map.values()) == {0, 1})

        input_ids = tokenizer(self.input_text, return_tensors="pt").to(self.device)

        output = quantized_model.generate(**input_ids, max_new_tokens=self.max_new_tokens)
        self.assertEqual(tokenizer.decode(output[0], skip_special_tokens=True), self.EXPECTED_OUTPUT)

    def test_autoquant(self):
        """
        Simple LLM model testing autoquant
        """
        quant_config = TorchAoConfig("autoquant")

        quantized_model = AutoModelForCausalLM.from_pretrained(
            self.model_name,
            torch_dtype=torch.bfloat16,
            device_map=self.device,
            quantization_config=quant_config,
        )
        tokenizer = AutoTokenizer.from_pretrained(self.model_name)
        input_ids = tokenizer(self.input_text, return_tensors="pt").to(self.device)
        output = quantized_model.generate(
            **input_ids, max_new_tokens=self.max_new_tokens, cache_implementation="static"
        )
        quantized_model.finalize_autoquant()

        check_autoquantized(self, quantized_model.model.layers[0].self_attn.v_proj)

        EXPECTED_OUTPUT = 'What are we having for dinner?\n\n10. "Dinner is ready'
        output = quantized_model.generate(
            **input_ids, max_new_tokens=self.max_new_tokens, cache_implementation="static"
        )
        self.assertEqual(tokenizer.decode(output[0], skip_special_tokens=True), EXPECTED_OUTPUT)


@require_torchao
@require_torchao_version_greater_or_equal("0.8.0")
class TorchAoSerializationTest(unittest.TestCase):
    input_text = "What are we having for dinner?"
    max_new_tokens = 10
    ORIGINAL_EXPECTED_OUTPUT = "What are we having for dinner?\n- 1. What is the temperature outside"
    # TODO: investigate why we don't have the same output as the original model for this test
    SERIALIZED_EXPECTED_OUTPUT = "What are we having for dinner?\n\nJessica: (smiling)"
    model_name = "TinyLlama/TinyLlama-1.1B-Chat-v1.0"
    quant_scheme = "int4_weight_only"
    quant_scheme_kwargs = (
        {"group_size": 32, "layout": Int4CPULayout()}
        if is_torchao_available() and version.parse(importlib.metadata.version("torchao")) >= version.parse("0.8.0")
        else {"group_size": 32}
    )
    device = "cpu"

    # called only once for all test in this class
    @classmethod
    def setUpClass(cls):
        cls.quant_config = TorchAoConfig(cls.quant_scheme, **cls.quant_scheme_kwargs)
        cls.quantized_model = AutoModelForCausalLM.from_pretrained(
            cls.model_name,
            torch_dtype=torch.bfloat16,
            device_map=cls.device,
            quantization_config=cls.quant_config,
        )
        cls.tokenizer = AutoTokenizer.from_pretrained(cls.model_name)

    def tearDown(self):
        gc.collect()
        torch.cuda.empty_cache()
        gc.collect()

    def test_original_model_expected_output(self):
        input_ids = self.tokenizer(self.input_text, return_tensors="pt").to(self.device)
        output = self.quantized_model.generate(**input_ids, max_new_tokens=self.max_new_tokens)

        self.assertEqual(self.tokenizer.decode(output[0], skip_special_tokens=True), self.ORIGINAL_EXPECTED_OUTPUT)

    def check_serialization_expected_output(self, device, expected_output):
        """
        Test if we can serialize and load/infer the model again on the same device
        """
        with tempfile.TemporaryDirectory() as tmpdirname:
            self.quantized_model.save_pretrained(tmpdirname, safe_serialization=False)
            loaded_quantized_model = AutoModelForCausalLM.from_pretrained(
                self.model_name, torch_dtype=torch.bfloat16, device_map=device
            )
            input_ids = self.tokenizer(self.input_text, return_tensors="pt").to(device)

            output = loaded_quantized_model.generate(**input_ids, max_new_tokens=self.max_new_tokens)
            self.assertEqual(self.tokenizer.decode(output[0], skip_special_tokens=True), expected_output)

    def test_serialization_expected_output(self):
        self.check_serialization_expected_output(self.device, self.SERIALIZED_EXPECTED_OUTPUT)


class TorchAoSerializationW8A8CPUTest(TorchAoSerializationTest):
    quant_scheme, quant_scheme_kwargs = "int8_dynamic_activation_int8_weight", {}
    ORIGINAL_EXPECTED_OUTPUT = "What are we having for dinner?\n\nJessica: (smiling)"
    SERIALIZED_EXPECTED_OUTPUT = ORIGINAL_EXPECTED_OUTPUT

    @require_torch_gpu
    def test_serialization_expected_output_on_cuda(self):
        """
        Test if we can serialize on device (cpu) and load/infer the model on cuda
        """
        self.check_serialization_expected_output("cuda", self.SERIALIZED_EXPECTED_OUTPUT)


class TorchAoSerializationW8CPUTest(TorchAoSerializationTest):
    quant_scheme, quant_scheme_kwargs = "int8_weight_only", {}
    ORIGINAL_EXPECTED_OUTPUT = "What are we having for dinner?\n\nJessica: (smiling)"
    SERIALIZED_EXPECTED_OUTPUT = ORIGINAL_EXPECTED_OUTPUT

    @require_torch_gpu
    def test_serialization_expected_output_on_cuda(self):
        """
        Test if we can serialize on device (cpu) and load/infer the model on cuda
        """
        self.check_serialization_expected_output("cuda", self.SERIALIZED_EXPECTED_OUTPUT)


@require_torch_gpu
class TorchAoSerializationGPTTest(TorchAoSerializationTest):
    quant_scheme, quant_scheme_kwargs = "int4_weight_only", {"group_size": 32}
    device = "cuda:0"


@require_torch_gpu
class TorchAoSerializationW8A8GPUTest(TorchAoSerializationTest):
    quant_scheme, quant_scheme_kwargs = "int8_dynamic_activation_int8_weight", {}
    ORIGINAL_EXPECTED_OUTPUT = "What are we having for dinner?\n\nJessica: (smiling)"
    SERIALIZED_EXPECTED_OUTPUT = ORIGINAL_EXPECTED_OUTPUT
    device = "cuda:0"


@require_torch_gpu
class TorchAoSerializationW8GPUTest(TorchAoSerializationTest):
    quant_scheme, quant_scheme_kwargs = "int8_weight_only", {}
    ORIGINAL_EXPECTED_OUTPUT = "What are we having for dinner?\n\nJessica: (smiling)"
    SERIALIZED_EXPECTED_OUTPUT = ORIGINAL_EXPECTED_OUTPUT
    device = "cuda:0"


if __name__ == "__main__":
    unittest.main()<|MERGE_RESOLUTION|>--- conflicted
+++ resolved
@@ -34,30 +34,21 @@
     import torch
 
 if is_torchao_available():
-<<<<<<< HEAD
-=======
     # renamed in torchao 0.7.0, please install the latest torchao
->>>>>>> f55198f7
     from torchao.dtypes import (
         AffineQuantizedTensor,
         TensorCoreTiledLayout,
     )
-<<<<<<< HEAD
-=======
     from torchao.quantization.autoquant import AQMixin
 
     if version.parse(importlib.metadata.version("torchao")) >= version.parse("0.8.0"):
         from torchao.dtypes import Int4CPULayout
->>>>>>> f55198f7
 
 
 def check_torchao_int4_wo_quantized(test_module, qlayer):
     weight = qlayer.weight
     test_module.assertEqual(weight.quant_min, 0)
     test_module.assertEqual(weight.quant_max, 15)
-<<<<<<< HEAD
-    test_module.assertTrue(isinstance(weight.layout, TensorCoreTiledLayout))
-=======
     test_module.assertTrue(isinstance(weight, AffineQuantizedTensor))
     layout = Int4CPULayout if weight.device.type == "cpu" else TensorCoreTiledLayout
     test_module.assertTrue(isinstance(weight.tensor_impl._layout, layout))
@@ -66,7 +57,6 @@
 def check_autoquantized(test_module, qlayer):
     weight = qlayer.weight
     test_module.assertTrue(isinstance(weight, AQMixin))
->>>>>>> f55198f7
 
 
 def check_forward(test_module, model, batch_size=1, context_size=1024):
