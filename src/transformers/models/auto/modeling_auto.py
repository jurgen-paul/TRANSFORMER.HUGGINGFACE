--- conflicted
+++ resolved
@@ -86,11 +86,8 @@
         ("gpt_neox", "GPTNeoXModel"),
         ("gpt_neox_japanese", "GPTNeoXJapaneseModel"),
         ("gptj", "GPTJModel"),
-<<<<<<< HEAD
         ("gptsan-japanese", "GPTSANJapaneseForConditionalGeneration"),
-=======
         ("graphormer", "GraphormerModel"),
->>>>>>> de1ca3a0
         ("groupvit", "GroupViTModel"),
         ("hubert", "HubertModel"),
         ("ibert", "IBertModel"),
