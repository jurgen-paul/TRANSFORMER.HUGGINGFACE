# coding=utf-8
# Copyright 2020 The HuggingFace Team Inc.
#
# Licensed under the Apache License, Version 2.0 (the "License");
# you may not use this file except in compliance with the License.
# You may obtain a clone of the License at
#
#     http://www.apache.org/licenses/LICENSE-2.0
#
# Unless required by applicable law or agreed to in writing, software
# distributed under the License is distributed on an "AS IS" BASIS,
# WITHOUT WARRANTIES OR CONDITIONS OF ANY KIND, either express or implied.
# See the License for the specific language governing permissions and
# limitations under the License.


import copy
import inspect
import tempfile
import unittest
import warnings

import numpy as np
import pytest
from parameterized import parameterized

from transformers import is_torch_available, pipeline, set_seed
from transformers.testing_utils import (
    is_flaky,
    require_accelerate,
    require_auto_gptq,
    require_quanto,
    require_torch,
    require_torch_gpu,
    require_torch_multi_accelerator,
    require_torch_multi_gpu,
    slow,
    torch_device,
)

from ..test_modeling_common import floats_tensor, ids_tensor
from .test_framework_agnostic import GenerationIntegrationTestsMixin


if is_torch_available():
    import torch
    import torch.nn.functional as F

    from transformers import (
        AutoModelForCausalLM,
        AutoModelForSeq2SeqLM,
        AutoModelForSpeechSeq2Seq,
        AutoModelForVision2Seq,
        AutoProcessor,
        AutoTokenizer,
        BartForCausalLM,
        BartForConditionalGeneration,
        BartTokenizer,
        GPT2LMHeadModel,
        GPT2Tokenizer,
        ImageGPTForCausalImageModeling,
        SpeechEncoderDecoderModel,
        T5ForConditionalGeneration,
    )
    from transformers.cache_utils import DynamicCache, EncoderDecoderCache, QuantoQuantizedCache, StaticCache
    from transformers.generation import (
        BeamSampleDecoderOnlyOutput,
        BeamSampleEncoderDecoderOutput,
        BeamSearchDecoderOnlyOutput,
        BeamSearchEncoderDecoderOutput,
        DisjunctiveConstraint,
        GenerateBeamDecoderOnlyOutput,
        GenerateBeamEncoderDecoderOutput,
        GenerateDecoderOnlyOutput,
        GenerateEncoderDecoderOutput,
        GenerationConfig,
        GreedySearchDecoderOnlyOutput,
        GreedySearchEncoderDecoderOutput,
        LogitsProcessorList,
        MaxLengthCriteria,
        MinLengthLogitsProcessor,
        PhrasalConstraint,
        PromptLookupCandidateGenerator,
        SampleDecoderOnlyOutput,
        SampleEncoderDecoderOutput,
        StoppingCriteria,
        StoppingCriteriaList,
        WatermarkDetector,
        WatermarkingConfig,
    )
    from transformers.generation.utils import _speculative_sampling


class GenerationTesterMixin:
    model_tester = None
    all_generative_model_classes = ()
    input_name = "input_ids"
    max_new_tokens = 3

    def prepare_config_and_inputs_for_generate(self, batch_size=2):
        config, inputs_dict = self.model_tester.prepare_config_and_inputs_for_common()

        # We don't want a few model inputs in our model input dictionary for generation tests
        input_keys_to_ignore = [
            # we don't want to mask attention heads
            "head_mask",
            "decoder_head_mask",
            "cross_attn_head_mask",
            # we don't want encoder-decoder models to start from filled decoder ids
            "decoder_input_ids",
            "decoder_attention_mask",
            # we'll set cache use in each test differently
            "use_cache",
            # model-specific exceptions should overload/overwrite this function
        ]
        filtered_inputs_dict = {
            k: v[:batch_size, ...] if isinstance(v, torch.Tensor) else v
            for k, v in inputs_dict.items()
            if k not in input_keys_to_ignore
        }

        # It is important set `eos_token_id` to `None` to avoid early stopping (would break for length-based checks)
        if config.eos_token_id is not None and config.pad_token_id is None:
            config.pad_token_id = (
                config.eos_token_id if isinstance(config.eos_token_id, int) else config.eos_token_id[0]
            )
        config.eos_token_id = None
        config.forced_eos_token_id = None

        return config, filtered_inputs_dict

    def _get_logits_processor_kwargs(self, do_sample=False, config=None):
        logits_processor_kwargs = {
            "bad_words_ids": [[1, 0]],
            "repetition_penalty": 1.2,
            "remove_invalid_values": True,
        }
        if do_sample:
            logits_processor_kwargs.update(
                {
                    "top_k": 10,
                    "top_p": 0.7,
                    "temperature": 0.7,
                }
            )
        # TODO (joao, raushan): see this comment for a long-term fix
        # https://github.com/huggingface/transformers/pull/33593#issuecomment-2361824264)
        # This is a band-aid for VLM models, to ensure they don't generate image/video tokens which would cause them
        # to crash. On pretrained models this isn't a risk, as they are trained to not generate these tokens.
        if config is not None:
            image_token_index = config.image_token_index if hasattr(config, "image_token_index") else None
            video_token_index = config.video_token_index if hasattr(config, "video_token_index") else None
            if image_token_index is not None and image_token_index < config.get_text_config().vocab_size:
                logits_processor_kwargs["bad_words_ids"].append([image_token_index])
            if video_token_index is not None and video_token_index < config.get_text_config().vocab_size:
                logits_processor_kwargs["bad_words_ids"].append([video_token_index])

        return logits_processor_kwargs

    def _get_beam_kwargs(self, num_return_sequences=1):
        beam_kwargs = {
            "early_stopping": False,
            "length_penalty": 2.0,
            "num_beams": 2,
            "num_return_sequences": num_return_sequences,
        }
        return beam_kwargs

    def _get_diverse_beam_kwargs(self, num_return_sequences=1):
        beam_kwargs = {
            "early_stopping": False,
            "length_penalty": 2.0,
            "num_beams": 2,
            "num_return_sequences": num_return_sequences,
            "num_beam_groups": 2,  # one beam per group
            "diversity_penalty": 2.0,
        }
        return beam_kwargs

    def _get_constrained_beam_kwargs(self, num_return_sequences=1):
        beam_kwargs = {
            "early_stopping": False,
            "length_penalty": 2.0,
            "num_beams": num_return_sequences * 4,
            "num_return_sequences": num_return_sequences,
        }
        return beam_kwargs

    def _greedy_generate(
        self,
        model,
        inputs_dict,
        output_scores=False,
        output_logits=False,
        output_attentions=False,
        output_hidden_states=False,
        return_dict_in_generate=False,
        use_cache=True,
    ):
        logits_processor_kwargs = self._get_logits_processor_kwargs(do_sample=False, config=model.config)
        output_generate = model.generate(
            do_sample=False,
            num_beams=1,
            max_new_tokens=self.max_new_tokens,
            output_attentions=output_attentions,
            output_hidden_states=output_hidden_states,
            output_scores=output_scores,
            output_logits=output_logits,
            return_dict_in_generate=return_dict_in_generate,
            use_cache=use_cache,
            **logits_processor_kwargs,
            **inputs_dict,
        )

        return output_generate

    def _sample_generate(
        self,
        model,
        inputs_dict,
        num_return_sequences,
        output_scores=False,
        output_logits=False,
        output_attentions=False,
        output_hidden_states=False,
        return_dict_in_generate=False,
        use_cache=True,
    ):
        torch.manual_seed(0)
        logits_processor_kwargs = self._get_logits_processor_kwargs(do_sample=True, config=model.config)
        output_generate = model.generate(
            do_sample=True,
            num_beams=1,
            max_new_tokens=self.max_new_tokens,
            num_return_sequences=num_return_sequences,
            output_scores=output_scores,
            output_logits=output_logits,
            output_attentions=output_attentions,
            output_hidden_states=output_hidden_states,
            return_dict_in_generate=return_dict_in_generate,
            use_cache=use_cache,
            **logits_processor_kwargs,
            **inputs_dict,
        )

        return output_generate

    def _beam_search_generate(
        self,
        model,
        inputs_dict,
        beam_kwargs,
        output_scores=False,
        output_logits=False,
        output_attentions=False,
        output_hidden_states=False,
        return_dict_in_generate=False,
        use_cache=True,
    ):
        logits_processor_kwargs = self._get_logits_processor_kwargs(do_sample=False, config=model.config)
        output_generate = model.generate(
            do_sample=False,
            max_new_tokens=self.max_new_tokens,
            output_scores=output_scores,
            output_logits=output_logits,
            output_attentions=output_attentions,
            output_hidden_states=output_hidden_states,
            return_dict_in_generate=return_dict_in_generate,
            use_cache=use_cache,
            **beam_kwargs,
            **logits_processor_kwargs,
            **inputs_dict,
        )

        return output_generate

    def _beam_sample_generate(
        self,
        model,
        inputs_dict,
        beam_kwargs,
        output_scores=False,
        output_logits=False,
        output_attentions=False,
        output_hidden_states=False,
        return_dict_in_generate=False,
        use_cache=True,
    ):
        torch.manual_seed(0)
        logits_processor_kwargs = self._get_logits_processor_kwargs(do_sample=True, config=model.config)
        output_generate = model.generate(
            do_sample=True,
            max_new_tokens=self.max_new_tokens,
            output_scores=output_scores,
            output_logits=output_logits,
            output_attentions=output_attentions,
            output_hidden_states=output_hidden_states,
            return_dict_in_generate=return_dict_in_generate,
            use_cache=use_cache,
            **beam_kwargs,
            **logits_processor_kwargs,
            **inputs_dict,
        )

        return output_generate

    def _group_beam_search_generate(
        self,
        model,
        inputs_dict,
        beam_kwargs,
        output_scores=False,
        output_logits=False,
        output_attentions=False,
        output_hidden_states=False,
        return_dict_in_generate=False,
        use_cache=True,
    ):
        logits_processor_kwargs = self._get_logits_processor_kwargs(do_sample=False, config=model.config)
        output_generate = model.generate(
            do_sample=False,
            max_new_tokens=self.max_new_tokens,
            output_scores=output_scores,
            output_logits=output_logits,
            output_attentions=output_attentions,
            output_hidden_states=output_hidden_states,
            return_dict_in_generate=return_dict_in_generate,
            use_cache=use_cache,
            **beam_kwargs,
            **logits_processor_kwargs,
            **inputs_dict,
        )

        return output_generate

    def _constrained_beam_search_generate(
        self,
        model,
        inputs_dict,
        constraints,
        beam_kwargs,
        output_scores=False,
        output_logits=False,
        output_attentions=False,
        output_hidden_states=False,
        return_dict_in_generate=False,
        use_cache=True,
    ):
        logits_processor_kwargs = self._get_logits_processor_kwargs(do_sample=False, config=model.config)
        output_generate = model.generate(
            do_sample=False,
            max_new_tokens=self.max_new_tokens,
            output_scores=output_scores,
            output_logits=output_logits,
            output_attentions=output_attentions,
            output_hidden_states=output_hidden_states,
            return_dict_in_generate=return_dict_in_generate,
            constraints=constraints,
            use_cache=use_cache,
            **beam_kwargs,
            **logits_processor_kwargs,
            **inputs_dict,
        )

        return output_generate

    def _contrastive_generate(
        self,
        model,
        inputs_dict,
        output_scores=False,
        output_logits=False,
        output_attentions=False,
        output_hidden_states=False,
        return_dict_in_generate=False,
        use_cache=True,
    ):
        contrastive_search_kwargs = {
            "penalty_alpha": 0.6,
            "top_k": 5,
        }

        logits_processor_kwargs = self._get_logits_processor_kwargs(do_sample=False, config=model.config)
        output_generate = model.generate(
            do_sample=False,
            num_beams=1,
            max_new_tokens=self.max_new_tokens,
            output_attentions=output_attentions,
            output_hidden_states=output_hidden_states,
            output_scores=output_scores,
            output_logits=output_logits,
            return_dict_in_generate=return_dict_in_generate,
            use_cache=use_cache,
            **logits_processor_kwargs,
            **contrastive_search_kwargs,
            **inputs_dict,
        )

        return output_generate

    @pytest.mark.generate
    def test_greedy_generate(self):
        for model_class in self.all_generative_model_classes:
            config, inputs_dict = self.prepare_config_and_inputs_for_generate()
            main_input = inputs_dict[self.input_name]

            model = model_class(config).to(torch_device).eval()
            output_generate = self._greedy_generate(model=model, inputs_dict=inputs_dict)

            if model.config.is_encoder_decoder:
                self.assertTrue(output_generate.shape[-1] == self.max_new_tokens + 1)
            else:
                self.assertTrue(output_generate.shape[-1] == self.max_new_tokens + main_input.shape[-1])

    @pytest.mark.generate
    def test_greedy_generate_dict_outputs(self):
        for model_class in self.all_generative_model_classes:
            config, inputs_dict = self.prepare_config_and_inputs_for_generate()
            main_input = inputs_dict[self.input_name]

            model = model_class(config).to(torch_device).eval()
            output_generate = self._greedy_generate(
                model=model,
                inputs_dict=inputs_dict,
                output_scores=True,
                output_logits=True,
                output_hidden_states=True,
                output_attentions=self.has_attentions,
                return_dict_in_generate=True,
                use_cache=False,
            )

            if model.config.is_encoder_decoder:
                self.assertTrue(output_generate.sequences.shape[-1] == self.max_new_tokens + 1)
                self.assertIsInstance(output_generate, GenerateEncoderDecoderOutput)
                # Retrocompatibility check
                self.assertIsInstance(output_generate, GreedySearchEncoderDecoderOutput)
            else:
                self.assertTrue(output_generate.sequences.shape[-1] == self.max_new_tokens + main_input.shape[-1])
                self.assertIsInstance(output_generate, GenerateDecoderOnlyOutput)
                # Retrocompatibility check
                self.assertIsInstance(output_generate, GreedySearchDecoderOnlyOutput)

            self._check_outputs(output_generate, main_input, model.config)

    @pytest.mark.generate
    def test_greedy_generate_dict_outputs_use_cache(self):
        for model_class in self.all_generative_model_classes:
            config, inputs_dict = self.prepare_config_and_inputs_for_generate()
            main_input = inputs_dict[self.input_name]

            if not hasattr(config, "use_cache"):
                self.skipTest(reason=f"{model_class.__name__} doesn't support caching")
            if any(model_name in model_class.__name__.lower() for model_name in ["rwkv"]):
                self.skipTest(reason="Won't fix: model with non-standard dictionary output shapes")

            config.is_decoder = True
            model = model_class(config).to(torch_device).eval()
            output_generate = self._greedy_generate(
                model=model,
                inputs_dict=inputs_dict,
                output_scores=True,
                output_logits=True,
                output_hidden_states=True,
                output_attentions=self.has_attentions,
                return_dict_in_generate=True,
                use_cache=True,  # Enable cache
            )

            if model.config.is_encoder_decoder:
                self.assertTrue(output_generate.sequences.shape[-1] == self.max_new_tokens + 1)
            else:
                self.assertTrue(output_generate.sequences.shape[-1] == self.max_new_tokens + main_input.shape[-1])

            self._check_outputs(output_generate, main_input, model.config, use_cache=True)

    @pytest.mark.generate
    def test_sample_generate(self):
        for model_class in self.all_generative_model_classes:
            config, inputs_dict = self.prepare_config_and_inputs_for_generate()
            main_input = inputs_dict[self.input_name]

            model = model_class(config).to(torch_device).eval()
            output_generate = self._sample_generate(model=model, inputs_dict=inputs_dict, num_return_sequences=1)

            if model.config.is_encoder_decoder:
                self.assertTrue(output_generate.shape[-1] == self.max_new_tokens + 1)
            else:
                self.assertTrue(output_generate.shape[-1] == self.max_new_tokens + main_input.shape[-1])

    @pytest.mark.generate
    def test_sample_generate_dict_output(self):
        for model_class in self.all_generative_model_classes:
            config, inputs_dict = self.prepare_config_and_inputs_for_generate()
            main_input = inputs_dict[self.input_name]

            model = model_class(config).to(torch_device).eval()
            output_generate = self._sample_generate(
                model=model,
                inputs_dict=inputs_dict,
                num_return_sequences=2,
                output_scores=True,
                output_logits=True,
                output_hidden_states=True,
                output_attentions=self.has_attentions,
                return_dict_in_generate=True,
                use_cache=False,
            )

            if model.config.is_encoder_decoder:
                self.assertTrue(output_generate.sequences.shape[-1] == self.max_new_tokens + 1)
                self.assertIsInstance(output_generate, GenerateEncoderDecoderOutput)
                # Retrocompatibility check
                self.assertIsInstance(output_generate, SampleEncoderDecoderOutput)
            else:
                self.assertTrue(output_generate.sequences.shape[-1] == self.max_new_tokens + main_input.shape[-1])
                self.assertIsInstance(output_generate, GenerateDecoderOnlyOutput)
                # Retrocompatibility check
                self.assertIsInstance(output_generate, SampleDecoderOnlyOutput)

            self._check_outputs(output_generate, main_input, model.config, num_return_sequences=2)

    @pytest.mark.generate
    def test_beam_search_generate(self):
        for model_class in self.all_generative_model_classes:
            config, inputs_dict = self.prepare_config_and_inputs_for_generate()
            main_input = inputs_dict[self.input_name]

            model = model_class(config).to(torch_device).eval()

            beam_kwargs = self._get_beam_kwargs()
            output_generate = self._beam_search_generate(model=model, inputs_dict=inputs_dict, beam_kwargs=beam_kwargs)

            if model.config.is_encoder_decoder:
                self.assertTrue(output_generate.shape[-1] == self.max_new_tokens + 1)
            else:
                self.assertTrue(output_generate.shape[-1] == self.max_new_tokens + main_input.shape[-1])

    @pytest.mark.generate
    def test_beam_search_generate_dict_output(self):
        for model_class in self.all_generative_model_classes:
            config, inputs_dict = self.prepare_config_and_inputs_for_generate()
            main_input = inputs_dict[self.input_name]

            model = model_class(config).to(torch_device).eval()
            beam_kwargs = self._get_beam_kwargs()
            output_generate = self._beam_search_generate(
                model=model,
                inputs_dict=inputs_dict,
                beam_kwargs=beam_kwargs,
                output_scores=True,
                output_logits=True,
                output_hidden_states=True,
                output_attentions=self.has_attentions,
                return_dict_in_generate=True,
                use_cache=False,
            )
            if model.config.is_encoder_decoder:
                self.assertTrue(output_generate.sequences.shape[-1] == self.max_new_tokens + 1)
                self.assertIsInstance(output_generate, GenerateBeamEncoderDecoderOutput)
                # Retrocompatibility check
                self.assertIsInstance(output_generate, BeamSearchEncoderDecoderOutput)
            else:
                self.assertTrue(output_generate.sequences.shape[-1] == self.max_new_tokens + main_input.shape[-1])
                self.assertIsInstance(output_generate, GenerateBeamDecoderOnlyOutput)
                # Retrocompatibility check
                self.assertIsInstance(output_generate, BeamSearchDecoderOnlyOutput)

            self._check_outputs(
                output_generate, main_input, model.config, num_return_sequences=beam_kwargs["num_beams"]
            )

    @pytest.mark.generate
    def test_beam_search_generate_dict_outputs_use_cache(self):
        for model_class in self.all_generative_model_classes:
            config, inputs_dict = self.prepare_config_and_inputs_for_generate()
            main_input = inputs_dict[self.input_name]

            if not hasattr(config, "use_cache"):
                self.skipTest(reason=f"{model_class.__name__} doesn't support caching")
            if any(model_name in model_class.__name__.lower() for model_name in ["rwkv"]):
                self.skipTest(reason="Won't fix: model with non-standard dictionary output shapes")

            model = model_class(config).to(torch_device).eval()
            beam_kwargs = self._get_beam_kwargs()

            config.is_decoder = True
            model = model_class(config).to(torch_device).eval()
            output_generate = self._beam_search_generate(
                model=model,
                inputs_dict=inputs_dict,
                beam_kwargs=beam_kwargs,
                output_scores=True,
                output_logits=True,
                output_hidden_states=True,
                output_attentions=self.has_attentions,
                return_dict_in_generate=True,
                use_cache=True,  # Enable cache
            )

            if model.config.is_encoder_decoder:
                self.assertTrue(output_generate.sequences.shape[-1] == self.max_new_tokens + 1)
            else:
                self.assertTrue(output_generate.sequences.shape[-1] == self.max_new_tokens + main_input.shape[-1])

            self._check_outputs(
                output_generate,
                main_input,
                model.config,
                use_cache=True,
                num_return_sequences=beam_kwargs["num_beams"],
            )

    @require_accelerate
    @require_torch_multi_accelerator
    @pytest.mark.generate
    def test_model_parallel_beam_search(self):
        for model_class in self.all_generative_model_classes:
            if "xpu" in torch_device:
                return unittest.skip(reason="device_map='auto' does not work with XPU devices")

            if model_class._no_split_modules is None:
                continue

            config, inputs_dict = self.prepare_config_and_inputs_for_generate()

            model = model_class(config).eval()
            with tempfile.TemporaryDirectory() as tmp_dir:
                model.cpu().save_pretrained(tmp_dir)
                new_model = model_class.from_pretrained(tmp_dir, device_map="auto")

                new_model.generate(
                    max_new_tokens=self.max_new_tokens,
                    num_beams=2,
                    **inputs_dict,
                )

    @pytest.mark.generate
    def test_beam_sample_generate(self):
        for model_class in self.all_generative_model_classes:
            config, inputs_dict = self.prepare_config_and_inputs_for_generate()
            main_input = inputs_dict[self.input_name]

            model = model_class(config).to(torch_device).eval()
            beam_kwargs = self._get_beam_kwargs()
            output_generate = self._beam_sample_generate(
                model=model,
                inputs_dict=inputs_dict,
                beam_kwargs=beam_kwargs,
            )

            if model.config.is_encoder_decoder:
                self.assertTrue(output_generate.shape[-1] == self.max_new_tokens + 1)
            else:
                self.assertTrue(output_generate.shape[-1] == self.max_new_tokens + main_input.shape[-1])

            # for VLMs inputs embeds won't match input ids unless images are encoded and merged with ids properly
            # no quick fix available, since obtaining image embeddings step is very model-specific
            if any(name in model.__class__.__name__.lower() for name in ("blip", "llava", "paligemma")):
                prepare_inputs_for_generation_args = set(
                    inspect.signature(model.prepare_inputs_for_generation).parameters
                )
                # `inputs_embeds` input is well supported when `cache_positions` is used, because it means the modeling
                # code is up to date with our most recent standards
                if (
                    "inputs_embeds" in prepare_inputs_for_generation_args
                    and "cache_positions" in prepare_inputs_for_generation_args
                ):
                    input_embeds = model.get_input_embeddings()(inputs_dict["input_ids"])
                    beam_kwargs.update({"inputs_embeds": input_embeds})
                    output_generate2 = self._beam_sample_generate(
                        model=model,
                        input_ids=None,
                        inputs_dict={},
                        beam_kwargs=beam_kwargs,
                    )

                    torch.testing.assert_close(output_generate[:, input_embeds.shape[1] :], output_generate2)

    @pytest.mark.generate
    def test_beam_sample_generate_dict_output(self):
        for model_class in self.all_generative_model_classes:
            config, inputs_dict = self.prepare_config_and_inputs_for_generate()
            main_input = inputs_dict[self.input_name]

            model = model_class(config).to(torch_device).eval()
            beam_kwargs = self._get_beam_kwargs()

            output_generate = self._beam_sample_generate(
                model=model,
                inputs_dict=inputs_dict,
                beam_kwargs=beam_kwargs,
                output_scores=True,
                output_logits=True,
                output_hidden_states=True,
                output_attentions=self.has_attentions,
                return_dict_in_generate=True,
                use_cache=False,
            )

            if model.config.is_encoder_decoder:
                self.assertTrue(output_generate.sequences.shape[-1] == self.max_new_tokens + 1)
                self.assertIsInstance(output_generate, GenerateBeamEncoderDecoderOutput)
                # Retrocompatibility check
                self.assertIsInstance(output_generate, BeamSampleEncoderDecoderOutput)
            else:
                self.assertTrue(output_generate.sequences.shape[-1] == self.max_new_tokens + main_input.shape[-1])
                self.assertIsInstance(output_generate, GenerateBeamDecoderOnlyOutput)
                # Retrocompatibility check
                self.assertIsInstance(output_generate, BeamSampleDecoderOnlyOutput)

            self._check_outputs(
                output_generate, main_input, model.config, num_return_sequences=beam_kwargs["num_beams"]
            )

    @pytest.mark.generate
    def test_generate_without_input_ids(self):
        config, _ = self.prepare_config_and_inputs_for_generate()

        # if no bos token id => cannot generate from None
        if config.bos_token_id is None:
            self.skipTest(reason="bos_token_id is None")

        # hack in case they are equal, otherwise the attn mask will be [0]
        if config.bos_token_id == config.pad_token_id:
            config.pad_token_id = None

        for model_class in self.all_generative_model_classes:
            model = model_class(config).to(torch_device)
            model.eval()

            output_ids_generate = model.generate(
                do_sample=False, max_new_tokens=self.max_new_tokens, remove_invalid_values=True
            )
            self.assertIsNotNone(output_ids_generate)

    @pytest.mark.generate
    def test_group_beam_search_generate(self):
        for model_class in self.all_generative_model_classes:
            config, inputs_dict = self.prepare_config_and_inputs_for_generate()
            main_input = inputs_dict[self.input_name]

            model = model_class(config).to(torch_device).eval()
            # check `generate()` and `group_beam_search()` are equal
            beam_kwargs = self._get_diverse_beam_kwargs()
            output_generate = self._group_beam_search_generate(
                model=model,
                inputs_dict=inputs_dict,
                beam_kwargs=beam_kwargs,
            )
            if model.config.is_encoder_decoder:
                self.assertTrue(output_generate.shape[-1] == self.max_new_tokens + 1)
            else:
                self.assertTrue(output_generate.shape[-1] == self.max_new_tokens + main_input.shape[-1])

            # check `group_beam_search` for higher than 1 `num_return_sequences`
            num_return_sequences = 2
            beam_kwargs = self._get_diverse_beam_kwargs(num_return_sequences=num_return_sequences)
            output_generate = self._group_beam_search_generate(
                model=model,
                inputs_dict=inputs_dict,
                beam_kwargs=beam_kwargs,
            )
            if model.config.is_encoder_decoder:
                self.assertTrue(output_generate.shape[-1] == self.max_new_tokens + 1)
            else:
                self.assertTrue(output_generate.shape[-1] == self.max_new_tokens + main_input.shape[-1])

    @pytest.mark.generate
    def test_group_beam_search_generate_dict_output(self):
        for model_class in self.all_generative_model_classes:
            config, inputs_dict = self.prepare_config_and_inputs_for_generate()
            main_input = inputs_dict[self.input_name]

            model = model_class(config).to(torch_device).eval()
            beam_kwargs = self._get_diverse_beam_kwargs()
            output_generate = self._group_beam_search_generate(
                model=model,
                inputs_dict=inputs_dict,
                beam_kwargs=beam_kwargs,
                output_scores=True,
                output_logits=True,
                output_hidden_states=True,
                output_attentions=self.has_attentions,
                return_dict_in_generate=True,
                use_cache=False,
            )
            if model.config.is_encoder_decoder:
                self.assertTrue(output_generate.sequences.shape[-1] == self.max_new_tokens + 1)
                self.assertIsInstance(output_generate, GenerateBeamEncoderDecoderOutput)
                # Retrocompatibility check
                self.assertIsInstance(output_generate, BeamSearchEncoderDecoderOutput)
            else:
                self.assertTrue(output_generate.sequences.shape[-1] == self.max_new_tokens + main_input.shape[-1])
                self.assertIsInstance(output_generate, GenerateBeamDecoderOnlyOutput)
                # Retrocompatibility check
                self.assertIsInstance(output_generate, BeamSearchDecoderOnlyOutput)

            self._check_outputs(
                output_generate, main_input, model.config, num_return_sequences=beam_kwargs["num_beams"]
            )

    # TODO: @gante check why it is flaky
    @is_flaky()
    @pytest.mark.generate
    def test_constrained_beam_search_generate(self):
        for model_class in self.all_generative_model_classes:
            config, inputs_dict = self.prepare_config_and_inputs_for_generate()
            main_input = inputs_dict[self.input_name]

            model = model_class(config).to(torch_device).eval()

            # Sample constraints
            min_id = 3
            max_id = config.get_text_config(decoder=True).vocab_size

            force_tokens = torch.randint(min_id, max_id, (1, 2)).tolist()[0]
            constraints = [
                PhrasalConstraint(force_tokens),
            ]

            beam_kwargs = self._get_constrained_beam_kwargs()
            output_generate = self._constrained_beam_search_generate(
                model=model,
                inputs_dict=inputs_dict,
                constraints=constraints,
                beam_kwargs=beam_kwargs,
            )

            if model.config.is_encoder_decoder:
                self.assertTrue(output_generate.shape[-1] == self.max_new_tokens + 1)
            else:
                self.assertTrue(output_generate.shape[-1] == self.max_new_tokens + main_input.shape[-1])

            for generation_output in output_generate:
                self._check_sequence_inside_sequence(force_tokens, generation_output)

            # check`constrained_beam_search` for higher than 1 `num_return_sequences`
            # Sample constraints
            force_tokens = torch.randint(min_id, max_id, (1, 2)).tolist()[0]
            constraints = [
                PhrasalConstraint(force_tokens),
            ]

            beam_kwargs = self._get_constrained_beam_kwargs(num_return_sequences=2)

            output_generate = self._constrained_beam_search_generate(
                model=model,
                inputs_dict=inputs_dict,
                constraints=constraints,
                beam_kwargs=beam_kwargs,
            )

            if model.config.is_encoder_decoder:
                self.assertTrue(output_generate.shape[-1] == self.max_new_tokens + 1)
            else:
                self.assertTrue(output_generate.shape[-1] == self.max_new_tokens + main_input.shape[-1])

            for generation_output in output_generate:
                self._check_sequence_inside_sequence(force_tokens, generation_output)

    @pytest.mark.generate
    def test_constrained_beam_search_generate_dict_output(self):
        for model_class in self.all_generative_model_classes:
            config, inputs_dict = self.prepare_config_and_inputs_for_generate()
            main_input = inputs_dict[self.input_name]

            model = model_class(config).to(torch_device).eval()

            # Sample constraints
            min_id = 3
            max_id = model.config.get_text_config(decoder=True).vocab_size
            force_tokens = torch.randint(min_id, max_id, (1, 2)).tolist()[0]
            constraints = [
                PhrasalConstraint(force_tokens),
            ]

            beam_kwargs = self._get_constrained_beam_kwargs()
            output_generate = self._constrained_beam_search_generate(
                model=model,
                inputs_dict=inputs_dict,
                constraints=constraints,
                beam_kwargs=beam_kwargs,
                output_scores=True,
                output_logits=True,
                output_hidden_states=True,
                output_attentions=self.has_attentions,
                return_dict_in_generate=True,
                use_cache=False,
            )

            if model.config.is_encoder_decoder:
                self.assertTrue(output_generate.sequences.shape[-1] == self.max_new_tokens + 1)
                self.assertIsInstance(output_generate, GenerateBeamEncoderDecoderOutput)
                # Retrocompatibility check
                self.assertIsInstance(output_generate, BeamSearchEncoderDecoderOutput)
            else:
                self.assertTrue(output_generate.sequences.shape[-1] == self.max_new_tokens + main_input.shape[-1])
                self.assertIsInstance(output_generate, GenerateBeamDecoderOnlyOutput)
                # Retrocompatibility check
                self.assertIsInstance(output_generate, BeamSearchDecoderOnlyOutput)

            self._check_outputs(
                output_generate, main_input, model.config, num_return_sequences=beam_kwargs["num_beams"]
            )

    @pytest.mark.generate
    def test_contrastive_generate(self):
        for model_class in self.all_generative_model_classes:
            if model_class._is_stateful:
                self.skipTest(reason="Stateful models don't support contrastive search generation")

            # won't fix: FSMT and Reformer have a different cache variable type (and format).
            if any(model_name in model_class.__name__.lower() for model_name in ["fsmt", "reformer"]):
                self.skipTest(reason="Won't fix: old model with different cache format")

            config, inputs_dict = self.prepare_config_and_inputs_for_generate()
            main_input = inputs_dict[self.input_name]

            # NOTE: contrastive search only works with cache on at the moment.
            if not hasattr(config, "use_cache"):
                self.skipTest(reason=f"{model_class.__name__} doesn't support caching")
            config.is_decoder = True

            # test old generation output for backwards compatibility
            model = model_class(config).to(torch_device).eval()
            output_generate = self._contrastive_generate(
                model=model,
                inputs_dict=inputs_dict,
                use_cache=True,  # Enable cache
            )
            if model.config.is_encoder_decoder:
                self.assertTrue(output_generate.shape[-1] == self.max_new_tokens + 1)
            else:
                self.assertTrue(output_generate.shape[-1] == self.max_new_tokens + main_input.shape[-1])

    @pytest.mark.generate
    def test_contrastive_generate_dict_outputs_use_cache(self):
        for model_class in self.all_generative_model_classes:
            if model_class._is_stateful:
                self.skipTest(reason="Stateful models don't support contrastive search generation")

            # won't fix: FSMT and Reformer have a different cache variable type (and format).
            if any(model_name in model_class.__name__.lower() for model_name in ["fsmt", "reformer"]):
                self.skipTest(reason="Won't fix: old model with different cache format")

            config, inputs_dict = self.prepare_config_and_inputs_for_generate()
            main_input = inputs_dict[self.input_name]

            # NOTE: contrastive search only works with cache on at the moment.
            if not hasattr(config, "use_cache"):
                self.skipTest(reason=f"{model_class.__name__} doesn't support caching")
            config.is_decoder = True

            model = model_class(config).to(torch_device).eval()
            output_generate = self._contrastive_generate(
                model=model,
                inputs_dict=inputs_dict,
                output_scores=True,
                output_logits=True,
                output_hidden_states=True,
                output_attentions=self.has_attentions,
                return_dict_in_generate=True,
                use_cache=True,  # Enable cache
            )

            if model.config.is_encoder_decoder:
                self.assertTrue(output_generate.sequences.shape[-1] == self.max_new_tokens + 1)
            else:
                self.assertTrue(output_generate.sequences.shape[-1] == self.max_new_tokens + main_input.shape[-1])

            self._check_outputs(output_generate, main_input, model.config, use_cache=True)

    @pytest.mark.generate
    def test_contrastive_generate_low_memory(self):
        # Check that choosing 'low_memory' does not change the model output
        for model_class in self.all_generative_model_classes:
            if model_class._is_stateful:
                self.skipTest(reason="Stateful models don't support contrastive search generation")

            if any(model_name in model_class.__name__.lower() for model_name in ["fsmt", "reformer", "speech2text"]):
                self.skipTest(reason="Won't fix: old model with different cache format")
            if any(model_name in model_class.__name__.lower() for model_name in ["gptbigcode"]):
                self.skipTest(reason="TODO: fix me")

            config, inputs_dict = self.prepare_config_and_inputs_for_generate(batch_size=1)

            # NOTE: contrastive search only works with cache on at the moment.
            if not hasattr(config, "use_cache"):
                self.skipTest(reason=f"{model_class.__name__} doesn't support caching")

            config.is_decoder = True

            # test output equality of low versus high memory
            model = model_class(config).to(torch_device).eval()

            low_output = model.generate(
                top_k=4,
                penalty_alpha=0.6,
                low_memory=True,
                max_new_tokens=self.max_new_tokens,
                **inputs_dict,
                use_cache=True,
            )

            high_output = model.generate(
                top_k=4,
                penalty_alpha=0.6,
                low_memory=False,
                max_new_tokens=self.max_new_tokens,
                **inputs_dict,
                use_cache=True,
            )
            self.assertListEqual(low_output.tolist(), high_output.tolist())

    @pytest.mark.generate
    @unittest.skip("Started to break with https://github.com/huggingface/transformers/pull/33703")
    def test_beam_search_low_memory(self):
        # Check that choosing 'low_memory' does not change the model output
        for model_class in self.all_generative_model_classes:
            if model_class._is_stateful:
                self.skipTest(reason="May fix in the future: need custom cache handling")
            if any(model_name in model_class.__name__.lower() for model_name in ["fsmt", "reformer"]):
                self.skipTest(reason="Won't fix: old model with different cache format")
            if any(
                model_name in model_class.__name__.lower()
                for model_name in [
                    "ctrl",
                    "gptbigcode",
                    "transo_xl",
                    "xlnet",
                    "cpm",
                    "jamba",
                ]
            ):
                self.skipTest(reason="May fix in the future: need model-specific fixes")

            config, inputs_dict = self.prepare_config_and_inputs_for_generate()
            # batch_size=1 is ok, but batch_size>1 will cause non-identical output

            config.use_cache = True
            config.is_decoder = True

            # test output equality of low versus high memory
            model = model_class(config).to(torch_device).eval()

            low_output = model.generate(
                **inputs_dict,
                max_new_tokens=8,
                num_beams=5,
                early_stopping=True,
                low_memory=True,
                use_cache=True,
            )

            high_output = model.generate(
                **inputs_dict,
                max_new_tokens=8,
                num_beams=5,
                early_stopping=True,
                low_memory=False,
                use_cache=True,
            )
            self.assertListEqual(low_output.tolist(), high_output.tolist())

    @pytest.mark.generate
    @parameterized.expand([("random",), ("same",)])
    @is_flaky()  # Read NOTE (1) below. If there are API issues, all attempts will fail.
    def test_assisted_decoding_matches_greedy_search(self, assistant_type):
        # This test ensures that the assisted generation does not introduce output changes over greedy search.
        # NOTE (1): The sentence above is true most of the time, there is a tiny difference in the logits due to matmul
        # shape differences -- and it may result in a different output. The input shape difference happens in the
        # main model, that runs the forward pass with several candidates at once (as opposed to generating one token at
        # a time). See https://github.com/huggingface/transformers/issues/25420#issuecomment-1775317535 for more info.
        # NOTE (2): It breaks the pattern in the tests above, for multiple reasons:
        # - assisted_decoding, contrarily to the other methods, can't be called on its own (e.g. needs to
        # prepare the assistant encoder outputs in the main generate body);
        # - assisted_decoding does not support `use_cache = False`
        # - assisted_decoding does not support `batch_size > 1`

        for model_class in self.all_generative_model_classes:
            if model_class._is_stateful:
                self.skipTest(reason="Stateful models don't support assisted generation")
            if any(model_name in model_class.__name__.lower() for model_name in ["fsmt", "reformer"]):
                self.skipTest(reason="Won't fix: old model with different cache format")
            if any(
                model_name in model_class.__name__.lower()
                for model_name in [
                    "bigbirdpegasus",
                    "led",
                    "mega",
                    "speech2text",
                    "git",
                    "prophetnet",
                    "seamlessm4t",
                    "clvp",
                ]
            ):
                self.skipTest(reason="May fix in the future: need model-specific fixes")

            # enable cache
            config, inputs_dict = self.prepare_config_and_inputs_for_generate(batch_size=1)
            main_input = inputs_dict[self.input_name]

            # NOTE: assisted generation only works with cache on at the moment.
            if not hasattr(config, "use_cache"):
                self.skipTest(reason=f"{model_class.__name__} doesn't support caching")

            config.is_decoder = True
            model = model_class(config).to(torch_device).eval()
            # Sets assisted generation arguments such that:
            # a) no EOS is generated, to ensure generation doesn't break early
            # b) the assistant model always generates two tokens when it is called, to ensure the input preparation of
            #    the assistant model is correct
            # c) there are at least two forward passes in the main model, to ensure the input preparation of
            #    the main model is correct
            generation_kwargs = {
                "eos_token_id": -1,  # see a)
                "max_new_tokens": 4,  # see c)
                "num_beams": 1,
                "do_sample": False,
                "output_scores": True,
                "output_logits": True,
                "output_hidden_states": True,
                "output_attentions": self.has_attentions,
                "return_dict_in_generate": True,
                "use_cache": True,
            }
            output_greedy = model.generate(**generation_kwargs, **inputs_dict)

            # test with the same assistant model or randomly init one
            # in the first case all candidate tokens are accepted, in the second none is accepted
            # case when some are accepted and some not is hard to reproduce, so let's hope this catches most errors :)
            if assistant_type == "random":
                assistant_model = model_class(config).to(torch_device).eval()
            else:
                assistant_model = model
            assistant_model.generation_config.num_assistant_tokens = 2  # see b)
            assistant_model.generation_config.num_assistant_tokens_schedule = "constant"  # see b)
            generation_kwargs.update({"assistant_model": assistant_model})
            output_assisted = model.generate(**generation_kwargs, **inputs_dict)

            # The two outputs must match and their shape must be as expected

            self.assertListEqual(output_greedy.sequences.tolist(), output_assisted.sequences.tolist())
            for output in (output_greedy, output_assisted):
                self._check_outputs(output, main_input, model.config, use_cache=True)

    @is_flaky()
    @pytest.mark.generate
    def test_prompt_lookup_decoding_matches_greedy_search(self):
        # This test ensures that the prompt lookup generation does not introduce output changes over greedy search.
        # This test is mostly a copy of test_assisted_decoding_matches_greedy_search

        for model_class in self.all_generative_model_classes:
            if model_class._is_stateful:
                self.skipTest(reason="Stateful models don't support assisted generation")
            if any(model_name in model_class.__name__.lower() for model_name in ["fsmt", "reformer"]):
                self.skipTest(reason="Won't fix: old model with different cache format")
            if any(
                model_name in model_class.__name__.lower()
                for model_name in [
                    "bigbirdpegasus",
                    "led",
                    "mega",
                    "speech2text",
                    "git",
                    "prophetnet",
                    "seamlessm4t",
                    "clvp",
                ]
            ):
                self.skipTest(reason="May fix in the future: need model-specific fixes")

            # enable cache
            config, inputs_dict = self.prepare_config_and_inputs_for_generate(batch_size=1)
            main_input = inputs_dict[self.input_name]

            # NOTE: assisted generation only works with cache on at the moment.
            if not hasattr(config, "use_cache"):
                self.skipTest(reason=f"{model_class.__name__} doesn't support caching")

            config.is_decoder = True
            model = model_class(config).to(torch_device).eval()
            # Sets assisted generation arguments such that:
            # a) no EOS is generated, to ensure generation doesn't break early
            # b) the prompt lookup tries to give the model 2 tokens, to ensure the input preparation of
            #    prompt lookup is correct
            # c) there are at least two forward passes in the main model, to ensure the input preparation of
            #    the main model is correct
            generation_kwargs = {
                "eos_token_id": -1,  # see a)
                "max_new_tokens": 4,  # see c)
                "num_beams": 1,
                "do_sample": False,
                "output_scores": True,
                "output_logits": True,
                "output_hidden_states": True,
                "output_attentions": self.has_attentions,
                "return_dict_in_generate": True,
                "use_cache": True,
            }

            output_greedy = model.generate(**generation_kwargs, **inputs_dict)

            generation_kwargs.update({"prompt_lookup_num_tokens": 2})  # see b)
            output_prompt_lookup = model.generate(**generation_kwargs, **inputs_dict)

            # The two outputs must match and their shape must be as expected

            self.assertListEqual(output_greedy.sequences.tolist(), output_prompt_lookup.sequences.tolist())
            for output in (output_greedy, output_prompt_lookup):
                self._check_outputs(output, main_input, model.config, use_cache=True)

    @pytest.mark.generate
    def test_dola_decoding_sample(self):
        # TODO (joao): investigate skips, try to reduce incompatibilities
        for model_class in self.all_generative_model_classes:
            if model_class._is_stateful:
                self.skipTest(reason="Stateful models don't support DoLa decoding")

            if any(model_name in model_class.__name__.lower() for model_name in ["reformer"]):
                self.skipTest("Skip Reformer as the lm_head input size is 2 * hidden size, adopted from Rev Nets.")

            if any(model_name in model_class.__name__.lower() for model_name in ["marian", "mbart", "pegasus"]):
                self.skipTest("DoLa is not supported for models that don't return layerwise hidden states")

            # enable cache if the model is not openai-gpt, xlnet, cpm, or xlm
            config, inputs_dict = self.prepare_config_and_inputs_for_generate()
            main_input = inputs_dict[self.input_name]

            # Encoder-decoder models are not supported
            if config.is_encoder_decoder:
                self.skipTest("DoLa is not supported for encoder-decoder models")
            config.is_decoder = True
            model = model_class(config).to(torch_device).eval()

            if model.get_output_embeddings() is None:
                self.skipTest("DoLa is not supported for models that don't have output embeddings")
            # Sets dola generation arguments such that:
            # a) no EOS is generated, to ensure generation doesn't break early
            # b) there are at least two forward passes in the main model, to ensure the input preparation of
            #    the main model is correct
            generation_kwargs = {
                "eos_token_id": -1,  # see a)
                "max_new_tokens": 4,  # see b)
                "num_beams": 1,
                "do_sample": True,
                "output_scores": True,
                "output_logits": True,
                "output_hidden_states": True,
                "output_attentions": self.has_attentions,
                "return_dict_in_generate": True,
                "use_cache": hasattr(config, "use_cache"),  # Some models don't support the cache
            }
            generation_kwargs.update({"dola_layers": "low"})
            output_dola = model.generate(**generation_kwargs, **inputs_dict)
            self._check_outputs(output_dola, main_input, model.config, use_cache=hasattr(config, "use_cache"))

    @pytest.mark.generate
    def test_assisted_decoding_sample(self):
        # In this test we don't check assisted vs non-assisted output -- seeded assisted decoding with sample will not
        # match sample for the same seed, as the forward pass does not return the exact same logits (due to matmul with
        # different shapes, see https://github.com/huggingface/transformers/issues/25420#issuecomment-1775317535).
        for model_class in self.all_generative_model_classes:
            if model_class._is_stateful:
                self.skipTest(reason="Stateful models don't support assisted generation")
            if any(model_name in model_class.__name__.lower() for model_name in ["fsmt", "reformer"]):
                self.skipTest(reason="Won't fix: old model with different cache format")
            if any(
                model_name in model_class.__name__.lower()
                for model_name in [
                    "bigbirdpegasus",
                    "led",
                    "mega",
                    "speech2text",
                    "git",
                    "prophetnet",
                    "seamlessm4t",
                    "clvp",
                ]
            ):
                self.skipTest(reason="May fix in the future: need model-specific fixes")

            # enable cache
            config, inputs_dict = self.prepare_config_and_inputs_for_generate(batch_size=1)
            main_input = inputs_dict[self.input_name]

            # NOTE: assisted generation only works with cache on at the moment.
            if not hasattr(config, "use_cache"):
                self.skipTest(reason=f"{model_class.__name__} doesn't support caching")

            config.is_decoder = True
            model = model_class(config).to(torch_device).eval()
            # Sets assisted generation arguments such that:
            # a) no EOS is generated, to ensure generation doesn't break early
            # b) the assistant model always generates two tokens when it is called, to ensure the input preparation of
            #    the assistant model is correct
            # c) there are at least two forward passes in the main model, to ensure the input preparation of
            #    the main model is correct
            assistant_model = model
            assistant_model.generation_config.num_assistant_tokens = 2  # see b)
            assistant_model.generation_config.num_assistant_tokens_schedule = "constant"  # see b)
            generation_kwargs = {
                "eos_token_id": -1,  # see a)
                "max_new_tokens": 4,  # see c)
                "num_beams": 1,
                "do_sample": True,
                "assistant_model": assistant_model,
                "output_scores": True,
                "output_logits": True,
                "output_hidden_states": True,
                "output_attentions": self.has_attentions,
                "return_dict_in_generate": True,
                "use_cache": True,
            }
            output_assisted = model.generate(**generation_kwargs, **inputs_dict)

            self._check_outputs(output_assisted, main_input, config, use_cache=True)

    @pytest.mark.generate
    def test_prompt_lookup_decoding_stops_at_eos(self):
        # This test ensures that the prompt lookup generation stops at eos token and does not suggest more tokens
        # (see https://github.com/huggingface/transformers/pull/31301)

        # The main idea is to have an ngram (unigram in our case) that is repeated twice in the input ids.
        # First time at the very end, so input ends with the unigrams, and second any arbitrary location.
        # Also, we need an EOS token which will be injected just after the arbitrary located ngram.
        # We verify that PLD will not copy and propose candidated that contain an EOS token, even if there are overlapping ngrams
        # in input ids. Otherwise a proposed EOS along with the trailing (ngrams-1) tokens might be accepted by the target model.
        # That seems as if the model "generated" and EOS but didn't stop from user's perspective

        input_ids = torch.randint(1, 50, (1, 10), device=torch_device)  # generate inputs in range from 1-50
        arbitrary_ngram = 51  # this is the arbitrary ngram, specifically chosen OOV to prevent flaky tests
        input_ids[:, 3] = arbitrary_ngram  # set pre-eos to arbitrary_ngram which is for sure not present in inputs
        input_ids[:, -1] = arbitrary_ngram  # put arbitrary_ngram in the end for the necessary match to happen

        eos_token_id = torch.tensor([0], device=torch_device)
        input_ids[:, 4] = eos_token_id  # inject eos-token-id in input ids so that it is located after arbitrary_ngram

        # init cand geenerator with max_matching_ngram_size=1 to match per-token
        candidate_generator = PromptLookupCandidateGenerator(
            eos_token_id=eos_token_id, num_output_tokens=4, max_matching_ngram_size=1
        )
        output_prompt_lookup = candidate_generator.get_candidates(input_ids)[0]

        # PLD shouldn't propose any new tokens based on eos-match
        self.assertTrue(output_prompt_lookup.shape[-1] == 10)

    @pytest.mark.generate
    def test_generate_with_head_masking(self):
        """Test designed for encoder-decoder models to ensure the attention head masking is used."""
        attention_names = ["encoder_attentions", "decoder_attentions", "cross_attentions"]
        for model_class in self.all_generative_model_classes:
            config, inputs_dict = self.prepare_config_and_inputs_for_generate()

            # We want to test only encoder-decoder models
            if not config.is_encoder_decoder:
                continue
            model = model_class(config).to(torch_device)

            head_masking = {
                "head_mask": torch.zeros(config.encoder_layers, config.encoder_attention_heads, device=torch_device),
                "decoder_head_mask": torch.zeros(
                    config.decoder_layers, config.decoder_attention_heads, device=torch_device
                ),
                "cross_attn_head_mask": torch.zeros(
                    config.decoder_layers, config.decoder_attention_heads, device=torch_device
                ),
            }

            signature = inspect.signature(model.forward)
            # We want to test only models where encoder/decoder head masking is implemented
            if not set(head_masking.keys()) < {*signature.parameters.keys()}:
                continue

            for attn_name, (name, mask) in zip(attention_names, head_masking.items()):
                out = model.generate(
                    num_beams=1,
                    output_attentions=self.has_attentions,
                    return_dict_in_generate=True,
                    remove_invalid_values=True,
                    **{name: mask},
                    **inputs_dict,
                )
                # We check the state of decoder_attentions and cross_attentions just from the last step
                attn_weights = out[attn_name] if attn_name == attention_names[0] else out[attn_name][-1]
                self.assertEqual(sum([w.sum().item() for w in attn_weights]), 0.0)

    @pytest.mark.generate
    def test_left_padding_compatibility(self):
        # NOTE: left-padding results in small numerical differences. This is expected.
        # See https://github.com/huggingface/transformers/issues/25420#issuecomment-1775317535

        # First, filter out models that don't support left padding
        # - The model must have generative capabilities
        if len(self.all_generative_model_classes) == 0:
            self.skipTest(reason="No generative architecture available for this model.")

        # - The model must support padding
        if not self.has_attentions:
            self.skipTest(reason="This model doesn't support padding.")

        # - The model must be a decoder-only architecture (encoder-based architectures use right-padding)
        decoder_only_classes = []
        for model_class in self.all_generative_model_classes:
            config, _ = self.prepare_config_and_inputs_for_generate()
            if config.is_encoder_decoder:
                continue
            else:
                decoder_only_classes.append(model_class)
        if len(decoder_only_classes) == 0:
            self.skipTest(reason="No decoder-only architecture available for this model.")

        # - Decoder-only architectures derived from encoder-decoder models could support it in theory, but we haven't
        #   added support for it yet. We skip these models for now.
        has_encoder_attributes = any(
            attr_name
            for attr_name in config.to_dict().keys()
            if attr_name.startswith("encoder") and attr_name != "encoder_no_repeat_ngram_size"
        )
        if has_encoder_attributes:
            self.skipTest(
                reason="The decoder-only derived from encoder-decoder models are not expected to support left-padding."
            )

        # Then, test left-padding
        def _prepare_model_kwargs(input_ids, attention_mask, signature):
            model_kwargs = {"input_ids": input_ids, "attention_mask": attention_mask}
            if "position_ids" in signature:
                position_ids = torch.cumsum(attention_mask, dim=-1) - 1
                position_ids.masked_fill_(attention_mask == 0, 1)
                model_kwargs["position_ids"] = position_ids
            if "cache_position" in signature:
                cache_position = torch.arange(input_ids.shape[-1], device=torch_device)
                model_kwargs["cache_position"] = cache_position
            return model_kwargs

        for model_class in decoder_only_classes:
            config, inputs_dict = self.prepare_config_and_inputs_for_generate()
            input_ids = inputs_dict["input_ids"]
            attention_mask = inputs_dict.get("attention_mask")
            if attention_mask is None:
                attention_mask = torch.ones_like(input_ids)

            model = model_class(config).to(torch_device).eval()
            signature = inspect.signature(model.forward).parameters.keys()

            # no cache as some models require special cache classes to be init outside forward
            model.generation_config.use_cache = False

            # Without padding
            model_kwargs = _prepare_model_kwargs(input_ids, attention_mask, signature)
            next_logits_wo_padding = model(**model_kwargs).logits[:, -1, :]

            # With left-padding (length 32)
            # can hardcode pad_token to be 0 as we'll do attn masking anyway
            pad_token_id = (
                config.get_text_config().pad_token_id if config.get_text_config().pad_token_id is not None else 0
            )
            pad_size = (input_ids.shape[0], 32)
            padding = torch.ones(pad_size, dtype=input_ids.dtype, device=torch_device) * pad_token_id
            padded_input_ids = torch.cat((padding, input_ids), dim=1)
            padded_attention_mask = torch.cat((torch.zeros_like(padding), attention_mask), dim=1)
            model_kwargs = _prepare_model_kwargs(padded_input_ids, padded_attention_mask, signature)
            next_logits_with_padding = model(**model_kwargs).logits[:, -1, :]

            # They should result in very similar logits
            self.assertTrue(torch.allclose(next_logits_wo_padding, next_logits_with_padding, atol=1e-5))

    @pytest.mark.generate
    def test_past_key_values_format(self):
        # Test that the KV cache is formatted correctly. Exceptions need to explicitly overwrite this test. Having a
        # standard KV cache format is important for a consistent API (and for advanced generation methods).
        for model_class in self.all_generative_model_classes:
            config, inputs = self.model_tester.prepare_config_and_inputs_for_common()

            # If it doesn't support cache, pass the test
            if not hasattr(config, "use_cache"):
                self.skipTest(reason=f"{model_class.__name__} doesn't support caching")

            model = model_class(config).to(torch_device)
            if "use_cache" not in inputs:
                inputs["use_cache"] = True
            outputs = model(**inputs)

            # If "past_key_values" is not returned, pass the test (e.g. RWKV uses a different cache name and format)
            if "past_key_values" not in outputs:
                self.skipTest(reason="This model doesn't return `past_key_values`")

            num_hidden_layers = (
                getattr(config, "decoder_layers", None)
                or getattr(config, "num_decoder_layers", None)
                or config.num_hidden_layers
            )
            num_attention_heads = getattr(config, "decoder_attention_heads", config.num_attention_heads)
            embed_dim = getattr(config, "d_model", config.hidden_size)
            per_head_embed_dim = embed_dim // num_attention_heads

            past_kv = outputs["past_key_values"]
            self.assertEqual(len(past_kv), num_hidden_layers)

            # Encoder-Decoder checks
            if config.is_encoder_decoder:
                encoder_num_attention_heads = config.encoder_attention_heads
                encoder_per_head_embed_dim = embed_dim // encoder_num_attention_heads
                batch_size, seq_length = inputs["decoder_input_ids"].shape
                for i in range(num_hidden_layers):
                    self.assertEqual(len(past_kv[i]), 4)  # K V for the decoder + K V for the encoder = 4
                    self.assertEqual(
                        past_kv[i][0].shape, (batch_size, num_attention_heads, seq_length, per_head_embed_dim)
                    )
                    self.assertEqual(
                        past_kv[i][1].shape, (batch_size, num_attention_heads, seq_length, per_head_embed_dim)
                    )
                    # The sequence length for the encoder K V depends on the model. Since it is not manipulated in
                    # autoregressive generation, I'm keeping the test general and not checking the 3rd dim
                    self.assertEqual(
                        (past_kv[i][2].shape[0], past_kv[i][2].shape[1], past_kv[i][2].shape[3]),
                        (batch_size, encoder_num_attention_heads, encoder_per_head_embed_dim),
                    )
                    self.assertEqual(
                        (past_kv[i][3].shape[0], past_kv[i][3].shape[1], past_kv[i][3].shape[3]),
                        (batch_size, encoder_num_attention_heads, encoder_per_head_embed_dim),
                    )

            # Decoder-only checks
            else:
                # TODO: this line is only needed because of imagegpt, where "pixel_values" = "input_ids". Fix the
                # tests in imagegpt such that `prepare_config_and_inputs_for_common` returns the later (and the other
                # tests use it)
                key = "input_ids" if "input_ids" in inputs else "pixel_values"
                batch_size, seq_length = inputs[key].shape
                for i in range(num_hidden_layers):
                    self.assertEqual(len(past_kv[0]), 2)  # K V for the decoder = 2
                    self.assertEqual(
                        past_kv[i][0].shape, (batch_size, num_attention_heads, seq_length, per_head_embed_dim)
                    )
                    self.assertEqual(
                        past_kv[i][1].shape, (batch_size, num_attention_heads, seq_length, per_head_embed_dim)
                    )

    @pytest.mark.generate
    def test_generate_from_inputs_embeds_decoder_only(self):
        # When supported, tests that the decoder model can generate from `inputs_embeds` instead of `input_ids`
        # if fails, you should probably update the `prepare_inputs_for_generation` function
        for model_class in self.all_generative_model_classes:
            config, inputs_dict = self.prepare_config_and_inputs_for_generate()

            # Ignore:
            # a) eos (to always output 20 tokens) and pad (so we don't try to infer the attn mask from the input_ids,
            #   which would cause a mismatch),
            config.pad_token_id = config.eos_token_id = -1
            # b) embedding scaling, the scaling factor applied after embeding from input_ids (requires knowledge of the
            #   variable that holds the scaling factor, which is model-dependent)
            if hasattr(config, "scale_embedding"):
                config.scale_embedding = False

            # This test is for decoder-only models (encoder-decoder models have native input embeddings support in the
            # decoder)
            if config.is_encoder_decoder:
                continue

            # Skip models without explicit support
            model = model_class(config).to(torch_device).eval()
            if "inputs_embeds" not in inspect.signature(model.prepare_inputs_for_generation).parameters.keys():
                continue

            input_ids = inputs_dict.pop("input_ids")

            # Traditional way of generating text
            outputs_from_ids = model.generate(
                input_ids, max_new_tokens=5, return_dict_in_generate=True, output_scores=True
            )
            self.assertEqual(outputs_from_ids.sequences.shape, (input_ids.shape[0], input_ids.shape[1] + 5))

            # Same thing, but from input embeddings (`input_ids` is passed so the prompt is present in the output)
            inputs_embeds = model.get_input_embeddings()(input_ids)
            outputs_from_embeds = model.generate(
                input_ids,
                inputs_embeds=inputs_embeds,
                max_new_tokens=5,
                return_dict_in_generate=True,
                output_scores=True,
            )
            self.assertListEqual(outputs_from_ids.sequences.tolist(), outputs_from_embeds.sequences.tolist())

            # But if we pass different inputs_embeds, we should get different outputs (the output text may be the
            # same, but the logits will almost surely be different)
            random_embeds = torch.rand_like(inputs_embeds)
            outputs_from_rand_embeds = model.generate(
                input_ids,
                inputs_embeds=random_embeds,
                max_new_tokens=5,
                return_dict_in_generate=True,
                output_scores=True,
            )
            for i in range(len(outputs_from_rand_embeds.scores)):
                self.assertFalse(torch.allclose(outputs_from_embeds.scores[i], outputs_from_rand_embeds.scores[i]))

            # input_ids is not a required input -- if we don't pass it, the newly generated tokens will be the same
            outputs_from_embeds_wo_ids = model.generate(
                inputs_embeds=inputs_embeds, max_new_tokens=5, return_dict_in_generate=True, output_scores=True
            )
            self.assertListEqual(
                outputs_from_embeds.sequences[:, inputs_embeds.shape[1] :].tolist(),
                outputs_from_embeds_wo_ids.sequences.tolist(),
            )

    @pytest.mark.generate
    def test_generate_from_inputs_embeds_with_static_cache(self):
        """
        Test that StaticCache can generate from inputs_embeds and calculates max_cache_length
        correctly in `generate()`. We force the model to not stop generation until max-length is reached
        to verify that the cache length is indeed set correctly and we don't run out of index when slicing the cache.
        """
        for model_class in self.all_generative_model_classes:
            if not model_class._supports_static_cache:
                self.skipTest(reason="This model does not support the static cache format")

            config, inputs_dict = self.prepare_config_and_inputs_for_generate()

            if config.is_encoder_decoder:
                self.skipTest(reason="This model is encoder-decoder and has Encoder-Decoder Cache")

            model = model_class(config).to(torch_device).eval()
            if "inputs_embeds" not in inspect.signature(model.prepare_inputs_for_generation).parameters.keys():
                self.skipTest(reason="This model does not support `inputs_embeds` in generation")

            input_ids = inputs_dict.pop("input_ids")

            model.config.use_cache = True
            model.config.is_decoder = True
            batch_size = input_ids.shape[0]
            max_cache_len = 30

            # here we force to not stop at eos and go until max-length
            model.generation_config.eos_token_id = model.config.get_text_config().eos_token_id = -1
            generation_kwargs = {
                "max_length": max_cache_len,
                "cache_implementation": "static",
                "return_dict_in_generate": True,  # Required to return `past_key_values`
            }

            text_config = model.config.get_text_config()
            head_dim = (
                text_config.head_dim
                if hasattr(text_config, "head_dim")
                else text_config.hidden_size // text_config.num_attention_heads
            )
            num_key_value_heads = (
                text_config.num_attention_heads
                if getattr(text_config, "num_key_value_heads", None) is None
                else text_config.num_key_value_heads
            )
            num_hidden_layers = text_config.num_hidden_layers

            inputs_embeds = model.get_input_embeddings()(input_ids)
            outputs = model.generate(inputs_embeds=inputs_embeds, **generation_kwargs, **inputs_dict)

            # we should get `max_length` in shape, not `max_length - embeds_length`
            cache_shape = (batch_size, num_key_value_heads, max_cache_len, head_dim)
            self.assertTrue(isinstance(outputs.past_key_values, StaticCache))
            self.assertTrue(len(outputs.past_key_values.key_cache) == num_hidden_layers)
            self.assertTrue(outputs.past_key_values.key_cache[0].shape == cache_shape)

    @pytest.mark.generate
    def test_generate_continue_from_past_key_values(self):
        # Tests that we can continue generating from past key values, returned from a previous `generate` call
        for model_class in self.all_generative_model_classes:
            if any(model_name in model_class.__name__.lower() for model_name in ["imagegpt"]):
                self.skipTest(reason="Won't fix: old model with unique inputs/caches/other")
            if any(model_name in model_class.__name__.lower() for model_name in ["umt5"]):
                self.skipTest(reason="TODO: needs modeling or test input preparation fixes for compatibility")

            config, inputs = self.model_tester.prepare_config_and_inputs_for_common()

            if not hasattr(config, "use_cache"):
                self.skipTest(reason=f"{model_class.__name__} doesn't support caching")

            # Let's make it always:
            # 1. use cache (for obvious reasons)
            # 2. generate to max length (which can be achieved by setting the eos token to an invalid value), which
            #    would make the test flaky (e.g. EOS is generated on iteration 1 on both generations, but the
            #    continuation would force it to generate beyond an EOS token)
            # 3. ignore `token_type_ids` for simplicity
            # 4. ignore `forced_eos_token_id`, which requires further manipulation of the continuation inputs and is
            #    active by default on some models
            # 5. ignore `encoder_no_repeat_ngram_size`, which is set by default in some encoder-decoder models. When
            #    we use their decoder as a stand-alone model, `encoder_no_repeat_ngram_size` actually prevents
            #    repetition exclusively from the prompt. This test relies on comparing one call vs 2 calls
            #    with cache, what is considered a prompt is different in the two cases.

            if "token_type_ids" in inputs:
                del inputs["token_type_ids"]

            model = model_class(config).to(torch_device)
            model.eval()
            model.generation_config.pad_token_id = model.generation_config.eos_token_id = -1
            model.generation_config.forced_eos_token_id = None
            model.generation_config.encoder_no_repeat_ngram_size = 0
            model.generation_config.use_cache = True

            # If "past_key_values" is not returned, skip the test (e.g. RWKV uses a different cache name and format)
            outputs = model(**inputs)
            if "past_key_values" not in outputs:
                self.skipTest(reason="This model doesn't return `past_key_values`")

            # Traditional way of generating text, with `return_dict_in_generate` to return the past key values
            outputs = model.generate(**inputs, do_sample=False, max_new_tokens=4, return_dict_in_generate=True)

            # Let's generate again, but passing the past key values in between (3 + 1 = 4 tokens). Note that the
            # inputs may need to be tweaked across `generate` calls (like the attention mask).
            outputs_cached = model.generate(**inputs, do_sample=False, max_new_tokens=3, return_dict_in_generate=True)

            # Continue from the tokens generated above, preparing the inputs accordingly
            inputs["past_key_values"] = outputs_cached.past_key_values
            new_attention_len = outputs_cached.sequences.shape[-1]
            if config.is_encoder_decoder:
                inputs["decoder_input_ids"] = outputs_cached.sequences
                if "decoder_attention_mask" in inputs:
                    inputs["decoder_attention_mask"] = torch.nn.functional.pad(
                        inputs["decoder_attention_mask"],
                        (0, new_attention_len - inputs["decoder_attention_mask"].shape[1]),
                        mode="constant",
                        value=1,
                    )
            else:
                inputs["input_ids"] = outputs_cached.sequences
                if "attention_mask" in inputs:
                    inputs["attention_mask"] = torch.nn.functional.pad(
                        inputs["attention_mask"],
                        (0, new_attention_len - inputs["attention_mask"].shape[1]),
                        mode="constant",
                        value=1,
                    )
            outputs_cached = model.generate(**inputs, do_sample=False, max_new_tokens=1, return_dict_in_generate=True)

            # The two sets of generated text and past kv should be equal to each other
            self.assertListEqual(outputs.sequences.tolist(), outputs_cached.sequences.tolist())
            for layer_idx in range(len(outputs_cached.past_key_values)):
                for kv_idx in range(len(outputs_cached.past_key_values[layer_idx])):
                    self.assertTrue(
                        torch.allclose(
                            outputs.past_key_values[layer_idx][kv_idx],
                            outputs_cached.past_key_values[layer_idx][kv_idx],
                        )
                    )

    @parameterized.expand([(1, False), (1, True), (4, False)])
    @pytest.mark.generate
    def test_new_cache_format(self, num_beams, do_sample):
        # Tests that generating with the new format is exactly the same as the legacy one (for models that support it).
        # 👉 tests with and without beam search so that we can test with and without cache reordering.
        # 👉 tests with and without sampling so we can cover the most common use cases.
        for model_class in self.all_generative_model_classes:
            if not model_class._supports_cache_class:
                self.skipTest(reason="This model does not support the new cache format")

            config, inputs_dict = self.prepare_config_and_inputs_for_generate()

            model = model_class(config).to(torch_device).eval()
            generation_kwargs = {
                "max_new_tokens": 5,
                "do_sample": do_sample,
                "num_beams": num_beams,
                "num_return_sequences": num_beams,
                "return_dict_in_generate": True,  # Required to return `past_key_values`
                "use_cache": True,
            }

            # Sets seed before calling `generate` for the case with do_sample=True
            seed = torch.randint(0, 1000000, (1,)).item()
            set_seed(seed)
            legacy_results = model.generate(**generation_kwargs, **inputs_dict)
            set_seed(seed)
            num_hidden_layers = config.get_text_config().num_hidden_layers
            if config.is_encoder_decoder:
                cache_cls = EncoderDecoderCache
                past_key_values = cache_cls(DynamicCache(num_hidden_layers), DynamicCache(num_hidden_layers))
            else:
                cache_cls = DynamicCache
<<<<<<< HEAD
                past_key_values = cache_cls()
            new_results = model.generate(past_key_values=past_key_values, **generation_kwargs, **inputs_dict)
=======
                past_key_values = cache_cls(num_hidden_layers)
            new_results = model.generate(
                input_ids,
                attention_mask=attention_mask,
                past_key_values=past_key_values,
                **generation_kwargs,
                **inputs_dict,
            )
>>>>>>> f2c388e3

            # The two sets of generated sequences must match, despite the cache format between forward passes being
            # different
            self.assertListEqual(legacy_results.sequences.tolist(), new_results.sequences.tolist())
            self.assertTrue(isinstance(legacy_results.past_key_values, tuple))
            self.assertTrue(isinstance(new_results.past_key_values, cache_cls))

            # The contents of the two caches, when converted to the same format (in both directions!), must match
            legacy_cache = legacy_results.past_key_values
            new_cache_converted = new_results.past_key_values.to_legacy_cache()
            for layer_idx in range(len(legacy_cache)):
                for kv_idx in range(len(legacy_cache[layer_idx])):
                    # TODO: @raushan, please look into this for new cache format
                    if legacy_cache[layer_idx][kv_idx] != []:
                        self.assertTrue(
                            torch.allclose(
                                legacy_cache[layer_idx][kv_idx],
                                new_cache_converted[layer_idx][kv_idx],
                            )
                        )

            new_cache = new_results.past_key_values
            legacy_cache_converted = cache_cls.from_legacy_cache(legacy_results.past_key_values)
            for layer_idx in range(len(new_cache)):
                for kv_idx in range(len(new_cache[layer_idx])):
                    # TODO: @raushan, please look into this for new cache format
                    if new_cache[layer_idx][kv_idx] != []:
                        self.assertTrue(
                            torch.allclose(
                                new_cache[layer_idx][kv_idx],
                                legacy_cache_converted[layer_idx][kv_idx],
                            )
                        )

    @pytest.mark.generate
    def test_generate_with_static_cache(self):
        """
        Tests if StaticCache works if we set attn_implementation=static when generation.
        This doesn't test if generation quality is good, but tests that models with
        self._supports_static_cache don't throw an error when generating and return
        a StaticCache object at the end.
        """
        for model_class in self.all_generative_model_classes:
            if not model_class._supports_static_cache:
                self.skipTest(reason="This model does not support the static cache format")

            config, inputs_dict = self.prepare_config_and_inputs_for_generate()
            main_input = inputs_dict[self.input_name]

            if config.is_encoder_decoder:
                self.skipTest(reason="This model is encoder-decoder and has Encoder-Decoder Cache")

            config.is_decoder = True
            batch_size = main_input.shape[0]
            seq_length = main_input.shape[-1]
            max_new_tokens = 20

            model = model_class(config).to(torch_device).eval()
            generation_kwargs = {
                "max_length": None,
                "max_new_tokens": max_new_tokens,
                "cache_implementation": "static",
                "return_dict_in_generate": True,  # Required to return `past_key_values`
                "use_cache": True,
            }

            max_cache_len = seq_length + max_new_tokens
            config = config.text_config if hasattr(config, "text_config") else config
            head_dim = (
                config.head_dim if hasattr(config, "head_dim") else config.hidden_size // config.num_attention_heads
            )
            num_key_value_heads = (
                config.num_attention_heads
                if getattr(config, "num_key_value_heads", None) is None
                else config.num_key_value_heads
            )
            num_hidden_layers = config.num_hidden_layers
            results = model.generate(**generation_kwargs, **inputs_dict)

            cache_shape = (batch_size, num_key_value_heads, max_cache_len, head_dim)
            self.assertTrue(isinstance(results.past_key_values, StaticCache))
            self.assertTrue(len(results.past_key_values.key_cache) == num_hidden_layers)
            self.assertTrue(results.past_key_values.key_cache[0].shape == cache_shape)

    @require_quanto
    @pytest.mark.generate
    def test_generate_with_quant_cache(self):
        for model_class in self.all_generative_model_classes:
            if not model_class._supports_quantized_cache:
                self.skipTest(reason="This model does not support the quantized cache format")

            config, inputs_dict = self.prepare_config_and_inputs_for_generate()
            config.is_decoder = True

            model = model_class(config).to(torch_device).eval()
            generation_kwargs = {
                "max_new_tokens": 5,
                "cache_implementation": "quantized",
                # careful with group size, should be divisor of model's hidden size
                "cache_config": {"backend": "quanto", "nbits": 2, "q_group_size": 8, "residual_length": 128},
                "return_dict_in_generate": True,  # Required to return `past_key_values`
                "use_cache": True,
            }

            results = model.generate(**generation_kwargs, **inputs_dict)
            self.assertTrue(isinstance(results.past_key_values, QuantoQuantizedCache))

            # passing past key values of different type should raise Error
            with self.assertRaises(ValueError):
<<<<<<< HEAD
                model.generate(past_key_valyes=DynamicCache(), **generation_kwargs, **inputs_dict)
=======
                num_hidden_layers = config.get_text_config().num_hidden_layers
                model.generate(
                    input_ids,
                    attention_mask=attention_mask,
                    past_key_valyes=DynamicCache(num_hidden_layers),
                    **generation_kwargs,
                )
>>>>>>> f2c388e3

            # setting incorrect cache_config args should raise an Error, i.e. nbits=60 does not make sense
            generation_kwargs["cache_config"] = {"nbits": 60, "q_group_size": 8, "residual_length": 128}
            with self.assertRaises(ValueError):
                model.generate(**generation_kwargs, **inputs_dict)

    @pytest.mark.generate
    @require_torch_gpu
    @slow
    @is_flaky()  # compilation may result in equivalent (!= same) FP ops, causing the argmax in `generate` to be flaky
    def test_generate_compile_fullgraph(self):
        """
        Tests that `.generate` is compatible with torch.compile without graph breaks, keeping the same results.
        ⚠️ Runs two sequential generations to ensure the cache doesn't get stuck after the first compiled run! ⚠️
        """
        for model_class in self.all_generative_model_classes:
            if not model_class._supports_static_cache:
                self.skipTest("This model doesn't support static cache")
            # TODO (joao) -- fix and enable me :)
            if any(model_name in model_class.__name__.lower() for model_name in ["whisper"]):
                self.skipTest("whisper model end-to-end generate compile not yet supported")

            config, inputs_dict = self.model_tester.prepare_config_and_inputs_for_common()
            # TODO (joao) -- fix and enable me :)
            if config.is_encoder_decoder:
                self.skipTest("Encoder-decoder model end-to-end generate compile not yet supported")

            model = model_class(config).to(torch_device)
            model.eval()  # otherwise `self.training` is `True` -- this flag is used at attn mask creation time

            input_ids = inputs_dict["input_ids"].to(torch_device)
            # creates two sets of *different* inputs with the same shape
            half_batch_size = input_ids.shape[0] // 2
            input_ids_sets = [input_ids[:half_batch_size, :], input_ids[half_batch_size : half_batch_size * 2, :]]
            self.assertTrue(input_ids_sets[0].shape == input_ids_sets[1].shape)

            generation_kwargs = {
                "do_sample": False,
                "max_new_tokens": 10,
            }

            max_cache_len = input_ids.shape[1] + generation_kwargs["max_new_tokens"]
            config = config.get_text_config()
            past_key_values = StaticCache(
                config, batch_size=half_batch_size, max_cache_len=max_cache_len, device=torch_device
            )

            for model_inputs in input_ids_sets:
                # eager dynamic cache
                output_dynamic = model.generate(model_inputs, **generation_kwargs)

                # end-to-end compiled dynamic cache
                torch.compiler.reset()
                compiled_generate = torch.compile(model.generate, fullgraph=True, mode="reduce-overhead")
                generation_config = copy.deepcopy(model.generation_config)
                generation_config.update(**generation_kwargs)
                output_compiled = compiled_generate(
                    model_inputs, generation_config=generation_config, past_key_values=past_key_values
                )
                self.assertListEqual(output_dynamic.tolist(), output_compiled.tolist())

    @pytest.mark.generate
    def test_generate_methods_with_num_logits_to_keep(self):
        for model_class in self.all_generative_model_classes:
            if "num_logits_to_keep" not in set(inspect.signature(model_class.forward).parameters.keys()):
                self.skipTest(reason="This model does not support `num_logits_to_keep` argument.")

            config, inputs_dict = self.prepare_config_and_inputs_for_generate()
            config.use_cache = True
            config.is_decoder = True

            model = model_class(config).to(torch_device).eval()
            # All generation methods (except assisted decoding) rely on always extracting the last token logits of the
            # full logits matrix, so testing out only greedy search and assisted decoding is enough (if it works,
            # other methods will work as well)
            generation_kwargs = {
                "max_new_tokens": 10,
                "do_sample": False,
            }

            # Setting num_logits_to_keep at 0 keeps all logits (old behavior)
            with_all_logits = model.generate(**generation_kwargs, **inputs_dict, num_logits_to_keep=0)
            # By default, num_logits_to_keep is automatically set to 1 if not provided (new behavior)
            without_all_logits = model.generate(**inputs_dict, **generation_kwargs)
            self.assertEqual(with_all_logits.tolist(), without_all_logits.tolist())

    @pytest.mark.generate
    @is_flaky()  # assisted generation tests are flaky (minor fp ops differences)
    def test_assisted_decoding_with_num_logits_to_keep(self):
        for model_class in self.all_generative_model_classes:
            if "num_logits_to_keep" not in set(inspect.signature(model_class.forward).parameters.keys()):
                self.skipTest(reason="This model does not support `num_logits_to_keep` argument.")
            if model_class._is_stateful:
                self.skipTest(reason="Stateful models don't support assisted generation")

            config, inputs_dict = self.prepare_config_and_inputs_for_generate(batch_size=1)
            config.use_cache = True
            config.is_decoder = True

            model = model_class(config).to(torch_device).eval()
            assistant_model = model
            # All generation methods (except assisted decoding) rely on always extracting the last token logits of the
            # full logits matrix, so testing out only greedy search and assisted decoding is enough (if it works,
            # other methods will work as well)
            generation_kwargs = {
                "max_new_tokens": 10,
                "do_sample": False,
                "assistant_model": assistant_model,
            }

            assistant_model.generation_config.assistant_confidence_threshold = None
            # Setting num_logits_to_keep at 0 keeps all logits (old behavior)
            with_all_logits = model.generate(**generation_kwargs, **inputs_dict, num_logits_to_keep=0)
            # By default, num_logits_to_keep is automatically set to 1 if not provided (new behavior)
            without_all_logits = model.generate(**inputs_dict, **generation_kwargs)
            self.assertEqual(with_all_logits.tolist(), without_all_logits.tolist())

    @pytest.mark.generate
    def test_inherits_generation_mixin(self):
        """
        Tests that the model class directly inherits `GenerationMixin`, as opposed to relying on `PreTrainedModel`
        to inherit it.
        """
        for model_class in self.all_generative_model_classes:
            self.assertTrue("GenerationMixin" in str(model_class.__bases__))

    def _check_outputs(self, output, main_input, config, use_cache=False, num_return_sequences=1):
        batch_size = main_input.shape[0]
        seq_length = main_input.shape[-1]
        config = config.text_config if hasattr(config, "text_config") else config
        num_sequences_in_output = batch_size * num_return_sequences

        gen_len = (
            output.sequences.shape[-1] - 1 if config.is_encoder_decoder else output.sequences.shape[-1] - seq_length
        )

        # in some models we subsample the sequence length in inner layers
        if hasattr(self.model_tester, "get_subsampled_output_lengths"):
            seq_length = self.model_tester.get_subsampled_output_lengths(seq_length)

        # scores
        self._check_scores(num_sequences_in_output, output.scores, length=gen_len, config=config)

        # unprocessed logits
        self._check_logits(num_sequences_in_output, output.logits, config=config)

        # Attentions
        if self.has_attentions:
            if config.is_encoder_decoder:
                # encoder
                self._check_encoder_attention_for_generate(output.encoder_attentions, batch_size, config, seq_length)
                # decoder
                self._check_attentions_for_generate(
                    num_sequences_in_output,
                    output.decoder_attentions,
                    min_length=1,
                    max_length=output.sequences.shape[-1],
                    config=config,
                    use_cache=use_cache,
                )
            else:
                # if use_cache first input is equal to no use_cache, so skip here
                attentions = output.attentions if not use_cache else output.attentions[1:]
                min_length = seq_length if not use_cache else seq_length + 1
                self._check_attentions_for_generate(
                    num_sequences_in_output,
                    attentions=attentions,
                    min_length=min_length,
                    max_length=output.sequences.shape[-1],
                    config=config,
                    use_cache=use_cache,
                )

        # Hidden States
        if config.is_encoder_decoder:
            # encoder
            self._check_encoder_hidden_states_for_generate(
                output.encoder_hidden_states, batch_size, config, seq_length
            )

            # decoder
            self._check_hidden_states_for_generate(
                num_sequences_in_output,
                output.decoder_hidden_states,
                min_length=1,
                max_length=output.sequences.shape[-1],
                config=config,
                use_cache=use_cache,
            )
        else:
            # if use_cache first input is equal to no use_cache, so skip here
            hidden_states = output.hidden_states if not use_cache else output.hidden_states[1:]
            min_length = seq_length if not use_cache else seq_length + 1
            self._check_hidden_states_for_generate(
                num_sequences_in_output,
                hidden_states,
                min_length=min_length,
                max_length=output.sequences.shape[-1],
                config=config,
                use_cache=use_cache,
            )

        # Past Key Value States -- a few notes here:
        # 1. Its inner sequence length is with respect to the inputs of the latest forward pass, hence the "-1"
        # 2. We ignore models that have unique cache structures (e.g. mamba) or are in need of refatoring to match the
        #    standard cache format (e.g.gptbigcode )
        models_without_standard_cache = ("ctrl", "fsmt", "gptbigcode", "mega", "reformer", "jamba", "mamba", "xlnet")
        has_standard_cache = not any(
            model_name in config.__class__.__name__.lower() for model_name in models_without_standard_cache
        )
        if has_standard_cache:
            if use_cache:
                past_key_values = output.past_key_values
                past_sequence_length = output.sequences.shape[-1] - 1
                self._check_past_key_values_for_generate(
                    num_sequences_in_output,
                    past_key_values,
                    seq_length=past_sequence_length,
                    config=config,
                )
            elif use_cache is False:
                self.assertTrue(output.past_key_values is None)

    def _check_scores(self, batch_size, scores, length, config):
        vocab_size = config.get_text_config(decoder=True).vocab_size
        expected_shape = (batch_size, vocab_size)
        self.assertIsInstance(scores, tuple)
        self.assertEqual(len(scores), length)
        self.assertListEqual([iter_scores.shape for iter_scores in scores], [expected_shape] * len(scores))

    def _check_logits(self, batch_size, scores, config):
        vocab_size = config.get_text_config(decoder=True).vocab_size
        self.assertIsInstance(scores, tuple)
        self.assertListEqual([iter_scores.shape[0] for iter_scores in scores], [batch_size] * len(scores))
        # vocabulary difference equal to one (imagegptmodel?) or zero (all other models)
        vocab_diff = vocab_size - scores[0].shape[-1]
        self.assertTrue(vocab_diff in [0, 1])
        self.assertListEqual([vocab_size - score.shape[-1] for score in scores], [vocab_diff] * len(scores))

    def _check_attentions_for_generate(
        self, batch_size, attentions, min_length, max_length, config, use_cache=False, num_beam_groups=1
    ):
        self.assertIsInstance(attentions, tuple)
        self.assertListEqual(
            [isinstance(iter_attentions, tuple) for iter_attentions in attentions], [True] * len(attentions)
        )
        self.assertEqual(len(attentions), (max_length - min_length) * num_beam_groups)

        for idx, iter_attentions in enumerate(attentions):
            tgt_len = min_length + idx if not use_cache else 1
            src_len = min_length + idx

            expected_shape = (
                batch_size * num_beam_groups,
                config.num_attention_heads,
                tgt_len,
                src_len,
            )
            # check attn size
            self.assertListEqual(
                [layer_attention.shape for layer_attention in iter_attentions], [expected_shape] * len(iter_attentions)
            )

    def _check_encoder_attention_for_generate(self, attentions, batch_size, config, seq_length):
        encoder_expected_shape = (batch_size, config.num_attention_heads, seq_length, seq_length)
        self.assertIsInstance(attentions, tuple)
        self.assertListEqual(
            [layer_attentions.shape for layer_attentions in attentions],
            [encoder_expected_shape] * len(attentions),
        )

    def _check_hidden_states_for_generate(
        self, batch_size, hidden_states, min_length, max_length, config, use_cache=False, num_beam_groups=1
    ):
        self.assertIsInstance(hidden_states, tuple)
        self.assertListEqual(
            [isinstance(iter_hidden_states, tuple) for iter_hidden_states in hidden_states],
            [True] * len(hidden_states),
        )
        self.assertEqual(len(hidden_states), (max_length - min_length) * num_beam_groups)

        for idx, iter_hidden_states in enumerate(hidden_states):
            seq_len = min_length + idx if not use_cache else 1
            expected_shape = (batch_size * num_beam_groups, seq_len, config.hidden_size)
            # check hidden size
            self.assertListEqual(
                [layer_hidden_states.shape for layer_hidden_states in iter_hidden_states],
                [expected_shape] * len(iter_hidden_states),
            )

    def _check_encoder_hidden_states_for_generate(self, hidden_states, batch_size, config, seq_length):
        encoder_expected_shape = (batch_size, seq_length, config.hidden_size)
        self.assertIsInstance(hidden_states, tuple)
        self.assertListEqual(
            [layer_hidden_states.shape for layer_hidden_states in hidden_states],
            [encoder_expected_shape] * len(hidden_states),
        )

    def _check_past_key_values_for_generate(self, batch_size, past_key_values, seq_length, config, num_beam_groups=1):
        self.assertIsInstance(past_key_values, tuple)
        self.assertListEqual(
            [isinstance(iter_past_key_values, tuple) for iter_past_key_values in past_key_values],
            [True] * len(past_key_values),
        )

        # (batch, head, seq_length, head_features)
        expected_shape = (
            batch_size * num_beam_groups,
            config.num_key_value_heads if hasattr(config, "num_key_value_heads") else config.num_attention_heads,
            seq_length,
            config.hidden_size // config.num_attention_heads,
        )
        # check shape key, value
        self.assertListEqual(
            [layer_past_key_values[0].shape for layer_past_key_values in past_key_values],
            [expected_shape] * len(past_key_values),
        )
        self.assertListEqual(
            [layer_past_key_values[1].shape for layer_past_key_values in past_key_values],
            [expected_shape] * len(past_key_values),
        )

    def _check_sequence_inside_sequence(self, tensor_1, tensor_2):
        # check if tensor_1 inside tensor_2 or tensor_2 inside tensor_1.
        # set to same device. we don't care what device.

        if not isinstance(tensor_1, list):
            tensor_1 = tensor_1.cpu().tolist()
        if not isinstance(tensor_2, list):
            tensor_2 = tensor_2.cpu().tolist()

        in_order = len(tensor_1) <= len(tensor_2)
        longer = tensor_2 if in_order else tensor_1
        shorter = tensor_1 if in_order else tensor_2

        flag = False
        chunk_size = len(shorter)
        for chunk_idx in range(len(longer) - chunk_size + 1):
            subseq = longer[chunk_idx : chunk_idx + chunk_size]
            if subseq == shorter:
                flag = True
                break

        self.assertTrue(flag)


@require_torch
class UtilsFunctionsTest(unittest.TestCase):
    def test_speculative_sampling(self):
        # assume vocab size 10, input length 5 + 3 generated candidates
        candidate_input_ids = torch.tensor([[8, 0, 3, 9, 8, 1, 4, 5]])  # input tokens
        candidate_logits = torch.tensor(
            [
                [
                    [-10.0, 10.0, -10.0, -10.0, -10.0, -10.0, -10.0, -10.0, -10.0, -10.0],  # generated 1
                    [-10.0, -10.0, -10.0, -10.0, 10.0, -10.0, -10.0, -10.0, -10.0, -10.0],  # generated 4
                    [-10.0, -10.0, -10.0, -10.0, -10.0, 10.0, -10.0, -10.0, -10.0, -10.0],  # generated 5
                ]
            ]
        )
        candidate_length = 3
        inf = float("inf")
        new_logits = torch.tensor(
            [
                [
                    [-10.0, 10.0, -10.0, -10.0, -10.0, -10.0, -10.0, -10.0, -10.0, -10.0],  # accepts 1
                    [-10.0, -10.0, -10.0, -10.0, 10.0, -10.0, -10.0, -10.0, -10.0, -10.0],  # accepts 4
                    [-inf, -inf, -inf, -inf, -inf, -inf, -inf, -inf, 10.0, -inf],  # rejects 5, accepts 8
                    [-10.0, -10.0, -10.0, -10.0, -10.0, -10.0, -10.0, -10.0, -10.0, -10.0],  # N/A
                ]
            ]
        )
        last_assistant_token_is_eos = False
        validated_tokens, n_matches = _speculative_sampling(
            candidate_input_ids,
            candidate_logits,
            candidate_length,
            new_logits,
            last_assistant_token_is_eos,
        )
        self.assertTrue(n_matches.item() == 2)
        self.assertTrue(validated_tokens.tolist()[0] == [1, 4, 8])


@pytest.mark.generate
@require_torch
class GenerationIntegrationTests(unittest.TestCase, GenerationIntegrationTestsMixin):
    # setting framework_dependent_parameters needs to be gated, just like its contents' imports
    if is_torch_available():
        framework_dependent_parameters = {
            "AutoModelForCausalLM": AutoModelForCausalLM,
            "AutoModelForSpeechSeq2Seq": AutoModelForSpeechSeq2Seq,
            "AutoModelForSeq2SeqLM": AutoModelForSeq2SeqLM,
            "AutoModelForVision2Seq": AutoModelForVision2Seq,
            "LogitsProcessorList": LogitsProcessorList,
            "MinLengthLogitsProcessor": MinLengthLogitsProcessor,
            "create_tensor_fn": torch.tensor,
            "floats_tensor": floats_tensor,
            "return_tensors": "pt",
        }

    @slow
    def test_diverse_beam_search(self):
        # PT-only test: TF doesn't have a diverse beam search implementation
        article = """Justin Timberlake and Jessica Biel, welcome to parenthood.
        The celebrity couple announced the arrival of their son, Silas Randall Timberlake, in statements to People.
        "Silas was the middle name of Timberlake's maternal grandfather Bill Bomar, who died in 2012, while Randall is the musician's own middle name, as well as his father's first," People reports.
        The couple announced the pregnancy in January, with an Instagram post. It is the first baby for both."""

        bart_tokenizer = BartTokenizer.from_pretrained("facebook/bart-large-cnn")
        bart_model = BartForConditionalGeneration.from_pretrained("facebook/bart-large-cnn").to(torch_device)
        input_ids = bart_tokenizer(article, return_tensors="pt").input_ids.to(torch_device)

        outputs = bart_model.generate(
            input_ids,
            num_beams=4,
            num_return_sequences=2,
            num_beam_groups=4,
            diversity_penalty=2.0,
            remove_invalid_values=True,
        )

        generated_text = bart_tokenizer.batch_decode(outputs, skip_special_tokens=True)

        self.assertListEqual(
            generated_text,
            [
                "The couple announced the birth of their son, Silas Randall Timberlake, in a statement. Silas was the"
                " middle name of Timberlake's maternal grandfather Bill Bomar. Randall is the musician's own middle"
                " name, as well as his father's first. It is the first baby for both of them.",
                "Justin Timberlake and Jessica Biel have a son. The baby is named Silas Randall Timberlake. It is the"
                " first child for both. The couple announced the pregnancy in January. The name Silas is the middle"
                " name of Timberlake's maternal grandfather. It's also his own middle name.",
            ],
        )

    def test_max_length_if_input_embeds(self):
        # PT-only test: TF doesn't have StoppingCriteria
        article = "Today a dragon flew over Paris."
        model = AutoModelForCausalLM.from_pretrained("hf-internal-testing/tiny-random-gpt2").to(torch_device)
        tokenizer = AutoTokenizer.from_pretrained("hf-internal-testing/tiny-random-gpt2")
        input_ids = tokenizer(article, return_tensors="pt").input_ids.to(torch_device)
        inputs_embeds = model.get_input_embeddings()(input_ids)

        max_length = 20
        input_len = input_ids.shape[-1]
        out_gen = model.generate(input_ids=input_ids, max_length=max_length)
        out_gen_embeds = model.generate(inputs_embeds=inputs_embeds, max_length=max_length)
        self.assertEqual(out_gen.shape[-1], input_len + out_gen_embeds.shape[-1])

    def test_min_length_if_input_embeds(self):
        # PT-only test: TF doesn't have StoppingCriteria
        article = "Today a dragon flew over Paris."
        model = AutoModelForCausalLM.from_pretrained("hf-internal-testing/tiny-random-gpt2").to(torch_device)
        tokenizer = AutoTokenizer.from_pretrained("hf-internal-testing/tiny-random-gpt2")
        input_ids = tokenizer(article, return_tensors="pt").input_ids.to(torch_device)
        inputs_embeds = model.get_input_embeddings()(input_ids)

        min_length = 10
        input_len = input_ids.shape[-1]
        out_gen = model.generate(input_ids=input_ids, min_length=min_length)
        out_gen_embeds = model.generate(inputs_embeds=inputs_embeds, min_length=min_length)
        self.assertEqual(out_gen.shape[-1], input_len + out_gen_embeds.shape[-1])

    def test_custom_stopping_criteria_overload_error(self):
        # PT-only test: TF doesn't have StoppingCriteria
        article = """Justin Timberlake and Jessica Biel, welcome to parenthood."""
        bart_tokenizer = BartTokenizer.from_pretrained("sshleifer/bart-tiny-random")
        bart_model = BartForConditionalGeneration.from_pretrained("sshleifer/bart-tiny-random").to(torch_device)

        input_ids = bart_tokenizer(article, return_tensors="pt").input_ids.to(torch_device)
        stopping_criteria = StoppingCriteriaList()
        stopping_criteria.append(MaxLengthCriteria(max_length=42))
        with self.assertRaises(ValueError):
            bart_model.generate(input_ids, stopping_criteria=stopping_criteria)
        with self.assertRaises(ValueError):
            bart_model.generate(input_ids, stopping_criteria=stopping_criteria, max_length=32)

    def test_custom_stopping_criteria(self):
        # PT-only test: TF doesn't have StoppingCriteria
        article = """Justin Timberlake and Jessica Biel, welcome to parenthood."""
        bart_tokenizer = BartTokenizer.from_pretrained("sshleifer/bart-tiny-random")
        bart_model = BartForConditionalGeneration.from_pretrained("sshleifer/bart-tiny-random").to(torch_device)
        input_ids = bart_tokenizer(article, return_tensors="pt").input_ids.to(torch_device)

        class DummyCriteria(StoppingCriteria):
            def __call__(self, input_ids: torch.LongTensor, scores: torch.FloatTensor, **kwargs) -> bool:
                return input_ids.shape[-1] >= 20

        stopping_criteria = StoppingCriteriaList()
        stopping_criteria.append(DummyCriteria())

        self.assertEqual(
            list(bart_model.generate(input_ids, stopping_criteria=stopping_criteria, max_length=22).shape),
            [1, 20],
        )
        self.assertEqual(
            list(bart_model.generate(input_ids, stopping_criteria=stopping_criteria, max_length=18).shape),
            [1, 18],
        )

    # TODO (joao): replace `stop_sequence` in the pipeline by the more recent `generate` functionality
    def test_stop_sequence_stopping_criteria(self):
        # PT-only test: TF doesn't have StoppingCriteria
        prompt = """Hello I believe in"""
        generator = pipeline("text-generation", model="hf-internal-testing/tiny-random-bart")
        output = generator(prompt)
        self.assertEqual(
            output,
            [{"generated_text": ("Hello I believe in we we we we we we we we we")}],
        )

        output = generator(prompt, stop_sequence=" we")
        self.assertEqual(output, [{"generated_text": "Hello I believe in we"}])

    def test_generate_non_nlp_input_ids_as_kwarg(self):
        # PT-only test: AFAIK there's no non-NLP model architecture in TF that supports `input_ids` as its only input
        model = ImageGPTForCausalImageModeling.from_pretrained(
            "hf-internal-testing/tiny-random-imagegpt", max_length=10
        ).to(torch_device)
        input_ids = ids_tensor((3, 5), vocab_size=10)

        output_sequences_kwargs = model.generate(input_ids=input_ids).cpu()
        output_sequences = model.generate(input_ids).cpu()

        self.assertListEqual(output_sequences.tolist(), output_sequences_kwargs.tolist())
        self.assertEqual(output_sequences.shape, (3, 10))

    def test_generate_input_values_as_encoder_kwarg(self):
        # PT-only test: AFAIK there's no generate-capable architecture in TF that supports `input_values` as its input
        input_values = floats_tensor((2, 250))
        model = SpeechEncoderDecoderModel.from_pretrained("hf-internal-testing/tiny-random-speech-encoder-decoder")
        model = model.to(torch_device)
        output_sequences_kwargs = model.generate(input_values=input_values, max_length=5).cpu()
        output_sequences = model.generate(input_values, max_length=5).cpu()

        self.assertListEqual(output_sequences.tolist(), output_sequences_kwargs.tolist())
        self.assertEqual(output_sequences.shape, (2, 5))

    def test_transition_scores_group_beam_search_encoder_decoder(self):
        # PT-only test: TF doesn't have group beam search
        articles = [
            "Justin Timberlake and Jessica Biel, welcome to parenthood.",
            "Michael Phelps is arguably the most decorated Olympian of all time.",
        ]
        tokenizer = BartTokenizer.from_pretrained("hf-internal-testing/tiny-random-bart")
        model = BartForConditionalGeneration.from_pretrained(
            "hf-internal-testing/tiny-random-bart",
            max_length=10,
            num_beams=2,
            num_beam_groups=2,
            num_return_sequences=2,
            diversity_penalty=1.0,
            eos_token_id=None,
            return_dict_in_generate=True,
            output_scores=True,
            length_penalty=0.0,
        )
        model = model.to(torch_device)

        input_ids = tokenizer(articles, return_tensors="pt", padding=True).input_ids.to(torch_device)
        outputs = model.generate(input_ids=input_ids)

        transition_scores = model.compute_transition_scores(outputs.sequences, outputs.scores, outputs.beam_indices)
        transition_scores_sum = transition_scores.sum(-1)

        self.assertTrue(torch.allclose(transition_scores_sum, outputs.sequences_scores, atol=1e-3))

    def test_beam_search_low_memory(self):
        tokenizer = GPT2Tokenizer.from_pretrained("openai-community/gpt2")
        model = AutoModelForCausalLM.from_pretrained("openai-community/gpt2")
        tokenizer.pad_token_id = tokenizer.eos_token_id
        model_inputs = tokenizer("I", return_tensors="pt")["input_ids"]

        low_output = model.generate(model_inputs, max_new_tokens=40, num_beams=5, early_stopping=True, low_memory=True)

        high_output = model.generate(
            model_inputs, max_new_tokens=40, num_beams=5, early_stopping=True, low_memory=False
        )
        self.assertListEqual(low_output.tolist(), high_output.tolist())

    @slow
    def test_watermark_generation(self):
        tokenizer = GPT2Tokenizer.from_pretrained("openai-community/gpt2")
        model = AutoModelForCausalLM.from_pretrained("openai-community/gpt2").to(torch_device)
        tokenizer.pad_token_id = tokenizer.eos_token_id
        model_inputs = tokenizer("I will be", return_tensors="pt").to(torch_device)
        input_len = model_inputs["input_ids"].shape[-1]

        # generation should work with both input types: WatermarkingConfig or Dict, so let's check it here :)
        watermark_config = WatermarkingConfig(bias=2.5, seeding_scheme="selfhash")
        _ = model.generate(**model_inputs, watermarking_config=watermark_config, do_sample=False, max_length=15)

        # We will not check watermarked text, since we check it in `logits_processors` tests
        # Checking if generated ids are as expected fails on different hardware
        args = {
            "bias": 2.0,
            "context_width": 1,
            "seeding_scheme": "selfhash",
            "greenlist_ratio": 0.25,
            "hashing_key": 15485863,
        }
        output = model.generate(**model_inputs, do_sample=False, max_length=15)
        output_selfhash = model.generate(**model_inputs, watermarking_config=args, do_sample=False, max_length=15)

        # Check that the detector is detecting watermarked text
        detector = WatermarkDetector(model_config=model.config, device=torch_device, watermarking_config=args)
        detection_out_watermarked = detector(output_selfhash[:, input_len:], return_dict=True)
        detection_out = detector(output[:, input_len:], return_dict=True)

        self.assertListEqual(detection_out_watermarked.prediction.tolist(), [True])
        self.assertListEqual(detection_out.prediction.tolist(), [False])

    @slow
    def test_beam_search_example_integration(self):
        # PT-only test: TF doesn't have a BeamSearchScorer
        # exactly the example provided in the docstrings of beam search, which previously
        # failed after directly copying from it. Refer to PR #15555
        tokenizer = AutoTokenizer.from_pretrained("google-t5/t5-base")
        model = AutoModelForSeq2SeqLM.from_pretrained("google-t5/t5-base")

        encoder_input_str = "translate English to German: How old are you?"
        encoder_input_ids = tokenizer(encoder_input_str, return_tensors="pt").input_ids

        # lets run beam search using 3 beams
        num_beams = 3
        # define decoder start token ids
        input_ids = torch.ones((1, 1), device=model.device, dtype=torch.long)
        input_ids = input_ids * model.config.decoder_start_token_id

        # add encoder_outputs to model keyword arguments
        model_kwargs = {"encoder_outputs": model.get_encoder()(encoder_input_ids, return_dict=True)}

        outputs = model.generate(
            input_ids, num_beams=num_beams, min_length=5, eos_token_id=model.config.eos_token_id, **model_kwargs
        )
        outputs = tokenizer.batch_decode(outputs, skip_special_tokens=True)

        self.assertListEqual(outputs, ["Wie alt bist du?"])

    @slow
    def test_constrained_beam_search(self):
        # PT-only test: TF doesn't have constrained beam search
        model = GPT2LMHeadModel.from_pretrained("openai-community/gpt2").to(torch_device)
        tokenizer = GPT2Tokenizer.from_pretrained("openai-community/gpt2")

        force_tokens = tokenizer("scared", add_prefix_space=True, add_special_tokens=False).input_ids
        force_tokens_2 = tokenizer("big weapons", add_prefix_space=True, add_special_tokens=False).input_ids

        constraints = [
            PhrasalConstraint(force_tokens),
            PhrasalConstraint(force_tokens_2),
        ]

        starting_text = ["The soldiers were not prepared and"]

        input_ids = tokenizer(starting_text, return_tensors="pt").input_ids.to(torch_device)

        outputs = model.generate(
            input_ids,
            constraints=constraints,
            num_beams=10,
            num_return_sequences=1,
            no_repeat_ngram_size=1,
            max_length=30,
            remove_invalid_values=True,
        )

        generated_text = tokenizer.batch_decode(outputs, skip_special_tokens=True)

        self.assertListEqual(
            generated_text,
            [
                "The soldiers were not prepared and didn't know what to do. They had no idea how they would react if"
                " the enemy attacked them, big weapons scared"
            ],
        )

    @slow
    def test_constrained_beam_search_mixed(self):
        # PT-only test: TF doesn't have constrained beam search
        model = GPT2LMHeadModel.from_pretrained("openai-community/gpt2").to(torch_device)
        tokenizer = GPT2Tokenizer.from_pretrained("openai-community/gpt2")

        force_phrase = tokenizer("scared", add_prefix_space=True, add_special_tokens=False).input_ids
        flexible_phrases = tokenizer(
            ["scream", "screams", "screaming", "screamed"], add_prefix_space=True, add_special_tokens=False
        ).input_ids

        constraints = [
            PhrasalConstraint(force_phrase),
            DisjunctiveConstraint(flexible_phrases),
        ]

        starting_text = ["The soldiers", "The child"]

        input_ids = tokenizer(starting_text, return_tensors="pt").input_ids.to(torch_device)

        outputs = model.generate(
            input_ids,
            constraints=constraints,
            num_beams=10,
            num_return_sequences=1,
            no_repeat_ngram_size=1,
            # max_length=20,
            remove_invalid_values=True,
        )

        generated_text = tokenizer.batch_decode(outputs, skip_special_tokens=True)

        self.assertListEqual(
            generated_text,
            [
                "The soldiers, who had been stationed at the base for more than a year before being evacuated"
                " screaming scared",
                "The child was taken to a local hospital where he died.\n 'I don't think screaming scared",
            ],
        )

    @slow
    def test_constrained_beam_search_mixed_mixin(self):
        # PT-only test: TF doesn't have constrained beam search
        model = GPT2LMHeadModel.from_pretrained("openai-community/gpt2").to(torch_device)
        tokenizer = GPT2Tokenizer.from_pretrained("openai-community/gpt2")

        force_word = "scared"
        force_flexible = ["scream", "screams", "screaming", "screamed"]

        force_words_ids = [
            tokenizer([force_word], add_prefix_space=True, add_special_tokens=False).input_ids,
            tokenizer(force_flexible, add_prefix_space=True, add_special_tokens=False).input_ids,
        ]

        starting_text = ["The soldiers", "The child"]

        input_ids = tokenizer(starting_text, return_tensors="pt").input_ids.to(torch_device)

        outputs = model.generate(
            input_ids,
            force_words_ids=force_words_ids,
            num_beams=10,
            num_return_sequences=1,
            no_repeat_ngram_size=1,
            remove_invalid_values=True,
        )

        generated_text = tokenizer.batch_decode(outputs, skip_special_tokens=True)

        self.assertListEqual(
            generated_text,
            [
                "The soldiers, who had been stationed at the base for more than a year before being evacuated"
                " screaming scared",
                "The child was taken to a local hospital where he died.\n 'I don't think screaming scared",
            ],
        )

    @slow
    def test_cfg_mixin(self):
        model = GPT2LMHeadModel.from_pretrained("openai-community/gpt2").to(torch_device)
        tokenizer = GPT2Tokenizer.from_pretrained("openai-community/gpt2")

        input = tokenizer(["The dragon flew over Paris,"], return_tensors="pt", return_attention_mask=True)
        input["input_ids"] = input["input_ids"].to(torch_device)
        input["attention_mask"] = input["attention_mask"].to(torch_device)

        outputs = model.generate(**input, max_new_tokens=32, guidance_scale=1.5)
        generated_text = tokenizer.batch_decode(outputs, skip_special_tokens=True)

        self.assertListEqual(
            generated_text,
            [
                "The dragon flew over Paris, landing in the Rue de la Bastille. The crowd was so excited "
                'that they had to leave the city.\n\n"We\'re going to Paris!"\n'
            ],
        )

        neg = tokenizer(["France,"], return_tensors="pt", return_attention_mask=True)
        neg["input_ids"] = neg["input_ids"].to(torch_device)
        neg["attention_mask"] = neg["attention_mask"].to(torch_device)
        outputs = model.generate(
            **input,
            max_new_tokens=32,
            guidance_scale=1.5,
            negative_prompt_ids=neg["input_ids"],
            negative_prompt_attention_mask=neg["attention_mask"],
        )
        generated_text = tokenizer.batch_decode(outputs, skip_special_tokens=True)

        self.assertListEqual(
            generated_text,
            [
                'The dragon flew over Paris, landing on the pavement.\n\n"Paris!"\n\n"Paris!"\n\n"'
                'Paris!"\n\n"Paris!"\n\n"Paris!"\n\n'
            ],
        )

    @slow
    def test_constrained_beam_search_example_translation_mixin(self):
        # PT-only test: TF doesn't have constrained beam search
        tokenizer = AutoTokenizer.from_pretrained("google-t5/t5-base")
        model = AutoModelForSeq2SeqLM.from_pretrained("google-t5/t5-base")

        encoder_input_str = "translate English to German: How old are you?"
        force_words = ["sind"]

        input_ids = tokenizer(encoder_input_str, return_tensors="pt").input_ids
        force_words_ids = tokenizer(force_words, add_special_tokens=False).input_ids

        outputs = model.generate(
            input_ids,
            force_words_ids=force_words_ids,
            num_beams=10,
            num_return_sequences=1,
            no_repeat_ngram_size=1,
            remove_invalid_values=True,
        )

        outputs = tokenizer.batch_decode(outputs, skip_special_tokens=True)

        self.assertListEqual(outputs, ["Wie alt sind Sie?"])

    @slow
    def test_constrained_beam_search_example_integration(self):
        # PT-only test: TF doesn't have constrained beam search
        tokenizer = AutoTokenizer.from_pretrained("google-t5/t5-base")
        model = AutoModelForSeq2SeqLM.from_pretrained("google-t5/t5-base")

        encoder_input_str = "translate English to German: How old are you?"
        encoder_input_ids = tokenizer(encoder_input_str, return_tensors="pt").input_ids

        # lets run beam search using 5 beams
        num_beams = 5
        # define decoder start token ids
        input_ids = torch.ones((1, 1), device=model.device, dtype=torch.long)
        input_ids = input_ids * model.config.decoder_start_token_id

        # add encoder_outputs to model keyword arguments
        model_kwargs = {"encoder_outputs": model.get_encoder()(encoder_input_ids, return_dict=True)}

        constraint_str = "sind"
        constraint_token_ids = tokenizer.encode(constraint_str)[:-1]  # remove eos token

        outputs = model.generate(
            input_ids,
            num_beams=num_beams,
            force_words_ids=[constraint_token_ids],
            min_length=5,
            eos_token_id=model.config.eos_token_id,
            **model_kwargs,
        )
        outputs = tokenizer.batch_decode(outputs, skip_special_tokens=True)

        self.assertListEqual(outputs, ["Wie alt sind Sie?"])

    @slow
    def test_per_row_stopping_criteria(self):
        text = [
            "They completed the challenging puzzle, revealing the hidden",
            "Today a dragon flew over France",
            "The aroma of freshly baked pizza filled the kitchen",
        ]
        stop_strings = ["secrets"]

        model = AutoModelForCausalLM.from_pretrained("openai-community/gpt2").to(torch_device)
        tokenizer = AutoTokenizer.from_pretrained("openai-community/gpt2")
        tokenizer.padding_side = "left"
        tokenizer.pad_token_id = tokenizer.eos_token_id
        input_ids = tokenizer(text, return_tensors="pt", padding="longest", add_special_tokens=False).input_ids.to(
            torch_device
        )

        # normal generation with one stopping criteria
        out = model.generate(input_ids, max_length=15)
        out_text = tokenizer.batch_decode(out)
        expected_out = [
            "They completed the challenging puzzle, revealing the hidden secrets of the world.\n",
            "<|endoftext|><|endoftext|><|endoftext|>Today a dragon flew over France and the French government was forced",
            "The aroma of freshly baked pizza filled the kitchen with a sense of freshness",
        ]
        self.assertListEqual(out_text, expected_out)

        # generation should stop at "secrets" for first batch only, filling the rest with eos tokens
        out = model.generate(input_ids, max_length=15, stop_strings=stop_strings, tokenizer=tokenizer)
        out_text = tokenizer.batch_decode(out)
        expected_out = [
            "They completed the challenging puzzle, revealing the hidden secrets<|endoftext|><|endoftext|><|endoftext|><|endoftext|><|endoftext|>",
            "<|endoftext|><|endoftext|><|endoftext|>Today a dragon flew over France and the French government was forced",
            "The aroma of freshly baked pizza filled the kitchen with a sense of freshness",
        ]
        self.assertListEqual(out_text, expected_out)

    def test_constrained_beam_search_mixin_type_checks(self):
        # PT-only test: TF doesn't have constrained beam search
        tokenizer = AutoTokenizer.from_pretrained("patrickvonplaten/t5-tiny-random")
        model = AutoModelForSeq2SeqLM.from_pretrained("patrickvonplaten/t5-tiny-random")

        encoder_input_str = "translate English to German: How old are you?"
        input_ids = tokenizer(encoder_input_str, return_tensors="pt").input_ids

        with self.assertRaises(ValueError):
            force_words = ["sind"]
            force_words_ids = tokenizer(force_words, return_tensors="pt").input_ids
            model.generate(
                input_ids,
                force_words_ids=force_words_ids,
                num_beams=10,
                num_return_sequences=1,
                no_repeat_ngram_size=1,
                remove_invalid_values=True,
            )

        with self.assertRaises(ValueError):
            force_words = ["sind"]
            force_words_ids = [tokenizer(force_words, return_tensors="pt").input_ids]
            model.generate(
                input_ids,
                force_words_ids=force_words_ids,
                num_beams=10,
                num_return_sequences=1,
                no_repeat_ngram_size=1,
                remove_invalid_values=True,
            )

        with self.assertRaises(ValueError):
            model.generate(input_ids, force_words_ids=[])

        with self.assertRaises(ValueError):
            model.generate(input_ids, force_words_ids=[[-1]])

        with self.assertRaises(ValueError):
            model.generate(input_ids, force_words_ids=[[[-1]]])

    def test_batched_decoder_start_id(self):
        # PT-only test: TF doesn't support batched_decoder_start_id
        articles = [
            "Justin Timberlake and Jessica Biel, welcome to parenthood.",
            "Michael Phelps is arguably the most decorated Olympian of all time.",
        ]
        bart_tokenizer = AutoTokenizer.from_pretrained("hf-internal-testing/tiny-random-bart")
        bart_model = BartForConditionalGeneration.from_pretrained("hf-internal-testing/tiny-random-bart").to(
            torch_device
        )
        input_ids = bart_tokenizer(articles, return_tensors="pt", padding=True).input_ids.to(torch_device)
        decoder_start_token_id = bart_model.generation_config.decoder_start_token_id
        decoder_start_token_id_batch = [decoder_start_token_id] * input_ids.shape[0]

        outputs = bart_model.generate(input_ids, decoder_start_token_id=decoder_start_token_id)

        outputs_batched_ids = bart_model.generate(input_ids, decoder_start_token_id=decoder_start_token_id_batch)

        self.assertListEqual(outputs.tolist(), outputs_batched_ids.tolist())

    def test_decoder_start_id_from_config(self):
        # Refer to: (#30899)
        articles = [
            "Justin Timberlake and Jessica Biel, welcome to parenthood.",
            "Michael Phelps is arguably the most decorated Olympian of all time.",
        ]
        bart_tokenizer = AutoTokenizer.from_pretrained("hf-internal-testing/tiny-random-bart")
        bart_model = BartForConditionalGeneration.from_pretrained("hf-internal-testing/tiny-random-bart").to(
            torch_device
        )
        input_ids = bart_tokenizer(articles, return_tensors="pt", padding=True).input_ids.to(torch_device)
        decoder_start_token_id = bart_model.generation_config.decoder_start_token_id

        # we should be able to take `decoder_start_token_id` from model's generation config if user passes a `GenerationConfig` type
        outputs = bart_model.generate(input_ids, generation_config=GenerationConfig(do_sample=False))

        # If the generatoin config has no `decoder_start_token_id` or `bos_token_id`, we will raise an error unless user passes it in config
        bart_model.generation_config.decoder_start_token_id = None
        bart_model.generation_config.bos_token_id = None
        outputs_with_user_id = bart_model.generate(
            input_ids,
            generation_config=GenerationConfig(do_sample=False, decoder_start_token_id=decoder_start_token_id),
        )

        self.assertListEqual(outputs.tolist(), outputs_with_user_id.tolist())

        with self.assertRaises(ValueError):
            outputs = bart_model.generate(input_ids, generation_config=GenerationConfig(do_sample=False))

    def test_contrastive_search_batched(self):
        # PT-only test: TF doesn't have constrained beam search
        # Tests that contrastive search works with batched inputs (i.e. has the same output as for non-batched inputs)
        articles = ["Foo", "Bar Baz"]
        tokenizer = BartTokenizer.from_pretrained("hf-internal-testing/tiny-random-bart")
        model = BartForConditionalGeneration.from_pretrained("hf-internal-testing/tiny-random-bart").to(torch_device)

        model.config.eos_token_id = None
        input_ids_batched = tokenizer(articles, padding=True, return_tensors="pt").input_ids.to(torch_device)
        input_ids = tokenizer(articles[1], return_tensors="pt").input_ids.to(torch_device)

        output_sequences_batched = model.generate(
            input_ids=input_ids_batched, penalty_alpha=0.6, top_k=4, return_dict_in_generate=True, output_scores=True
        )
        output_sequences = model.generate(
            input_ids=input_ids, penalty_alpha=0.6, top_k=4, return_dict_in_generate=True, output_scores=True
        )

        batched_out = tokenizer.decode(output_sequences_batched.sequences[1], skip_special_tokens=True)
        out = tokenizer.decode(output_sequences.sequences[0], skip_special_tokens=True)
        self.assertEqual(batched_out, out)

        # output_sequences_batched.scores[0][1] -> 1st set of logits, 2nd sequence
        max_score_diff = (output_sequences_batched.scores[0][1] - output_sequences.scores[0][0]).abs().max()
        self.assertTrue(max_score_diff < 1e-5)

    def test_logits_processor_not_inplace(self):
        # PT-only test: TF fixes were not made
        article = "Today a dragon flew over Paris."
        model = AutoModelForCausalLM.from_pretrained("hf-internal-testing/tiny-random-gpt2").to(torch_device)
        tokenizer = AutoTokenizer.from_pretrained("hf-internal-testing/tiny-random-gpt2")
        input_ids = tokenizer(article, return_tensors="pt").input_ids.to(torch_device)

        out = model.generate(input_ids, output_logits=True, output_scores=True, return_dict_in_generate=True)
        out_with_temp = model.generate(
            input_ids,
            temperature=0.5,
            do_sample=True,
            output_logits=True,
            output_scores=True,
            return_dict_in_generate=True,
        )

        # if no logits processor is used, scores == logits. Otherwise, the processor has to modify the scores
        self.assertListEqual(out.logits[-1].tolist(), out.scores[-1].tolist())
        self.assertNotEqual(out_with_temp.logits[-1].tolist(), out_with_temp.scores[-1].tolist())

    def test_eos_token_id_int_and_list_top_k_top_sampling(self):
        # Has TF equivalent: this test relies on random sampling
        generation_kwargs = {
            "do_sample": True,
            "num_beams": 1,
            "top_p": 0.7,
            "top_k": 10,
            "temperature": 0.7,
        }
        expectation = 20

        tokenizer = AutoTokenizer.from_pretrained("hf-internal-testing/tiny-random-gpt2")
        text = """Hello, my dog is cute and"""
        tokens = tokenizer(text, return_tensors="pt").to(torch_device)
        model = AutoModelForCausalLM.from_pretrained("hf-internal-testing/tiny-random-gpt2").to(torch_device)

        # Only some seeds will work both on CPU/GPU for a fixed `expectation` value.
        # The selected seed is not guaranteed to work on all torch versions.
        torch.manual_seed(1)
        eos_token_id = 846
        generated_tokens = model.generate(**tokens, eos_token_id=eos_token_id, **generation_kwargs)
        self.assertTrue(expectation == len(generated_tokens[0]))

        torch.manual_seed(1)
        eos_token_id = [846, 198]
        generated_tokens = model.generate(**tokens, eos_token_id=eos_token_id, **generation_kwargs)
        self.assertTrue(expectation == len(generated_tokens[0]))

    def test_model_kwarg_encoder_signature_filtering(self):
        # Has TF equivalent: ample use of framework-specific code
        bart_tokenizer = AutoTokenizer.from_pretrained("hf-internal-testing/tiny-random-bart")
        article = """Hugging Face is a technology company based in New York and Paris."""
        input_ids = bart_tokenizer(article, return_tensors="pt").input_ids.to(torch_device)
        bart_model = BartForConditionalGeneration.from_pretrained("hf-internal-testing/tiny-random-bart").to(
            torch_device
        )
        output = bart_model.generate(input_ids).cpu().numpy()

        # Let's create a fake model that has a different signature. In particular, this fake model accepts "foo" as an
        # argument. Because "foo" is not in the encoder signature and doesn't start with "decoder_", it will be part of
        # the encoder kwargs prior to signature filtering, which would lead to an exception. But filtering kicks in and
        # saves the day.
        class FakeBart(BartForConditionalGeneration):
            def forward(self, input_ids, foo=None, **kwargs):
                return super().forward(input_ids, **kwargs)

        bart_model = FakeBart.from_pretrained("hf-internal-testing/tiny-random-bart").to(torch_device)
        fake_output = bart_model.generate(input_ids, foo="bar").cpu().numpy()
        self.assertTrue(np.array_equal(output, fake_output))

        # Encoder signature filtering only kicks in if it doesn't accept wildcard kwargs. The following test will fail
        # because it doesn't do signature filtering.
        class FakeEncoder(bart_model.model.encoder.__class__):
            def forward(self, input_ids, **kwargs):
                return super().forward(input_ids, **kwargs)

        fake_encoder = FakeEncoder(bart_model.config, bart_model.model.shared).to(torch_device)
        bart_model.model.encoder = fake_encoder

        # Normal generation still works (the output will be different because the encoder weights are different)
        fake_output = bart_model.generate(input_ids).cpu().numpy()
        with self.assertRaises(TypeError):
            # FakeEncoder.forward() accepts **kwargs -> no filtering -> type error due to unexpected input "foo"
            bart_model.generate(input_ids, foo="bar")

    def test_default_max_length_warning(self):
        model = AutoModelForCausalLM.from_pretrained("hf-internal-testing/tiny-random-gpt2").to(torch_device)
        tokenizer = AutoTokenizer.from_pretrained("hf-internal-testing/tiny-random-gpt2")
        model.generation_config.pad_token_id = tokenizer.eos_token_id

        text = "Hello world"
        tokenized_inputs = tokenizer([text], return_tensors="pt")
        input_ids = tokenized_inputs.input_ids.to(torch_device)

        # Default generation config value of 20 -> emits warning
        with self.assertWarns(UserWarning):
            model.generate(input_ids)

        # Explicitly setting max_length to 20 -> no warning
        with warnings.catch_warnings(record=True) as warning_list:
            model.generate(input_ids, max_length=20)
            self.assertEqual(len(warning_list), 0)

        # Generation config max_length != 20 -> no warning
        with warnings.catch_warnings(record=True) as warning_list:
            # generation_config is modified -> legacy mode is disabled = generation_config takes precedence
            model.generation_config.max_length = 10
            model.generate(input_ids)
            self.assertEqual(len(warning_list), 0)

    def test_length_warning_assisted_generation(self):
        # PT-only test: TF doesn't support assisted decoding yet.
        model = AutoModelForCausalLM.from_pretrained("hf-internal-testing/tiny-random-gpt2").to(torch_device)
        assistant = AutoModelForCausalLM.from_pretrained("hf-internal-testing/tiny-random-gpt2").to(torch_device)
        tokenizer = AutoTokenizer.from_pretrained("hf-internal-testing/tiny-random-gpt2")
        model.generation_config.pad_token_id = tokenizer.eos_token_id
        assistant.generation_config.pad_token_id = tokenizer.eos_token_id

        text = "Hello world"
        tokenized_inputs = tokenizer([text], return_tensors="pt")
        input_ids = tokenized_inputs.input_ids.to(torch_device)

        # This should not raise any warning that min length is not feasible in candidate generation
        with warnings.catch_warnings(record=True) as warning_list:
            model.generate(
                input_ids,
                assistant_model=assistant,
                min_new_tokens=10,
                max_length=20,
            )
            self.assertEqual(len(warning_list), 0)

    def test_default_assisted_generation(self):
        # Initialize the GenerationConfig object
        config = GenerationConfig()

        # Check the default values
        self.assertEqual(config.num_assistant_tokens, 20)
        self.assertEqual(config.num_assistant_tokens_schedule, "constant")
        self.assertEqual(config.assistant_confidence_threshold, 0.4)
        self.assertEqual(config.is_assistant, False)

    def test_generated_length_assisted_generation(self):
        # PT-only test: TF doesn't support assisted decoding yet.
        model = AutoModelForCausalLM.from_pretrained("hf-internal-testing/tiny-random-gpt2").to(torch_device)
        assistant = AutoModelForCausalLM.from_pretrained("hf-internal-testing/tiny-random-gpt2").to(torch_device)
        tokenizer = AutoTokenizer.from_pretrained("hf-internal-testing/tiny-random-gpt2")
        model.generation_config.pad_token_id = tokenizer.eos_token_id
        assistant.generation_config.pad_token_id = tokenizer.eos_token_id

        text = "Hello world"
        tokenized_inputs = tokenizer([text], return_tensors="pt")
        input_ids = tokenized_inputs.input_ids.to(torch_device)
        input_length = input_ids.shape[-1]

        out = model.generate(
            input_ids,
            assistant_model=assistant,
            min_new_tokens=10,
            max_new_tokens=20,
        )
        self.assertTrue((10 + input_length) <= out.shape[-1] <= (20 + input_length))

        out = model.generate(
            input_ids,
            assistant_model=assistant,
            min_new_tokens=10,
        )
        self.assertTrue((input_length + 10) <= out.shape[-1] <= 20)

    def test_model_kwarg_assisted_decoding_decoder_only(self):
        # PT-only test: TF doesn't support assisted decoding yet.
        model = AutoModelForCausalLM.from_pretrained("hf-internal-testing/tiny-random-gpt2").to(torch_device)
        tokenizer = AutoTokenizer.from_pretrained("hf-internal-testing/tiny-random-gpt2")
        model.generation_config.pad_token_id = tokenizer.eos_token_id

        text = "Hello world"
        tokenized_inputs = tokenizer([text], return_tensors="pt")
        input_ids = tokenized_inputs.input_ids.to(torch_device)

        # Traditional way of generating text
        outputs_normal = model.generate(input_ids)
        self.assertEqual(outputs_normal.shape, (1, 20))

        # Should be different with token_type_ids
        outputs_tti = model.generate(
            input_ids,
            token_type_ids=torch.zeros(input_ids.shape, dtype=torch.long).to(torch_device),
        )
        with self.assertRaises(AssertionError):
            self.assertListEqual(outputs_tti.tolist(), outputs_normal.tolist())

        # Assistant model
        assistant = AutoModelForCausalLM.from_pretrained("hf-internal-testing/tiny-random-gpt2").to(torch_device)
        assistant.config.pad_token_id = tokenizer.eos_token_id

        # If assisted generation passes model_kwargs correctly, should be same as previous
        outputs_assisted = model.generate(
            input_ids,
            token_type_ids=torch.zeros(input_ids.shape, dtype=torch.long).to(torch_device),
            assistant_model=assistant,
        )
        self.assertListEqual(outputs_assisted.tolist(), outputs_tti.tolist())

    def test_model_kwarg_assisted_decoding_encoder_decoder(self):
        """
        Tests that the following scenario is compatible with assisted generation:
        1. encoder-decoder main model
        2. encoder-decoder assistant model
        3. both have a custom input
        (e.g. Whisper)
        """

        # PT-only test: TF doesn't support assisted decoding yet.
        # Bart subclass with a kwarg that distorts the output
        class FakeBart(BartForConditionalGeneration):
            def forward(self, input_ids, past_key_values, foo=False, **kwargs):
                outs = super().forward(input_ids, past_key_values=past_key_values, **kwargs)
                if foo:
                    outs["logits"][:, :, :] = 0.0
                return outs

            def prepare_inputs_for_generation(self, *args, foo=False, encoder_outputs=None, **kwargs):
                kwargs["encoder_outputs"] = encoder_outputs
                inputs = super().prepare_inputs_for_generation(*args, **kwargs)
                inputs["foo"] = foo
                return inputs

        model = FakeBart.from_pretrained("hf-internal-testing/tiny-random-BartForConditionalGeneration").to(
            torch_device
        )
        tokenizer = AutoTokenizer.from_pretrained("hf-internal-testing/tiny-random-BartForConditionalGeneration")

        text = "Hello world"
        tokenized_inputs = tokenizer([text], return_tensors="pt")
        input_ids = tokenized_inputs.input_ids.to(torch_device)

        # Traditional way of generating text
        outputs_normal = model.generate(input_ids)
        self.assertEqual(outputs_normal.shape, (1, 20))

        # Should be different with foo
        outputs_foo = model.generate(input_ids, foo=True)
        with self.assertRaises(AssertionError):
            self.assertListEqual(outputs_foo.tolist(), outputs_normal.tolist())

        # Assistant model
        assistant = FakeBart.from_pretrained("hf-internal-testing/tiny-random-BartForConditionalGeneration").to(
            torch_device
        )

        # If assisted generation passes model_kwargs correctly, should be same as previous
        outputs_assisted = model.generate(
            input_ids,
            foo=True,
            assistant_model=assistant,
        )
        self.assertListEqual(outputs_assisted.tolist(), outputs_foo.tolist())

        # Check that passing encoder_outputs directly also works as expected
        encoder_outputs = assistant.get_encoder()(input_ids)

        outputs_assisted = model.generate(
            foo=True,
            assistant_model=assistant,
            encoder_outputs=encoder_outputs,
            assistant_encoder_outputs=encoder_outputs,
        )
        self.assertListEqual(outputs_assisted.tolist(), outputs_foo.tolist())

    def test_assisted_decoding_encoder_decoder_shared_encoder(self):
        """
        Tests that the following scenario is compatible with assisted generation:
        1. encoder-decoder main model
        2. decoder-only assistant model
        3. both have a custom input
        (e.g. DistilWhisper)
        """

        # PT-only test: TF doesn't support assisted decoding yet.
        # Bart subclass with a kwarg called foo that distorts the output
        class FakeBartSeq2Seq(BartForConditionalGeneration):
            def forward(self, input_ids, foo=False, **kwargs):
                outs = super().forward(input_ids, **kwargs)
                if foo:
                    outs["logits"][:, :, :] = 0.0
                return outs

            def prepare_inputs_for_generation(self, *args, foo=False, encoder_outputs=None, **kwargs):
                kwargs["encoder_outputs"] = encoder_outputs
                inputs = super().prepare_inputs_for_generation(*args, **kwargs)
                inputs["foo"] = foo
                return inputs

        class FakeBartCausalLM(BartForCausalLM):
            def forward(self, input_ids, attention_mask, past_key_values, foo=False, **kwargs):
                outs = super().forward(input_ids, attention_mask, past_key_values=past_key_values, **kwargs)
                if foo:
                    outs["logits"][:, :, :] = 0.0
                return outs

            def prepare_inputs_for_generation(self, *args, foo=False, encoder_outputs=None, **kwargs):
                kwargs["encoder_outputs"] = encoder_outputs
                inputs = super().prepare_inputs_for_generation(*args, **kwargs)
                inputs["foo"] = foo
                return inputs

        model = FakeBartSeq2Seq.from_pretrained("hf-internal-testing/tiny-random-BartForConditionalGeneration").to(
            torch_device
        )
        tokenizer = AutoTokenizer.from_pretrained("hf-internal-testing/tiny-random-BartForConditionalGeneration")

        text = "Hello world"
        tokenized_inputs = tokenizer([text], return_tensors="pt")
        input_ids = tokenized_inputs.input_ids.to(torch_device)

        # Traditional way of generating text
        outputs_normal = model.generate(input_ids)
        self.assertEqual(outputs_normal.shape, (1, 20))

        # Should be different with foo
        outputs_foo = model.generate(input_ids, foo=True)
        with self.assertRaises(AssertionError):
            self.assertListEqual(outputs_foo.tolist(), outputs_normal.tolist())

        # Assistant model
        assistant = FakeBartCausalLM.from_pretrained(
            "hf-internal-testing/tiny-random-BartForConditionalGeneration"
        ).to(torch_device)

        # If assisted generation passes model_kwargs correctly, should be same as previous
        outputs_assisted = model.generate(
            input_ids,
            foo=True,
            assistant_model=assistant,
        )
        self.assertListEqual(outputs_assisted.tolist(), outputs_foo.tolist())

        # Check that passing encoder_outputs directly also works as expected
        encoder_outputs = model.get_encoder()(input_ids)

        outputs_assisted = model.generate(
            foo=True,
            assistant_model=assistant,
            encoder_outputs=encoder_outputs,
        )
        self.assertListEqual(outputs_assisted.tolist(), outputs_foo.tolist())

    def test_assisted_decoding_num_assistant_tokens_heuristic_schedule(self):
        # This test ensures that the assisted generation num_assistant_tokens 'heuristic' schedule works properly.

        prompt = "Alice and Bob"
        checkpoint = "EleutherAI/pythia-160m-deduped"
        tokenizer = AutoTokenizer.from_pretrained(checkpoint)
        inputs = tokenizer(prompt, return_tensors="pt")

        model = AutoModelForCausalLM.from_pretrained(checkpoint)

        assistant_model = model
        assistant_model.generation_config.num_assistant_tokens = 5
        assistant_model.generation_config.num_assistant_tokens_schedule = "heuristic"
        generation_kwargs = {
            "eos_token_id": -1,
            "max_new_tokens": 5,
            "do_sample": False,
            "assistant_model": assistant_model,
        }
        model.generate(**inputs, **generation_kwargs)
        # update_candidate_strategy is called only once and therefore, assistant_model.generation_config.num_assistant_tokens should be either 4 or 7
        self.assertTrue(assistant_model.generation_config.num_assistant_tokens in (4, 7))

    def test_assisted_decoding_num_assistant_tokens_heuristic_transient_schedule(self):
        # This test ensures that the assisted generation num_assistant_tokens 'heuristic' schedule works properly.

        prompt = "Alice and Bob"
        checkpoint = "EleutherAI/pythia-160m-deduped"
        tokenizer = AutoTokenizer.from_pretrained(checkpoint)
        inputs = tokenizer(prompt, return_tensors="pt")

        model = AutoModelForCausalLM.from_pretrained(checkpoint)

        assistant_model = model
        assistant_model.generation_config.num_assistant_tokens = 5
        assistant_model.generation_config.num_assistant_tokens_schedule = "heuristic_transient"
        generation_kwargs = {
            "eos_token_id": -1,
            "max_new_tokens": 5,
            "do_sample": False,
            "assistant_model": assistant_model,
        }
        model.generate(**inputs, **generation_kwargs)
        # update_candidate_strategy is called once but assistant_model.generation_config.num_assistant_tokens should stay 5
        self.assertEqual(assistant_model.generation_config.num_assistant_tokens, 5)

    @slow
    def test_validate_assistant(self):
        # Generate a random sample:
        inputs = np.random.rand(160000)

        # Load a main encoder-decoder model:
        model_id = "openai/whisper-large-v2"
        processor = AutoProcessor.from_pretrained(model_id)
        model = AutoModelForSpeechSeq2Seq.from_pretrained(
            model_id,
            low_cpu_mem_usage=True,
            use_safetensors=True,
        )
        model.to(torch_device)

        # process the input:
        features = processor(inputs, return_tensors="pt").to(torch_device)

        # Load an encoder-decoder assistant with same encoder as the main model:
        assistant_distil_model_id = "distil-whisper/distil-large-v2"
        assistant_seq_to_seq = AutoModelForSpeechSeq2Seq.from_pretrained(
            assistant_distil_model_id,
            use_safetensors=True,
        ).to(torch_device)
        self.assertTrue(model.generate(**features, assistant_model=assistant_seq_to_seq).sum())

        # Load its decoder only version:
        assistant_causal_lm = AutoModelForCausalLM.from_pretrained(
            assistant_distil_model_id,
            low_cpu_mem_usage=True,
            use_safetensors=True,
        ).to(torch_device)
        self.assertTrue(model.generate(**features, assistant_model=assistant_causal_lm).sum())

        # Load an encoder-decoder assistant with a different encoder than the main model:
        assistant_distil_model_id = "openai/whisper-tiny"
        assistant_seq_to_seq = AutoModelForSpeechSeq2Seq.from_pretrained(
            assistant_distil_model_id,
            use_safetensors=True,
        ).to(torch_device)
        self.assertTrue(model.generate(**features, assistant_model=assistant_seq_to_seq).sum())

        # Load its decoder only version:
        assistant_causal_lm = AutoModelForCausalLM.from_pretrained(
            assistant_distil_model_id,
            low_cpu_mem_usage=True,
            use_safetensors=True,
        ).to(torch_device)
        # It will raise an error as the encoder of the main and assistant model are not compatible:
        with self.assertRaises(ValueError):
            model.generate(**features, assistant_model=assistant_causal_lm)

        # Load an encoder-decoder model with a different tokenizer than the main model:
        assistant_distil_model_id = "hf-internal-testing/tiny-random-SeamlessM4Tv2ForSpeechToText"
        assistant_seq_to_seq = AutoModelForSpeechSeq2Seq.from_pretrained(
            assistant_distil_model_id,
        ).to(torch_device)
        # This should raise an error as the main and assistant model don't use the same tokenizer:
        with self.assertRaises(ValueError):
            model.generate(**features, assistant_model=assistant_seq_to_seq)

    def test_compare_unprocessed_logit_scores(self):
        # Get unprocessed logit scores back from model generate function.
        # Assert that unprocessed logits from generate() are same as those from modal eval()

        # tell model to generate text and return unprocessed/unwarped logit scores
        tokenizer = AutoTokenizer.from_pretrained("hf-internal-testing/tiny-random-gpt2")
        text = "generate yes or no: "
        input_ids = tokenizer([text], return_tensors="pt").input_ids.to(torch_device)

        model = AutoModelForCausalLM.from_pretrained("hf-internal-testing/tiny-random-gpt2").to(torch_device)

        with torch.no_grad():
            # Get logits for the next token from fwd pass
            logits_fwd = model(input_ids).logits[:, -1, :][0]

        # Get logits for the next token from generate function
        outputs = model.generate(
            input_ids=input_ids,
            return_dict_in_generate=True,
            output_logits=True,
            max_new_tokens=1,
            do_sample=True,
        )
        logits_gen = outputs.logits[0][0]

        # assert that unprocessed logits from generate() are same as those from modal eval()
        self.assertListEqual(logits_fwd.tolist(), logits_gen.tolist())

    def test_return_unprocessed_logit_scores(self):
        # tell model to generate text and return unprocessed/unwarped logit scores
        tokenizer = AutoTokenizer.from_pretrained("hf-internal-testing/tiny-random-gpt2")
        text = "generate yes or no: "
        input_ids = tokenizer([text], return_tensors="pt").input_ids.to(torch_device)
        model = AutoModelForCausalLM.from_pretrained("hf-internal-testing/tiny-random-gpt2").to(torch_device)

        outputs = model.generate(
            input_ids=input_ids, return_dict_in_generate=True, output_logits=True, max_new_tokens=3
        )

        # perform dummy check if unpreprocessed logits make sense.
        # do preselection on high probabilities; find scores of y and n tokens
        probs_all = torch.nn.functional.softmax(outputs.logits[2][0], dim=-1)
        indices = torch.argwhere(probs_all > 0.001)
        indices = indices[:, -1]
        tokens_max = tokenizer.batch_decode(indices, skip_special_tokens=True)
        probs_max = probs_all[probs_all > 0.001]

        self.assertTrue(len(indices) >= 2)
        next_token_dict = {str(t): p for t, p in zip(tokens_max, probs_max)}
        self.assertTrue("n" in next_token_dict)
        self.assertTrue("y" in next_token_dict)
        y_prob = next_token_dict["y"]
        n_prob = next_token_dict["n"]

        self.assertTrue(y_prob > 0.001 and n_prob > 0.001)
        self.assertTrue(y_prob <= 1.0 and n_prob <= 1.0)

    @slow
    @require_torch_multi_gpu
    def test_assisted_decoding_in_different_gpu(self):
        # PT-only test: TF doesn't support assisted decoding yet.
        model = AutoModelForCausalLM.from_pretrained("hf-internal-testing/tiny-random-MistralForCausalLM").to("cuda:0")
        assistant = AutoModelForCausalLM.from_pretrained("hf-internal-testing/tiny-random-MistralForCausalLM").to(
            "cuda:1"
        )
        tokenizer = AutoTokenizer.from_pretrained("hf-internal-testing/tiny-random-MistralForCausalLM")
        model.config.pad_token_id = tokenizer.eos_token_id
        assistant.config.pad_token_id = tokenizer.eos_token_id

        text = "Hello world"
        tokenized_inputs = tokenizer([text], return_tensors="pt")
        input_ids = tokenized_inputs.input_ids.to(torch_device)
        input_length = input_ids.shape[-1]

        out = model.generate(
            input_ids,
            assistant_model=assistant,
            max_new_tokens=20,
        )
        self.assertTrue(input_length <= out.shape[-1] <= input_length + 20)

    @slow
    @require_torch_gpu
    def test_assisted_decoding_model_in_gpu_assistant_in_cpu(self):
        # PT-only test: TF doesn't support assisted decoding yet.
        model = AutoModelForCausalLM.from_pretrained("hf-internal-testing/tiny-random-MistralForCausalLM").to("cuda")
        assistant = AutoModelForCausalLM.from_pretrained("hf-internal-testing/tiny-random-MistralForCausalLM").to(
            "cpu"
        )
        tokenizer = AutoTokenizer.from_pretrained("hf-internal-testing/tiny-random-MistralForCausalLM")
        model.config.pad_token_id = tokenizer.eos_token_id
        assistant.config.pad_token_id = tokenizer.eos_token_id

        text = "Hello world"
        tokenized_inputs = tokenizer([text], return_tensors="pt")
        input_ids = tokenized_inputs.input_ids.to(torch_device)
        input_length = input_ids.shape[-1]

        out = model.generate(
            input_ids,
            assistant_model=assistant,
            max_new_tokens=20,
        )
        self.assertTrue(input_length <= out.shape[-1] <= input_length + 20)

    def test_special_tokens_fall_back_to_model_default(self):
        # PT-only test: TF doesn't support assisted decoding yet.
        model = AutoModelForCausalLM.from_pretrained("hf-internal-testing/tiny-random-MistralForCausalLM").to(
            torch_device
        )
        test_bos_id = 50

        # Sanity-check: the model has a BOS token set, and the first generated token is a BOS token
        gen_output = model.generate()
        self.assertTrue(model.generation_config.bos_token_id is not None)
        self.assertTrue(model.generation_config.bos_token_id == gen_output[0, 0])

        # If we pass a generation config **with** a BOS token, `generate` will use it
        generation_config = GenerationConfig(bos_token_id=test_bos_id)
        gen_output = model.generate(generation_config=generation_config)
        self.assertFalse(model.generation_config.bos_token_id == gen_output[0, 0])
        self.assertTrue(generation_config.bos_token_id == gen_output[0, 0])
        self.assertTrue(test_bos_id == gen_output[0, 0])

        # If we pass a generation config **without** a BOS token, `generate` will fetch the BOS token from
        # `model.generation_config`
        generation_config = GenerationConfig(bos_token_id=None)
        gen_output = model.generate(generation_config=generation_config)
        self.assertTrue(model.generation_config.bos_token_id == gen_output[0, 0])
        self.assertFalse(test_bos_id == gen_output[0, 0])
        self.assertTrue(generation_config.bos_token_id is None)

        # Changing `model.generation_config` will affect fallback behavior
        model.generation_config.bos_token_id = test_bos_id
        gen_output = model.generate(generation_config=generation_config)
        self.assertTrue(model.generation_config.bos_token_id == gen_output[0, 0])
        self.assertTrue(test_bos_id == gen_output[0, 0])
        self.assertTrue(generation_config.bos_token_id is None)

    @pytest.mark.generate
    @require_torch_multi_gpu
    def test_generate_with_static_cache_multi_gpu(self):
        """
        Tests if the static cache has been set correctly and if generate works correctly when we are using multi-gpus.
        """
        # need to split manually as auto doesn't work well with unbalanced model
        device_map = {"model.embed_tokens": 0, "model.layers.0": 0, "model.layers.1": 1, "model.norm": 1, "lm_head": 0}
        model = AutoModelForCausalLM.from_pretrained(
            "hf-internal-testing/tiny-random-MistralForCausalLM", device_map=device_map
        )
        tokenizer = AutoTokenizer.from_pretrained("hf-internal-testing/tiny-random-MistralForCausalLM")

        text = "Hello world"
        tokenized_inputs = tokenizer([text], return_tensors="pt")
        input_ids = tokenized_inputs.input_ids.to(torch_device)

        generation_kwargs = {
            "max_new_tokens": 20,
            "cache_implementation": "static",
            "return_dict_in_generate": True,  # Required to return `past_key_values`
        }

        results = model.generate(input_ids, **generation_kwargs)
        self.assertTrue(isinstance(results.past_key_values, StaticCache))

        # check device of each layer
        key_cache_0 = results.past_key_values.key_cache[0]
        value_cache_0 = results.past_key_values.value_cache[0]
        self.assertTrue(key_cache_0.device == value_cache_0.device == torch.device(0))

        key_cache_1 = results.past_key_values.key_cache[1]
        value_cache_1 = results.past_key_values.value_cache[1]
        self.assertTrue(key_cache_1.device == value_cache_1.device == torch.device(1))

    @pytest.mark.generate
    @require_torch_multi_gpu
    def test_init_static_cache_multi_gpu(self):
        """
        Tests if the static cache has been set correctly when we initialize it manually in a multi-gpu setup.
        """
        # need to split manually as auto doesn't work well with unbalanced model
        device_map = {"model.embed_tokens": 0, "model.layers.0": 0, "model.layers.1": 1, "model.norm": 1, "lm_head": 0}
        model = AutoModelForCausalLM.from_pretrained(
            "hf-internal-testing/tiny-random-MistralForCausalLM", device_map=device_map
        )
        tokenizer = AutoTokenizer.from_pretrained("hf-internal-testing/tiny-random-MistralForCausalLM")

        text = "Hello world"
        tokenized_inputs = tokenizer([text], return_tensors="pt")
        input_ids = tokenized_inputs.input_ids.to(torch_device)

        generation_kwargs = {
            "max_new_tokens": 20,
            "return_dict_in_generate": True,  # Required to return `past_key_values`
        }

        # TODO: We need to raise a warning in case the cache is not set correctly
        # with self.assertRaisesRegex(ValueError, "If you are manually initializing the cache"):
        #     past_key_values = StaticCache(
        #         config=model.config, batch_size=1, max_cache_len=30, device=torch_device, dtype=model.dtype
        #     )
        #     results = model.generate(input_ids, past_key_values=past_key_values, **generation_kwargs)

        # deduced from the device_map : layer 0 on device 0 and layer 1 on device 1
        layer_device_map = {0: 0, 1: 1}
        past_key_values = StaticCache(
            config=model.config,
            batch_size=1,
            max_cache_len=30,
            device=torch_device,
            dtype=model.dtype,
            layer_device_map=layer_device_map,
        )
        results = model.generate(input_ids, past_key_values=past_key_values, **generation_kwargs)

        # check device of each layer
        key_cache_0 = results.past_key_values.key_cache[0]
        value_cache_0 = results.past_key_values.value_cache[0]
        self.assertTrue(key_cache_0.device == value_cache_0.device == torch.device(0))

        key_cache_1 = results.past_key_values.key_cache[1]
        value_cache_1 = results.past_key_values.value_cache[1]
        self.assertTrue(key_cache_1.device == value_cache_1.device == torch.device(1))

    @slow
    def test_padding_input_contrastive_search_gpt2(self):
        # Load the pre-trained GPT-2 model and tokenizer
        model = GPT2LMHeadModel.from_pretrained("openai-community/gpt2")
        model.to(torch_device)
        tokenizer = AutoTokenizer.from_pretrained("openai-community/gpt2", clean_up_tokenization_spaces=True)

        # Set the tokenizer to left-pad the sequences
        tokenizer.padding_side = "left"

        # Define the PAD token as the EOS token
        tokenizer.pad_token = tokenizer.eos_token
        model.generation_config.pad_token_id = model.generation_config.eos_token_id

        # Define the input prompt
        prompt_text = "The whispered legends of the haunted mansion spoke"

        # Tokenize the input prompt
        encoded_prompt = tokenizer(prompt_text, return_tensors="pt", padding=True)
        input_ids = encoded_prompt.input_ids.to(torch_device)
        attention_mask = encoded_prompt.attention_mask.to(torch_device)

        # Define the contrastive search params
        penalty_alpha = 0.6
        top_k = 4

        # Define the padding length to add to the input IDs and attention mask
        padding_length = 10

        # Generate text without padding
        outputs = model.generate(
            input_ids=input_ids,
            attention_mask=attention_mask,
            do_sample=False,
            penalty_alpha=penalty_alpha,
            top_k=top_k,
            max_new_tokens=64,
        )
        generated_text_no_padding = tokenizer.decode(outputs[0], skip_special_tokens=True)

        # Pad the input IDs and attention mask on the left
        padded_input_ids = F.pad(
            input_ids, (padding_length, 0), "constant", value=model.generation_config.pad_token_id
        )
        padded_attention_mask = F.pad(attention_mask, (padding_length, 0), "constant", value=0)

        # Generate text with padded inputs
        outputs_with_padding = model.generate(
            input_ids=padded_input_ids,
            attention_mask=padded_attention_mask,
            do_sample=False,
            penalty_alpha=penalty_alpha,
            top_k=top_k,
            max_new_tokens=64,
        )
        generated_text_with_padding = tokenizer.decode(outputs_with_padding[0], skip_special_tokens=True)

        # Assert that the generated texts are identical for padded and non-padded inputs
        self.assertEqual(generated_text_no_padding, generated_text_with_padding)
        self.assertEqual(
            generated_text_with_padding,
            'The whispered legends of the haunted mansion spoke of the "souls of the dead" who were "falling '
            'out of the sky" and "falling into the sea."\n\nThe ghostly apparitions were said to have been '
            'created by the spirits of the dead, who were "falling out of the sky" and "falling into the sea',
        )

    @slow
    def test_padding_input_contrastive_search_t5(self):
        # Load the pre-trained T5 model and tokenizer
        model = T5ForConditionalGeneration.from_pretrained("google-t5/t5-small")
        model.to(torch_device)
        tokenizer = AutoTokenizer.from_pretrained("google-t5/t5-small", clean_up_tokenization_spaces=True)

        # Define the input prompt
        prompt_text = "translate English to German: I need to finish this task before the end of the day."

        # Tokenize the input prompt
        encoded_prompt = tokenizer(prompt_text, return_tensors="pt")
        input_ids = encoded_prompt.input_ids.to(torch_device)
        attention_mask = encoded_prompt.attention_mask.to(torch_device)

        # Define the decoder prompt
        decoder_prompt_text = "Ich muss diese Aufgabe"
        encoded_decoder_prompt = tokenizer(decoder_prompt_text, add_special_tokens=False, return_tensors="pt")
        decoder_input_ids = encoded_decoder_prompt.input_ids.to(torch_device)
        decoder_attention_mask = encoded_decoder_prompt.attention_mask.to(torch_device)

        # Define the contrastive search params
        penalty_alpha = 0.6
        top_k = 4

        # Generate text without padding
        outputs = model.generate(
            input_ids=input_ids,
            attention_mask=attention_mask,
            decoder_input_ids=decoder_input_ids,
            decoder_attention_mask=decoder_attention_mask,
            do_sample=False,
            penalty_alpha=penalty_alpha,
            top_k=top_k,
            max_new_tokens=64,
        )
        generated_text_no_padding = tokenizer.decode(outputs[0], skip_special_tokens=True)

        # Define the padding length to add to the input IDs and attention mask
        padding_length = 10

        # Pad the decoder input IDs and attention mask on the left
        padded_decoder_input_ids = F.pad(
            decoder_input_ids, (padding_length, 0), "constant", value=model.generation_config.pad_token_id
        )
        padded_decoder_attention_mask = F.pad(decoder_attention_mask, (padding_length, 0), "constant", value=0)
        # Since the decoder_start_token_id is the same as the pad_token_id,
        # the last padded token represents the decoder start token.
        # Set the attention mask for the decoder_start_token_id to True (1).
        padded_decoder_attention_mask[:, padding_length - 1] = 1
        # Generate text with padded inputs
        outputs_with_padding = model.generate(
            input_ids=input_ids,
            attention_mask=attention_mask,
            decoder_input_ids=padded_decoder_input_ids,
            decoder_attention_mask=padded_decoder_attention_mask,
            do_sample=False,
            penalty_alpha=penalty_alpha,
            top_k=top_k,
            max_new_tokens=64,
        )
        generated_text_with_padding = tokenizer.decode(outputs_with_padding[0], skip_special_tokens=True)

        # Assert that the generated texts are identical for padded and non-padded inputs
        self.assertEqual(generated_text_no_padding, generated_text_with_padding)
        self.assertEqual(generated_text_no_padding, "Ich muss diese Aufgabe vor Ende des Tages beenden.")


@require_torch
class TokenHealingTestCase(unittest.TestCase):
    @parameterized.expand(
        [
            (
                "square_bracket",
                'An example ["like this"] and another example [',
                'An example ["like this"] and another example ["',
            ),
            ("url", 'The link is <a href="http:', 'The link is <a href="http://'),
            # aggressive_healing: "http" shouldn't be replaced with "https"
            ("aggressive_healing", 'The link is <a href="http', 'The link is <a href="http'),
            ("trailing_whitespace", "I read a book about ", "I read a book about"),
            ("nothing_to_heal", "I read a book about", "I read a book about"),
            ("single_token", "I", "I"),
            ("empty_prompt", "", ""),
        ]
    )
    @require_auto_gptq
    def test_prompts(self, name, input, expected):
        model_name_or_path = "TheBloke/deepseek-llm-7B-base-GPTQ"
        tokenizer = AutoTokenizer.from_pretrained(model_name_or_path, use_fast=True)
        completion_model = AutoModelForCausalLM.from_pretrained(
            model_name_or_path,
            device_map="auto",
            trust_remote_code=False,
            revision="main",
            use_cache=True,
        )
        input_ids = tokenizer(input, return_tensors="pt").input_ids.to(completion_model.device)

        healed_ids = completion_model.heal_tokens(input_ids)
        predicted = tokenizer.decode(healed_ids[0], skip_special_tokens=True)

        self.assertEqual(predicted, expected)

    def test_generate_from_inputs_embeds_with_bos_token_id_is_none(self):
        article = "Today a dragon flew over Paris."
        model = AutoModelForCausalLM.from_pretrained("hf-internal-testing/tiny-random-gpt2").to(torch_device)
        tokenizer = AutoTokenizer.from_pretrained("hf-internal-testing/tiny-random-gpt2")
        input_ids = tokenizer(article, return_tensors="pt").input_ids.to(torch_device)
        inputs_embeds = model.get_input_embeddings()(input_ids)

        model.generate(inputs_embeds=inputs_embeds, max_length=20, bos_token_id=None)

        # bos_token_id is required when no input ids nor inputs_embeds is passed
        with self.assertRaises(ValueError):
            model.generate(max_length=20, bos_token_id=None)<|MERGE_RESOLUTION|>--- conflicted
+++ resolved
@@ -1780,19 +1780,8 @@
                 past_key_values = cache_cls(DynamicCache(num_hidden_layers), DynamicCache(num_hidden_layers))
             else:
                 cache_cls = DynamicCache
-<<<<<<< HEAD
                 past_key_values = cache_cls()
             new_results = model.generate(past_key_values=past_key_values, **generation_kwargs, **inputs_dict)
-=======
-                past_key_values = cache_cls(num_hidden_layers)
-            new_results = model.generate(
-                input_ids,
-                attention_mask=attention_mask,
-                past_key_values=past_key_values,
-                **generation_kwargs,
-                **inputs_dict,
-            )
->>>>>>> f2c388e3
 
             # The two sets of generated sequences must match, despite the cache format between forward passes being
             # different
@@ -1902,17 +1891,7 @@
 
             # passing past key values of different type should raise Error
             with self.assertRaises(ValueError):
-<<<<<<< HEAD
                 model.generate(past_key_valyes=DynamicCache(), **generation_kwargs, **inputs_dict)
-=======
-                num_hidden_layers = config.get_text_config().num_hidden_layers
-                model.generate(
-                    input_ids,
-                    attention_mask=attention_mask,
-                    past_key_valyes=DynamicCache(num_hidden_layers),
-                    **generation_kwargs,
-                )
->>>>>>> f2c388e3
 
             # setting incorrect cache_config args should raise an Error, i.e. nbits=60 does not make sense
             generation_kwargs["cache_config"] = {"nbits": 60, "q_group_size": 8, "residual_length": 128}
