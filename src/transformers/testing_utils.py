--- conflicted
+++ resolved
@@ -244,20 +244,6 @@
 _run_third_party_device_tests = parse_flag_from_env("RUN_THIRD_PARTY_DEVICE_TESTS", default=False)
 
 
-<<<<<<< HEAD
-def get_device_count():
-    import torch
-
-    if is_torch_xpu_available():
-        num_devices = torch.xpu.device_count()
-    else:
-        num_devices = torch.cuda.device_count()
-
-    return num_devices
-
-
-=======
->>>>>>> f55198f7
 def is_staging_test(test_case):
     """
     Decorator marking a test as a staging test.
