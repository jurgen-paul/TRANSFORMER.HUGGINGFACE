--- conflicted
+++ resolved
@@ -76,7 +76,6 @@
         if self.run_compressed and self.is_compressed:
             apply_quantization_config(model, ct_quantization_config, run_compressed=True)
 
-<<<<<<< HEAD
     def _process_model_after_weight_loading(self, model, **kwargs):
         """Decompress loaded model if necessary - need for qat"""
 
@@ -113,20 +112,6 @@
         """Loaded Models can carry out quantization aware training"""
         # models need to be decompressed carry out qat
         return not self.run_compressed or not self.is_compressed
-=======
-    def _process_model_after_weight_loading(self, model, **kwargs) -> None:
-        pass
-
-    @property
-    def is_trainable(self) -> bool:
-        """Models quantized using compressed tensors can be finetuned"""
-        return True
->>>>>>> f9c7e602
-
-    @property
-    def is_qat_trainable(self) -> bool:
-        """Loaded Models can carry out quantization aware training"""
-        return True
 
     def is_serializable(self, safe_serialization=None) -> bool:
         """Models quantized using compressed tensors can be saved to disk"""
