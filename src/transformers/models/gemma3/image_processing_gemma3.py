# coding=utf-8
# Copyright 2025 The HuggingFace Inc. team. All rights reserved.
#
# Licensed under the Apache License, Version 2.0 (the "License");
# you may not use this file except in compliance with the License.
# You may obtain a copy of the License at
#
#     http://www.apache.org/licenses/LICENSE-2.0
#
# Unless required by applicable law or agreed to in writing, software
# distributed under the License is distributed on an "AS IS" BASIS,
# WITHOUT WARRANTIES OR CONDITIONS OF ANY KIND, either express or implied.
# See the License for the specific language governing permissions and
# limitations under the License.
"""Image processor class for Gemma3."""

import itertools
import math
from typing import Dict, List, Optional, Union

import numpy as np

from ...image_processing_utils import BaseImageProcessor, BatchFeature, get_size_dict
from ...image_transforms import (
    convert_to_rgb,
    resize,
    to_channel_dimension_format,
)
from ...image_utils import (
    IMAGENET_STANDARD_MEAN,
    IMAGENET_STANDARD_STD,
    ChannelDimension,
    ImageInput,
    PILImageResampling,
    get_image_size,
    infer_channel_dimension_format,
    is_scaled_image,
    make_flat_list_of_images,
    to_numpy_array,
    valid_images,
    validate_preprocess_arguments,
)
from ...utils import TensorType, filter_out_non_signature_kwargs, is_vision_available, logging


logger = logging.get_logger(__name__)


if is_vision_available():
    import PIL


class Gemma3ImageProcessor(BaseImageProcessor):
    r"""
    Constructs a SigLIP image processor.

    Args:
        do_resize (`bool`, *optional*, defaults to `True`):
            Whether to resize the image's (height, width) dimensions to the specified `size`. Can be overridden by
            `do_resize` in the `preprocess` method.
        size (`Dict[str, int]` *optional*, defaults to `{"height": 224, "width": 224}`):
            Size of the image after resizing. Can be overridden by `size` in the `preprocess` method.
        resample (`PILImageResampling`, *optional*, defaults to `Resampling.BILINEAR`):
            Resampling filter to use if resizing the image. Can be overridden by `resample` in the `preprocess` method.
        do_rescale (`bool`, *optional*, defaults to `True`):
            Whether to rescale the image by the specified scale `rescale_factor`. Can be overridden by `do_rescale` in
            the `preprocess` method.
        rescale_factor (`int` or `float`, *optional*, defaults to `1/255`):
            Scale factor to use if rescaling the image. Can be overridden by `rescale_factor` in the `preprocess`
            method.
        do_normalize (`bool`, *optional*, defaults to `True`):
            Whether to normalize the image by the specified mean and standard deviation. Can be overridden by
            `do_normalize` in the `preprocess` method.
        image_mean (`float` or `List[float]`, *optional*, defaults to `[0.5, 0.5, 0.5]`):
            Mean to use if normalizing the image. This is a float or list of floats the length of the number of
            channels in the image. Can be overridden by the `image_mean` parameter in the `preprocess` method.
        image_std (`float` or `List[float]`, *optional*, defaults to `[0.5, 0.5, 0.5]`):
            Standard deviation to use if normalizing the image. This is a float or list of floats the length of the
            number of channels in the image. Can be overridden by the `image_std` parameter in the `preprocess` method.
            Can be overridden by the `image_std` parameter in the `preprocess` method.
        do_convert_rgb (`bool`, *optional*, defaults to `True`):
            Whether to convert the image to RGB.
        do_pan_and_scan (`bool`, *optional*):
            Whether to apply `pan_and_scan` to images.
        pan_and_scan_min_crop_size (`int`, *optional*):
            Minimum size of each crop in pan and scan.
        pan_and_scan_max_num_crops (`int`, *optional*):
            Maximum number of crops per image in pan and scan.
        pan_and_scan_min_ratio_to_activate (`float`, *optional*):
            Minimum aspect ratio to activate pan and scan.
    """

    model_input_names = ["pixel_values", "num_crops"]

    def __init__(
        self,
        do_resize: bool = True,
        size: Dict[str, int] = None,
        resample: PILImageResampling = PILImageResampling.BILINEAR,
        do_rescale: bool = True,
        rescale_factor: Union[int, float] = 1 / 255,
        do_normalize: bool = True,
        image_mean: Optional[Union[float, List[float]]] = None,
        image_std: Optional[Union[float, List[float]]] = None,
        do_convert_rgb: bool = None,
        do_pan_and_scan: bool = None,
        pan_and_scan_min_crop_size: int = None,
        pan_and_scan_max_num_crops: int = None,
        pan_and_scan_min_ratio_to_activate: float = None,
        **kwargs,
    ) -> None:
        super().__init__(**kwargs)
        size = size if size is not None else {"height": 224, "width": 224}
        size = get_size_dict(size, default_to_square=True)
        image_mean = image_mean if image_mean is not None else IMAGENET_STANDARD_MEAN
        image_std = image_std if image_std is not None else IMAGENET_STANDARD_STD

        self.do_resize = do_resize
        self.size = size
        self.resample = resample
        self.do_rescale = do_rescale
        self.rescale_factor = rescale_factor
        self.do_normalize = do_normalize
        self.image_mean = image_mean
        self.image_std = image_std
        self.do_convert_rgb = do_convert_rgb
        self.do_pan_and_scan = do_pan_and_scan
        self.pan_and_scan_min_crop_size = pan_and_scan_min_crop_size
        self.pan_and_scan_max_num_crops = pan_and_scan_max_num_crops
        self.pan_and_scan_min_ratio_to_activate = pan_and_scan_min_ratio_to_activate

    def pan_and_scan(
        self,
        image: np.ndarray,
        pan_and_scan_min_crop_size: int,
        pan_and_scan_max_num_crops: int,
        pan_and_scan_min_ratio_to_activate: float,
        data_format: Optional[Union[str, ChannelDimension]] = None,
        input_data_format: Optional[Union[str, ChannelDimension]] = None,
    ):
        """
        Pan and Scan and image, by cropping into smaller images when the aspect ratio exceeds
        minumum allowed ratio.

        Args:
            image (`np.ndarray`):
                Image to resize.
            pan_and_scan_min_crop_size (`int`, *optional*):
                Minimum size of each crop in pan and scan.
            pan_and_scan_max_num_crops (`int`, *optional*):
                Maximum number of crops per image in pan and scan.
            pan_and_scan_min_ratio_to_activate (`float`, *optional*):
                Minimum aspect ratio to activate pan and scan.
            data_format (`str` or `ChannelDimension`, *optional*):
                The channel dimension format of the image. If not provided, it will be the same as the input image.
            input_data_format (`ChannelDimension` or `str`, *optional*):
                The channel dimension format of the input image. If not provided, it will be inferred.
        """
        height, width = get_image_size(image)

        # Square or landscape image.
        if width >= height:
            # Only apply PaS if the image is sufficiently exaggerated
            if width / height < pan_and_scan_min_ratio_to_activate:
                return []

            # Select ideal number of crops close to the image aspect ratio and such that crop_size > min_crop_size.
            num_crops_w = int(math.floor(width / height + 0.5))  # Half round up rounding.
            num_crops_w = min(int(math.floor(width / pan_and_scan_min_crop_size)), num_crops_w)

            # Make sure the number of crops is in range [2, pan_and_scan_max_num_crops].
            num_crops_w = max(2, num_crops_w)
            num_crops_w = min(pan_and_scan_max_num_crops, num_crops_w)
            num_crops_h = 1

        # Portrait image.
        else:
            # Only apply PaS if the image is sufficiently exaggerated
            if height / width < pan_and_scan_min_ratio_to_activate:
                return []

            # Select ideal number of crops close to the image aspect ratio and such that crop_size > min_crop_size.
            num_crops_h = int(math.floor(height / width + 0.5))
            num_crops_h = min(int(math.floor(height / pan_and_scan_min_crop_size)), num_crops_h)

            # Make sure the number of crops is in range [2, pan_and_scan_max_num_crops].
            num_crops_h = max(2, num_crops_h)
            num_crops_h = min(pan_and_scan_max_num_crops, num_crops_h)
            num_crops_w = 1

        crop_size_w = int(math.ceil(width / num_crops_w))
        crop_size_h = int(math.ceil(height / num_crops_h))

        # Don't apply PaS if crop size is too small.
        if min(crop_size_w, crop_size_h) < pan_and_scan_min_crop_size:
            return []

        crop_positions_w = [crop_size_w * i for i in range(num_crops_w)]
        crop_positions_h = [crop_size_h * i for i in range(num_crops_h)]

        if input_data_format == ChannelDimension.LAST:
            image_crops = [
                image[pos_h : pos_h + crop_size_h, pos_w : pos_w + crop_size_w]
                for pos_h, pos_w in itertools.product(crop_positions_h, crop_positions_w)
            ]
        else:
            image_crops = [
                image[:, pos_h : pos_h + crop_size_h, pos_w : pos_w + crop_size_w]
                for pos_h, pos_w in itertools.product(crop_positions_h, crop_positions_w)
            ]

        return image_crops

    def _process_images_for_pan_and_scan(
        self,
        images: List[np.ndarray],
        do_pan_and_scan: bool,
        pan_and_scan_min_crop_size: int,
        pan_and_scan_max_num_crops: int,
        pan_and_scan_min_ratio_to_activate: float,
        data_format: Optional[Union[str, ChannelDimension]] = None,
        input_data_format: Optional[Union[str, ChannelDimension]] = None,
    ):
        pas_images_list = []
        num_crops = []
        for image in images:
            pas_images = self.pan_and_scan(
                image=image,
                pan_and_scan_min_crop_size=pan_and_scan_min_crop_size,
                pan_and_scan_max_num_crops=pan_and_scan_max_num_crops,
                pan_and_scan_min_ratio_to_activate=pan_and_scan_min_ratio_to_activate,
                data_format=data_format,
                input_data_format=input_data_format,
            )
            pas_images_list.extend([image] + pas_images)
            num_crops.append(len(pas_images))
        return pas_images_list, num_crops

    @filter_out_non_signature_kwargs()
    def preprocess(
        self,
        images: ImageInput,
        do_resize: bool = None,
        size: Dict[str, int] = None,
        resample: PILImageResampling = None,
        do_rescale: bool = None,
        rescale_factor: float = None,
        do_normalize: bool = None,
        image_mean: Optional[Union[float, List[float]]] = None,
        image_std: Optional[Union[float, List[float]]] = None,
        return_tensors: Optional[Union[str, TensorType]] = None,
        data_format: Optional[ChannelDimension] = ChannelDimension.FIRST,
        input_data_format: Optional[Union[str, ChannelDimension]] = None,
        do_convert_rgb: bool = None,
        do_pan_and_scan: bool = None,
        pan_and_scan_min_crop_size: int = None,
        pan_and_scan_max_num_crops: int = None,
        pan_and_scan_min_ratio_to_activate: float = None,
    ) -> PIL.Image.Image:
        """
        Preprocess an image or batch of images.

        Args:
            images (`ImageInput`):
                Image to preprocess. Expects a single or batch of images with pixel values ranging from 0 to 255. If
                passing in images with pixel values between 0 and 1, set `do_rescale=False`.
            do_resize (`bool`, *optional*, defaults to `self.do_resize`):
                Whether to resize the image.
            size (`Dict[str, int]`, *optional*, defaults to `self.size`):
                Size of the image after resizing.
            resample (`int`, *optional*, defaults to `self.resample`):
                Resampling filter to use if resizing the image. This can be one of the enum `PILImageResampling`. Only
                has an effect if `do_resize` is set to `True`.
            do_rescale (`bool`, *optional*, defaults to `self.do_rescale`):
                Whether to rescale the image.
            rescale_factor (`float`, *optional*, defaults to `self.rescale_factor`):
                Rescale factor to rescale the image by if `do_rescale` is set to `True`.
            do_normalize (`bool`, *optional*, defaults to `self.do_normalize`):
                Whether to normalize the image.
            image_mean (`float` or `List[float]`, *optional*, defaults to `self.image_mean`):
                Image mean to use for normalization. Only has an effect if `do_normalize` is set to `True`.
            image_std (`float` or `List[float]`, *optional*, defaults to `self.image_std`):
                Image standard deviation to use for normalization. Only has an effect if `do_normalize` is set to
                `True`.
            return_tensors (`str` or `TensorType`, *optional*):
                The type of tensors to return. Can be one of:
                - Unset: Return a list of `np.ndarray`.
                - `TensorType.TENSORFLOW` or `'tf'`: Return a batch of type `tf.Tensor`.
                - `TensorType.PYTORCH` or `'pt'`: Return a batch of type `torch.Tensor`.
                - `TensorType.NUMPY` or `'np'`: Return a batch of type `np.ndarray`.
                - `TensorType.JAX` or `'jax'`: Return a batch of type `jax.numpy.ndarray`.
            data_format (`ChannelDimension` or `str`, *optional*, defaults to `ChannelDimension.FIRST`):
                The channel dimension format for the output image. Can be one of:
                - `"channels_first"` or `ChannelDimension.FIRST`: image in (num_channels, height, width) format.
                - `"channels_last"` or `ChannelDimension.LAST`: image in (height, width, num_channels) format.
                - Unset: Use the channel dimension format of the input image.
            input_data_format (`ChannelDimension` or `str`, *optional*):
                The channel dimension format for the input image. If unset, the channel dimension format is inferred
                from the input image. Can be one of:
                - `"channels_first"` or `ChannelDimension.FIRST`: image in (num_channels, height, width) format.
                - `"channels_last"` or `ChannelDimension.LAST`: image in (height, width, num_channels) format.
                - `"none"` or `ChannelDimension.NONE`: image in (height, width) format.
            do_convert_rgb (`bool`, *optional*, defaults to `self.do_convert_rgb`):
                Whether to convert the image to RGB.
            do_pan_and_scan (`bool`, *optional*, defaults to `self.do_convert_rgb`):
                Whether to apply `pan_and_scan` to images.
            pan_and_scan_min_crop_size (`int`, *optional*, defaults to `self.pan_and_scan_min_crop_size`):
                Minimum size of each crop in pan and scan.
            pan_and_scan_max_num_crops (`int`, *optional*, defaults to `self.pan_and_scan_max_num_crops`):
                Maximum number of crops per image in pan and scan.
            pan_and_scan_min_ratio_to_activate (`float`, *optional*, defaults to `self.pan_and_scan_min_ratio_to_activate`):
                Minimum aspect ratio to activate pan and scan.
        """
        do_resize = do_resize if do_resize is not None else self.do_resize
        size = size if size is not None else self.size
        size = get_size_dict(size, param_name="size", default_to_square=False)
        resample = resample if resample is not None else self.resample
        do_rescale = do_rescale if do_rescale is not None else self.do_rescale
        rescale_factor = rescale_factor if rescale_factor is not None else self.rescale_factor
        do_normalize = do_normalize if do_normalize is not None else self.do_normalize
        image_mean = image_mean if image_mean is not None else self.image_mean
        image_std = image_std if image_std is not None else self.image_std
        do_convert_rgb = do_convert_rgb if do_convert_rgb is not None else self.do_convert_rgb
        do_pan_and_scan = do_pan_and_scan if do_pan_and_scan is not None else self.do_pan_and_scan
        pan_and_scan_min_crop_size = (
            pan_and_scan_min_crop_size if pan_and_scan_min_crop_size is not None else self.pan_and_scan_min_crop_size
        )
        pan_and_scan_max_num_crops = (
            pan_and_scan_max_num_crops if pan_and_scan_max_num_crops is not None else self.pan_and_scan_max_num_crops
        )
        pan_and_scan_min_ratio_to_activate = (
            pan_and_scan_min_ratio_to_activate
            if pan_and_scan_min_ratio_to_activate is not None
            else self.pan_and_scan_min_ratio_to_activate
        )

        images = make_flat_list_of_images(images)

        if not valid_images(images):
            raise ValueError(
                "Invalid image type. Must be of type PIL.Image.Image, numpy.ndarray, "
                "torch.Tensor, tf.Tensor or jax.ndarray."
            )

        validate_preprocess_arguments(
            do_rescale=do_rescale,
            rescale_factor=rescale_factor,
            do_normalize=do_normalize,
            image_mean=image_mean,
            image_std=image_std,
            do_resize=do_resize,
            size=size,
            resample=resample,
        )
        if do_convert_rgb:
            images = [convert_to_rgb(image) for image in images]

        # All transformations expect numpy arrays.
<<<<<<< HEAD
        images_list = [[to_numpy_array(image) for image in images] for images in images_list]
        # Search for the first image in the image list.
        # NOTE: we can't slice the first image with images_list[0][0] if the first batch contains no images. See #36682
        first_image_in_list = [images for images in images_list if images][0][0]

        if do_rescale and is_scaled_image(first_image_in_list):
=======
        images = [to_numpy_array(image) for image in images]

        if do_rescale and is_scaled_image(images[0]):
>>>>>>> beb9b5b0
            logger.warning_once(
                "It looks like you are trying to rescale already rescaled images. If the input"
                " images have pixel values between 0 and 1, set `do_rescale=False` to avoid rescaling them again."
            )

        if input_data_format is None:
            # We assume that all images have the same channel dimension format.
<<<<<<< HEAD
            input_data_format = infer_channel_dimension_format(first_image_in_list)
=======
            input_data_format = infer_channel_dimension_format(images[0])
>>>>>>> beb9b5b0

        if do_pan_and_scan:
            images, num_crops = self._process_images_for_pan_and_scan(
                images=images,
                do_pan_and_scan=do_pan_and_scan,
                pan_and_scan_min_crop_size=pan_and_scan_min_crop_size,
                pan_and_scan_max_num_crops=pan_and_scan_max_num_crops,
                pan_and_scan_min_ratio_to_activate=pan_and_scan_min_ratio_to_activate,
                data_format=data_format,
                input_data_format=input_data_format,
            )

        else:
            num_crops = [0 for _ in images]

        processed_images = []
        for image in images:
            if do_resize:
                height, width = size["height"], size["width"]
                image = resize(
                    image=image, size=(height, width), resample=resample, input_data_format=input_data_format
                )

            if do_rescale:
                image = self.rescale(image=image, scale=rescale_factor, input_data_format=input_data_format)

            if do_normalize:
                image = self.normalize(
                    image=image, mean=image_mean, std=image_std, input_data_format=input_data_format
                )

            image = to_channel_dimension_format(image, data_format, input_channel_dim=input_data_format)
            processed_images.append(image)

        data = {"pixel_values": processed_images, "num_crops": num_crops}
        return BatchFeature(data=data, tensor_type=return_tensors)


__all__ = ["Gemma3ImageProcessor"]<|MERGE_RESOLUTION|>--- conflicted
+++ resolved
@@ -356,18 +356,9 @@
             images = [convert_to_rgb(image) for image in images]
 
         # All transformations expect numpy arrays.
-<<<<<<< HEAD
-        images_list = [[to_numpy_array(image) for image in images] for images in images_list]
-        # Search for the first image in the image list.
-        # NOTE: we can't slice the first image with images_list[0][0] if the first batch contains no images. See #36682
-        first_image_in_list = [images for images in images_list if images][0][0]
-
-        if do_rescale and is_scaled_image(first_image_in_list):
-=======
         images = [to_numpy_array(image) for image in images]
 
         if do_rescale and is_scaled_image(images[0]):
->>>>>>> beb9b5b0
             logger.warning_once(
                 "It looks like you are trying to rescale already rescaled images. If the input"
                 " images have pixel values between 0 and 1, set `do_rescale=False` to avoid rescaling them again."
@@ -375,11 +366,7 @@
 
         if input_data_format is None:
             # We assume that all images have the same channel dimension format.
-<<<<<<< HEAD
-            input_data_format = infer_channel_dimension_format(first_image_in_list)
-=======
             input_data_format = infer_channel_dimension_format(images[0])
->>>>>>> beb9b5b0
 
         if do_pan_and_scan:
             images, num_crops = self._process_images_for_pan_and_scan(
