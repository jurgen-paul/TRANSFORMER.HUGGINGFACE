# Copyright 2020 The HuggingFace Team. All rights reserved.
#
# Licensed under the Apache License, Version 2.0 (the "License");
# you may not use this file except in compliance with the License.
# You may obtain a copy of the License at
#
#     http://www.apache.org/licenses/LICENSE-2.0
#
# Unless required by applicable law or agreed to in writing, software
# distributed under the License is distributed on an "AS IS" BASIS,
# WITHOUT WARRANTIES OR CONDITIONS OF ANY KIND, either express or implied.
# See the License for the specific language governing permissions and
# limitations under the License.

from . import (
    albert,
    align,
    altclip,
    audio_spectrogram_transformer,
    auto,
    autoformer,
    bark,
    bart,
    barthez,
    bartpho,
    beit,
    bert,
    bert_generation,
    bert_japanese,
    bertweet,
    big_bird,
    bigbird_pegasus,
    biogpt,
    bit,
    blenderbot,
    blenderbot_small,
    blip,
    blip_2,
    bloom,
    bridgetower,
    bros,
    byt5,
    camembert,
    canine,
    chinese_clip,
    clap,
    clip,
    clipseg,
    code_llama,
    codegen,
    conditional_detr,
    convbert,
    convnext,
    convnextv2,
    cpm,
    cpmant,
    ctrl,
    cvt,
    data2vec,
    deberta,
    deberta_v2,
    decision_transformer,
    deformable_detr,
    deit,
    deprecated,
    deta,
    detr,
    dialogpt,
    dinat,
    dinov2,
    distilbert,
    dit,
    donut,
    dpr,
    dpt,
    efficientformer,
    efficientnet,
    electra,
    encodec,
    encoder_decoder,
    ernie,
    ernie_m,
    esm,
    falcon,
    flaubert,
    flava,
    fnet,
    focalnet,
    fsmt,
    funnel,
    fuyu,
    git,
    glpn,
    gpt2,
    gpt_bigcode,
    gpt_neo,
    gpt_neox,
    gpt_neox_japanese,
    gpt_sw3,
    gptj,
    gptsan_japanese,
    graphormer,
    groupvit,
    herbert,
    hubert,
    ibert,
    idefics,
    imagegpt,
    informer,
    instructblip,
    jukebox,
<<<<<<< HEAD
    lagllama,
=======
    kosmos2,
>>>>>>> cf32c941
    layoutlm,
    layoutlmv2,
    layoutlmv3,
    layoutxlm,
    led,
    levit,
    lilt,
    llama,
    longformer,
    longt5,
    luke,
    lxmert,
    m2m_100,
    marian,
    markuplm,
    mask2former,
    maskformer,
    mbart,
    mbart50,
    mega,
    megatron_bert,
    megatron_gpt2,
    mgp_str,
    mistral,
    mluke,
    mobilebert,
    mobilenet_v1,
    mobilenet_v2,
    mobilevit,
    mobilevitv2,
    mpnet,
    mpt,
    mra,
    mt5,
    musicgen,
    mvp,
    nat,
    nezha,
    nllb,
    nllb_moe,
    nougat,
    nystromformer,
    oneformer,
    openai,
    opt,
    owlv2,
    owlvit,
    pegasus,
    pegasus_x,
    perceiver,
    persimmon,
    phobert,
    pix2struct,
    plbart,
    poolformer,
    pop2piano,
    prophetnet,
    pvt,
    qdqbert,
    rag,
    realm,
    reformer,
    regnet,
    rembert,
    resnet,
    roberta,
    roberta_prelayernorm,
    roc_bert,
    roformer,
    rwkv,
    sam,
    seamless_m4t,
    segformer,
    sew,
    sew_d,
    speech_encoder_decoder,
    speech_to_text,
    speech_to_text_2,
    speecht5,
    splinter,
    squeezebert,
    swiftformer,
    swin,
    swin2sr,
    swinv2,
    switch_transformers,
    t5,
    table_transformer,
    tapas,
    time_series_transformer,
    timesformer,
    timm_backbone,
    transfo_xl,
    trocr,
    tvlt,
    umt5,
    unispeech,
    unispeech_sat,
    upernet,
    videomae,
    vilt,
    vision_encoder_decoder,
    vision_text_dual_encoder,
    visual_bert,
    vit,
    vit_hybrid,
    vit_mae,
    vit_msn,
    vitdet,
    vitmatte,
    vits,
    vivit,
    wav2vec2,
    wav2vec2_conformer,
    wav2vec2_phoneme,
    wav2vec2_with_lm,
    wavlm,
    whisper,
    x_clip,
    xglm,
    xlm,
    xlm_prophetnet,
    xlm_roberta,
    xlm_roberta_xl,
    xlnet,
    xmod,
    yolos,
    yoso,
)<|MERGE_RESOLUTION|>--- conflicted
+++ resolved
@@ -109,11 +109,8 @@
     informer,
     instructblip,
     jukebox,
-<<<<<<< HEAD
     lagllama,
-=======
     kosmos2,
->>>>>>> cf32c941
     layoutlm,
     layoutlmv2,
     layoutlmv3,
