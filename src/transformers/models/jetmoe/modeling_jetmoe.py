--- conflicted
+++ resolved
@@ -24,12 +24,8 @@
 from torch.nn import functional as F
 
 from ...activations import ACT2FN
-<<<<<<< HEAD
-from ...cache_utils import Cache, DynamicCache
-=======
 from ...cache_utils import Cache, DynamicCache, StaticCache
 from ...generation import GenerationMixin
->>>>>>> f2c388e3
 from ...modeling_attn_mask_utils import AttentionMaskConverter
 from ...modeling_outputs import (
     MoeCausalLMOutputWithPast,
