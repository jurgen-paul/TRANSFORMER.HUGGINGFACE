--- conflicted
+++ resolved
@@ -82,13 +82,10 @@
 - Phi3
 - Bloom
 - Falcon
-<<<<<<< HEAD
-- T5
-=======
 - StableLM
 - GPT2
 - Starcoder2
->>>>>>> 24bdc94d
+- T5
 
 ## Example usage
 
