--- conflicted
+++ resolved
@@ -214,31 +214,7 @@
         <bos>[INST] B_SYS SystemPrompt E_SYS Prompt [/INST] Answer <eos> <bos>[INST] Prompt [/INST] Answer <eos>
         <bos>[INST] Prompt [/INST]
         """
-<<<<<<< HEAD
-        if self.use_default_system_prompt:
-            if len(conversation.past_user_inputs) > 0:
-                if (
-                    not conversation.past_user_inputs[0].startswith(B_SYS)
-                    or E_SYS not in conversation.past_user_inputs[0]
-                ):
-                    conversation.past_user_inputs[0] = (
-                        B_SYS + DEFAULT_SYSTEM_PROMPT + E_SYS + conversation.past_user_inputs[0]
-                    )
-            elif conversation.new_user_input:
-                if not conversation.new_user_input.startswith(B_SYS) or E_SYS not in conversation.new_user_input:
-                    conversation.new_user_input = B_SYS + DEFAULT_SYSTEM_PROMPT + E_SYS + conversation.new_user_input
-            else:
-                raise ValueError("Last message must be from user")
-
-        dialogue = list(conversation.iter_texts())
-        if not all(is_user for is_user, msg in dialogue[::2]) or not all(
-            not is_user for is_user, msg in dialogue[1::2]
-        ):
-            raise ValueError(
-                "The model only supports 'user' and 'assistant' roles, starting with user and alternating (u/a/u/a/u...)"
-            )
-=======
->>>>>>> f94c9b3d
+
 
         template = (
             "{% if messages[0]['role'] == 'system' %}"
