--- conflicted
+++ resolved
@@ -57,11 +57,6 @@
                 raise RuntimeError(
                     "To use IPEX backend, you need autoawq>0.6.2. Please install the latest version or from source."
                 )
-<<<<<<< HEAD
-            if device_map is not None and isinstance(device_map, dict) and ("disk" in device_map.values()):
-                raise ValueError(
-                    "You are attempting to load an IPEX version AWQ model with a device_map that contains more than CPU and XPU."
-=======
             if device_map is None:
                 logger.warning_once(
                     "You have loaded an AWQ model without setting device_map, please set 'cpu' or 'xpu' or 'auto'"
@@ -69,7 +64,6 @@
             elif isinstance(device_map, dict) and "disk" in device_map.values():
                 raise ValueError(
                     "You are attempting to load an IPEX version AWQ model with a device_map that contains disk device."
->>>>>>> 13493215
                     " This is not supported. Please make sure only cpu and xpu in the device_map."
                 )
         else:
