# Copyright 2024 The HuggingFace Team. All rights reserved.
#
# Licensed under the Apache License, Version 2.0 (the "License");
# you may not use this file except in compliance with the License.
# You may obtain a copy of the License at
#
#     http://www.apache.org/licenses/LICENSE-2.0
#
# Unless required by applicable law or agreed to in writing, software
# distributed under the License is distributed on an "AS IS" BASIS,
# WITHOUT WARRANTIES OR CONDITIONS OF ANY KIND, either express or implied.
# See the License for the specific language governing permissions and
# limitations under the License.

import base64
import unittest

from transformers import MODEL_FOR_IMAGE_TEXT_TO_TEXT_MAPPING, is_vision_available
from transformers.pipelines import ImageTextToTextPipeline, pipeline
from transformers.testing_utils import (
    is_pipeline_test,
    require_torch,
    require_vision,
    slow,
)

from .test_pipelines_common import ANY


if is_vision_available():
    from PIL import Image
else:

    class Image:
        @staticmethod
        def open(*args, **kwargs):
            pass


@is_pipeline_test
@require_vision
class ImageTextToTextPipelineTests(unittest.TestCase):
    model_mapping = MODEL_FOR_IMAGE_TEXT_TO_TEXT_MAPPING

    def get_test_pipeline(self, model, tokenizer, processor, image_processor, torch_dtype="float32"):
        pipe = ImageTextToTextPipeline(model=model, processor=processor, torch_dtype=torch_dtype)
        image_token = getattr(processor.tokenizer, "image_token", "")
        examples = [
            {
                "images": Image.open("./tests/fixtures/tests_samples/COCO/000000039769.png"),
                "text": f"{image_token}This is a ",
            },
            {
                "images": "./tests/fixtures/tests_samples/COCO/000000039769.png",
                "text": f"{image_token}Here I see a ",
            },
        ]
        return pipe, examples

    def run_pipeline_test(self, pipe, examples):
        outputs = pipe(examples[0].get("images"), text=examples[0].get("text"))
        self.assertEqual(
            outputs,
            [
                {"input_text": ANY(str), "generated_text": ANY(str)},
            ],
        )

    @require_torch
    def test_small_model_pt_token(self):
        pipe = pipeline("image-text-to-text", model="llava-hf/llava-interleave-qwen-0.5b-hf")
        image = "./tests/fixtures/tests_samples/COCO/000000039769.png"
        text = "<image> What this is? Assistant: This is"

        outputs = pipe(image, text=text)
        self.assertEqual(
            outputs,
            [
                {
                    "input_text": "<image> What this is? Assistant: This is",
                    "generated_text": "<image> What this is? Assistant: This is a photo of two cats lying on a pink blanket. The cats are sleeping and appear to be comfortable",
                }
            ],
        )

        outputs = pipe([image, image], text=[text, text])
        self.assertEqual(
            outputs,
            [
                {
                    "input_text": "<image> What this is? Assistant: This is",
                    "generated_text": "<image> What this is? Assistant: This is a photo of two cats lying on a pink blanket. The cats are sleeping and appear to be comfortable",
                },
                {
                    "input_text": "<image> What this is? Assistant: This is",
                    "generated_text": "<image> What this is? Assistant: This is a photo of two cats lying on a pink blanket. The cats are sleeping and appear to be comfortable",
                },
            ],
        )

    @require_torch
    def test_consistent_batching_behaviour(self):
        pipe = pipeline("image-text-to-text", model="microsoft/kosmos-2-patch14-224")
        image = "./tests/fixtures/tests_samples/COCO/000000039769.png"
        prompt = "a photo of"

        outputs = pipe([image, image], text=[prompt, prompt])
        outputs_batched = pipe([image, image], text=[prompt, prompt], batch_size=2)
        self.assertEqual(outputs, outputs_batched)

    @slow
    @require_torch
    def test_model_pt_chat_template(self):
        pipe = pipeline("image-text-to-text", model="llava-hf/llava-interleave-qwen-0.5b-hf")
        image_ny = "https://cdn.britannica.com/61/93061-050-99147DCE/Statue-of-Liberty-Island-New-York-Bay.jpg"
        image_chicago = "https://cdn.britannica.com/59/94459-050-DBA42467/Skyline-Chicago.jpg"
        messages = [
            {
                "role": "user",
                "content": [
                    {"type": "text", "text": "What’s the difference between these two images?"},
                    {"type": "image"},
                    {"type": "image"},
                ],
            }
        ]
        outputs = pipe([image_ny, image_chicago], text=messages, return_full_text=False, max_new_tokens=10)
        self.assertEqual(
            outputs,
            [
                {
                    "input_text": [
                        {
                            "role": "user",
                            "content": [
                                {"type": "text", "text": "What’s the difference between these two images?"},
                                {
                                    "type": "image",
                                    "image": "https://cdn.britannica.com/61/93061-050-99147DCE/Statue-of-Liberty-Island-New-York-Bay.jpg",
                                },
                                {
                                    "type": "image",
                                    "image": "https://cdn.britannica.com/59/94459-050-DBA42467/Skyline-Chicago.jpg",
                                },
                            ],
                        }
                    ],
<<<<<<< HEAD
                    "generated_text": [
                        {
                            "role": "user",
                            "content": [
                                {"type": "text", "text": "What’s the difference between these two images?"},
                                {
                                    "type": "image",
                                    "image": "https://cdn.britannica.com/61/93061-050-99147DCE/Statue-of-Liberty-Island-New-York-Bay.jpg",
                                },
                                {
                                    "type": "image",
                                    "image": "https://cdn.britannica.com/59/94459-050-DBA42467/Skyline-Chicago.jpg",
                                },
                            ],
                        },
                        {
                            "role": "assistant",
                            "content": "The first image shows a statue of Liberty in the foreground, while the second image shows a city skyline",
                        },
                    ],
=======
                    "generated_text": "The first image shows a statue of Liberty in the",
>>>>>>> f39f4960
                }
            ],
        )

    @slow
    @require_torch
    def test_model_pt_chat_template_continue_final_message(self):
        pipe = pipeline("image-text-to-text", model="llava-hf/llava-interleave-qwen-0.5b-hf")
        messages = [
            {
                "role": "user",
                "content": [
                    {
                        "type": "image",
                        "image": "https://qianwen-res.oss-cn-beijing.aliyuncs.com/Qwen-VL/assets/demo.jpeg",
                    },
                    {"type": "text", "text": "Describe this image."},
                ],
            },
            {
                "role": "assistant",
                "content": [
                    {"type": "text", "text": "There is a dog and"},
                ],
            },
        ]
        outputs = pipe(text=messages, max_new_tokens=10)
        self.assertEqual(
            outputs,
            [
                {
                    "input_text": [
                        {
                            "role": "user",
                            "content": [
                                {
                                    "type": "image",
                                    "image": "https://qianwen-res.oss-cn-beijing.aliyuncs.com/Qwen-VL/assets/demo.jpeg",
                                },
                                {"type": "text", "text": "Describe this image."},
                            ],
                        },
                        {"role": "assistant", "content": [{"type": "text", "text": "There is a dog and"}]},
                    ],
                    "generated_text": [
                        {
                            "role": "user",
                            "content": [
                                {
                                    "type": "image",
                                    "image": "https://qianwen-res.oss-cn-beijing.aliyuncs.com/Qwen-VL/assets/demo.jpeg",
                                },
                                {"type": "text", "text": "Describe this image."},
                            ],
                        },
                        {
                            "role": "assistant",
                            "content": [
                                {
                                    "type": "text",
                                    "text": "There is a dog and a person in the image. The dog is sitting",
                                }
                            ],
                        },
                    ],
                }
            ],
        )

    @slow
    @require_torch
    def test_model_pt_chat_template_new_text(self):
        pipe = pipeline("image-text-to-text", model="llava-hf/llava-interleave-qwen-0.5b-hf")
        messages = [
            {
                "role": "user",
                "content": [
                    {
                        "type": "image",
                        "image": "https://qianwen-res.oss-cn-beijing.aliyuncs.com/Qwen-VL/assets/demo.jpeg",
                    },
                    {"type": "text", "text": "Describe this image."},
                ],
            }
        ]
        outputs = pipe(text=messages, return_full_text=False, max_new_tokens=10)
        self.assertEqual(
            outputs,
            [
                {
                    "input_text": [
                        {
                            "role": "user",
                            "content": [
                                {
                                    "type": "image",
                                    "image": "https://qianwen-res.oss-cn-beijing.aliyuncs.com/Qwen-VL/assets/demo.jpeg",
                                },
                                {"type": "text", "text": "Describe this image."},
                            ],
                        }
                    ],
                    "generated_text": "In the image, a woman is sitting on the",
                }
            ],
        )

    @slow
    @require_torch
    def test_model_pt_chat_template_image_url(self):
        pipe = pipeline("image-text-to-text", model="llava-hf/llava-interleave-qwen-0.5b-hf")
        messages = [
            {
                "role": "user",
                "content": [
                    {
                        "type": "image_url",
                        "image_url": {
                            "url": "https://cdn.britannica.com/61/93061-050-99147DCE/Statue-of-Liberty-Island-New-York-Bay.jpg"
                        },
                    },
                    {"type": "text", "text": "Describe this image in one sentence."},
                ],
            }
        ]
        outputs = pipe(text=messages, return_full_text=False, max_new_tokens=10)[0]["generated_text"]
        self.assertEqual(outputs, "A statue of liberty in the foreground of a city")

    @slow
    @require_torch
    def test_model_pt_chat_template_image_url_base64(self):
        with open("./tests/fixtures/tests_samples/COCO/000000039769.png", "rb") as image_file:
            base64_image = base64.b64encode(image_file.read()).decode("utf-8")

        pipe = pipeline("image-text-to-text", model="llava-hf/llava-onevision-qwen2-0.5b-ov-hf")
        messages = [
            {
                "role": "user",
                "content": [
                    {
                        "type": "image_url",
                        "image_url": {"url": f"data:image/jpeg;base64,{base64_image}"},
                    },
                    {"type": "text", "text": "Describe this image in one sentence."},
                ],
            }
        ]
        outputs = pipe(text=messages, return_full_text=False, max_new_tokens=10)[0]["generated_text"]
        self.assertEqual(outputs, "Two cats are sleeping on a pink blanket, with")<|MERGE_RESOLUTION|>--- conflicted
+++ resolved
@@ -124,7 +124,7 @@
                 ],
             }
         ]
-        outputs = pipe([image_ny, image_chicago], text=messages, return_full_text=False, max_new_tokens=10)
+        outputs = pipe([image_ny, image_chicago], text=messages, return_full_text=True, max_new_tokens=10)
         self.assertEqual(
             outputs,
             [
@@ -145,7 +145,6 @@
                             ],
                         }
                     ],
-<<<<<<< HEAD
                     "generated_text": [
                         {
                             "role": "user",
@@ -163,12 +162,9 @@
                         },
                         {
                             "role": "assistant",
-                            "content": "The first image shows a statue of Liberty in the foreground, while the second image shows a city skyline",
-                        },
-                    ],
-=======
-                    "generated_text": "The first image shows a statue of Liberty in the",
->>>>>>> f39f4960
+                            "content": "The first image shows a statue of Liberty in the",
+                        },
+                    ],
                 }
             ],
         )
