--- conflicted
+++ resolved
@@ -968,25 +968,8 @@
     metrics: dict = field(default_factory=dict)
 
 
-<<<<<<< HEAD
-class ResidualVectorQuantizer(nn.Module):
-    """Residual Vector Quantizer.
-    Args:
-        dimension (int): Dimension of the codebooks.
-        n_q (int): Number of residual vector quantizers used.
-        bins (int): Codebook size.
-        decay (float): Decay for exponential moving average over the codebooks.
-        kmeans_init (bool): Whether to use kmeans to initialize the codebooks.
-        kmeans_iters (int): Number of iterations used for kmeans initialization.
-        threshold_ema_dead_code (int): Threshold for dead code expiration. Replace any codes
-            that have an exponential moving average cluster size less than the specified threshold with
-            randomly selected vector from the current batch.
-    """
-
-=======
 class EncodecResidualVectorQuantizer(nn.Module):
     """Residual Vector Quantizer."""
->>>>>>> 623fedff
     def __init__(
         self,
         config: EncodecConfig,
@@ -1024,18 +1007,11 @@
         return QuantizedResult(quantized, codes, bw, penalty=torch.mean(commit_loss))
 
     def get_num_quantizers_for_bandwidth(self, frame_rate: int, bandwidth: Optional[float] = None) -> int:
-<<<<<<< HEAD
-        """Return n_q based on specified target bandwidth."""
-        bw_per_q = self.get_bandwidth_per_quantizer(frame_rate)
-        n_q = self.n_q
-        if bandwidth and bandwidth > 0.0:
-=======
         """Return num_quantizers based on specified target bandwidth.
         """
         bw_per_q = self.get_bandwidth_per_quantizer(frame_rate)
         num_quantizers = self.num_quantizers
         if bandwidth and bandwidth > 0.:
->>>>>>> 623fedff
             # bandwidth is represented as a thousandth of what it is, e.g. 6kbps bandwidth is represented as
             # bandwidth == 6.0
             num_quantizers = int(max(1, math.floor(bandwidth * 1000 / bw_per_q)))
@@ -1057,14 +1033,9 @@
         return codes
 
     def decode(self, codes: torch.Tensor) -> torch.Tensor:
-<<<<<<< HEAD
-        """Decode the given codes to the quantized representation."""
-        quantized = self.vq.decode(codes)
-=======
         """Decode the given codes to the quantized representation.
         """
         quantized = self.vector_quantization.decode(codes)
->>>>>>> 623fedff
         return quantized
 
 
@@ -1111,388 +1082,7 @@
             module.gradient_checkpointing = value
 
 
-<<<<<<< HEAD
-# TODO
-# class EncodecEncoder(EncodecPreTrainedModel):
-#     """
-#     Transformer encoder consisting of *config.encoder_layers* layers. Each layer is a [`EncodecEncoderLayer`].
-#     """
-
-#     def __init__(self, config: EncodecConfig):
-#         super().__init__(config)
-#         self.layer_norm = nn.LayerNorm(config.hidden_size, eps=config.layer_norm_eps)
-#         self.dropout = nn.Dropout(config.hidden_dropout)
-#         self.layerdrop = config.encoder_layerdrop
-
-#         self.layers = nn.ModuleList([EncodecEncoderLayer(config) for _ in range(config.encoder_layers)])
-
-#         self.embed_positions = EncodecRelativePositionalEncoding(
-#             config.hidden_size // config.encoder_attention_heads, config.encoder_max_relative_position
-#         )
-
-#         self.gradient_checkpointing = False
-
-#         # Initialize weights and apply final processing
-#         self.post_init()
-
-#     def forward(
-#         self,
-#         hidden_states: torch.FloatTensor,
-#         attention_mask: Optional[torch.Tensor] = None,
-#         head_mask: Optional[torch.Tensor] = None,
-#         output_attentions: Optional[bool] = None,
-#         output_hidden_states: Optional[bool] = None,
-#         return_dict: Optional[bool] = None,
-#     ) -> Union[Tuple, BaseModelOutput]:
-#         """
-#         Args:
-#             hidden_states (`torch.FloatTensor` of shape `(batch_size, sequence_length, feature_size)`):
-#                 Features extracted from the speech or text input by the encoder prenet.
-#             attention_mask (`torch.Tensor` of shape `(batch_size, sequence_length)`, *optional*):
-#                 Mask to avoid performing convolution and attention on padding token indices. Mask values selected in
-#                 `[0, 1]`:
-
-#                 - 1 for tokens that are **not masked**,
-#                 - 0 for tokens that are **masked**.
-
-#                 [What are attention masks?](../glossary#attention-mask)
-#             output_attentions (`bool`, *optional*):
-#                 Whether or not to return the attentions tensors of all attention layers. See `attentions` under
-#                 returned tensors for more detail.
-#             head_mask (`torch.Tensor` of shape `(encoder_layers, encoder_attention_heads)`, *optional*):
-#                 Mask to nullify selected heads of the attention modules. Mask values selected in `[0, 1]`:
-
-#                 - 1 indicates the head is **not masked**,
-#                 - 0 indicates the head is **masked**.
-
-#             output_hidden_states (`bool`, *optional*):
-#                 Whether or not to return the hidden states of all layers. See `hidden_states` under returned tensors
-#                 for more detail.
-#             return_dict (`bool`, *optional*):
-#                 Whether or not to return a [`~utils.ModelOutput`] instead of a plain tuple.
-#         """
-#         output_attentions = output_attentions if output_attentions is not None else self.config.output_attentions
-#         output_hidden_states = (
-#             output_hidden_states if output_hidden_states is not None else self.config.output_hidden_states
-#         )
-#         return_dict = return_dict if return_dict is not None else self.config.use_return_dict
-
-#         # expand attention_mask
-#         if attention_mask is not None:
-#             # [bsz, seq_len] -> [bsz, 1, tgt_seq_len, src_seq_len]
-#             attention_mask = _expand_mask(attention_mask, hidden_states.dtype)
-
-#         hidden_states = self.layer_norm(hidden_states)
-#         hidden_states = self.dropout(hidden_states)
-
-#         position_bias = self.embed_positions(hidden_states)
-
-#         deepspeed_zero3_is_enabled = is_deepspeed_zero3_enabled()
-
-#         all_hidden_states = () if output_hidden_states else None
-#         all_self_attentions = () if output_attentions else None
-
-#         # check if head_mask has a correct number of layers specified if desired
-#         if head_mask is not None:
-#             if head_mask.size()[0] != len(self.layers):
-#                 raise ValueError(
-#                     f"The head_mask should be specified for {len(self.layers)} layers, but it is for"
-#                     f" {head_mask.size()[0]}."
-#                 )
-
-#         for idx, encoder_layer in enumerate(self.layers):
-#             if output_hidden_states:
-#                 all_hidden_states = all_hidden_states + (hidden_states,)
-
-#             # add LayerDrop (see https://arxiv.org/abs/1909.11556 for description)
-#             dropout_probability = np.random.uniform(0, 1)
-
-#             skip_the_layer = self.training and (dropout_probability < self.layerdrop)
-#             if not skip_the_layer or deepspeed_zero3_is_enabled:
-#                 # under deepspeed zero3 all gpus must run in sync
-#                 if self.gradient_checkpointing and self.training:
-#                     # create gradient checkpointing function
-#                     def create_custom_forward(module):
-#                         def custom_forward(*inputs):
-#                             return module(*inputs, output_attentions)
-
-#                         return custom_forward
-
-#                     layer_outputs = torch.utils.checkpoint.checkpoint(
-#                         create_custom_forward(encoder_layer),
-#                         hidden_states,
-#                         attention_mask,
-#                         (head_mask[idx] if head_mask is not None else None),
-#                         position_bias,
-#                     )
-#                 else:
-#                     layer_outputs = encoder_layer(
-#                         hidden_states,
-#                         attention_mask=attention_mask,
-#                         position_bias=position_bias,
-#                         layer_head_mask=(head_mask[idx] if head_mask is not None else None),
-#                         output_attentions=output_attentions,
-#                     )
-#                 hidden_states = layer_outputs[0]
-
-#             if skip_the_layer:
-#                 layer_outputs = (None, None)
-
-#             if output_attentions:
-#                 all_self_attentions = all_self_attentions + (layer_outputs[1],)
-
-#         if output_hidden_states:
-#             all_hidden_states = all_hidden_states + (hidden_states,)
-
-#         if not return_dict:
-#             return tuple(v for v in [hidden_states, all_hidden_states, all_self_attentions] if v is not None)
-
-#         return BaseModelOutput(
-#             last_hidden_state=hidden_states,
-#             hidden_states=all_hidden_states,
-#             attentions=all_self_attentions,
-#         )
-
-
-# TODO
-# class EncodecDecoder(EncodecPreTrainedModel):
-#     """
-#     Transformer decoder consisting of *config.decoder_layers* layers. Each layer is a [`EncodecDecoderLayer`]
-#     """
-
-#     def __init__(self, config: EncodecConfig):
-#         super().__init__(config)
-#         self.layerdrop = config.decoder_layerdrop
-
-#         self.layers = nn.ModuleList([EncodecDecoderLayer(config) for _ in range(config.decoder_layers)])
-
-#         self.gradient_checkpointing = False
-
-#         # Initialize weights and apply final processing
-#         self.post_init()
-
-#     # Copied from transformers.models.bart.modeling_bart.BartDecoder._prepare_decoder_attention_mask
-#     def _prepare_decoder_attention_mask(self, attention_mask, input_shape, inputs_embeds, past_key_values_length):
-#         # create causal mask
-#         # [bsz, seq_len] -> [bsz, 1, tgt_seq_len, src_seq_len]
-#         combined_attention_mask = None
-#         if input_shape[-1] > 1:
-#             combined_attention_mask = _make_causal_mask(
-#                 input_shape,
-#                 inputs_embeds.dtype,
-#                 device=inputs_embeds.device,
-#                 past_key_values_length=past_key_values_length,
-#             )
-
-#         if attention_mask is not None:
-#             # [bsz, seq_len] -> [bsz, 1, tgt_seq_len, src_seq_len]
-#             expanded_attn_mask = _expand_mask(attention_mask, inputs_embeds.dtype, tgt_len=input_shape[-1]).to(
-#                 inputs_embeds.device
-#             )
-#             combined_attention_mask = (
-#                 expanded_attn_mask if combined_attention_mask is None else expanded_attn_mask + combined_attention_mask
-#             )
-
-#         return combined_attention_mask
-
-#     def forward(
-#         self,
-#         hidden_states: Optional[torch.FloatTensor] = None,
-#         attention_mask: Optional[torch.LongTensor] = None,
-#         encoder_hidden_states: Optional[torch.FloatTensor] = None,
-#         encoder_attention_mask: Optional[torch.LongTensor] = None,
-#         head_mask: Optional[torch.Tensor] = None,
-#         cross_attn_head_mask: Optional[torch.Tensor] = None,
-#         past_key_values: Optional[List[torch.FloatTensor]] = None,
-#         use_cache: Optional[bool] = None,
-#         output_attentions: Optional[bool] = None,
-#         output_hidden_states: Optional[bool] = None,
-#         return_dict: Optional[bool] = None,
-#     ) -> Union[Tuple, BaseModelOutputWithPastAndCrossAttentions]:
-#         r"""
-#         Args:
-#             hidden_states (`torch.FloatTensor` of shape `(batch_size, sequence_length, feature_size)`):
-#                 Features extracted from the speech or text input by the decoder prenet.
-#             attention_mask (`torch.LongTensor` of shape `(batch_size, sequence_length)`, *optional*):
-#                 Mask to avoid performing attention on padding token indices. Mask values selected in `[0, 1]`:
-
-#                 - 1 for tokens that are **not masked**,
-#                 - 0 for tokens that are **masked**.
-
-#                 [What are attention masks?](../glossary#attention-mask)
-#             encoder_hidden_states (`torch.FloatTensor` of shape `(batch_size, encoder_sequence_length, hidden_size)`, *optional*):
-#                 Sequence of hidden-states at the output of the last layer of the encoder. Used in the cross-attention
-#                 of the decoder.
-#             encoder_attention_mask (`torch.LongTensor` of shape `(batch_size, encoder_sequence_length)`, *optional*):
-#                 Mask to avoid performing cross-attention on padding tokens indices of encoder input_ids. Mask values
-#                 selected in `[0, 1]`:
-
-#                 - 1 for tokens that are **not masked**,
-#                 - 0 for tokens that are **masked**.
-
-#                 [What are attention masks?](../glossary#attention-mask)
-#             head_mask (`torch.Tensor` of shape `(decoder_layers, decoder_attention_heads)`, *optional*):
-#                 Mask to nullify selected heads of the attention modules. Mask values selected in `[0, 1]`:
-
-#                 - 1 indicates the head is **not masked**,
-#                 - 0 indicates the head is **masked**.
-
-#             cross_attn_head_mask (`torch.Tensor` of shape `(decoder_layers, decoder_attention_heads)`, *optional*):
-#                 Mask to nullify selected heads of the cross-attention modules in the decoder to avoid performing
-#                 cross-attention on hidden heads. Mask values selected in `[0, 1]`:
-
-#                 - 1 indicates the head is **not masked**,
-#                 - 0 indicates the head is **masked**.
-
-#             past_key_values (`tuple(tuple(torch.FloatTensor))`, *optional*, returned when `use_cache=True` is passed or when `config.use_cache=True`):
-#                 Tuple of `tuple(torch.FloatTensor)` of length `config.n_layers`, with each tuple having 2 tensors of
-#                 shape `(batch_size, num_heads, sequence_length, embed_size_per_head)`) and 2 additional tensors of
-#                 shape `(batch_size, num_heads, encoder_sequence_length, embed_size_per_head)`.
-
-#                 Contains pre-computed hidden-states (key and values in the self-attention blocks and in the
-#                 cross-attention blocks) that can be used (see `past_key_values` input) to speed up sequential decoding.
-
-#                 If `past_key_values` are used, the user can optionally input only the last `decoder_input_ids` (those
-#                 that don't have their past key value states given to this model) of shape `(batch_size, 1)` instead of
-#                 all `decoder_input_ids` of shape `(batch_size, sequence_length)`. inputs_embeds (`torch.FloatTensor` of
-#                 shape `(batch_size, sequence_length, hidden_size)`, *optional*): Optionally, instead of passing
-#                 `input_ids` you can choose to directly pass an embedded representation. This is useful if you want more
-#                 control over how to convert `input_ids` indices into associated vectors than the model's internal
-#                 embedding lookup matrix.
-#             output_attentions (`bool`, *optional*):
-#                 Whether or not to return the attentions tensors of all attention layers. See `attentions` under
-#                 returned tensors for more detail.
-#             output_hidden_states (`bool`, *optional*):
-#                 Whether or not to return the hidden states of all layers. See `hidden_states` under returned tensors
-#                 for more detail.
-#             return_dict (`bool`, *optional*):
-#                 Whether or not to return a [`~utils.ModelOutput`] instead of a plain tuple.
-#         """
-#         output_attentions = output_attentions if output_attentions is not None else self.config.output_attentions
-#         output_hidden_states = (
-#             output_hidden_states if output_hidden_states is not None else self.config.output_hidden_states
-#         )
-#         use_cache = use_cache if use_cache is not None else self.config.use_cache
-#         return_dict = return_dict if return_dict is not None else self.config.use_return_dict
-
-#         input_shape = hidden_states.size()[:-1]
-
-#         past_key_values_length = past_key_values[0][0].shape[2] if past_key_values is not None else 0
-
-#         attention_mask = self._prepare_decoder_attention_mask(
-#             attention_mask, input_shape, hidden_states, past_key_values_length
-#         )
-
-#         # expand encoder attention mask
-#         if encoder_hidden_states is not None and encoder_attention_mask is not None:
-#             # [bsz, seq_len] -> [bsz, 1, tgt_seq_len, src_seq_len]
-#             encoder_attention_mask = _expand_mask(encoder_attention_mask, hidden_states.dtype, tgt_len=input_shape[-1])
-
-#         deepspeed_zero3_is_enabled = is_deepspeed_zero3_enabled()
-
-#         if self.gradient_checkpointing and self.training:
-#             if use_cache:
-#                 logger.warning_once(
-#                     "`use_cache=True` is incompatible with gradient checkpointing. Setting `use_cache=False`..."
-#                 )
-#                 use_cache = False
-
-#         # decoder layers
-#         all_hidden_states = () if output_hidden_states else None
-#         all_self_attentions = () if output_attentions else None
-#         all_cross_attentions = () if (output_attentions and encoder_hidden_states is not None) else None
-#         next_decoder_cache = () if use_cache else None
-
-#         # check if head_mask/cross_attn_head_mask has a correct number of layers specified if desired
-#         for attn_mask, mask_name in zip([head_mask, cross_attn_head_mask], ["head_mask", "cross_attn_head_mask"]):
-#             if attn_mask is not None:
-#                 if attn_mask.size()[0] != (len(self.layers)):
-#                     raise ValueError(
-#                         f"The `{mask_name}` should be specified for {len(self.layers)} layers, but it is for"
-#                         f" {head_mask.size()[0]}."
-#                     )
-
-#         for idx, decoder_layer in enumerate(self.layers):
-#             if output_hidden_states:
-#                 all_hidden_states = all_hidden_states + (hidden_states,)
-
-#             # add LayerDrop (see https://arxiv.org/abs/1909.11556 for description)
-#             dropout_probability = random.uniform(0, 1)
-
-#             skip_the_layer = self.training and (dropout_probability < self.layerdrop)
-#             if skip_the_layer and not deepspeed_zero3_is_enabled:
-#                 continue
-
-#             past_key_value = past_key_values[idx] if past_key_values is not None else None
-
-#             if self.gradient_checkpointing and self.training:
-
-#                 def create_custom_forward(module):
-#                     def custom_forward(*inputs):
-#                         # None for past_key_value
-#                         return module(*inputs, output_attentions, use_cache)
-
-#                     return custom_forward
-
-#                 layer_outputs = torch.utils.checkpoint.checkpoint(
-#                     create_custom_forward(decoder_layer),
-#                     hidden_states,
-#                     attention_mask,
-#                     encoder_hidden_states,
-#                     encoder_attention_mask,
-#                     head_mask[idx] if head_mask is not None else None,
-#                     cross_attn_head_mask[idx] if cross_attn_head_mask is not None else None,
-#                     None,
-#                 )
-#             else:
-#                 layer_outputs = decoder_layer(
-#                     hidden_states,
-#                     attention_mask=attention_mask,
-#                     encoder_hidden_states=encoder_hidden_states,
-#                     encoder_attention_mask=encoder_attention_mask,
-#                     layer_head_mask=(head_mask[idx] if head_mask is not None else None),
-#                     cross_attn_layer_head_mask=(
-#                         cross_attn_head_mask[idx] if cross_attn_head_mask is not None else None
-#                     ),
-#                     past_key_value=past_key_value,
-#                     output_attentions=output_attentions,
-#                     use_cache=use_cache,
-#                 )
-#             hidden_states = layer_outputs[0]
-
-#             if use_cache:
-#                 next_decoder_cache += (layer_outputs[3 if output_attentions else 1],)
-
-#             if output_attentions:
-#                 all_self_attentions = all_self_attentions + (layer_outputs[1],)
-
-#                 if encoder_hidden_states is not None:
-#                     all_cross_attentions = all_cross_attentions + (layer_outputs[2],)
-
-#         if output_hidden_states:
-#             all_hidden_states = all_hidden_states + (hidden_states,)
-
-#         next_cache = next_decoder_cache if use_cache else None
-#         if not return_dict:
-#             return tuple(
-#                 v
-#                 for v in [hidden_states, next_cache, all_hidden_states, all_self_attentions, all_cross_attentions]
-#                 if v is not None
-#             )
-
-#         return BaseModelOutputWithPastAndCrossAttentions(
-#             last_hidden_state=hidden_states,
-#             past_key_values=next_cache,
-#             hidden_states=all_hidden_states,
-#             attentions=all_self_attentions,
-#             cross_attentions=all_cross_attentions,
-#         )
-
-
-# TODO
-=======
 #TODO
->>>>>>> 623fedff
 ENCODEC_BASE_START_DOCSTRING = r"""
     This model inherits from [`PreTrainedModel`]. Check the superclass documentation for the generic methods the
     library implements for all its model (such as downloading or saving, resizing the input embeddings, pruning heads
@@ -1634,24 +1224,15 @@
         self.encoder = SEANetEncoder(config)
         self.decoder = SEANetDecoder(config)
 
-<<<<<<< HEAD
         n_q = int(
             1000 * config.target_bandwidths[-1] // (math.ceil(config.sampling_rate / self.encoder.hop_length) * 10)
         )
         self.quantizer = ResidualVectorQuantizer(config, n_q)
-=======
-        num_quantizers = int(1000 * config.target_bandwidths[-1] // (math.ceil(config.sampling_rate / self.encoder.hop_length) * 10))
-        self.quantizer = EncodecResidualVectorQuantizer(config, num_quantizers)
->>>>>>> 623fedff
 
         self.frame_rate = math.ceil(self.config.sampling_rate / np.prod(self.encoder.ratios))
         self.bits_per_codebook = int(math.log2(self.config.bins))
 
-<<<<<<< HEAD
         if 2**self.bits_per_codebook != self.quantizer.bins:
-=======
-        if 2 ** self.bits_per_codebook != self.config.bins:
->>>>>>> 623fedff
             raise ValueError("Number of quantizer bins must be a power of 2.")
 
         # Initialize weights and apply final processing
