# Copyright 2020 The HuggingFace Team. All rights reserved.
#
# Licensed under the Apache License, Version 2.0 (the "License");
# you may not use this file except in compliance with the License.
# You may obtain a copy of the License at
#
#     http://www.apache.org/licenses/LICENSE-2.0
#
# Unless required by applicable law or agreed to in writing, software
# distributed under the License is distributed on an "AS IS" BASIS,
# WITHOUT WARRANTIES OR CONDITIONS OF ANY KIND, either express or implied.
# See the License for the specific language governing permissions and
# limitations under the License.

# When adding a new object to this init, remember to add it twice: once inside the `_import_structure` dictionary and
# once inside the `if TYPE_CHECKING` branch. The `TYPE_CHECKING` should have import statements as usual, but they are
# only there for type checking. The `_import_structure` is a dictionary submodule to list of object names, and is used
# to defer the actual importing for when the objects are requested. This way `import transformers` provides the names
# in the namespace without actually importing anything (and especially none of the backends).

__version__ = "4.49.0.dev0"

from typing import TYPE_CHECKING

# Check the dependencies satisfy the minimal versions required.
from . import dependency_versions_check
from .utils import (
    OptionalDependencyNotAvailable,
    _LazyModule,
    is_bitsandbytes_available,
    is_essentia_available,
    is_flax_available,
    is_g2p_en_available,
    is_keras_nlp_available,
    is_librosa_available,
    is_pretty_midi_available,
    is_scipy_available,
    is_sentencepiece_available,
    is_speech_available,
    is_tensorflow_text_available,
    is_tf_available,
    is_timm_available,
    is_tokenizers_available,
    is_torch_available,
    is_torchaudio_available,
    is_torchvision_available,
    is_vision_available,
    logging,
)


logger = logging.get_logger(__name__)  # pylint: disable=invalid-name


# Base objects, independent of any specific backend
_import_structure = {
    "agents": [
        "Agent",
        "CodeAgent",
        "HfApiEngine",
        "ManagedAgent",
        "PipelineTool",
        "ReactAgent",
        "ReactCodeAgent",
        "ReactJsonAgent",
        "Tool",
        "Toolbox",
        "ToolCollection",
        "TransformersEngine",
        "launch_gradio_demo",
        "load_tool",
        "stream_to_gradio",
        "tool",
    ],
    "audio_utils": [],
    "commands": [],
    "configuration_utils": ["PretrainedConfig"],
    "convert_graph_to_onnx": [],
    "convert_slow_tokenizers_checkpoints_to_fast": [],
    "convert_tf_hub_seq_to_seq_bert_to_pytorch": [],
    "data": [
        "DataProcessor",
        "InputExample",
        "InputFeatures",
        "SingleSentenceClassificationProcessor",
        "SquadExample",
        "SquadFeatures",
        "SquadV1Processor",
        "SquadV2Processor",
        "glue_compute_metrics",
        "glue_convert_examples_to_features",
        "glue_output_modes",
        "glue_processors",
        "glue_tasks_num_labels",
        "squad_convert_examples_to_features",
        "xnli_compute_metrics",
        "xnli_output_modes",
        "xnli_processors",
        "xnli_tasks_num_labels",
    ],
    "data.data_collator": [
        "DataCollator",
        "DataCollatorForLanguageModeling",
        "DataCollatorForMultipleChoice",
        "DataCollatorForPermutationLanguageModeling",
        "DataCollatorForSeq2Seq",
        "DataCollatorForSOP",
        "DataCollatorForTokenClassification",
        "DataCollatorForWholeWordMask",
        "DataCollatorWithFlattening",
        "DataCollatorWithPadding",
        "DefaultDataCollator",
        "default_data_collator",
    ],
    "data.metrics": [],
    "data.processors": [],
    "debug_utils": [],
    "dependency_versions_check": [],
    "dependency_versions_table": [],
    "dynamic_module_utils": [],
    "feature_extraction_sequence_utils": ["SequenceFeatureExtractor"],
    "feature_extraction_utils": ["BatchFeature", "FeatureExtractionMixin"],
    "file_utils": [],
    "generation": [
        "AsyncTextIteratorStreamer",
        "CompileConfig",
        "GenerationConfig",
        "TextIteratorStreamer",
        "TextStreamer",
        "WatermarkingConfig",
    ],
    "hf_argparser": ["HfArgumentParser"],
    "hyperparameter_search": [],
    "image_transforms": [],
    "integrations": [
        "is_clearml_available",
        "is_comet_available",
        "is_dvclive_available",
        "is_neptune_available",
        "is_optuna_available",
        "is_ray_available",
        "is_ray_tune_available",
        "is_sigopt_available",
        "is_tensorboard_available",
        "is_wandb_available",
    ],
    "loss": [],
    "modelcard": ["ModelCard"],
    # Losses
    "modeling_tf_pytorch_utils": [
        "convert_tf_weight_name_to_pt_weight_name",
        "load_pytorch_checkpoint_in_tf2_model",
        "load_pytorch_model_in_tf2_model",
        "load_pytorch_weights_in_tf2_model",
        "load_tf2_checkpoint_in_pytorch_model",
        "load_tf2_model_in_pytorch_model",
        "load_tf2_weights_in_pytorch_model",
    ],
    # Models
    "models": [],
    "models.albert": ["AlbertConfig"],
    "models.align": [
        "AlignConfig",
        "AlignProcessor",
        "AlignTextConfig",
        "AlignVisionConfig",
    ],
    "models.altclip": [
        "AltCLIPConfig",
        "AltCLIPProcessor",
        "AltCLIPTextConfig",
        "AltCLIPVisionConfig",
    ],
    "models.aria": [
        "AriaConfig",
        "AriaProcessor",
        "AriaTextConfig",
    ],
    "models.audio_spectrogram_transformer": [
        "ASTConfig",
        "ASTFeatureExtractor",
    ],
    "models.auto": [
        "CONFIG_MAPPING",
        "FEATURE_EXTRACTOR_MAPPING",
        "IMAGE_PROCESSOR_MAPPING",
        "MODEL_NAMES_MAPPING",
        "PROCESSOR_MAPPING",
        "TOKENIZER_MAPPING",
        "AutoConfig",
        "AutoFeatureExtractor",
        "AutoImageProcessor",
        "AutoProcessor",
        "AutoTokenizer",
    ],
    "models.autoformer": ["AutoformerConfig"],
    "models.bamba": ["BambaConfig"],
    "models.bark": [
        "BarkCoarseConfig",
        "BarkConfig",
        "BarkFineConfig",
        "BarkProcessor",
        "BarkSemanticConfig",
    ],
    "models.bart": ["BartConfig", "BartTokenizer"],
    "models.barthez": [],
    "models.bartpho": [],
    "models.beit": ["BeitConfig"],
    "models.bert": [
        "BasicTokenizer",
        "BertConfig",
        "BertTokenizer",
        "WordpieceTokenizer",
    ],
    "models.bert_generation": ["BertGenerationConfig"],
    "models.bert_japanese": [
        "BertJapaneseTokenizer",
        "CharacterTokenizer",
        "MecabTokenizer",
    ],
    "models.bertweet": ["BertweetTokenizer"],
    "models.big_bird": ["BigBirdConfig"],
    "models.bigbird_pegasus": ["BigBirdPegasusConfig"],
    "models.biogpt": [
        "BioGptConfig",
        "BioGptTokenizer",
    ],
    "models.bit": ["BitConfig"],
    "models.blenderbot": [
        "BlenderbotConfig",
        "BlenderbotTokenizer",
    ],
    "models.blenderbot_small": [
        "BlenderbotSmallConfig",
        "BlenderbotSmallTokenizer",
    ],
    "models.blip": [
        "BlipConfig",
        "BlipProcessor",
        "BlipTextConfig",
        "BlipVisionConfig",
    ],
    "models.blip_2": [
        "Blip2Config",
        "Blip2Processor",
        "Blip2QFormerConfig",
        "Blip2VisionConfig",
    ],
    "models.bloom": ["BloomConfig"],
    "models.bridgetower": [
        "BridgeTowerConfig",
        "BridgeTowerProcessor",
        "BridgeTowerTextConfig",
        "BridgeTowerVisionConfig",
    ],
    "models.bros": [
        "BrosConfig",
        "BrosProcessor",
    ],
    "models.byt5": ["ByT5Tokenizer"],
    "models.camembert": ["CamembertConfig"],
    "models.canine": [
        "CanineConfig",
        "CanineTokenizer",
    ],
    "models.chameleon": [
        "ChameleonConfig",
        "ChameleonProcessor",
        "ChameleonVQVAEConfig",
    ],
    "models.chinese_clip": [
        "ChineseCLIPConfig",
        "ChineseCLIPProcessor",
        "ChineseCLIPTextConfig",
        "ChineseCLIPVisionConfig",
    ],
    "models.clap": [
        "ClapAudioConfig",
        "ClapConfig",
        "ClapProcessor",
        "ClapTextConfig",
    ],
    "models.clip": [
        "CLIPConfig",
        "CLIPProcessor",
        "CLIPTextConfig",
        "CLIPTokenizer",
        "CLIPVisionConfig",
    ],
    "models.clipseg": [
        "CLIPSegConfig",
        "CLIPSegProcessor",
        "CLIPSegTextConfig",
        "CLIPSegVisionConfig",
    ],
    "models.clvp": [
        "ClvpConfig",
        "ClvpDecoderConfig",
        "ClvpEncoderConfig",
        "ClvpFeatureExtractor",
        "ClvpProcessor",
        "ClvpTokenizer",
    ],
    "models.code_llama": [],
    "models.codegen": [
        "CodeGenConfig",
        "CodeGenTokenizer",
    ],
    "models.cohere": ["CohereConfig"],
    "models.cohere2": ["Cohere2Config"],
    "models.colpali": [
        "ColPaliConfig",
        "ColPaliProcessor",
    ],
    "models.conditional_detr": ["ConditionalDetrConfig"],
    "models.convbert": [
        "ConvBertConfig",
        "ConvBertTokenizer",
    ],
    "models.convnext": ["ConvNextConfig"],
    "models.convnextv2": ["ConvNextV2Config"],
    "models.cpm": [],
    "models.cpmant": [
        "CpmAntConfig",
        "CpmAntTokenizer",
    ],
    "models.ctrl": [
        "CTRLConfig",
        "CTRLTokenizer",
    ],
    "models.cvt": ["CvtConfig"],
    "models.dab_detr": ["DabDetrConfig"],
    "models.dac": ["DacConfig", "DacFeatureExtractor"],
    "models.data2vec": [
        "Data2VecAudioConfig",
        "Data2VecTextConfig",
        "Data2VecVisionConfig",
    ],
    "models.dbrx": ["DbrxConfig"],
    "models.deberta": [
        "DebertaConfig",
        "DebertaTokenizer",
    ],
    "models.deberta_v2": ["DebertaV2Config"],
    "models.decision_transformer": ["DecisionTransformerConfig"],
    "models.deformable_detr": ["DeformableDetrConfig"],
    "models.deit": ["DeiTConfig"],
    "models.deprecated": [],
    "models.deprecated.bort": [],
    "models.deprecated.deta": ["DetaConfig"],
    "models.deprecated.efficientformer": ["EfficientFormerConfig"],
    "models.deprecated.ernie_m": ["ErnieMConfig"],
    "models.deprecated.gptsan_japanese": [
        "GPTSanJapaneseConfig",
        "GPTSanJapaneseTokenizer",
    ],
    "models.deprecated.graphormer": ["GraphormerConfig"],
    "models.deprecated.jukebox": [
        "JukeboxConfig",
        "JukeboxPriorConfig",
        "JukeboxTokenizer",
        "JukeboxVQVAEConfig",
    ],
    "models.deprecated.mctct": [
        "MCTCTConfig",
        "MCTCTFeatureExtractor",
        "MCTCTProcessor",
    ],
    "models.deprecated.mega": ["MegaConfig"],
    "models.deprecated.mmbt": ["MMBTConfig"],
    "models.deprecated.nat": ["NatConfig"],
    "models.deprecated.nezha": ["NezhaConfig"],
    "models.deprecated.open_llama": ["OpenLlamaConfig"],
    "models.deprecated.qdqbert": ["QDQBertConfig"],
    "models.deprecated.realm": [
        "RealmConfig",
        "RealmTokenizer",
    ],
    "models.deprecated.retribert": [
        "RetriBertConfig",
        "RetriBertTokenizer",
    ],
    "models.deprecated.speech_to_text_2": [
        "Speech2Text2Config",
        "Speech2Text2Processor",
        "Speech2Text2Tokenizer",
    ],
    "models.deprecated.tapex": ["TapexTokenizer"],
    "models.deprecated.trajectory_transformer": ["TrajectoryTransformerConfig"],
    "models.deprecated.transfo_xl": [
        "TransfoXLConfig",
        "TransfoXLCorpus",
        "TransfoXLTokenizer",
    ],
    "models.deprecated.tvlt": [
        "TvltConfig",
        "TvltFeatureExtractor",
        "TvltProcessor",
    ],
    "models.deprecated.van": ["VanConfig"],
    "models.deprecated.vit_hybrid": ["ViTHybridConfig"],
    "models.deprecated.xlm_prophetnet": ["XLMProphetNetConfig"],
    "models.depth_anything": ["DepthAnythingConfig"],
    "models.depth_pro": ["DepthProConfig"],
    "models.detr": ["DetrConfig"],
    "models.dialogpt": [],
    "models.diffllama": ["DiffLlamaConfig"],
    "models.dinat": ["DinatConfig"],
    "models.dinov2": ["Dinov2Config"],
    "models.dinov2_with_registers": ["Dinov2WithRegistersConfig"],
    "models.distilbert": [
        "DistilBertConfig",
        "DistilBertTokenizer",
    ],
    "models.dit": [],
    "models.donut": [
        "DonutProcessor",
        "DonutSwinConfig",
    ],
    "models.dpr": [
        "DPRConfig",
        "DPRContextEncoderTokenizer",
        "DPRQuestionEncoderTokenizer",
        "DPRReaderOutput",
        "DPRReaderTokenizer",
    ],
    "models.dpt": ["DPTConfig"],
    "models.efficientnet": ["EfficientNetConfig"],
    "models.electra": [
        "ElectraConfig",
        "ElectraTokenizer",
    ],
    "models.emu3": [
        "Emu3Config",
        "Emu3Processor",
        "Emu3TextConfig",
        "Emu3VQVAEConfig",
    ],
    "models.encodec": [
        "EncodecConfig",
        "EncodecFeatureExtractor",
    ],
    "models.encoder_decoder": ["EncoderDecoderConfig"],
    "models.ernie": ["ErnieConfig"],
    "models.esm": ["EsmConfig", "EsmTokenizer"],
    "models.falcon": ["FalconConfig"],
    "models.falcon_mamba": ["FalconMambaConfig"],
    "models.fastspeech2_conformer": [
        "FastSpeech2ConformerConfig",
        "FastSpeech2ConformerHifiGanConfig",
        "FastSpeech2ConformerTokenizer",
        "FastSpeech2ConformerWithHifiGanConfig",
    ],
    "models.flaubert": ["FlaubertConfig", "FlaubertTokenizer"],
    "models.flava": [
        "FlavaConfig",
        "FlavaImageCodebookConfig",
        "FlavaImageConfig",
        "FlavaMultimodalConfig",
        "FlavaTextConfig",
    ],
    "models.fnet": ["FNetConfig"],
    "models.focalnet": ["FocalNetConfig"],
    "models.fsmt": [
        "FSMTConfig",
        "FSMTTokenizer",
    ],
    "models.funnel": [
        "FunnelConfig",
        "FunnelTokenizer",
    ],
    "models.fuyu": ["FuyuConfig"],
    "models.gemma": ["GemmaConfig"],
    "models.gemma2": ["Gemma2Config"],
    "models.git": [
        "GitConfig",
        "GitProcessor",
        "GitVisionConfig",
    ],
    "models.glm": ["GlmConfig"],
    "models.glpn": ["GLPNConfig"],
    "models.got_ocr2": [
        "GotOcr2Config",
        "GotOcr2Processor",
        "GotOcr2VisionConfig",
    ],
    "models.gpt2": [
        "GPT2Config",
        "GPT2Tokenizer",
    ],
    "models.gpt_bigcode": ["GPTBigCodeConfig"],
    "models.gpt_neo": ["GPTNeoConfig"],
    "models.gpt_neox": ["GPTNeoXConfig"],
    "models.gpt_neox_japanese": ["GPTNeoXJapaneseConfig"],
    "models.gpt_sw3": [],
    "models.gptj": ["GPTJConfig"],
    "models.granite": ["GraniteConfig"],
    "models.granitemoe": ["GraniteMoeConfig"],
    "models.grounding_dino": [
        "GroundingDinoConfig",
        "GroundingDinoProcessor",
    ],
    "models.groupvit": [
        "GroupViTConfig",
        "GroupViTTextConfig",
        "GroupViTVisionConfig",
    ],
    "models.helium": ["HeliumConfig"],
    "models.herbert": ["HerbertTokenizer"],
    "models.hiera": ["HieraConfig"],
    "models.hubert": ["HubertConfig"],
    "models.ibert": ["IBertConfig"],
    "models.idefics": ["IdeficsConfig"],
    "models.idefics2": ["Idefics2Config"],
    "models.idefics3": ["Idefics3Config"],
    "models.ijepa": ["IJepaConfig"],
    "models.imagegpt": ["ImageGPTConfig"],
    "models.informer": ["InformerConfig"],
    "models.instructblip": [
        "InstructBlipConfig",
        "InstructBlipProcessor",
        "InstructBlipQFormerConfig",
        "InstructBlipVisionConfig",
    ],
    "models.instructblipvideo": [
        "InstructBlipVideoConfig",
        "InstructBlipVideoProcessor",
        "InstructBlipVideoQFormerConfig",
        "InstructBlipVideoVisionConfig",
    ],
    "models.jamba": ["JambaConfig"],
    "models.jetmoe": ["JetMoeConfig"],
    "models.kosmos2": [
        "Kosmos2Config",
        "Kosmos2Processor",
    ],
    "models.layoutlm": [
        "LayoutLMConfig",
        "LayoutLMTokenizer",
    ],
    "models.layoutlmv2": [
        "LayoutLMv2Config",
        "LayoutLMv2FeatureExtractor",
        "LayoutLMv2ImageProcessor",
        "LayoutLMv2Processor",
        "LayoutLMv2Tokenizer",
    ],
    "models.layoutlmv3": [
        "LayoutLMv3Config",
        "LayoutLMv3FeatureExtractor",
        "LayoutLMv3ImageProcessor",
        "LayoutLMv3Processor",
        "LayoutLMv3Tokenizer",
    ],
    "models.layoutxlm": ["LayoutXLMProcessor"],
    "models.led": ["LEDConfig", "LEDTokenizer"],
    "models.levit": ["LevitConfig"],
    "models.lilt": ["LiltConfig"],
    "models.llama": ["LlamaConfig"],
    "models.llava": [
        "LlavaConfig",
        "LlavaProcessor",
    ],
    "models.llava_next": [
        "LlavaNextConfig",
        "LlavaNextProcessor",
    ],
    "models.llava_next_video": [
        "LlavaNextVideoConfig",
        "LlavaNextVideoProcessor",
    ],
    "models.llava_onevision": ["LlavaOnevisionConfig", "LlavaOnevisionProcessor"],
    "models.longformer": [
        "LongformerConfig",
        "LongformerTokenizer",
    ],
    "models.longt5": ["LongT5Config"],
    "models.luke": [
        "LukeConfig",
        "LukeTokenizer",
    ],
    "models.lxmert": [
        "LxmertConfig",
        "LxmertTokenizer",
    ],
    "models.m2m_100": ["M2M100Config"],
    "models.mamba": ["MambaConfig"],
    "models.mamba2": ["Mamba2Config"],
    "models.marian": ["MarianConfig"],
    "models.markuplm": [
        "MarkupLMConfig",
        "MarkupLMFeatureExtractor",
        "MarkupLMProcessor",
        "MarkupLMTokenizer",
    ],
    "models.mask2former": ["Mask2FormerConfig"],
    "models.maskformer": [
        "MaskFormerConfig",
        "MaskFormerSwinConfig",
    ],
    "models.mbart": ["MBartConfig"],
    "models.mbart50": [],
    "models.megatron_bert": ["MegatronBertConfig"],
    "models.megatron_gpt2": [],
    "models.mgp_str": [
        "MgpstrConfig",
        "MgpstrProcessor",
        "MgpstrTokenizer",
    ],
    "models.mimi": ["MimiConfig"],
    "models.mistral": ["MistralConfig"],
    "models.mixtral": ["MixtralConfig"],
    "models.mllama": [
        "MllamaConfig",
        "MllamaProcessor",
    ],
    "models.mluke": [],
    "models.mobilebert": [
        "MobileBertConfig",
        "MobileBertTokenizer",
    ],
    "models.mobilenet_v1": ["MobileNetV1Config"],
    "models.mobilenet_v2": ["MobileNetV2Config"],
    "models.mobilevit": ["MobileViTConfig"],
    "models.mobilevitv2": ["MobileViTV2Config"],
    "models.modernbert": ["ModernBertConfig"],
    "models.moonshine": ["MoonshineConfig"],
    "models.moshi": [
        "MoshiConfig",
        "MoshiDepthConfig",
    ],
    "models.mpnet": [
        "MPNetConfig",
        "MPNetTokenizer",
    ],
    "models.mpt": ["MptConfig"],
    "models.mra": ["MraConfig"],
    "models.mt5": ["MT5Config"],
    "models.musicgen": [
        "MusicgenConfig",
        "MusicgenDecoderConfig",
    ],
    "models.musicgen_melody": [
        "MusicgenMelodyConfig",
        "MusicgenMelodyDecoderConfig",
    ],
    "models.mvp": ["MvpConfig", "MvpTokenizer"],
    "models.myt5": ["MyT5Tokenizer"],
    "models.nemotron": ["NemotronConfig"],
    "models.nllb": [],
    "models.nllb_moe": ["NllbMoeConfig"],
    "models.nougat": ["NougatProcessor"],
    "models.nystromformer": ["NystromformerConfig"],
    "models.olmo": ["OlmoConfig"],
    "models.olmo2": ["Olmo2Config"],
    "models.olmoe": ["OlmoeConfig"],
    "models.omdet_turbo": [
        "OmDetTurboConfig",
        "OmDetTurboProcessor",
    ],
    "models.oneformer": [
        "OneFormerConfig",
        "OneFormerProcessor",
    ],
    "models.openai": [
        "OpenAIGPTConfig",
        "OpenAIGPTTokenizer",
    ],
    "models.opt": ["OPTConfig"],
    "models.owlv2": [
        "Owlv2Config",
        "Owlv2Processor",
        "Owlv2TextConfig",
        "Owlv2VisionConfig",
    ],
    "models.owlvit": [
        "OwlViTConfig",
        "OwlViTProcessor",
        "OwlViTTextConfig",
        "OwlViTVisionConfig",
    ],
    "models.paligemma": ["PaliGemmaConfig"],
    "models.patchtsmixer": ["PatchTSMixerConfig"],
    "models.patchtst": ["PatchTSTConfig"],
    "models.pegasus": [
        "PegasusConfig",
        "PegasusTokenizer",
    ],
    "models.pegasus_x": ["PegasusXConfig"],
    "models.perceiver": [
        "PerceiverConfig",
        "PerceiverTokenizer",
    ],
    "models.persimmon": ["PersimmonConfig"],
    "models.phi": ["PhiConfig"],
    "models.phi3": ["Phi3Config"],
    "models.phimoe": ["PhimoeConfig"],
    "models.phobert": ["PhobertTokenizer"],
    "models.pix2struct": [
        "Pix2StructConfig",
        "Pix2StructProcessor",
        "Pix2StructTextConfig",
        "Pix2StructVisionConfig",
    ],
    "models.pixtral": ["PixtralProcessor", "PixtralVisionConfig"],
    "models.plbart": ["PLBartConfig"],
    "models.poolformer": ["PoolFormerConfig"],
    "models.pop2piano": ["Pop2PianoConfig"],
    "models.prophetnet": [
        "ProphetNetConfig",
        "ProphetNetTokenizer",
    ],
    "models.pvt": ["PvtConfig"],
    "models.pvt_v2": ["PvtV2Config"],
    "models.qwen2": [
        "Qwen2Config",
        "Qwen2Tokenizer",
    ],
    "models.qwen2_5_vl": [
        "Qwen2_5_VLConfig",
        "Qwen2_5_VLProcessor",
    ],
    "models.qwen2_audio": [
        "Qwen2AudioConfig",
        "Qwen2AudioEncoderConfig",
        "Qwen2AudioProcessor",
    ],
    "models.qwen2_moe": ["Qwen2MoeConfig"],
    "models.qwen2_vl": [
        "Qwen2VLConfig",
        "Qwen2VLProcessor",
    ],
    "models.rag": ["RagConfig", "RagRetriever", "RagTokenizer"],
    "models.recurrent_gemma": ["RecurrentGemmaConfig"],
    "models.reformer": ["ReformerConfig"],
    "models.regnet": ["RegNetConfig"],
    "models.relation_detr": ["RelationDetrConfig"],
    "models.rembert": ["RemBertConfig"],
    "models.resnet": ["ResNetConfig"],
    "models.roberta": [
        "RobertaConfig",
        "RobertaTokenizer",
    ],
    "models.roberta_prelayernorm": ["RobertaPreLayerNormConfig"],
    "models.roc_bert": [
        "RoCBertConfig",
        "RoCBertTokenizer",
    ],
    "models.roformer": [
        "RoFormerConfig",
        "RoFormerTokenizer",
    ],
    "models.rt_detr": ["RTDetrConfig", "RTDetrResNetConfig"],
    "models.rt_detr_v2": ["RTDetrV2Config"],
    "models.rwkv": ["RwkvConfig"],
    "models.sam": [
        "SamConfig",
        "SamMaskDecoderConfig",
        "SamProcessor",
        "SamPromptEncoderConfig",
        "SamVisionConfig",
    ],
    "models.seamless_m4t": [
        "SeamlessM4TConfig",
        "SeamlessM4TFeatureExtractor",
        "SeamlessM4TProcessor",
    ],
    "models.seamless_m4t_v2": ["SeamlessM4Tv2Config"],
    "models.segformer": ["SegformerConfig"],
    "models.seggpt": ["SegGptConfig"],
    "models.sew": ["SEWConfig"],
    "models.sew_d": ["SEWDConfig"],
    "models.siglip": [
        "SiglipConfig",
        "SiglipProcessor",
        "SiglipTextConfig",
        "SiglipVisionConfig",
    ],
    "models.speech_encoder_decoder": ["SpeechEncoderDecoderConfig"],
    "models.speech_to_text": [
        "Speech2TextConfig",
        "Speech2TextFeatureExtractor",
        "Speech2TextProcessor",
    ],
    "models.speecht5": [
        "SpeechT5Config",
        "SpeechT5FeatureExtractor",
        "SpeechT5HifiGanConfig",
        "SpeechT5Processor",
    ],
    "models.splinter": [
        "SplinterConfig",
        "SplinterTokenizer",
    ],
    "models.squeezebert": [
        "SqueezeBertConfig",
        "SqueezeBertTokenizer",
    ],
    "models.stablelm": ["StableLmConfig"],
    "models.starcoder2": ["Starcoder2Config"],
    "models.superglue": ["SuperGlueConfig"],
    "models.superpoint": ["SuperPointConfig"],
    "models.swiftformer": ["SwiftFormerConfig"],
    "models.swin": ["SwinConfig"],
    "models.swin2sr": ["Swin2SRConfig"],
    "models.swinv2": ["Swinv2Config"],
    "models.switch_transformers": ["SwitchTransformersConfig"],
    "models.t5": ["T5Config"],
    "models.table_transformer": ["TableTransformerConfig"],
    "models.tapas": [
        "TapasConfig",
        "TapasTokenizer",
    ],
    "models.textnet": ["TextNetConfig"],
    "models.time_series_transformer": ["TimeSeriesTransformerConfig"],
    "models.timesformer": ["TimesformerConfig"],
    "models.timm_backbone": ["TimmBackboneConfig"],
    "models.timm_wrapper": ["TimmWrapperConfig"],
    "models.trocr": [
        "TrOCRConfig",
        "TrOCRProcessor",
    ],
    "models.tvp": [
        "TvpConfig",
        "TvpProcessor",
    ],
    "models.udop": [
        "UdopConfig",
        "UdopProcessor",
    ],
    "models.umt5": ["UMT5Config"],
    "models.unispeech": ["UniSpeechConfig"],
    "models.unispeech_sat": ["UniSpeechSatConfig"],
    "models.univnet": [
        "UnivNetConfig",
        "UnivNetFeatureExtractor",
    ],
    "models.upernet": ["UperNetConfig"],
    "models.video_llava": ["VideoLlavaConfig"],
    "models.videomae": ["VideoMAEConfig"],
    "models.vilt": [
        "ViltConfig",
        "ViltFeatureExtractor",
        "ViltImageProcessor",
        "ViltProcessor",
    ],
    "models.vipllava": ["VipLlavaConfig"],
    "models.vision_encoder_decoder": ["VisionEncoderDecoderConfig"],
    "models.vision_text_dual_encoder": [
        "VisionTextDualEncoderConfig",
        "VisionTextDualEncoderProcessor",
    ],
    "models.visual_bert": ["VisualBertConfig"],
    "models.vit": ["ViTConfig"],
    "models.vit_mae": ["ViTMAEConfig"],
    "models.vit_msn": ["ViTMSNConfig"],
    "models.vitdet": ["VitDetConfig"],
    "models.vitmatte": ["VitMatteConfig"],
    "models.vitpose": ["VitPoseConfig"],
    "models.vitpose_backbone": ["VitPoseBackboneConfig"],
    "models.vits": [
        "VitsConfig",
        "VitsTokenizer",
    ],
    "models.vivit": ["VivitConfig"],
    "models.wav2vec2": [
        "Wav2Vec2Config",
        "Wav2Vec2CTCTokenizer",
        "Wav2Vec2FeatureExtractor",
        "Wav2Vec2Processor",
        "Wav2Vec2Tokenizer",
    ],
    "models.wav2vec2_bert": [
        "Wav2Vec2BertConfig",
        "Wav2Vec2BertProcessor",
    ],
    "models.wav2vec2_conformer": ["Wav2Vec2ConformerConfig"],
    "models.wav2vec2_phoneme": ["Wav2Vec2PhonemeCTCTokenizer"],
    "models.wav2vec2_with_lm": ["Wav2Vec2ProcessorWithLM"],
    "models.wavlm": ["WavLMConfig"],
    "models.whisper": [
        "WhisperConfig",
        "WhisperFeatureExtractor",
        "WhisperProcessor",
        "WhisperTokenizer",
    ],
    "models.x_clip": [
        "XCLIPConfig",
        "XCLIPProcessor",
        "XCLIPTextConfig",
        "XCLIPVisionConfig",
    ],
    "models.xglm": ["XGLMConfig"],
    "models.xlm": ["XLMConfig", "XLMTokenizer"],
    "models.xlm_roberta": ["XLMRobertaConfig"],
    "models.xlm_roberta_xl": ["XLMRobertaXLConfig"],
    "models.xlnet": ["XLNetConfig"],
    "models.xmod": ["XmodConfig"],
    "models.yolos": ["YolosConfig"],
    "models.yoso": ["YosoConfig"],
    "models.zamba": ["ZambaConfig"],
    "models.zamba2": ["Zamba2Config"],
    "models.zoedepth": ["ZoeDepthConfig"],
    "onnx": [],
    "pipelines": [
        "AudioClassificationPipeline",
        "AutomaticSpeechRecognitionPipeline",
        "CsvPipelineDataFormat",
        "DepthEstimationPipeline",
        "DocumentQuestionAnsweringPipeline",
        "FeatureExtractionPipeline",
        "FillMaskPipeline",
        "ImageClassificationPipeline",
        "ImageFeatureExtractionPipeline",
        "ImageSegmentationPipeline",
        "ImageTextToTextPipeline",
        "ImageToImagePipeline",
        "ImageToTextPipeline",
        "JsonPipelineDataFormat",
        "MaskGenerationPipeline",
        "NerPipeline",
        "ObjectDetectionPipeline",
        "PipedPipelineDataFormat",
        "Pipeline",
        "PipelineDataFormat",
        "QuestionAnsweringPipeline",
        "SummarizationPipeline",
        "TableQuestionAnsweringPipeline",
        "Text2TextGenerationPipeline",
        "TextClassificationPipeline",
        "TextGenerationPipeline",
        "TextToAudioPipeline",
        "TokenClassificationPipeline",
        "TranslationPipeline",
        "VideoClassificationPipeline",
        "VisualQuestionAnsweringPipeline",
        "ZeroShotAudioClassificationPipeline",
        "ZeroShotClassificationPipeline",
        "ZeroShotImageClassificationPipeline",
        "ZeroShotObjectDetectionPipeline",
        "pipeline",
    ],
    "processing_utils": ["ProcessorMixin"],
    "quantizers": [],
    "testing_utils": [],
    "tokenization_utils": ["PreTrainedTokenizer"],
    "tokenization_utils_base": [
        "AddedToken",
        "BatchEncoding",
        "CharSpan",
        "PreTrainedTokenizerBase",
        "SpecialTokensMixin",
        "TokenSpan",
    ],
    "trainer_callback": [
        "DefaultFlowCallback",
        "EarlyStoppingCallback",
        "PrinterCallback",
        "ProgressCallback",
        "TrainerCallback",
        "TrainerControl",
        "TrainerState",
    ],
    "trainer_utils": [
        "EvalPrediction",
        "IntervalStrategy",
        "SchedulerType",
        "enable_full_determinism",
        "set_seed",
    ],
    "training_args": ["TrainingArguments"],
    "training_args_seq2seq": ["Seq2SeqTrainingArguments"],
    "training_args_tf": ["TFTrainingArguments"],
    "utils": [
        "CONFIG_NAME",
        "MODEL_CARD_NAME",
        "PYTORCH_PRETRAINED_BERT_CACHE",
        "PYTORCH_TRANSFORMERS_CACHE",
        "SPIECE_UNDERLINE",
        "TF2_WEIGHTS_NAME",
        "TF_WEIGHTS_NAME",
        "TRANSFORMERS_CACHE",
        "WEIGHTS_NAME",
        "TensorType",
        "add_end_docstrings",
        "add_start_docstrings",
        "is_apex_available",
        "is_av_available",
        "is_bitsandbytes_available",
        "is_datasets_available",
        "is_faiss_available",
        "is_flax_available",
        "is_keras_nlp_available",
        "is_phonemizer_available",
        "is_psutil_available",
        "is_py3nvml_available",
        "is_pyctcdecode_available",
        "is_sacremoses_available",
        "is_safetensors_available",
        "is_scipy_available",
        "is_sentencepiece_available",
        "is_sklearn_available",
        "is_speech_available",
        "is_tensorflow_text_available",
        "is_tf_available",
        "is_timm_available",
        "is_tokenizers_available",
        "is_torch_available",
        "is_torch_mlu_available",
        "is_torch_musa_available",
        "is_torch_neuroncore_available",
        "is_torch_npu_available",
        "is_torch_tpu_available",
        "is_torchvision_available",
        "is_torch_xla_available",
        "is_torch_xpu_available",
        "is_vision_available",
        "logging",
    ],
    "utils.quantization_config": [
        "AqlmConfig",
        "AwqConfig",
        "BitNetConfig",
        "BitsAndBytesConfig",
        "CompressedTensorsConfig",
        "EetqConfig",
        "FbgemmFp8Config",
        "FineGrainedFP8Config",
        "GPTQConfig",
        "HiggsConfig",
        "HqqConfig",
        "QuantoConfig",
        "SpQRConfig",
        "TorchAoConfig",
        "VptqConfig",
    ],
}

# sentencepiece-backed objects
try:
    if not is_sentencepiece_available():
        raise OptionalDependencyNotAvailable()
except OptionalDependencyNotAvailable:
    from .utils import dummy_sentencepiece_objects

    _import_structure["utils.dummy_sentencepiece_objects"] = [
        name for name in dir(dummy_sentencepiece_objects) if not name.startswith("_")
    ]
else:
    _import_structure["models.albert"].append("AlbertTokenizer")
    _import_structure["models.barthez"].append("BarthezTokenizer")
    _import_structure["models.bartpho"].append("BartphoTokenizer")
    _import_structure["models.bert_generation"].append("BertGenerationTokenizer")
    _import_structure["models.big_bird"].append("BigBirdTokenizer")
    _import_structure["models.camembert"].append("CamembertTokenizer")
    _import_structure["models.code_llama"].append("CodeLlamaTokenizer")
    _import_structure["models.cpm"].append("CpmTokenizer")
    _import_structure["models.deberta_v2"].append("DebertaV2Tokenizer")
    _import_structure["models.deprecated.ernie_m"].append("ErnieMTokenizer")
    _import_structure["models.deprecated.xlm_prophetnet"].append("XLMProphetNetTokenizer")
    _import_structure["models.fnet"].append("FNetTokenizer")
    _import_structure["models.gemma"].append("GemmaTokenizer")
    _import_structure["models.gpt_sw3"].append("GPTSw3Tokenizer")
    _import_structure["models.layoutxlm"].append("LayoutXLMTokenizer")
    _import_structure["models.llama"].append("LlamaTokenizer")
    _import_structure["models.m2m_100"].append("M2M100Tokenizer")
    _import_structure["models.marian"].append("MarianTokenizer")
    _import_structure["models.mbart"].append("MBartTokenizer")
    _import_structure["models.mbart50"].append("MBart50Tokenizer")
    _import_structure["models.mluke"].append("MLukeTokenizer")
    _import_structure["models.mt5"].append("MT5Tokenizer")
    _import_structure["models.nllb"].append("NllbTokenizer")
    _import_structure["models.pegasus"].append("PegasusTokenizer")
    _import_structure["models.plbart"].append("PLBartTokenizer")
    _import_structure["models.reformer"].append("ReformerTokenizer")
    _import_structure["models.rembert"].append("RemBertTokenizer")
    _import_structure["models.seamless_m4t"].append("SeamlessM4TTokenizer")
    _import_structure["models.siglip"].append("SiglipTokenizer")
    _import_structure["models.speech_to_text"].append("Speech2TextTokenizer")
    _import_structure["models.speecht5"].append("SpeechT5Tokenizer")
    _import_structure["models.t5"].append("T5Tokenizer")
    _import_structure["models.udop"].append("UdopTokenizer")
    _import_structure["models.xglm"].append("XGLMTokenizer")
    _import_structure["models.xlm_roberta"].append("XLMRobertaTokenizer")
    _import_structure["models.xlnet"].append("XLNetTokenizer")

# tokenizers-backed objects
try:
    if not is_tokenizers_available():
        raise OptionalDependencyNotAvailable()
except OptionalDependencyNotAvailable:
    from .utils import dummy_tokenizers_objects

    _import_structure["utils.dummy_tokenizers_objects"] = [
        name for name in dir(dummy_tokenizers_objects) if not name.startswith("_")
    ]
else:
    # Fast tokenizers structure
    _import_structure["models.albert"].append("AlbertTokenizerFast")
    _import_structure["models.bart"].append("BartTokenizerFast")
    _import_structure["models.barthez"].append("BarthezTokenizerFast")
    _import_structure["models.bert"].append("BertTokenizerFast")
    _import_structure["models.big_bird"].append("BigBirdTokenizerFast")
    _import_structure["models.blenderbot"].append("BlenderbotTokenizerFast")
    _import_structure["models.blenderbot_small"].append("BlenderbotSmallTokenizerFast")
    _import_structure["models.bloom"].append("BloomTokenizerFast")
    _import_structure["models.camembert"].append("CamembertTokenizerFast")
    _import_structure["models.clip"].append("CLIPTokenizerFast")
    _import_structure["models.code_llama"].append("CodeLlamaTokenizerFast")
    _import_structure["models.codegen"].append("CodeGenTokenizerFast")
    _import_structure["models.cohere"].append("CohereTokenizerFast")
    _import_structure["models.convbert"].append("ConvBertTokenizerFast")
    _import_structure["models.cpm"].append("CpmTokenizerFast")
    _import_structure["models.deberta"].append("DebertaTokenizerFast")
    _import_structure["models.deberta_v2"].append("DebertaV2TokenizerFast")
    _import_structure["models.deprecated.realm"].append("RealmTokenizerFast")
    _import_structure["models.deprecated.retribert"].append("RetriBertTokenizerFast")
    _import_structure["models.distilbert"].append("DistilBertTokenizerFast")
    _import_structure["models.dpr"].extend(
        [
            "DPRContextEncoderTokenizerFast",
            "DPRQuestionEncoderTokenizerFast",
            "DPRReaderTokenizerFast",
        ]
    )
    _import_structure["models.electra"].append("ElectraTokenizerFast")
    _import_structure["models.fnet"].append("FNetTokenizerFast")
    _import_structure["models.funnel"].append("FunnelTokenizerFast")
    _import_structure["models.gemma"].append("GemmaTokenizerFast")
    _import_structure["models.gpt2"].append("GPT2TokenizerFast")
    _import_structure["models.gpt_neox"].append("GPTNeoXTokenizerFast")
    _import_structure["models.gpt_neox_japanese"].append("GPTNeoXJapaneseTokenizer")
    _import_structure["models.herbert"].append("HerbertTokenizerFast")
    _import_structure["models.layoutlm"].append("LayoutLMTokenizerFast")
    _import_structure["models.layoutlmv2"].append("LayoutLMv2TokenizerFast")
    _import_structure["models.layoutlmv3"].append("LayoutLMv3TokenizerFast")
    _import_structure["models.layoutxlm"].append("LayoutXLMTokenizerFast")
    _import_structure["models.led"].append("LEDTokenizerFast")
    _import_structure["models.llama"].append("LlamaTokenizerFast")
    _import_structure["models.longformer"].append("LongformerTokenizerFast")
    _import_structure["models.lxmert"].append("LxmertTokenizerFast")
    _import_structure["models.markuplm"].append("MarkupLMTokenizerFast")
    _import_structure["models.mbart"].append("MBartTokenizerFast")
    _import_structure["models.mbart50"].append("MBart50TokenizerFast")
    _import_structure["models.mobilebert"].append("MobileBertTokenizerFast")
    _import_structure["models.mpnet"].append("MPNetTokenizerFast")
    _import_structure["models.mt5"].append("MT5TokenizerFast")
    _import_structure["models.mvp"].append("MvpTokenizerFast")
    _import_structure["models.nllb"].append("NllbTokenizerFast")
    _import_structure["models.nougat"].append("NougatTokenizerFast")
    _import_structure["models.openai"].append("OpenAIGPTTokenizerFast")
    _import_structure["models.pegasus"].append("PegasusTokenizerFast")
    _import_structure["models.qwen2"].append("Qwen2TokenizerFast")
    _import_structure["models.reformer"].append("ReformerTokenizerFast")
    _import_structure["models.rembert"].append("RemBertTokenizerFast")
    _import_structure["models.roberta"].append("RobertaTokenizerFast")
    _import_structure["models.roformer"].append("RoFormerTokenizerFast")
    _import_structure["models.seamless_m4t"].append("SeamlessM4TTokenizerFast")
    _import_structure["models.splinter"].append("SplinterTokenizerFast")
    _import_structure["models.squeezebert"].append("SqueezeBertTokenizerFast")
    _import_structure["models.t5"].append("T5TokenizerFast")
    _import_structure["models.udop"].append("UdopTokenizerFast")
    _import_structure["models.whisper"].append("WhisperTokenizerFast")
    _import_structure["models.xglm"].append("XGLMTokenizerFast")
    _import_structure["models.xlm_roberta"].append("XLMRobertaTokenizerFast")
    _import_structure["models.xlnet"].append("XLNetTokenizerFast")
    _import_structure["tokenization_utils_fast"] = ["PreTrainedTokenizerFast"]


try:
    if not (is_sentencepiece_available() and is_tokenizers_available()):
        raise OptionalDependencyNotAvailable()
except OptionalDependencyNotAvailable:
    from .utils import dummy_sentencepiece_and_tokenizers_objects

    _import_structure["utils.dummy_sentencepiece_and_tokenizers_objects"] = [
        name for name in dir(dummy_sentencepiece_and_tokenizers_objects) if not name.startswith("_")
    ]
else:
    _import_structure["convert_slow_tokenizer"] = [
        "SLOW_TO_FAST_CONVERTERS",
        "convert_slow_tokenizer",
    ]

# Tensorflow-text-specific objects
try:
    if not is_tensorflow_text_available():
        raise OptionalDependencyNotAvailable()
except OptionalDependencyNotAvailable:
    from .utils import dummy_tensorflow_text_objects

    _import_structure["utils.dummy_tensorflow_text_objects"] = [
        name for name in dir(dummy_tensorflow_text_objects) if not name.startswith("_")
    ]
else:
    _import_structure["models.bert"].append("TFBertTokenizer")

# keras-nlp-specific objects
try:
    if not is_keras_nlp_available():
        raise OptionalDependencyNotAvailable()
except OptionalDependencyNotAvailable:
    from .utils import dummy_keras_nlp_objects

    _import_structure["utils.dummy_keras_nlp_objects"] = [
        name for name in dir(dummy_keras_nlp_objects) if not name.startswith("_")
    ]
else:
    _import_structure["models.gpt2"].append("TFGPT2Tokenizer")

# Vision-specific objects
try:
    if not is_vision_available():
        raise OptionalDependencyNotAvailable()
except OptionalDependencyNotAvailable:
    from .utils import dummy_vision_objects

    _import_structure["utils.dummy_vision_objects"] = [
        name for name in dir(dummy_vision_objects) if not name.startswith("_")
    ]
else:
    _import_structure["image_processing_base"] = ["ImageProcessingMixin"]
    _import_structure["image_processing_utils"] = ["BaseImageProcessor"]
    _import_structure["image_utils"] = ["ImageFeatureExtractionMixin"]
    _import_structure["models.aria"].extend(["AriaImageProcessor"])
    _import_structure["models.beit"].extend(["BeitFeatureExtractor", "BeitImageProcessor"])
    _import_structure["models.bit"].extend(["BitImageProcessor"])
    _import_structure["models.blip"].extend(["BlipImageProcessor"])
    _import_structure["models.bridgetower"].append("BridgeTowerImageProcessor")
    _import_structure["models.chameleon"].append("ChameleonImageProcessor")
    _import_structure["models.chinese_clip"].extend(["ChineseCLIPFeatureExtractor", "ChineseCLIPImageProcessor"])
    _import_structure["models.clip"].extend(["CLIPFeatureExtractor", "CLIPImageProcessor"])
    _import_structure["models.conditional_detr"].extend(
        ["ConditionalDetrFeatureExtractor", "ConditionalDetrImageProcessor"]
    )
    _import_structure["models.convnext"].extend(["ConvNextFeatureExtractor", "ConvNextImageProcessor"])
    _import_structure["models.deformable_detr"].extend(
        ["DeformableDetrFeatureExtractor", "DeformableDetrImageProcessor"]
    )
    _import_structure["models.deit"].extend(["DeiTFeatureExtractor", "DeiTImageProcessor"])
    _import_structure["models.deprecated.deta"].append("DetaImageProcessor")
    _import_structure["models.deprecated.efficientformer"].append("EfficientFormerImageProcessor")
    _import_structure["models.deprecated.tvlt"].append("TvltImageProcessor")
    _import_structure["models.deprecated.vit_hybrid"].extend(["ViTHybridImageProcessor"])
    _import_structure["models.depth_pro"].extend(["DepthProImageProcessor", "DepthProImageProcessorFast"])
    _import_structure["models.detr"].extend(["DetrFeatureExtractor", "DetrImageProcessor"])
    _import_structure["models.donut"].extend(["DonutFeatureExtractor", "DonutImageProcessor"])
    _import_structure["models.dpt"].extend(["DPTFeatureExtractor", "DPTImageProcessor"])
    _import_structure["models.efficientnet"].append("EfficientNetImageProcessor")
    _import_structure["models.emu3"].append("Emu3ImageProcessor")
    _import_structure["models.flava"].extend(["FlavaFeatureExtractor", "FlavaImageProcessor", "FlavaProcessor"])
    _import_structure["models.fuyu"].extend(["FuyuImageProcessor", "FuyuProcessor"])
    _import_structure["models.glpn"].extend(["GLPNFeatureExtractor", "GLPNImageProcessor"])
    _import_structure["models.got_ocr2"].extend(["GotOcr2ImageProcessor"])
    _import_structure["models.grounding_dino"].extend(["GroundingDinoImageProcessor"])
    _import_structure["models.idefics"].extend(["IdeficsImageProcessor"])
    _import_structure["models.idefics2"].extend(["Idefics2ImageProcessor"])
    _import_structure["models.idefics3"].extend(["Idefics3ImageProcessor"])
    _import_structure["models.imagegpt"].extend(["ImageGPTFeatureExtractor", "ImageGPTImageProcessor"])
    _import_structure["models.instructblipvideo"].extend(["InstructBlipVideoImageProcessor"])
    _import_structure["models.layoutlmv2"].extend(["LayoutLMv2FeatureExtractor", "LayoutLMv2ImageProcessor"])
    _import_structure["models.layoutlmv3"].extend(["LayoutLMv3FeatureExtractor", "LayoutLMv3ImageProcessor"])
    _import_structure["models.levit"].extend(["LevitFeatureExtractor", "LevitImageProcessor"])
    _import_structure["models.llava"].append("LlavaImageProcessor")
    _import_structure["models.llava_next"].append("LlavaNextImageProcessor")
    _import_structure["models.llava_next_video"].append("LlavaNextVideoImageProcessor")
    _import_structure["models.llava_onevision"].extend(
        ["LlavaOnevisionImageProcessor", "LlavaOnevisionVideoProcessor"]
    )
    _import_structure["models.mask2former"].append("Mask2FormerImageProcessor")
    _import_structure["models.maskformer"].extend(["MaskFormerFeatureExtractor", "MaskFormerImageProcessor"])
    _import_structure["models.mllama"].extend(["MllamaImageProcessor"])
    _import_structure["models.mobilenet_v1"].extend(["MobileNetV1FeatureExtractor", "MobileNetV1ImageProcessor"])
    _import_structure["models.mobilenet_v2"].extend(["MobileNetV2FeatureExtractor", "MobileNetV2ImageProcessor"])
    _import_structure["models.mobilevit"].extend(["MobileViTFeatureExtractor", "MobileViTImageProcessor"])
    _import_structure["models.nougat"].append("NougatImageProcessor")
    _import_structure["models.oneformer"].extend(["OneFormerImageProcessor"])
    _import_structure["models.owlv2"].append("Owlv2ImageProcessor")
    _import_structure["models.owlvit"].extend(["OwlViTFeatureExtractor", "OwlViTImageProcessor"])
    _import_structure["models.perceiver"].extend(["PerceiverFeatureExtractor", "PerceiverImageProcessor"])
    _import_structure["models.pix2struct"].extend(["Pix2StructImageProcessor"])
    _import_structure["models.pixtral"].append("PixtralImageProcessor")
    _import_structure["models.poolformer"].extend(["PoolFormerFeatureExtractor", "PoolFormerImageProcessor"])
    _import_structure["models.pvt"].extend(["PvtImageProcessor"])
    _import_structure["models.qwen2_5_vl"].extend(["Qwen2_5_VLImageProcessor"])
    _import_structure["models.qwen2_vl"].extend(["Qwen2VLImageProcessor"])
    _import_structure["models.relation_detr"].extend(["RelationDetrImageProcessor"])
    _import_structure["models.rt_detr"].extend(["RTDetrImageProcessor"])
    _import_structure["models.sam"].extend(["SamImageProcessor"])
    _import_structure["models.segformer"].extend(["SegformerFeatureExtractor", "SegformerImageProcessor"])
    _import_structure["models.seggpt"].extend(["SegGptImageProcessor"])
    _import_structure["models.siglip"].append("SiglipImageProcessor")
    _import_structure["models.superglue"].extend(["SuperGlueImageProcessor"])
    _import_structure["models.superpoint"].extend(["SuperPointImageProcessor"])
    _import_structure["models.swin2sr"].append("Swin2SRImageProcessor")
    _import_structure["models.textnet"].extend(["TextNetImageProcessor"])
    _import_structure["models.tvp"].append("TvpImageProcessor")
    _import_structure["models.video_llava"].append("VideoLlavaImageProcessor")
    _import_structure["models.videomae"].extend(["VideoMAEFeatureExtractor", "VideoMAEImageProcessor"])
    _import_structure["models.vilt"].extend(["ViltFeatureExtractor", "ViltImageProcessor", "ViltProcessor"])
    _import_structure["models.vit"].extend(["ViTFeatureExtractor", "ViTImageProcessor"])
    _import_structure["models.vitmatte"].append("VitMatteImageProcessor")
    _import_structure["models.vitpose"].append("VitPoseImageProcessor")
    _import_structure["models.vivit"].append("VivitImageProcessor")
    _import_structure["models.yolos"].extend(["YolosFeatureExtractor", "YolosImageProcessor"])
    _import_structure["models.zoedepth"].append("ZoeDepthImageProcessor")

try:
    if not is_torchvision_available():
        raise OptionalDependencyNotAvailable()
except OptionalDependencyNotAvailable:
    from .utils import dummy_torchvision_objects

    _import_structure["utils.dummy_torchvision_objects"] = [
        name for name in dir(dummy_torchvision_objects) if not name.startswith("_")
    ]
else:
    _import_structure["image_processing_utils_fast"] = ["BaseImageProcessorFast"]
    _import_structure["models.blip"].append("BlipImageProcessorFast")
    _import_structure["models.clip"].append("CLIPImageProcessorFast")
    _import_structure["models.convnext"].append("ConvNextImageProcessorFast")
    _import_structure["models.deformable_detr"].append("DeformableDetrImageProcessorFast")
    _import_structure["models.deit"].append("DeiTImageProcessorFast")
    _import_structure["models.depth_pro"].append("DepthProImageProcessorFast")
    _import_structure["models.detr"].append("DetrImageProcessorFast")
    _import_structure["models.llava"].append("LlavaImageProcessorFast")
    _import_structure["models.llava_next"].append("LlavaNextImageProcessorFast")
    _import_structure["models.llava_onevision"].append("LlavaOnevisionImageProcessorFast")
    _import_structure["models.pixtral"].append("PixtralImageProcessorFast")
<<<<<<< HEAD
    _import_structure["models.relation_detr"].append("RelationDetrImageProcessorFast")
=======
    _import_structure["models.qwen2_vl"].append("Qwen2VLImageProcessorFast")
>>>>>>> 336dc69d
    _import_structure["models.rt_detr"].append("RTDetrImageProcessorFast")
    _import_structure["models.siglip"].append("SiglipImageProcessorFast")
    _import_structure["models.vit"].append("ViTImageProcessorFast")

try:
    if not (is_torchvision_available() and is_timm_available()):
        raise OptionalDependencyNotAvailable()
except OptionalDependencyNotAvailable:
    from .utils import dummy_timm_and_torchvision_objects

    _import_structure["utils.dummy_timm_and_torchvision_objects"] = [
        name for name in dir(dummy_timm_and_torchvision_objects) if not name.startswith("_")
    ]
else:
    _import_structure["models.timm_wrapper"].extend(["TimmWrapperImageProcessor"])

# PyTorch-backed objects
try:
    if not is_torch_available():
        raise OptionalDependencyNotAvailable()
except OptionalDependencyNotAvailable:
    from .utils import dummy_pt_objects

    _import_structure["utils.dummy_pt_objects"] = [name for name in dir(dummy_pt_objects) if not name.startswith("_")]
else:
    _import_structure["activations"] = []
    _import_structure["cache_utils"] = [
        "Cache",
        "CacheConfig",
        "DynamicCache",
        "EncoderDecoderCache",
        "HQQQuantizedCache",
        "HybridCache",
        "MambaCache",
        "OffloadedCache",
        "OffloadedStaticCache",
        "QuantizedCache",
        "QuantizedCacheConfig",
        "QuantoQuantizedCache",
        "SinkCache",
        "SlidingWindowCache",
        "StaticCache",
    ]
    _import_structure["data.datasets"] = [
        "GlueDataset",
        "GlueDataTrainingArguments",
        "LineByLineTextDataset",
        "LineByLineWithRefDataset",
        "LineByLineWithSOPTextDataset",
        "SquadDataset",
        "SquadDataTrainingArguments",
        "TextDataset",
        "TextDatasetForNextSentencePrediction",
    ]
    _import_structure["generation"].extend(
        [
            "AlternatingCodebooksLogitsProcessor",
            "BayesianDetectorConfig",
            "BayesianDetectorModel",
            "BeamScorer",
            "BeamSearchScorer",
            "ClassifierFreeGuidanceLogitsProcessor",
            "ConstrainedBeamSearchScorer",
            "Constraint",
            "ConstraintListState",
            "DisjunctiveConstraint",
            "EncoderNoRepeatNGramLogitsProcessor",
            "EncoderRepetitionPenaltyLogitsProcessor",
            "EosTokenCriteria",
            "EpsilonLogitsWarper",
            "EtaLogitsWarper",
            "ExponentialDecayLengthPenalty",
            "ForcedBOSTokenLogitsProcessor",
            "ForcedEOSTokenLogitsProcessor",
            "GenerationMixin",
            "HammingDiversityLogitsProcessor",
            "InfNanRemoveLogitsProcessor",
            "LogitNormalization",
            "LogitsProcessor",
            "LogitsProcessorList",
            "MaxLengthCriteria",
            "MaxTimeCriteria",
            "MinLengthLogitsProcessor",
            "MinNewTokensLengthLogitsProcessor",
            "MinPLogitsWarper",
            "NoBadWordsLogitsProcessor",
            "NoRepeatNGramLogitsProcessor",
            "PhrasalConstraint",
            "PrefixConstrainedLogitsProcessor",
            "RepetitionPenaltyLogitsProcessor",
            "SequenceBiasLogitsProcessor",
            "StoppingCriteria",
            "StoppingCriteriaList",
            "StopStringCriteria",
            "SuppressTokensAtBeginLogitsProcessor",
            "SuppressTokensLogitsProcessor",
            "SynthIDTextWatermarkDetector",
            "SynthIDTextWatermarkingConfig",
            "SynthIDTextWatermarkLogitsProcessor",
            "TemperatureLogitsWarper",
            "TopKLogitsWarper",
            "TopPLogitsWarper",
            "TypicalLogitsWarper",
            "UnbatchedClassifierFreeGuidanceLogitsProcessor",
            "WatermarkDetector",
            "WatermarkLogitsProcessor",
            "WhisperTimeStampLogitsProcessor",
        ]
    )

    # PyTorch domain libraries integration
    _import_structure["integrations.executorch"] = [
        "TorchExportableModuleWithStaticCache",
        "convert_and_export_with_cache",
    ]

    _import_structure["modeling_flash_attention_utils"] = []
    _import_structure["modeling_outputs"] = []
    _import_structure["modeling_rope_utils"] = ["ROPE_INIT_FUNCTIONS"]
    _import_structure["modeling_utils"] = ["PreTrainedModel"]

    # PyTorch models structure

    _import_structure["models.albert"].extend(
        [
            "AlbertForMaskedLM",
            "AlbertForMultipleChoice",
            "AlbertForPreTraining",
            "AlbertForQuestionAnswering",
            "AlbertForSequenceClassification",
            "AlbertForTokenClassification",
            "AlbertModel",
            "AlbertPreTrainedModel",
            "load_tf_weights_in_albert",
        ]
    )

    _import_structure["models.align"].extend(
        [
            "AlignModel",
            "AlignPreTrainedModel",
            "AlignTextModel",
            "AlignVisionModel",
        ]
    )
    _import_structure["models.altclip"].extend(
        [
            "AltCLIPModel",
            "AltCLIPPreTrainedModel",
            "AltCLIPTextModel",
            "AltCLIPVisionModel",
        ]
    )
    _import_structure["models.aria"].extend(
        [
            "AriaForConditionalGeneration",
            "AriaPreTrainedModel",
            "AriaTextForCausalLM",
            "AriaTextModel",
            "AriaTextPreTrainedModel",
        ]
    )
    _import_structure["models.audio_spectrogram_transformer"].extend(
        [
            "ASTForAudioClassification",
            "ASTModel",
            "ASTPreTrainedModel",
        ]
    )
    _import_structure["models.auto"].extend(
        [
            "MODEL_FOR_AUDIO_CLASSIFICATION_MAPPING",
            "MODEL_FOR_AUDIO_FRAME_CLASSIFICATION_MAPPING",
            "MODEL_FOR_AUDIO_XVECTOR_MAPPING",
            "MODEL_FOR_BACKBONE_MAPPING",
            "MODEL_FOR_CAUSAL_IMAGE_MODELING_MAPPING",
            "MODEL_FOR_CAUSAL_LM_MAPPING",
            "MODEL_FOR_CTC_MAPPING",
            "MODEL_FOR_DEPTH_ESTIMATION_MAPPING",
            "MODEL_FOR_DOCUMENT_QUESTION_ANSWERING_MAPPING",
            "MODEL_FOR_IMAGE_CLASSIFICATION_MAPPING",
            "MODEL_FOR_IMAGE_MAPPING",
            "MODEL_FOR_IMAGE_SEGMENTATION_MAPPING",
            "MODEL_FOR_IMAGE_TEXT_TO_TEXT_MAPPING",
            "MODEL_FOR_IMAGE_TO_IMAGE_MAPPING",
            "MODEL_FOR_INSTANCE_SEGMENTATION_MAPPING",
            "MODEL_FOR_KEYPOINT_DETECTION_MAPPING",
            "MODEL_FOR_MASKED_IMAGE_MODELING_MAPPING",
            "MODEL_FOR_MASKED_LM_MAPPING",
            "MODEL_FOR_MASK_GENERATION_MAPPING",
            "MODEL_FOR_MULTIPLE_CHOICE_MAPPING",
            "MODEL_FOR_NEXT_SENTENCE_PREDICTION_MAPPING",
            "MODEL_FOR_OBJECT_DETECTION_MAPPING",
            "MODEL_FOR_PRETRAINING_MAPPING",
            "MODEL_FOR_QUESTION_ANSWERING_MAPPING",
            "MODEL_FOR_RETRIEVAL_MAPPING",
            "MODEL_FOR_SEMANTIC_SEGMENTATION_MAPPING",
            "MODEL_FOR_SEQ_TO_SEQ_CAUSAL_LM_MAPPING",
            "MODEL_FOR_SEQUENCE_CLASSIFICATION_MAPPING",
            "MODEL_FOR_SPEECH_SEQ_2_SEQ_MAPPING",
            "MODEL_FOR_TABLE_QUESTION_ANSWERING_MAPPING",
            "MODEL_FOR_TEXT_ENCODING_MAPPING",
            "MODEL_FOR_TEXT_TO_SPECTROGRAM_MAPPING",
            "MODEL_FOR_TEXT_TO_WAVEFORM_MAPPING",
            "MODEL_FOR_TIME_SERIES_CLASSIFICATION_MAPPING",
            "MODEL_FOR_TIME_SERIES_REGRESSION_MAPPING",
            "MODEL_FOR_TOKEN_CLASSIFICATION_MAPPING",
            "MODEL_FOR_UNIVERSAL_SEGMENTATION_MAPPING",
            "MODEL_FOR_VIDEO_CLASSIFICATION_MAPPING",
            "MODEL_FOR_VISION_2_SEQ_MAPPING",
            "MODEL_FOR_VISUAL_QUESTION_ANSWERING_MAPPING",
            "MODEL_FOR_ZERO_SHOT_IMAGE_CLASSIFICATION_MAPPING",
            "MODEL_FOR_ZERO_SHOT_OBJECT_DETECTION_MAPPING",
            "MODEL_MAPPING",
            "MODEL_WITH_LM_HEAD_MAPPING",
            "AutoBackbone",
            "AutoModel",
            "AutoModelForAudioClassification",
            "AutoModelForAudioFrameClassification",
            "AutoModelForAudioXVector",
            "AutoModelForCausalLM",
            "AutoModelForCTC",
            "AutoModelForDepthEstimation",
            "AutoModelForDocumentQuestionAnswering",
            "AutoModelForImageClassification",
            "AutoModelForImageSegmentation",
            "AutoModelForImageTextToText",
            "AutoModelForImageToImage",
            "AutoModelForInstanceSegmentation",
            "AutoModelForKeypointDetection",
            "AutoModelForMaskedImageModeling",
            "AutoModelForMaskedLM",
            "AutoModelForMaskGeneration",
            "AutoModelForMultipleChoice",
            "AutoModelForNextSentencePrediction",
            "AutoModelForObjectDetection",
            "AutoModelForPreTraining",
            "AutoModelForQuestionAnswering",
            "AutoModelForSemanticSegmentation",
            "AutoModelForSeq2SeqLM",
            "AutoModelForSequenceClassification",
            "AutoModelForSpeechSeq2Seq",
            "AutoModelForTableQuestionAnswering",
            "AutoModelForTextEncoding",
            "AutoModelForTextToSpectrogram",
            "AutoModelForTextToWaveform",
            "AutoModelForTokenClassification",
            "AutoModelForUniversalSegmentation",
            "AutoModelForVideoClassification",
            "AutoModelForVision2Seq",
            "AutoModelForVisualQuestionAnswering",
            "AutoModelForZeroShotImageClassification",
            "AutoModelForZeroShotObjectDetection",
            "AutoModelWithLMHead",
        ]
    )
    _import_structure["models.autoformer"].extend(
        [
            "AutoformerForPrediction",
            "AutoformerModel",
            "AutoformerPreTrainedModel",
        ]
    )
    _import_structure["models.bamba"].extend(
        [
            "BambaForCausalLM",
            "BambaModel",
            "BambaPreTrainedModel",
        ]
    )
    _import_structure["models.bark"].extend(
        [
            "BarkCausalModel",
            "BarkCoarseModel",
            "BarkFineModel",
            "BarkModel",
            "BarkPreTrainedModel",
            "BarkSemanticModel",
        ]
    )
    _import_structure["models.bart"].extend(
        [
            "BartForCausalLM",
            "BartForConditionalGeneration",
            "BartForQuestionAnswering",
            "BartForSequenceClassification",
            "BartModel",
            "BartPretrainedModel",
            "BartPreTrainedModel",
            "PretrainedBartModel",
        ]
    )
    _import_structure["models.beit"].extend(
        [
            "BeitBackbone",
            "BeitForImageClassification",
            "BeitForMaskedImageModeling",
            "BeitForSemanticSegmentation",
            "BeitModel",
            "BeitPreTrainedModel",
        ]
    )
    _import_structure["models.bert"].extend(
        [
            "BertForMaskedLM",
            "BertForMultipleChoice",
            "BertForNextSentencePrediction",
            "BertForPreTraining",
            "BertForQuestionAnswering",
            "BertForSequenceClassification",
            "BertForTokenClassification",
            "BertLMHeadModel",
            "BertModel",
            "BertPreTrainedModel",
            "load_tf_weights_in_bert",
        ]
    )
    _import_structure["models.bert_generation"].extend(
        [
            "BertGenerationDecoder",
            "BertGenerationEncoder",
            "BertGenerationPreTrainedModel",
            "load_tf_weights_in_bert_generation",
        ]
    )
    _import_structure["models.big_bird"].extend(
        [
            "BigBirdForCausalLM",
            "BigBirdForMaskedLM",
            "BigBirdForMultipleChoice",
            "BigBirdForPreTraining",
            "BigBirdForQuestionAnswering",
            "BigBirdForSequenceClassification",
            "BigBirdForTokenClassification",
            "BigBirdModel",
            "BigBirdPreTrainedModel",
            "load_tf_weights_in_big_bird",
        ]
    )
    _import_structure["models.bigbird_pegasus"].extend(
        [
            "BigBirdPegasusForCausalLM",
            "BigBirdPegasusForConditionalGeneration",
            "BigBirdPegasusForQuestionAnswering",
            "BigBirdPegasusForSequenceClassification",
            "BigBirdPegasusModel",
            "BigBirdPegasusPreTrainedModel",
        ]
    )
    _import_structure["models.biogpt"].extend(
        [
            "BioGptForCausalLM",
            "BioGptForSequenceClassification",
            "BioGptForTokenClassification",
            "BioGptModel",
            "BioGptPreTrainedModel",
        ]
    )
    _import_structure["models.bit"].extend(
        [
            "BitBackbone",
            "BitForImageClassification",
            "BitModel",
            "BitPreTrainedModel",
        ]
    )
    _import_structure["models.blenderbot"].extend(
        [
            "BlenderbotForCausalLM",
            "BlenderbotForConditionalGeneration",
            "BlenderbotModel",
            "BlenderbotPreTrainedModel",
        ]
    )
    _import_structure["models.blenderbot_small"].extend(
        [
            "BlenderbotSmallForCausalLM",
            "BlenderbotSmallForConditionalGeneration",
            "BlenderbotSmallModel",
            "BlenderbotSmallPreTrainedModel",
        ]
    )
    _import_structure["models.blip"].extend(
        [
            "BlipForConditionalGeneration",
            "BlipForImageTextRetrieval",
            "BlipForQuestionAnswering",
            "BlipModel",
            "BlipPreTrainedModel",
            "BlipTextModel",
            "BlipVisionModel",
        ]
    )
    _import_structure["models.blip_2"].extend(
        [
            "Blip2ForConditionalGeneration",
            "Blip2ForImageTextRetrieval",
            "Blip2Model",
            "Blip2PreTrainedModel",
            "Blip2QFormerModel",
            "Blip2TextModelWithProjection",
            "Blip2VisionModel",
            "Blip2VisionModelWithProjection",
        ]
    )
    _import_structure["models.bloom"].extend(
        [
            "BloomForCausalLM",
            "BloomForQuestionAnswering",
            "BloomForSequenceClassification",
            "BloomForTokenClassification",
            "BloomModel",
            "BloomPreTrainedModel",
        ]
    )
    _import_structure["models.bridgetower"].extend(
        [
            "BridgeTowerForContrastiveLearning",
            "BridgeTowerForImageAndTextRetrieval",
            "BridgeTowerForMaskedLM",
            "BridgeTowerModel",
            "BridgeTowerPreTrainedModel",
        ]
    )
    _import_structure["models.bros"].extend(
        [
            "BrosForTokenClassification",
            "BrosModel",
            "BrosPreTrainedModel",
            "BrosProcessor",
            "BrosSpadeEEForTokenClassification",
            "BrosSpadeELForTokenClassification",
        ]
    )
    _import_structure["models.camembert"].extend(
        [
            "CamembertForCausalLM",
            "CamembertForMaskedLM",
            "CamembertForMultipleChoice",
            "CamembertForQuestionAnswering",
            "CamembertForSequenceClassification",
            "CamembertForTokenClassification",
            "CamembertModel",
            "CamembertPreTrainedModel",
        ]
    )
    _import_structure["models.canine"].extend(
        [
            "CanineForMultipleChoice",
            "CanineForQuestionAnswering",
            "CanineForSequenceClassification",
            "CanineForTokenClassification",
            "CanineModel",
            "CaninePreTrainedModel",
            "load_tf_weights_in_canine",
        ]
    )
    _import_structure["models.chameleon"].extend(
        [
            "ChameleonForConditionalGeneration",
            "ChameleonModel",
            "ChameleonPreTrainedModel",
            "ChameleonProcessor",
            "ChameleonVQVAE",
        ]
    )
    _import_structure["models.chinese_clip"].extend(
        [
            "ChineseCLIPModel",
            "ChineseCLIPPreTrainedModel",
            "ChineseCLIPTextModel",
            "ChineseCLIPVisionModel",
        ]
    )
    _import_structure["models.clap"].extend(
        [
            "ClapAudioModel",
            "ClapAudioModelWithProjection",
            "ClapFeatureExtractor",
            "ClapModel",
            "ClapPreTrainedModel",
            "ClapTextModel",
            "ClapTextModelWithProjection",
        ]
    )
    _import_structure["models.clip"].extend(
        [
            "CLIPForImageClassification",
            "CLIPModel",
            "CLIPPreTrainedModel",
            "CLIPTextModel",
            "CLIPTextModelWithProjection",
            "CLIPVisionModel",
            "CLIPVisionModelWithProjection",
        ]
    )
    _import_structure["models.clipseg"].extend(
        [
            "CLIPSegForImageSegmentation",
            "CLIPSegModel",
            "CLIPSegPreTrainedModel",
            "CLIPSegTextModel",
            "CLIPSegVisionModel",
        ]
    )
    _import_structure["models.clvp"].extend(
        [
            "ClvpDecoder",
            "ClvpEncoder",
            "ClvpForCausalLM",
            "ClvpModel",
            "ClvpModelForConditionalGeneration",
            "ClvpPreTrainedModel",
        ]
    )
    _import_structure["models.codegen"].extend(
        [
            "CodeGenForCausalLM",
            "CodeGenModel",
            "CodeGenPreTrainedModel",
        ]
    )
    _import_structure["models.cohere"].extend(["CohereForCausalLM", "CohereModel", "CoherePreTrainedModel"])
    _import_structure["models.cohere2"].extend(["Cohere2ForCausalLM", "Cohere2Model", "Cohere2PreTrainedModel"])
    _import_structure["models.colpali"].extend(
        [
            "ColPaliForRetrieval",
            "ColPaliPreTrainedModel",
        ]
    )
    _import_structure["models.conditional_detr"].extend(
        [
            "ConditionalDetrForObjectDetection",
            "ConditionalDetrForSegmentation",
            "ConditionalDetrModel",
            "ConditionalDetrPreTrainedModel",
        ]
    )
    _import_structure["models.convbert"].extend(
        [
            "ConvBertForMaskedLM",
            "ConvBertForMultipleChoice",
            "ConvBertForQuestionAnswering",
            "ConvBertForSequenceClassification",
            "ConvBertForTokenClassification",
            "ConvBertModel",
            "ConvBertPreTrainedModel",
            "load_tf_weights_in_convbert",
        ]
    )
    _import_structure["models.convnext"].extend(
        [
            "ConvNextBackbone",
            "ConvNextForImageClassification",
            "ConvNextModel",
            "ConvNextPreTrainedModel",
        ]
    )
    _import_structure["models.convnextv2"].extend(
        [
            "ConvNextV2Backbone",
            "ConvNextV2ForImageClassification",
            "ConvNextV2Model",
            "ConvNextV2PreTrainedModel",
        ]
    )
    _import_structure["models.cpmant"].extend(
        [
            "CpmAntForCausalLM",
            "CpmAntModel",
            "CpmAntPreTrainedModel",
        ]
    )
    _import_structure["models.ctrl"].extend(
        [
            "CTRLForSequenceClassification",
            "CTRLLMHeadModel",
            "CTRLModel",
            "CTRLPreTrainedModel",
        ]
    )
    _import_structure["models.cvt"].extend(
        [
            "CvtForImageClassification",
            "CvtModel",
            "CvtPreTrainedModel",
        ]
    )
    _import_structure["models.dab_detr"].extend(
        [
            "DabDetrForObjectDetection",
            "DabDetrModel",
            "DabDetrPreTrainedModel",
        ]
    )
    _import_structure["models.dac"].extend(
        [
            "DacModel",
            "DacPreTrainedModel",
        ]
    )
    _import_structure["models.data2vec"].extend(
        [
            "Data2VecAudioForAudioFrameClassification",
            "Data2VecAudioForCTC",
            "Data2VecAudioForSequenceClassification",
            "Data2VecAudioForXVector",
            "Data2VecAudioModel",
            "Data2VecAudioPreTrainedModel",
            "Data2VecTextForCausalLM",
            "Data2VecTextForMaskedLM",
            "Data2VecTextForMultipleChoice",
            "Data2VecTextForQuestionAnswering",
            "Data2VecTextForSequenceClassification",
            "Data2VecTextForTokenClassification",
            "Data2VecTextModel",
            "Data2VecTextPreTrainedModel",
            "Data2VecVisionForImageClassification",
            "Data2VecVisionForSemanticSegmentation",
            "Data2VecVisionModel",
            "Data2VecVisionPreTrainedModel",
        ]
    )
    _import_structure["models.dbrx"].extend(
        [
            "DbrxForCausalLM",
            "DbrxModel",
            "DbrxPreTrainedModel",
        ]
    )
    _import_structure["models.deberta"].extend(
        [
            "DebertaForMaskedLM",
            "DebertaForQuestionAnswering",
            "DebertaForSequenceClassification",
            "DebertaForTokenClassification",
            "DebertaModel",
            "DebertaPreTrainedModel",
        ]
    )
    _import_structure["models.deberta_v2"].extend(
        [
            "DebertaV2ForMaskedLM",
            "DebertaV2ForMultipleChoice",
            "DebertaV2ForQuestionAnswering",
            "DebertaV2ForSequenceClassification",
            "DebertaV2ForTokenClassification",
            "DebertaV2Model",
            "DebertaV2PreTrainedModel",
        ]
    )
    _import_structure["models.decision_transformer"].extend(
        [
            "DecisionTransformerGPT2Model",
            "DecisionTransformerGPT2PreTrainedModel",
            "DecisionTransformerModel",
            "DecisionTransformerPreTrainedModel",
        ]
    )
    _import_structure["models.deformable_detr"].extend(
        [
            "DeformableDetrForObjectDetection",
            "DeformableDetrModel",
            "DeformableDetrPreTrainedModel",
        ]
    )
    _import_structure["models.deit"].extend(
        [
            "DeiTForImageClassification",
            "DeiTForImageClassificationWithTeacher",
            "DeiTForMaskedImageModeling",
            "DeiTModel",
            "DeiTPreTrainedModel",
        ]
    )
    _import_structure["models.deprecated.deta"].extend(
        [
            "DetaForObjectDetection",
            "DetaModel",
            "DetaPreTrainedModel",
        ]
    )
    _import_structure["models.deprecated.efficientformer"].extend(
        [
            "EfficientFormerForImageClassification",
            "EfficientFormerForImageClassificationWithTeacher",
            "EfficientFormerModel",
            "EfficientFormerPreTrainedModel",
        ]
    )
    _import_structure["models.deprecated.ernie_m"].extend(
        [
            "ErnieMForInformationExtraction",
            "ErnieMForMultipleChoice",
            "ErnieMForQuestionAnswering",
            "ErnieMForSequenceClassification",
            "ErnieMForTokenClassification",
            "ErnieMModel",
            "ErnieMPreTrainedModel",
        ]
    )
    _import_structure["models.deprecated.gptsan_japanese"].extend(
        [
            "GPTSanJapaneseForConditionalGeneration",
            "GPTSanJapaneseModel",
            "GPTSanJapanesePreTrainedModel",
        ]
    )
    _import_structure["models.deprecated.graphormer"].extend(
        [
            "GraphormerForGraphClassification",
            "GraphormerModel",
            "GraphormerPreTrainedModel",
        ]
    )
    _import_structure["models.deprecated.jukebox"].extend(
        [
            "JukeboxModel",
            "JukeboxPreTrainedModel",
            "JukeboxPrior",
            "JukeboxVQVAE",
        ]
    )
    _import_structure["models.deprecated.mctct"].extend(
        [
            "MCTCTForCTC",
            "MCTCTModel",
            "MCTCTPreTrainedModel",
        ]
    )
    _import_structure["models.deprecated.mega"].extend(
        [
            "MegaForCausalLM",
            "MegaForMaskedLM",
            "MegaForMultipleChoice",
            "MegaForQuestionAnswering",
            "MegaForSequenceClassification",
            "MegaForTokenClassification",
            "MegaModel",
            "MegaPreTrainedModel",
        ]
    )
    _import_structure["models.deprecated.mmbt"].extend(["MMBTForClassification", "MMBTModel", "ModalEmbeddings"])
    _import_structure["models.deprecated.nat"].extend(
        [
            "NatBackbone",
            "NatForImageClassification",
            "NatModel",
            "NatPreTrainedModel",
        ]
    )
    _import_structure["models.deprecated.nezha"].extend(
        [
            "NezhaForMaskedLM",
            "NezhaForMultipleChoice",
            "NezhaForNextSentencePrediction",
            "NezhaForPreTraining",
            "NezhaForQuestionAnswering",
            "NezhaForSequenceClassification",
            "NezhaForTokenClassification",
            "NezhaModel",
            "NezhaPreTrainedModel",
        ]
    )
    _import_structure["models.deprecated.open_llama"].extend(
        [
            "OpenLlamaForCausalLM",
            "OpenLlamaForSequenceClassification",
            "OpenLlamaModel",
            "OpenLlamaPreTrainedModel",
        ]
    )
    _import_structure["models.deprecated.qdqbert"].extend(
        [
            "QDQBertForMaskedLM",
            "QDQBertForMultipleChoice",
            "QDQBertForNextSentencePrediction",
            "QDQBertForQuestionAnswering",
            "QDQBertForSequenceClassification",
            "QDQBertForTokenClassification",
            "QDQBertLMHeadModel",
            "QDQBertModel",
            "QDQBertPreTrainedModel",
            "load_tf_weights_in_qdqbert",
        ]
    )
    _import_structure["models.deprecated.realm"].extend(
        [
            "RealmEmbedder",
            "RealmForOpenQA",
            "RealmKnowledgeAugEncoder",
            "RealmPreTrainedModel",
            "RealmReader",
            "RealmRetriever",
            "RealmScorer",
            "load_tf_weights_in_realm",
        ]
    )
    _import_structure["models.deprecated.retribert"].extend(
        [
            "RetriBertModel",
            "RetriBertPreTrainedModel",
        ]
    )
    _import_structure["models.deprecated.speech_to_text_2"].extend(
        ["Speech2Text2ForCausalLM", "Speech2Text2PreTrainedModel"]
    )
    _import_structure["models.deprecated.trajectory_transformer"].extend(
        [
            "TrajectoryTransformerModel",
            "TrajectoryTransformerPreTrainedModel",
        ]
    )
    _import_structure["models.deprecated.transfo_xl"].extend(
        [
            "AdaptiveEmbedding",
            "TransfoXLForSequenceClassification",
            "TransfoXLLMHeadModel",
            "TransfoXLModel",
            "TransfoXLPreTrainedModel",
            "load_tf_weights_in_transfo_xl",
        ]
    )
    _import_structure["models.deprecated.tvlt"].extend(
        [
            "TvltForAudioVisualClassification",
            "TvltForPreTraining",
            "TvltModel",
            "TvltPreTrainedModel",
        ]
    )
    _import_structure["models.deprecated.van"].extend(
        [
            "VanForImageClassification",
            "VanModel",
            "VanPreTrainedModel",
        ]
    )
    _import_structure["models.deprecated.vit_hybrid"].extend(
        [
            "ViTHybridForImageClassification",
            "ViTHybridModel",
            "ViTHybridPreTrainedModel",
        ]
    )
    _import_structure["models.deprecated.xlm_prophetnet"].extend(
        [
            "XLMProphetNetDecoder",
            "XLMProphetNetEncoder",
            "XLMProphetNetForCausalLM",
            "XLMProphetNetForConditionalGeneration",
            "XLMProphetNetModel",
            "XLMProphetNetPreTrainedModel",
        ]
    )
    _import_structure["models.depth_anything"].extend(
        [
            "DepthAnythingForDepthEstimation",
            "DepthAnythingPreTrainedModel",
        ]
    )
    _import_structure["models.depth_pro"].extend(
        [
            "DepthProForDepthEstimation",
            "DepthProModel",
            "DepthProPreTrainedModel",
        ]
    )
    _import_structure["models.detr"].extend(
        [
            "DetrForObjectDetection",
            "DetrForSegmentation",
            "DetrModel",
            "DetrPreTrainedModel",
        ]
    )
    _import_structure["models.diffllama"].extend(
        [
            "DiffLlamaForCausalLM",
            "DiffLlamaForQuestionAnswering",
            "DiffLlamaForSequenceClassification",
            "DiffLlamaForTokenClassification",
            "DiffLlamaModel",
            "DiffLlamaPreTrainedModel",
        ]
    )
    _import_structure["models.dinat"].extend(
        [
            "DinatBackbone",
            "DinatForImageClassification",
            "DinatModel",
            "DinatPreTrainedModel",
        ]
    )
    _import_structure["models.dinov2"].extend(
        [
            "Dinov2Backbone",
            "Dinov2ForImageClassification",
            "Dinov2Model",
            "Dinov2PreTrainedModel",
        ]
    )
    _import_structure["models.dinov2_with_registers"].extend(
        [
            "Dinov2WithRegistersBackbone",
            "Dinov2WithRegistersForImageClassification",
            "Dinov2WithRegistersModel",
            "Dinov2WithRegistersPreTrainedModel",
        ]
    )
    _import_structure["models.distilbert"].extend(
        [
            "DistilBertForMaskedLM",
            "DistilBertForMultipleChoice",
            "DistilBertForQuestionAnswering",
            "DistilBertForSequenceClassification",
            "DistilBertForTokenClassification",
            "DistilBertModel",
            "DistilBertPreTrainedModel",
        ]
    )
    _import_structure["models.donut"].extend(
        [
            "DonutSwinModel",
            "DonutSwinPreTrainedModel",
        ]
    )
    _import_structure["models.dpr"].extend(
        [
            "DPRContextEncoder",
            "DPRPretrainedContextEncoder",
            "DPRPreTrainedModel",
            "DPRPretrainedQuestionEncoder",
            "DPRPretrainedReader",
            "DPRQuestionEncoder",
            "DPRReader",
        ]
    )
    _import_structure["models.dpt"].extend(
        [
            "DPTForDepthEstimation",
            "DPTForSemanticSegmentation",
            "DPTModel",
            "DPTPreTrainedModel",
        ]
    )
    _import_structure["models.efficientnet"].extend(
        [
            "EfficientNetForImageClassification",
            "EfficientNetModel",
            "EfficientNetPreTrainedModel",
        ]
    )
    _import_structure["models.electra"].extend(
        [
            "ElectraForCausalLM",
            "ElectraForMaskedLM",
            "ElectraForMultipleChoice",
            "ElectraForPreTraining",
            "ElectraForQuestionAnswering",
            "ElectraForSequenceClassification",
            "ElectraForTokenClassification",
            "ElectraModel",
            "ElectraPreTrainedModel",
            "load_tf_weights_in_electra",
        ]
    )
    _import_structure["models.emu3"].extend(
        [
            "Emu3ForCausalLM",
            "Emu3ForConditionalGeneration",
            "Emu3PreTrainedModel",
            "Emu3TextModel",
            "Emu3VQVAE",
        ]
    )
    _import_structure["models.encodec"].extend(
        [
            "EncodecModel",
            "EncodecPreTrainedModel",
        ]
    )
    _import_structure["models.encoder_decoder"].append("EncoderDecoderModel")
    _import_structure["models.ernie"].extend(
        [
            "ErnieForCausalLM",
            "ErnieForMaskedLM",
            "ErnieForMultipleChoice",
            "ErnieForNextSentencePrediction",
            "ErnieForPreTraining",
            "ErnieForQuestionAnswering",
            "ErnieForSequenceClassification",
            "ErnieForTokenClassification",
            "ErnieModel",
            "ErniePreTrainedModel",
        ]
    )
    _import_structure["models.esm"].extend(
        [
            "EsmFoldPreTrainedModel",
            "EsmForMaskedLM",
            "EsmForProteinFolding",
            "EsmForSequenceClassification",
            "EsmForTokenClassification",
            "EsmModel",
            "EsmPreTrainedModel",
        ]
    )
    _import_structure["models.falcon"].extend(
        [
            "FalconForCausalLM",
            "FalconForQuestionAnswering",
            "FalconForSequenceClassification",
            "FalconForTokenClassification",
            "FalconModel",
            "FalconPreTrainedModel",
        ]
    )
    _import_structure["models.falcon_mamba"].extend(
        [
            "FalconMambaForCausalLM",
            "FalconMambaModel",
            "FalconMambaPreTrainedModel",
        ]
    )
    _import_structure["models.fastspeech2_conformer"].extend(
        [
            "FastSpeech2ConformerHifiGan",
            "FastSpeech2ConformerModel",
            "FastSpeech2ConformerPreTrainedModel",
            "FastSpeech2ConformerWithHifiGan",
        ]
    )
    _import_structure["models.flaubert"].extend(
        [
            "FlaubertForMultipleChoice",
            "FlaubertForQuestionAnswering",
            "FlaubertForQuestionAnsweringSimple",
            "FlaubertForSequenceClassification",
            "FlaubertForTokenClassification",
            "FlaubertModel",
            "FlaubertPreTrainedModel",
            "FlaubertWithLMHeadModel",
        ]
    )
    _import_structure["models.flava"].extend(
        [
            "FlavaForPreTraining",
            "FlavaImageCodebook",
            "FlavaImageModel",
            "FlavaModel",
            "FlavaMultimodalModel",
            "FlavaPreTrainedModel",
            "FlavaTextModel",
        ]
    )
    _import_structure["models.fnet"].extend(
        [
            "FNetForMaskedLM",
            "FNetForMultipleChoice",
            "FNetForNextSentencePrediction",
            "FNetForPreTraining",
            "FNetForQuestionAnswering",
            "FNetForSequenceClassification",
            "FNetForTokenClassification",
            "FNetModel",
            "FNetPreTrainedModel",
        ]
    )
    _import_structure["models.focalnet"].extend(
        [
            "FocalNetBackbone",
            "FocalNetForImageClassification",
            "FocalNetForMaskedImageModeling",
            "FocalNetModel",
            "FocalNetPreTrainedModel",
        ]
    )
    _import_structure["models.fsmt"].extend(["FSMTForConditionalGeneration", "FSMTModel", "PretrainedFSMTModel"])
    _import_structure["models.funnel"].extend(
        [
            "FunnelBaseModel",
            "FunnelForMaskedLM",
            "FunnelForMultipleChoice",
            "FunnelForPreTraining",
            "FunnelForQuestionAnswering",
            "FunnelForSequenceClassification",
            "FunnelForTokenClassification",
            "FunnelModel",
            "FunnelPreTrainedModel",
            "load_tf_weights_in_funnel",
        ]
    )
    _import_structure["models.fuyu"].extend(["FuyuForCausalLM", "FuyuPreTrainedModel"])
    _import_structure["models.gemma"].extend(
        [
            "GemmaForCausalLM",
            "GemmaForSequenceClassification",
            "GemmaForTokenClassification",
            "GemmaModel",
            "GemmaPreTrainedModel",
        ]
    )
    _import_structure["models.gemma2"].extend(
        [
            "Gemma2ForCausalLM",
            "Gemma2ForSequenceClassification",
            "Gemma2ForTokenClassification",
            "Gemma2Model",
            "Gemma2PreTrainedModel",
        ]
    )
    _import_structure["models.git"].extend(
        [
            "GitForCausalLM",
            "GitModel",
            "GitPreTrainedModel",
            "GitVisionModel",
        ]
    )
    _import_structure["models.glm"].extend(
        [
            "GlmForCausalLM",
            "GlmForSequenceClassification",
            "GlmForTokenClassification",
            "GlmModel",
            "GlmPreTrainedModel",
        ]
    )
    _import_structure["models.glpn"].extend(
        [
            "GLPNForDepthEstimation",
            "GLPNModel",
            "GLPNPreTrainedModel",
        ]
    )
    _import_structure["models.got_ocr2"].extend(
        [
            "GotOcr2ForConditionalGeneration",
            "GotOcr2PreTrainedModel",
        ]
    )
    _import_structure["models.gpt2"].extend(
        [
            "GPT2DoubleHeadsModel",
            "GPT2ForQuestionAnswering",
            "GPT2ForSequenceClassification",
            "GPT2ForTokenClassification",
            "GPT2LMHeadModel",
            "GPT2Model",
            "GPT2PreTrainedModel",
            "load_tf_weights_in_gpt2",
        ]
    )
    _import_structure["models.gpt_bigcode"].extend(
        [
            "GPTBigCodeForCausalLM",
            "GPTBigCodeForSequenceClassification",
            "GPTBigCodeForTokenClassification",
            "GPTBigCodeModel",
            "GPTBigCodePreTrainedModel",
        ]
    )
    _import_structure["models.gpt_neo"].extend(
        [
            "GPTNeoForCausalLM",
            "GPTNeoForQuestionAnswering",
            "GPTNeoForSequenceClassification",
            "GPTNeoForTokenClassification",
            "GPTNeoModel",
            "GPTNeoPreTrainedModel",
            "load_tf_weights_in_gpt_neo",
        ]
    )
    _import_structure["models.gpt_neox"].extend(
        [
            "GPTNeoXForCausalLM",
            "GPTNeoXForQuestionAnswering",
            "GPTNeoXForSequenceClassification",
            "GPTNeoXForTokenClassification",
            "GPTNeoXModel",
            "GPTNeoXPreTrainedModel",
        ]
    )
    _import_structure["models.gpt_neox_japanese"].extend(
        [
            "GPTNeoXJapaneseForCausalLM",
            "GPTNeoXJapaneseModel",
            "GPTNeoXJapanesePreTrainedModel",
        ]
    )
    _import_structure["models.gptj"].extend(
        [
            "GPTJForCausalLM",
            "GPTJForQuestionAnswering",
            "GPTJForSequenceClassification",
            "GPTJModel",
            "GPTJPreTrainedModel",
        ]
    )
    _import_structure["models.granite"].extend(
        [
            "GraniteForCausalLM",
            "GraniteModel",
            "GranitePreTrainedModel",
        ]
    )
    _import_structure["models.granitemoe"].extend(
        [
            "GraniteMoeForCausalLM",
            "GraniteMoeModel",
            "GraniteMoePreTrainedModel",
        ]
    )
    _import_structure["models.grounding_dino"].extend(
        [
            "GroundingDinoForObjectDetection",
            "GroundingDinoModel",
            "GroundingDinoPreTrainedModel",
        ]
    )
    _import_structure["models.groupvit"].extend(
        [
            "GroupViTModel",
            "GroupViTPreTrainedModel",
            "GroupViTTextModel",
            "GroupViTVisionModel",
        ]
    )
    _import_structure["models.helium"].extend(
        [
            "HeliumForCausalLM",
            "HeliumForSequenceClassification",
            "HeliumForTokenClassification",
            "HeliumModel",
            "HeliumPreTrainedModel",
        ]
    )
    _import_structure["models.hiera"].extend(
        [
            "HieraBackbone",
            "HieraForImageClassification",
            "HieraForPreTraining",
            "HieraModel",
            "HieraPreTrainedModel",
        ]
    )
    _import_structure["models.hubert"].extend(
        [
            "HubertForCTC",
            "HubertForSequenceClassification",
            "HubertModel",
            "HubertPreTrainedModel",
        ]
    )
    _import_structure["models.ibert"].extend(
        [
            "IBertForMaskedLM",
            "IBertForMultipleChoice",
            "IBertForQuestionAnswering",
            "IBertForSequenceClassification",
            "IBertForTokenClassification",
            "IBertModel",
            "IBertPreTrainedModel",
        ]
    )
    _import_structure["models.idefics"].extend(
        [
            "IdeficsForVisionText2Text",
            "IdeficsModel",
            "IdeficsPreTrainedModel",
            "IdeficsProcessor",
        ]
    )
    _import_structure["models.idefics2"].extend(
        [
            "Idefics2ForConditionalGeneration",
            "Idefics2Model",
            "Idefics2PreTrainedModel",
            "Idefics2Processor",
        ]
    )
    _import_structure["models.idefics3"].extend(
        [
            "Idefics3ForConditionalGeneration",
            "Idefics3Model",
            "Idefics3PreTrainedModel",
            "Idefics3Processor",
            "Idefics3VisionConfig",
            "Idefics3VisionTransformer",
        ]
    )
    _import_structure["models.ijepa"].extend(
        [
            "IJepaForImageClassification",
            "IJepaModel",
            "IJepaPreTrainedModel",
        ]
    )
    _import_structure["models.imagegpt"].extend(
        [
            "ImageGPTForCausalImageModeling",
            "ImageGPTForImageClassification",
            "ImageGPTModel",
            "ImageGPTPreTrainedModel",
            "load_tf_weights_in_imagegpt",
        ]
    )
    _import_structure["models.informer"].extend(
        [
            "InformerForPrediction",
            "InformerModel",
            "InformerPreTrainedModel",
        ]
    )
    _import_structure["models.instructblip"].extend(
        [
            "InstructBlipForConditionalGeneration",
            "InstructBlipPreTrainedModel",
            "InstructBlipQFormerModel",
            "InstructBlipVisionModel",
        ]
    )
    _import_structure["models.instructblipvideo"].extend(
        [
            "InstructBlipVideoForConditionalGeneration",
            "InstructBlipVideoPreTrainedModel",
            "InstructBlipVideoQFormerModel",
            "InstructBlipVideoVisionModel",
        ]
    )
    _import_structure["models.jamba"].extend(
        [
            "JambaForCausalLM",
            "JambaForSequenceClassification",
            "JambaModel",
            "JambaPreTrainedModel",
        ]
    )
    _import_structure["models.jetmoe"].extend(
        [
            "JetMoeForCausalLM",
            "JetMoeForSequenceClassification",
            "JetMoeModel",
            "JetMoePreTrainedModel",
        ]
    )
    _import_structure["models.kosmos2"].extend(
        [
            "Kosmos2ForConditionalGeneration",
            "Kosmos2Model",
            "Kosmos2PreTrainedModel",
        ]
    )
    _import_structure["models.layoutlm"].extend(
        [
            "LayoutLMForMaskedLM",
            "LayoutLMForQuestionAnswering",
            "LayoutLMForSequenceClassification",
            "LayoutLMForTokenClassification",
            "LayoutLMModel",
            "LayoutLMPreTrainedModel",
        ]
    )
    _import_structure["models.layoutlmv2"].extend(
        [
            "LayoutLMv2ForQuestionAnswering",
            "LayoutLMv2ForSequenceClassification",
            "LayoutLMv2ForTokenClassification",
            "LayoutLMv2Model",
            "LayoutLMv2PreTrainedModel",
        ]
    )
    _import_structure["models.layoutlmv3"].extend(
        [
            "LayoutLMv3ForQuestionAnswering",
            "LayoutLMv3ForSequenceClassification",
            "LayoutLMv3ForTokenClassification",
            "LayoutLMv3Model",
            "LayoutLMv3PreTrainedModel",
        ]
    )
    _import_structure["models.led"].extend(
        [
            "LEDForConditionalGeneration",
            "LEDForQuestionAnswering",
            "LEDForSequenceClassification",
            "LEDModel",
            "LEDPreTrainedModel",
        ]
    )
    _import_structure["models.levit"].extend(
        [
            "LevitForImageClassification",
            "LevitForImageClassificationWithTeacher",
            "LevitModel",
            "LevitPreTrainedModel",
        ]
    )
    _import_structure["models.lilt"].extend(
        [
            "LiltForQuestionAnswering",
            "LiltForSequenceClassification",
            "LiltForTokenClassification",
            "LiltModel",
            "LiltPreTrainedModel",
        ]
    )
    _import_structure["models.llama"].extend(
        [
            "LlamaForCausalLM",
            "LlamaForQuestionAnswering",
            "LlamaForSequenceClassification",
            "LlamaForTokenClassification",
            "LlamaModel",
            "LlamaPreTrainedModel",
        ]
    )
    _import_structure["models.llava"].extend(
        [
            "LlavaForConditionalGeneration",
            "LlavaPreTrainedModel",
        ]
    )
    _import_structure["models.llava_next"].extend(
        [
            "LlavaNextForConditionalGeneration",
            "LlavaNextPreTrainedModel",
        ]
    )
    _import_structure["models.llava_next_video"].extend(
        [
            "LlavaNextVideoForConditionalGeneration",
            "LlavaNextVideoPreTrainedModel",
        ]
    )
    _import_structure["models.llava_onevision"].extend(
        [
            "LlavaOnevisionForConditionalGeneration",
            "LlavaOnevisionPreTrainedModel",
        ]
    )
    _import_structure["models.longformer"].extend(
        [
            "LongformerForMaskedLM",
            "LongformerForMultipleChoice",
            "LongformerForQuestionAnswering",
            "LongformerForSequenceClassification",
            "LongformerForTokenClassification",
            "LongformerModel",
            "LongformerPreTrainedModel",
        ]
    )
    _import_structure["models.longt5"].extend(
        [
            "LongT5EncoderModel",
            "LongT5ForConditionalGeneration",
            "LongT5Model",
            "LongT5PreTrainedModel",
        ]
    )
    _import_structure["models.luke"].extend(
        [
            "LukeForEntityClassification",
            "LukeForEntityPairClassification",
            "LukeForEntitySpanClassification",
            "LukeForMaskedLM",
            "LukeForMultipleChoice",
            "LukeForQuestionAnswering",
            "LukeForSequenceClassification",
            "LukeForTokenClassification",
            "LukeModel",
            "LukePreTrainedModel",
        ]
    )
    _import_structure["models.lxmert"].extend(
        [
            "LxmertEncoder",
            "LxmertForPreTraining",
            "LxmertForQuestionAnswering",
            "LxmertModel",
            "LxmertPreTrainedModel",
            "LxmertVisualFeatureEncoder",
        ]
    )
    _import_structure["models.m2m_100"].extend(
        [
            "M2M100ForConditionalGeneration",
            "M2M100Model",
            "M2M100PreTrainedModel",
        ]
    )
    _import_structure["models.mamba"].extend(
        [
            "MambaForCausalLM",
            "MambaModel",
            "MambaPreTrainedModel",
        ]
    )
    _import_structure["models.mamba2"].extend(
        [
            "Mamba2ForCausalLM",
            "Mamba2Model",
            "Mamba2PreTrainedModel",
        ]
    )
    _import_structure["models.marian"].extend(
        ["MarianForCausalLM", "MarianModel", "MarianMTModel", "MarianPreTrainedModel"]
    )
    _import_structure["models.markuplm"].extend(
        [
            "MarkupLMForQuestionAnswering",
            "MarkupLMForSequenceClassification",
            "MarkupLMForTokenClassification",
            "MarkupLMModel",
            "MarkupLMPreTrainedModel",
        ]
    )
    _import_structure["models.mask2former"].extend(
        [
            "Mask2FormerForUniversalSegmentation",
            "Mask2FormerModel",
            "Mask2FormerPreTrainedModel",
        ]
    )
    _import_structure["models.maskformer"].extend(
        [
            "MaskFormerForInstanceSegmentation",
            "MaskFormerModel",
            "MaskFormerPreTrainedModel",
            "MaskFormerSwinBackbone",
        ]
    )
    _import_structure["models.mbart"].extend(
        [
            "MBartForCausalLM",
            "MBartForConditionalGeneration",
            "MBartForQuestionAnswering",
            "MBartForSequenceClassification",
            "MBartModel",
            "MBartPreTrainedModel",
        ]
    )
    _import_structure["models.megatron_bert"].extend(
        [
            "MegatronBertForCausalLM",
            "MegatronBertForMaskedLM",
            "MegatronBertForMultipleChoice",
            "MegatronBertForNextSentencePrediction",
            "MegatronBertForPreTraining",
            "MegatronBertForQuestionAnswering",
            "MegatronBertForSequenceClassification",
            "MegatronBertForTokenClassification",
            "MegatronBertModel",
            "MegatronBertPreTrainedModel",
        ]
    )
    _import_structure["models.mgp_str"].extend(
        [
            "MgpstrForSceneTextRecognition",
            "MgpstrModel",
            "MgpstrPreTrainedModel",
        ]
    )
    _import_structure["models.mimi"].extend(
        [
            "MimiModel",
            "MimiPreTrainedModel",
        ]
    )
    _import_structure["models.mistral"].extend(
        [
            "MistralForCausalLM",
            "MistralForQuestionAnswering",
            "MistralForSequenceClassification",
            "MistralForTokenClassification",
            "MistralModel",
            "MistralPreTrainedModel",
        ]
    )
    _import_structure["models.mixtral"].extend(
        [
            "MixtralForCausalLM",
            "MixtralForQuestionAnswering",
            "MixtralForSequenceClassification",
            "MixtralForTokenClassification",
            "MixtralModel",
            "MixtralPreTrainedModel",
        ]
    )
    _import_structure["models.mllama"].extend(
        [
            "MllamaForCausalLM",
            "MllamaForConditionalGeneration",
            "MllamaPreTrainedModel",
            "MllamaProcessor",
            "MllamaTextModel",
            "MllamaVisionModel",
        ]
    )
    _import_structure["models.mobilebert"].extend(
        [
            "MobileBertForMaskedLM",
            "MobileBertForMultipleChoice",
            "MobileBertForNextSentencePrediction",
            "MobileBertForPreTraining",
            "MobileBertForQuestionAnswering",
            "MobileBertForSequenceClassification",
            "MobileBertForTokenClassification",
            "MobileBertModel",
            "MobileBertPreTrainedModel",
            "load_tf_weights_in_mobilebert",
        ]
    )
    _import_structure["models.mobilenet_v1"].extend(
        [
            "MobileNetV1ForImageClassification",
            "MobileNetV1Model",
            "MobileNetV1PreTrainedModel",
            "load_tf_weights_in_mobilenet_v1",
        ]
    )
    _import_structure["models.mobilenet_v2"].extend(
        [
            "MobileNetV2ForImageClassification",
            "MobileNetV2ForSemanticSegmentation",
            "MobileNetV2Model",
            "MobileNetV2PreTrainedModel",
            "load_tf_weights_in_mobilenet_v2",
        ]
    )
    _import_structure["models.mobilevit"].extend(
        [
            "MobileViTForImageClassification",
            "MobileViTForSemanticSegmentation",
            "MobileViTModel",
            "MobileViTPreTrainedModel",
        ]
    )
    _import_structure["models.mobilevitv2"].extend(
        [
            "MobileViTV2ForImageClassification",
            "MobileViTV2ForSemanticSegmentation",
            "MobileViTV2Model",
            "MobileViTV2PreTrainedModel",
        ]
    )
    _import_structure["models.modernbert"].extend(
        [
            "ModernBertForMaskedLM",
            "ModernBertForSequenceClassification",
            "ModernBertForTokenClassification",
            "ModernBertModel",
            "ModernBertPreTrainedModel",
        ]
    )
    _import_structure["models.moonshine"].extend(
        [
            "MoonshineForConditionalGeneration",
            "MoonshineModel",
            "MoonshinePreTrainedModel",
        ]
    )
    _import_structure["models.moshi"].extend(
        [
            "MoshiForCausalLM",
            "MoshiForConditionalGeneration",
            "MoshiModel",
            "MoshiPreTrainedModel",
        ]
    )
    _import_structure["models.mpnet"].extend(
        [
            "MPNetForMaskedLM",
            "MPNetForMultipleChoice",
            "MPNetForQuestionAnswering",
            "MPNetForSequenceClassification",
            "MPNetForTokenClassification",
            "MPNetModel",
            "MPNetPreTrainedModel",
        ]
    )
    _import_structure["models.mpt"].extend(
        [
            "MptForCausalLM",
            "MptForQuestionAnswering",
            "MptForSequenceClassification",
            "MptForTokenClassification",
            "MptModel",
            "MptPreTrainedModel",
        ]
    )
    _import_structure["models.mra"].extend(
        [
            "MraForMaskedLM",
            "MraForMultipleChoice",
            "MraForQuestionAnswering",
            "MraForSequenceClassification",
            "MraForTokenClassification",
            "MraModel",
            "MraPreTrainedModel",
        ]
    )
    _import_structure["models.mt5"].extend(
        [
            "MT5EncoderModel",
            "MT5ForConditionalGeneration",
            "MT5ForQuestionAnswering",
            "MT5ForSequenceClassification",
            "MT5ForTokenClassification",
            "MT5Model",
            "MT5PreTrainedModel",
        ]
    )
    _import_structure["models.musicgen"].extend(
        [
            "MusicgenForCausalLM",
            "MusicgenForConditionalGeneration",
            "MusicgenModel",
            "MusicgenPreTrainedModel",
            "MusicgenProcessor",
        ]
    )
    _import_structure["models.musicgen_melody"].extend(
        [
            "MusicgenMelodyForCausalLM",
            "MusicgenMelodyForConditionalGeneration",
            "MusicgenMelodyModel",
            "MusicgenMelodyPreTrainedModel",
        ]
    )
    _import_structure["models.mvp"].extend(
        [
            "MvpForCausalLM",
            "MvpForConditionalGeneration",
            "MvpForQuestionAnswering",
            "MvpForSequenceClassification",
            "MvpModel",
            "MvpPreTrainedModel",
        ]
    )
    _import_structure["models.nemotron"].extend(
        [
            "NemotronForCausalLM",
            "NemotronForQuestionAnswering",
            "NemotronForSequenceClassification",
            "NemotronForTokenClassification",
            "NemotronModel",
            "NemotronPreTrainedModel",
        ]
    )
    _import_structure["models.nllb_moe"].extend(
        [
            "NllbMoeForConditionalGeneration",
            "NllbMoeModel",
            "NllbMoePreTrainedModel",
            "NllbMoeSparseMLP",
            "NllbMoeTop2Router",
        ]
    )
    _import_structure["models.nystromformer"].extend(
        [
            "NystromformerForMaskedLM",
            "NystromformerForMultipleChoice",
            "NystromformerForQuestionAnswering",
            "NystromformerForSequenceClassification",
            "NystromformerForTokenClassification",
            "NystromformerModel",
            "NystromformerPreTrainedModel",
        ]
    )
    _import_structure["models.olmo"].extend(
        [
            "OlmoForCausalLM",
            "OlmoModel",
            "OlmoPreTrainedModel",
        ]
    )
    _import_structure["models.olmo2"].extend(
        [
            "Olmo2ForCausalLM",
            "Olmo2Model",
            "Olmo2PreTrainedModel",
        ]
    )
    _import_structure["models.olmoe"].extend(
        [
            "OlmoeForCausalLM",
            "OlmoeModel",
            "OlmoePreTrainedModel",
        ]
    )
    _import_structure["models.omdet_turbo"].extend(
        [
            "OmDetTurboForObjectDetection",
            "OmDetTurboPreTrainedModel",
        ]
    )
    _import_structure["models.oneformer"].extend(
        [
            "OneFormerForUniversalSegmentation",
            "OneFormerModel",
            "OneFormerPreTrainedModel",
        ]
    )
    _import_structure["models.openai"].extend(
        [
            "OpenAIGPTDoubleHeadsModel",
            "OpenAIGPTForSequenceClassification",
            "OpenAIGPTLMHeadModel",
            "OpenAIGPTModel",
            "OpenAIGPTPreTrainedModel",
            "load_tf_weights_in_openai_gpt",
        ]
    )
    _import_structure["models.opt"].extend(
        [
            "OPTForCausalLM",
            "OPTForQuestionAnswering",
            "OPTForSequenceClassification",
            "OPTModel",
            "OPTPreTrainedModel",
        ]
    )
    _import_structure["models.owlv2"].extend(
        [
            "Owlv2ForObjectDetection",
            "Owlv2Model",
            "Owlv2PreTrainedModel",
            "Owlv2TextModel",
            "Owlv2VisionModel",
        ]
    )
    _import_structure["models.owlvit"].extend(
        [
            "OwlViTForObjectDetection",
            "OwlViTModel",
            "OwlViTPreTrainedModel",
            "OwlViTTextModel",
            "OwlViTVisionModel",
        ]
    )
    _import_structure["models.paligemma"].extend(
        [
            "PaliGemmaForConditionalGeneration",
            "PaliGemmaPreTrainedModel",
            "PaliGemmaProcessor",
        ]
    )
    _import_structure["models.patchtsmixer"].extend(
        [
            "PatchTSMixerForPrediction",
            "PatchTSMixerForPretraining",
            "PatchTSMixerForRegression",
            "PatchTSMixerForTimeSeriesClassification",
            "PatchTSMixerModel",
            "PatchTSMixerPreTrainedModel",
        ]
    )
    _import_structure["models.patchtst"].extend(
        [
            "PatchTSTForClassification",
            "PatchTSTForPrediction",
            "PatchTSTForPretraining",
            "PatchTSTForRegression",
            "PatchTSTModel",
            "PatchTSTPreTrainedModel",
        ]
    )
    _import_structure["models.pegasus"].extend(
        [
            "PegasusForCausalLM",
            "PegasusForConditionalGeneration",
            "PegasusModel",
            "PegasusPreTrainedModel",
        ]
    )
    _import_structure["models.pegasus_x"].extend(
        [
            "PegasusXForConditionalGeneration",
            "PegasusXModel",
            "PegasusXPreTrainedModel",
        ]
    )
    _import_structure["models.perceiver"].extend(
        [
            "PerceiverForImageClassificationConvProcessing",
            "PerceiverForImageClassificationFourier",
            "PerceiverForImageClassificationLearned",
            "PerceiverForMaskedLM",
            "PerceiverForMultimodalAutoencoding",
            "PerceiverForOpticalFlow",
            "PerceiverForSequenceClassification",
            "PerceiverModel",
            "PerceiverPreTrainedModel",
        ]
    )
    _import_structure["models.persimmon"].extend(
        [
            "PersimmonForCausalLM",
            "PersimmonForSequenceClassification",
            "PersimmonForTokenClassification",
            "PersimmonModel",
            "PersimmonPreTrainedModel",
        ]
    )
    _import_structure["models.phi"].extend(
        [
            "PhiForCausalLM",
            "PhiForSequenceClassification",
            "PhiForTokenClassification",
            "PhiModel",
            "PhiPreTrainedModel",
        ]
    )
    _import_structure["models.phi3"].extend(
        [
            "Phi3ForCausalLM",
            "Phi3ForSequenceClassification",
            "Phi3ForTokenClassification",
            "Phi3Model",
            "Phi3PreTrainedModel",
        ]
    )
    _import_structure["models.phimoe"].extend(
        [
            "PhimoeForCausalLM",
            "PhimoeForSequenceClassification",
            "PhimoeModel",
            "PhimoePreTrainedModel",
        ]
    )
    _import_structure["models.pix2struct"].extend(
        [
            "Pix2StructForConditionalGeneration",
            "Pix2StructPreTrainedModel",
            "Pix2StructTextModel",
            "Pix2StructVisionModel",
        ]
    )
    _import_structure["models.pixtral"].extend(["PixtralPreTrainedModel", "PixtralVisionModel"])
    _import_structure["models.plbart"].extend(
        [
            "PLBartForCausalLM",
            "PLBartForConditionalGeneration",
            "PLBartForSequenceClassification",
            "PLBartModel",
            "PLBartPreTrainedModel",
        ]
    )
    _import_structure["models.poolformer"].extend(
        [
            "PoolFormerForImageClassification",
            "PoolFormerModel",
            "PoolFormerPreTrainedModel",
        ]
    )
    _import_structure["models.pop2piano"].extend(
        [
            "Pop2PianoForConditionalGeneration",
            "Pop2PianoPreTrainedModel",
        ]
    )
    _import_structure["models.prophetnet"].extend(
        [
            "ProphetNetDecoder",
            "ProphetNetEncoder",
            "ProphetNetForCausalLM",
            "ProphetNetForConditionalGeneration",
            "ProphetNetModel",
            "ProphetNetPreTrainedModel",
        ]
    )
    _import_structure["models.pvt"].extend(
        [
            "PvtForImageClassification",
            "PvtModel",
            "PvtPreTrainedModel",
        ]
    )
    _import_structure["models.pvt_v2"].extend(
        [
            "PvtV2Backbone",
            "PvtV2ForImageClassification",
            "PvtV2Model",
            "PvtV2PreTrainedModel",
        ]
    )
    _import_structure["models.qwen2"].extend(
        [
            "Qwen2ForCausalLM",
            "Qwen2ForQuestionAnswering",
            "Qwen2ForSequenceClassification",
            "Qwen2ForTokenClassification",
            "Qwen2Model",
            "Qwen2PreTrainedModel",
        ]
    )
    _import_structure["models.qwen2_5_vl"].extend(
        [
            "Qwen2_5_VLForConditionalGeneration",
            "Qwen2_5_VLModel",
            "Qwen2_5_VLPreTrainedModel",
        ]
    )
    _import_structure["models.qwen2_audio"].extend(
        [
            "Qwen2AudioEncoder",
            "Qwen2AudioForConditionalGeneration",
            "Qwen2AudioPreTrainedModel",
        ]
    )
    _import_structure["models.qwen2_moe"].extend(
        [
            "Qwen2MoeForCausalLM",
            "Qwen2MoeForQuestionAnswering",
            "Qwen2MoeForSequenceClassification",
            "Qwen2MoeForTokenClassification",
            "Qwen2MoeModel",
            "Qwen2MoePreTrainedModel",
        ]
    )
    _import_structure["models.qwen2_vl"].extend(
        [
            "Qwen2VLForConditionalGeneration",
            "Qwen2VLModel",
            "Qwen2VLPreTrainedModel",
        ]
    )
    _import_structure["models.rag"].extend(
        [
            "RagModel",
            "RagPreTrainedModel",
            "RagSequenceForGeneration",
            "RagTokenForGeneration",
        ]
    )
    _import_structure["models.recurrent_gemma"].extend(
        [
            "RecurrentGemmaForCausalLM",
            "RecurrentGemmaModel",
            "RecurrentGemmaPreTrainedModel",
        ]
    )
    _import_structure["models.reformer"].extend(
        [
            "ReformerForMaskedLM",
            "ReformerForQuestionAnswering",
            "ReformerForSequenceClassification",
            "ReformerModel",
            "ReformerModelWithLMHead",
            "ReformerPreTrainedModel",
        ]
    )
    _import_structure["models.regnet"].extend(
        [
            "RegNetForImageClassification",
            "RegNetModel",
            "RegNetPreTrainedModel",
        ]
    )
    _import_structure["models.relation_detr"].extend(
        [
            "RelationDetrForObjectDetection",
            "RelationDetrModel",
            "RelationDetrPreTrainedModel",
        ]
    )
    _import_structure["models.rembert"].extend(
        [
            "RemBertForCausalLM",
            "RemBertForMaskedLM",
            "RemBertForMultipleChoice",
            "RemBertForQuestionAnswering",
            "RemBertForSequenceClassification",
            "RemBertForTokenClassification",
            "RemBertModel",
            "RemBertPreTrainedModel",
            "load_tf_weights_in_rembert",
        ]
    )
    _import_structure["models.resnet"].extend(
        [
            "ResNetBackbone",
            "ResNetForImageClassification",
            "ResNetModel",
            "ResNetPreTrainedModel",
        ]
    )
    _import_structure["models.roberta"].extend(
        [
            "RobertaForCausalLM",
            "RobertaForMaskedLM",
            "RobertaForMultipleChoice",
            "RobertaForQuestionAnswering",
            "RobertaForSequenceClassification",
            "RobertaForTokenClassification",
            "RobertaModel",
            "RobertaPreTrainedModel",
        ]
    )
    _import_structure["models.roberta_prelayernorm"].extend(
        [
            "RobertaPreLayerNormForCausalLM",
            "RobertaPreLayerNormForMaskedLM",
            "RobertaPreLayerNormForMultipleChoice",
            "RobertaPreLayerNormForQuestionAnswering",
            "RobertaPreLayerNormForSequenceClassification",
            "RobertaPreLayerNormForTokenClassification",
            "RobertaPreLayerNormModel",
            "RobertaPreLayerNormPreTrainedModel",
        ]
    )
    _import_structure["models.roc_bert"].extend(
        [
            "RoCBertForCausalLM",
            "RoCBertForMaskedLM",
            "RoCBertForMultipleChoice",
            "RoCBertForPreTraining",
            "RoCBertForQuestionAnswering",
            "RoCBertForSequenceClassification",
            "RoCBertForTokenClassification",
            "RoCBertModel",
            "RoCBertPreTrainedModel",
            "load_tf_weights_in_roc_bert",
        ]
    )
    _import_structure["models.roformer"].extend(
        [
            "RoFormerForCausalLM",
            "RoFormerForMaskedLM",
            "RoFormerForMultipleChoice",
            "RoFormerForQuestionAnswering",
            "RoFormerForSequenceClassification",
            "RoFormerForTokenClassification",
            "RoFormerModel",
            "RoFormerPreTrainedModel",
            "load_tf_weights_in_roformer",
        ]
    )
    _import_structure["models.rt_detr"].extend(
        [
            "RTDetrForObjectDetection",
            "RTDetrModel",
            "RTDetrPreTrainedModel",
            "RTDetrResNetBackbone",
            "RTDetrResNetPreTrainedModel",
        ]
    )
    _import_structure["models.rt_detr_v2"].extend(
        ["RTDetrV2ForObjectDetection", "RTDetrV2Model", "RTDetrV2PreTrainedModel"]
    )
    _import_structure["models.rwkv"].extend(
        [
            "RwkvForCausalLM",
            "RwkvModel",
            "RwkvPreTrainedModel",
        ]
    )
    _import_structure["models.sam"].extend(
        [
            "SamModel",
            "SamPreTrainedModel",
        ]
    )
    _import_structure["models.seamless_m4t"].extend(
        [
            "SeamlessM4TCodeHifiGan",
            "SeamlessM4TForSpeechToSpeech",
            "SeamlessM4TForSpeechToText",
            "SeamlessM4TForTextToSpeech",
            "SeamlessM4TForTextToText",
            "SeamlessM4THifiGan",
            "SeamlessM4TModel",
            "SeamlessM4TPreTrainedModel",
            "SeamlessM4TTextToUnitForConditionalGeneration",
            "SeamlessM4TTextToUnitModel",
        ]
    )
    _import_structure["models.seamless_m4t_v2"].extend(
        [
            "SeamlessM4Tv2ForSpeechToSpeech",
            "SeamlessM4Tv2ForSpeechToText",
            "SeamlessM4Tv2ForTextToSpeech",
            "SeamlessM4Tv2ForTextToText",
            "SeamlessM4Tv2Model",
            "SeamlessM4Tv2PreTrainedModel",
        ]
    )
    _import_structure["models.segformer"].extend(
        [
            "SegformerDecodeHead",
            "SegformerForImageClassification",
            "SegformerForSemanticSegmentation",
            "SegformerModel",
            "SegformerPreTrainedModel",
        ]
    )
    _import_structure["models.seggpt"].extend(
        [
            "SegGptForImageSegmentation",
            "SegGptModel",
            "SegGptPreTrainedModel",
        ]
    )
    _import_structure["models.sew"].extend(
        [
            "SEWForCTC",
            "SEWForSequenceClassification",
            "SEWModel",
            "SEWPreTrainedModel",
        ]
    )
    _import_structure["models.sew_d"].extend(
        [
            "SEWDForCTC",
            "SEWDForSequenceClassification",
            "SEWDModel",
            "SEWDPreTrainedModel",
        ]
    )
    _import_structure["models.siglip"].extend(
        [
            "SiglipForImageClassification",
            "SiglipModel",
            "SiglipPreTrainedModel",
            "SiglipTextModel",
            "SiglipVisionModel",
        ]
    )
    _import_structure["models.speech_encoder_decoder"].extend(["SpeechEncoderDecoderModel"])
    _import_structure["models.speech_to_text"].extend(
        [
            "Speech2TextForConditionalGeneration",
            "Speech2TextModel",
            "Speech2TextPreTrainedModel",
        ]
    )
    _import_structure["models.speecht5"].extend(
        [
            "SpeechT5ForSpeechToSpeech",
            "SpeechT5ForSpeechToText",
            "SpeechT5ForTextToSpeech",
            "SpeechT5HifiGan",
            "SpeechT5Model",
            "SpeechT5PreTrainedModel",
        ]
    )
    _import_structure["models.splinter"].extend(
        [
            "SplinterForPreTraining",
            "SplinterForQuestionAnswering",
            "SplinterModel",
            "SplinterPreTrainedModel",
        ]
    )
    _import_structure["models.squeezebert"].extend(
        [
            "SqueezeBertForMaskedLM",
            "SqueezeBertForMultipleChoice",
            "SqueezeBertForQuestionAnswering",
            "SqueezeBertForSequenceClassification",
            "SqueezeBertForTokenClassification",
            "SqueezeBertModel",
            "SqueezeBertPreTrainedModel",
        ]
    )
    _import_structure["models.stablelm"].extend(
        [
            "StableLmForCausalLM",
            "StableLmForSequenceClassification",
            "StableLmForTokenClassification",
            "StableLmModel",
            "StableLmPreTrainedModel",
        ]
    )
    _import_structure["models.starcoder2"].extend(
        [
            "Starcoder2ForCausalLM",
            "Starcoder2ForSequenceClassification",
            "Starcoder2ForTokenClassification",
            "Starcoder2Model",
            "Starcoder2PreTrainedModel",
        ]
    )
    _import_structure["models.superglue"].extend(
        [
            "SuperGlueForKeypointMatching",
            "SuperGluePreTrainedModel",
        ]
    )
    _import_structure["models.superpoint"].extend(
        [
            "SuperPointForKeypointDetection",
            "SuperPointPreTrainedModel",
        ]
    )
    _import_structure["models.swiftformer"].extend(
        [
            "SwiftFormerForImageClassification",
            "SwiftFormerModel",
            "SwiftFormerPreTrainedModel",
        ]
    )
    _import_structure["models.swin"].extend(
        [
            "SwinBackbone",
            "SwinForImageClassification",
            "SwinForMaskedImageModeling",
            "SwinModel",
            "SwinPreTrainedModel",
        ]
    )
    _import_structure["models.swin2sr"].extend(
        [
            "Swin2SRForImageSuperResolution",
            "Swin2SRModel",
            "Swin2SRPreTrainedModel",
        ]
    )
    _import_structure["models.swinv2"].extend(
        [
            "Swinv2Backbone",
            "Swinv2ForImageClassification",
            "Swinv2ForMaskedImageModeling",
            "Swinv2Model",
            "Swinv2PreTrainedModel",
        ]
    )
    _import_structure["models.switch_transformers"].extend(
        [
            "SwitchTransformersEncoderModel",
            "SwitchTransformersForConditionalGeneration",
            "SwitchTransformersModel",
            "SwitchTransformersPreTrainedModel",
            "SwitchTransformersSparseMLP",
            "SwitchTransformersTop1Router",
        ]
    )
    _import_structure["models.t5"].extend(
        [
            "T5EncoderModel",
            "T5ForConditionalGeneration",
            "T5ForQuestionAnswering",
            "T5ForSequenceClassification",
            "T5ForTokenClassification",
            "T5Model",
            "T5PreTrainedModel",
            "load_tf_weights_in_t5",
        ]
    )
    _import_structure["models.table_transformer"].extend(
        [
            "TableTransformerForObjectDetection",
            "TableTransformerModel",
            "TableTransformerPreTrainedModel",
        ]
    )
    _import_structure["models.tapas"].extend(
        [
            "TapasForMaskedLM",
            "TapasForQuestionAnswering",
            "TapasForSequenceClassification",
            "TapasModel",
            "TapasPreTrainedModel",
            "load_tf_weights_in_tapas",
        ]
    )
    _import_structure["models.textnet"].extend(
        [
            "TextNetBackbone",
            "TextNetForImageClassification",
            "TextNetModel",
            "TextNetPreTrainedModel",
        ]
    )
    _import_structure["models.time_series_transformer"].extend(
        [
            "TimeSeriesTransformerForPrediction",
            "TimeSeriesTransformerModel",
            "TimeSeriesTransformerPreTrainedModel",
        ]
    )
    _import_structure["models.timesformer"].extend(
        [
            "TimesformerForVideoClassification",
            "TimesformerModel",
            "TimesformerPreTrainedModel",
        ]
    )
    _import_structure["models.timm_backbone"].extend(["TimmBackbone"])
    _import_structure["models.timm_wrapper"].extend(
        ["TimmWrapperForImageClassification", "TimmWrapperModel", "TimmWrapperPreTrainedModel"]
    )
    _import_structure["models.trocr"].extend(
        [
            "TrOCRForCausalLM",
            "TrOCRPreTrainedModel",
        ]
    )
    _import_structure["models.tvp"].extend(
        [
            "TvpForVideoGrounding",
            "TvpModel",
            "TvpPreTrainedModel",
        ]
    )
    _import_structure["models.udop"].extend(
        [
            "UdopEncoderModel",
            "UdopForConditionalGeneration",
            "UdopModel",
            "UdopPreTrainedModel",
        ],
    )
    _import_structure["models.umt5"].extend(
        [
            "UMT5EncoderModel",
            "UMT5ForConditionalGeneration",
            "UMT5ForQuestionAnswering",
            "UMT5ForSequenceClassification",
            "UMT5ForTokenClassification",
            "UMT5Model",
            "UMT5PreTrainedModel",
        ]
    )
    _import_structure["models.unispeech"].extend(
        [
            "UniSpeechForCTC",
            "UniSpeechForPreTraining",
            "UniSpeechForSequenceClassification",
            "UniSpeechModel",
            "UniSpeechPreTrainedModel",
        ]
    )
    _import_structure["models.unispeech_sat"].extend(
        [
            "UniSpeechSatForAudioFrameClassification",
            "UniSpeechSatForCTC",
            "UniSpeechSatForPreTraining",
            "UniSpeechSatForSequenceClassification",
            "UniSpeechSatForXVector",
            "UniSpeechSatModel",
            "UniSpeechSatPreTrainedModel",
        ]
    )
    _import_structure["models.univnet"].extend(
        [
            "UnivNetModel",
        ]
    )
    _import_structure["models.upernet"].extend(
        [
            "UperNetForSemanticSegmentation",
            "UperNetPreTrainedModel",
        ]
    )
    _import_structure["models.video_llava"].extend(
        [
            "VideoLlavaForConditionalGeneration",
            "VideoLlavaPreTrainedModel",
            "VideoLlavaProcessor",
        ]
    )
    _import_structure["models.videomae"].extend(
        [
            "VideoMAEForPreTraining",
            "VideoMAEForVideoClassification",
            "VideoMAEModel",
            "VideoMAEPreTrainedModel",
        ]
    )
    _import_structure["models.vilt"].extend(
        [
            "ViltForImageAndTextRetrieval",
            "ViltForImagesAndTextClassification",
            "ViltForMaskedLM",
            "ViltForQuestionAnswering",
            "ViltForTokenClassification",
            "ViltModel",
            "ViltPreTrainedModel",
        ]
    )
    _import_structure["models.vipllava"].extend(
        [
            "VipLlavaForConditionalGeneration",
            "VipLlavaPreTrainedModel",
        ]
    )
    _import_structure["models.vision_encoder_decoder"].extend(["VisionEncoderDecoderModel"])
    _import_structure["models.vision_text_dual_encoder"].extend(["VisionTextDualEncoderModel"])
    _import_structure["models.visual_bert"].extend(
        [
            "VisualBertForMultipleChoice",
            "VisualBertForPreTraining",
            "VisualBertForQuestionAnswering",
            "VisualBertForRegionToPhraseAlignment",
            "VisualBertForVisualReasoning",
            "VisualBertModel",
            "VisualBertPreTrainedModel",
        ]
    )
    _import_structure["models.vit"].extend(
        [
            "ViTForImageClassification",
            "ViTForMaskedImageModeling",
            "ViTModel",
            "ViTPreTrainedModel",
        ]
    )
    _import_structure["models.vit_mae"].extend(
        [
            "ViTMAEForPreTraining",
            "ViTMAEModel",
            "ViTMAEPreTrainedModel",
        ]
    )
    _import_structure["models.vit_msn"].extend(
        [
            "ViTMSNForImageClassification",
            "ViTMSNModel",
            "ViTMSNPreTrainedModel",
        ]
    )
    _import_structure["models.vitdet"].extend(
        [
            "VitDetBackbone",
            "VitDetModel",
            "VitDetPreTrainedModel",
        ]
    )
    _import_structure["models.vitmatte"].extend(
        [
            "VitMatteForImageMatting",
            "VitMattePreTrainedModel",
        ]
    )
    _import_structure["models.vitpose"].extend(
        [
            "VitPoseForPoseEstimation",
            "VitPosePreTrainedModel",
        ]
    )
    _import_structure["models.vitpose_backbone"].extend(
        [
            "VitPoseBackbone",
            "VitPoseBackbonePreTrainedModel",
        ]
    )
    _import_structure["models.vits"].extend(
        [
            "VitsModel",
            "VitsPreTrainedModel",
        ]
    )
    _import_structure["models.vivit"].extend(
        [
            "VivitForVideoClassification",
            "VivitModel",
            "VivitPreTrainedModel",
        ]
    )
    _import_structure["models.wav2vec2"].extend(
        [
            "Wav2Vec2ForAudioFrameClassification",
            "Wav2Vec2ForCTC",
            "Wav2Vec2ForMaskedLM",
            "Wav2Vec2ForPreTraining",
            "Wav2Vec2ForSequenceClassification",
            "Wav2Vec2ForXVector",
            "Wav2Vec2Model",
            "Wav2Vec2PreTrainedModel",
        ]
    )
    _import_structure["models.wav2vec2_bert"].extend(
        [
            "Wav2Vec2BertForAudioFrameClassification",
            "Wav2Vec2BertForCTC",
            "Wav2Vec2BertForSequenceClassification",
            "Wav2Vec2BertForXVector",
            "Wav2Vec2BertModel",
            "Wav2Vec2BertPreTrainedModel",
        ]
    )
    _import_structure["models.wav2vec2_conformer"].extend(
        [
            "Wav2Vec2ConformerForAudioFrameClassification",
            "Wav2Vec2ConformerForCTC",
            "Wav2Vec2ConformerForPreTraining",
            "Wav2Vec2ConformerForSequenceClassification",
            "Wav2Vec2ConformerForXVector",
            "Wav2Vec2ConformerModel",
            "Wav2Vec2ConformerPreTrainedModel",
        ]
    )
    _import_structure["models.wavlm"].extend(
        [
            "WavLMForAudioFrameClassification",
            "WavLMForCTC",
            "WavLMForSequenceClassification",
            "WavLMForXVector",
            "WavLMModel",
            "WavLMPreTrainedModel",
        ]
    )
    _import_structure["models.whisper"].extend(
        [
            "WhisperForAudioClassification",
            "WhisperForCausalLM",
            "WhisperForConditionalGeneration",
            "WhisperModel",
            "WhisperPreTrainedModel",
        ]
    )
    _import_structure["models.x_clip"].extend(
        [
            "XCLIPModel",
            "XCLIPPreTrainedModel",
            "XCLIPTextModel",
            "XCLIPVisionModel",
        ]
    )
    _import_structure["models.xglm"].extend(
        [
            "XGLMForCausalLM",
            "XGLMModel",
            "XGLMPreTrainedModel",
        ]
    )
    _import_structure["models.xlm"].extend(
        [
            "XLMForMultipleChoice",
            "XLMForQuestionAnswering",
            "XLMForQuestionAnsweringSimple",
            "XLMForSequenceClassification",
            "XLMForTokenClassification",
            "XLMModel",
            "XLMPreTrainedModel",
            "XLMWithLMHeadModel",
        ]
    )
    _import_structure["models.xlm_roberta"].extend(
        [
            "XLMRobertaForCausalLM",
            "XLMRobertaForMaskedLM",
            "XLMRobertaForMultipleChoice",
            "XLMRobertaForQuestionAnswering",
            "XLMRobertaForSequenceClassification",
            "XLMRobertaForTokenClassification",
            "XLMRobertaModel",
            "XLMRobertaPreTrainedModel",
        ]
    )
    _import_structure["models.xlm_roberta_xl"].extend(
        [
            "XLMRobertaXLForCausalLM",
            "XLMRobertaXLForMaskedLM",
            "XLMRobertaXLForMultipleChoice",
            "XLMRobertaXLForQuestionAnswering",
            "XLMRobertaXLForSequenceClassification",
            "XLMRobertaXLForTokenClassification",
            "XLMRobertaXLModel",
            "XLMRobertaXLPreTrainedModel",
        ]
    )
    _import_structure["models.xlnet"].extend(
        [
            "XLNetForMultipleChoice",
            "XLNetForQuestionAnswering",
            "XLNetForQuestionAnsweringSimple",
            "XLNetForSequenceClassification",
            "XLNetForTokenClassification",
            "XLNetLMHeadModel",
            "XLNetModel",
            "XLNetPreTrainedModel",
            "load_tf_weights_in_xlnet",
        ]
    )
    _import_structure["models.xmod"].extend(
        [
            "XmodForCausalLM",
            "XmodForMaskedLM",
            "XmodForMultipleChoice",
            "XmodForQuestionAnswering",
            "XmodForSequenceClassification",
            "XmodForTokenClassification",
            "XmodModel",
            "XmodPreTrainedModel",
        ]
    )
    _import_structure["models.yolos"].extend(
        [
            "YolosForObjectDetection",
            "YolosModel",
            "YolosPreTrainedModel",
        ]
    )
    _import_structure["models.yoso"].extend(
        [
            "YosoForMaskedLM",
            "YosoForMultipleChoice",
            "YosoForQuestionAnswering",
            "YosoForSequenceClassification",
            "YosoForTokenClassification",
            "YosoModel",
            "YosoPreTrainedModel",
        ]
    )
    _import_structure["models.zamba"].extend(
        [
            "ZambaForCausalLM",
            "ZambaForSequenceClassification",
            "ZambaModel",
            "ZambaPreTrainedModel",
        ]
    )
    _import_structure["models.zamba2"].extend(
        [
            "Zamba2ForCausalLM",
            "Zamba2ForSequenceClassification",
            "Zamba2Model",
            "Zamba2PreTrainedModel",
        ]
    )
    _import_structure["models.zoedepth"].extend(
        [
            "ZoeDepthForDepthEstimation",
            "ZoeDepthPreTrainedModel",
        ]
    )
    _import_structure["optimization"] = [
        "Adafactor",
        "AdamW",
        "get_constant_schedule",
        "get_constant_schedule_with_warmup",
        "get_cosine_schedule_with_warmup",
        "get_cosine_with_hard_restarts_schedule_with_warmup",
        "get_inverse_sqrt_schedule",
        "get_linear_schedule_with_warmup",
        "get_polynomial_decay_schedule_with_warmup",
        "get_scheduler",
        "get_wsd_schedule",
    ]
    _import_structure["pytorch_utils"] = [
        "Conv1D",
        "apply_chunking_to_forward",
        "prune_layer",
    ]
    _import_structure["sagemaker"] = []
    _import_structure["time_series_utils"] = []
    _import_structure["trainer"] = ["Trainer"]
    _import_structure["trainer_pt_utils"] = ["torch_distributed_zero_first"]
    _import_structure["trainer_seq2seq"] = ["Seq2SeqTrainer"]

# TensorFlow-backed objects
try:
    if not is_tf_available():
        raise OptionalDependencyNotAvailable()
except OptionalDependencyNotAvailable:
    from .utils import dummy_tf_objects

    _import_structure["utils.dummy_tf_objects"] = [name for name in dir(dummy_tf_objects) if not name.startswith("_")]
else:
    _import_structure["activations_tf"] = []
    _import_structure["generation"].extend(
        [
            "TFForcedBOSTokenLogitsProcessor",
            "TFForcedEOSTokenLogitsProcessor",
            "TFForceTokensLogitsProcessor",
            "TFGenerationMixin",
            "TFLogitsProcessor",
            "TFLogitsProcessorList",
            "TFLogitsWarper",
            "TFMinLengthLogitsProcessor",
            "TFNoBadWordsLogitsProcessor",
            "TFNoRepeatNGramLogitsProcessor",
            "TFRepetitionPenaltyLogitsProcessor",
            "TFSuppressTokensAtBeginLogitsProcessor",
            "TFSuppressTokensLogitsProcessor",
            "TFTemperatureLogitsWarper",
            "TFTopKLogitsWarper",
            "TFTopPLogitsWarper",
        ]
    )
    _import_structure["keras_callbacks"] = ["KerasMetricCallback", "PushToHubCallback"]
    _import_structure["modeling_tf_outputs"] = []
    _import_structure["modeling_tf_utils"] = [
        "TFPreTrainedModel",
        "TFSequenceSummary",
        "TFSharedEmbeddings",
        "shape_list",
    ]
    # TensorFlow models structure
    _import_structure["models.albert"].extend(
        [
            "TFAlbertForMaskedLM",
            "TFAlbertForMultipleChoice",
            "TFAlbertForPreTraining",
            "TFAlbertForQuestionAnswering",
            "TFAlbertForSequenceClassification",
            "TFAlbertForTokenClassification",
            "TFAlbertMainLayer",
            "TFAlbertModel",
            "TFAlbertPreTrainedModel",
        ]
    )
    _import_structure["models.auto"].extend(
        [
            "TF_MODEL_FOR_AUDIO_CLASSIFICATION_MAPPING",
            "TF_MODEL_FOR_CAUSAL_LM_MAPPING",
            "TF_MODEL_FOR_DOCUMENT_QUESTION_ANSWERING_MAPPING",
            "TF_MODEL_FOR_IMAGE_CLASSIFICATION_MAPPING",
            "TF_MODEL_FOR_MASKED_IMAGE_MODELING_MAPPING",
            "TF_MODEL_FOR_MASKED_LM_MAPPING",
            "TF_MODEL_FOR_MASK_GENERATION_MAPPING",
            "TF_MODEL_FOR_MULTIPLE_CHOICE_MAPPING",
            "TF_MODEL_FOR_NEXT_SENTENCE_PREDICTION_MAPPING",
            "TF_MODEL_FOR_PRETRAINING_MAPPING",
            "TF_MODEL_FOR_QUESTION_ANSWERING_MAPPING",
            "TF_MODEL_FOR_SEMANTIC_SEGMENTATION_MAPPING",
            "TF_MODEL_FOR_SEQ_TO_SEQ_CAUSAL_LM_MAPPING",
            "TF_MODEL_FOR_SEQUENCE_CLASSIFICATION_MAPPING",
            "TF_MODEL_FOR_SPEECH_SEQ_2_SEQ_MAPPING",
            "TF_MODEL_FOR_TABLE_QUESTION_ANSWERING_MAPPING",
            "TF_MODEL_FOR_TEXT_ENCODING_MAPPING",
            "TF_MODEL_FOR_TOKEN_CLASSIFICATION_MAPPING",
            "TF_MODEL_FOR_VISION_2_SEQ_MAPPING",
            "TF_MODEL_FOR_ZERO_SHOT_IMAGE_CLASSIFICATION_MAPPING",
            "TF_MODEL_MAPPING",
            "TF_MODEL_WITH_LM_HEAD_MAPPING",
            "TFAutoModel",
            "TFAutoModelForAudioClassification",
            "TFAutoModelForCausalLM",
            "TFAutoModelForDocumentQuestionAnswering",
            "TFAutoModelForImageClassification",
            "TFAutoModelForMaskedImageModeling",
            "TFAutoModelForMaskedLM",
            "TFAutoModelForMaskGeneration",
            "TFAutoModelForMultipleChoice",
            "TFAutoModelForNextSentencePrediction",
            "TFAutoModelForPreTraining",
            "TFAutoModelForQuestionAnswering",
            "TFAutoModelForSemanticSegmentation",
            "TFAutoModelForSeq2SeqLM",
            "TFAutoModelForSequenceClassification",
            "TFAutoModelForSpeechSeq2Seq",
            "TFAutoModelForTableQuestionAnswering",
            "TFAutoModelForTextEncoding",
            "TFAutoModelForTokenClassification",
            "TFAutoModelForVision2Seq",
            "TFAutoModelForZeroShotImageClassification",
            "TFAutoModelWithLMHead",
        ]
    )
    _import_structure["models.bart"].extend(
        [
            "TFBartForConditionalGeneration",
            "TFBartForSequenceClassification",
            "TFBartModel",
            "TFBartPretrainedModel",
        ]
    )
    _import_structure["models.bert"].extend(
        [
            "TFBertForMaskedLM",
            "TFBertForMultipleChoice",
            "TFBertForNextSentencePrediction",
            "TFBertForPreTraining",
            "TFBertForQuestionAnswering",
            "TFBertForSequenceClassification",
            "TFBertForTokenClassification",
            "TFBertLMHeadModel",
            "TFBertMainLayer",
            "TFBertModel",
            "TFBertPreTrainedModel",
        ]
    )
    _import_structure["models.blenderbot"].extend(
        [
            "TFBlenderbotForConditionalGeneration",
            "TFBlenderbotModel",
            "TFBlenderbotPreTrainedModel",
        ]
    )
    _import_structure["models.blenderbot_small"].extend(
        [
            "TFBlenderbotSmallForConditionalGeneration",
            "TFBlenderbotSmallModel",
            "TFBlenderbotSmallPreTrainedModel",
        ]
    )
    _import_structure["models.blip"].extend(
        [
            "TFBlipForConditionalGeneration",
            "TFBlipForImageTextRetrieval",
            "TFBlipForQuestionAnswering",
            "TFBlipModel",
            "TFBlipPreTrainedModel",
            "TFBlipTextModel",
            "TFBlipVisionModel",
        ]
    )
    _import_structure["models.camembert"].extend(
        [
            "TFCamembertForCausalLM",
            "TFCamembertForMaskedLM",
            "TFCamembertForMultipleChoice",
            "TFCamembertForQuestionAnswering",
            "TFCamembertForSequenceClassification",
            "TFCamembertForTokenClassification",
            "TFCamembertModel",
            "TFCamembertPreTrainedModel",
        ]
    )
    _import_structure["models.clip"].extend(
        [
            "TFCLIPModel",
            "TFCLIPPreTrainedModel",
            "TFCLIPTextModel",
            "TFCLIPVisionModel",
        ]
    )
    _import_structure["models.convbert"].extend(
        [
            "TFConvBertForMaskedLM",
            "TFConvBertForMultipleChoice",
            "TFConvBertForQuestionAnswering",
            "TFConvBertForSequenceClassification",
            "TFConvBertForTokenClassification",
            "TFConvBertModel",
            "TFConvBertPreTrainedModel",
        ]
    )
    _import_structure["models.convnext"].extend(
        [
            "TFConvNextForImageClassification",
            "TFConvNextModel",
            "TFConvNextPreTrainedModel",
        ]
    )
    _import_structure["models.convnextv2"].extend(
        [
            "TFConvNextV2ForImageClassification",
            "TFConvNextV2Model",
            "TFConvNextV2PreTrainedModel",
        ]
    )
    _import_structure["models.ctrl"].extend(
        [
            "TFCTRLForSequenceClassification",
            "TFCTRLLMHeadModel",
            "TFCTRLModel",
            "TFCTRLPreTrainedModel",
        ]
    )
    _import_structure["models.cvt"].extend(
        [
            "TFCvtForImageClassification",
            "TFCvtModel",
            "TFCvtPreTrainedModel",
        ]
    )
    _import_structure["models.data2vec"].extend(
        [
            "TFData2VecVisionForImageClassification",
            "TFData2VecVisionForSemanticSegmentation",
            "TFData2VecVisionModel",
            "TFData2VecVisionPreTrainedModel",
        ]
    )
    _import_structure["models.deberta"].extend(
        [
            "TFDebertaForMaskedLM",
            "TFDebertaForQuestionAnswering",
            "TFDebertaForSequenceClassification",
            "TFDebertaForTokenClassification",
            "TFDebertaModel",
            "TFDebertaPreTrainedModel",
        ]
    )
    _import_structure["models.deberta_v2"].extend(
        [
            "TFDebertaV2ForMaskedLM",
            "TFDebertaV2ForMultipleChoice",
            "TFDebertaV2ForQuestionAnswering",
            "TFDebertaV2ForSequenceClassification",
            "TFDebertaV2ForTokenClassification",
            "TFDebertaV2Model",
            "TFDebertaV2PreTrainedModel",
        ]
    )
    _import_structure["models.deit"].extend(
        [
            "TFDeiTForImageClassification",
            "TFDeiTForImageClassificationWithTeacher",
            "TFDeiTForMaskedImageModeling",
            "TFDeiTModel",
            "TFDeiTPreTrainedModel",
        ]
    )
    _import_structure["models.deprecated.efficientformer"].extend(
        [
            "TFEfficientFormerForImageClassification",
            "TFEfficientFormerForImageClassificationWithTeacher",
            "TFEfficientFormerModel",
            "TFEfficientFormerPreTrainedModel",
        ]
    )
    _import_structure["models.deprecated.transfo_xl"].extend(
        [
            "TFAdaptiveEmbedding",
            "TFTransfoXLForSequenceClassification",
            "TFTransfoXLLMHeadModel",
            "TFTransfoXLMainLayer",
            "TFTransfoXLModel",
            "TFTransfoXLPreTrainedModel",
        ]
    )
    _import_structure["models.distilbert"].extend(
        [
            "TFDistilBertForMaskedLM",
            "TFDistilBertForMultipleChoice",
            "TFDistilBertForQuestionAnswering",
            "TFDistilBertForSequenceClassification",
            "TFDistilBertForTokenClassification",
            "TFDistilBertMainLayer",
            "TFDistilBertModel",
            "TFDistilBertPreTrainedModel",
        ]
    )
    _import_structure["models.dpr"].extend(
        [
            "TFDPRContextEncoder",
            "TFDPRPretrainedContextEncoder",
            "TFDPRPretrainedQuestionEncoder",
            "TFDPRPretrainedReader",
            "TFDPRQuestionEncoder",
            "TFDPRReader",
        ]
    )
    _import_structure["models.electra"].extend(
        [
            "TFElectraForMaskedLM",
            "TFElectraForMultipleChoice",
            "TFElectraForPreTraining",
            "TFElectraForQuestionAnswering",
            "TFElectraForSequenceClassification",
            "TFElectraForTokenClassification",
            "TFElectraModel",
            "TFElectraPreTrainedModel",
        ]
    )
    _import_structure["models.encoder_decoder"].append("TFEncoderDecoderModel")
    _import_structure["models.esm"].extend(
        [
            "TFEsmForMaskedLM",
            "TFEsmForSequenceClassification",
            "TFEsmForTokenClassification",
            "TFEsmModel",
            "TFEsmPreTrainedModel",
        ]
    )
    _import_structure["models.flaubert"].extend(
        [
            "TFFlaubertForMultipleChoice",
            "TFFlaubertForQuestionAnsweringSimple",
            "TFFlaubertForSequenceClassification",
            "TFFlaubertForTokenClassification",
            "TFFlaubertModel",
            "TFFlaubertPreTrainedModel",
            "TFFlaubertWithLMHeadModel",
        ]
    )
    _import_structure["models.funnel"].extend(
        [
            "TFFunnelBaseModel",
            "TFFunnelForMaskedLM",
            "TFFunnelForMultipleChoice",
            "TFFunnelForPreTraining",
            "TFFunnelForQuestionAnswering",
            "TFFunnelForSequenceClassification",
            "TFFunnelForTokenClassification",
            "TFFunnelModel",
            "TFFunnelPreTrainedModel",
        ]
    )
    _import_structure["models.gpt2"].extend(
        [
            "TFGPT2DoubleHeadsModel",
            "TFGPT2ForSequenceClassification",
            "TFGPT2LMHeadModel",
            "TFGPT2MainLayer",
            "TFGPT2Model",
            "TFGPT2PreTrainedModel",
        ]
    )
    _import_structure["models.gptj"].extend(
        [
            "TFGPTJForCausalLM",
            "TFGPTJForQuestionAnswering",
            "TFGPTJForSequenceClassification",
            "TFGPTJModel",
            "TFGPTJPreTrainedModel",
        ]
    )
    _import_structure["models.groupvit"].extend(
        [
            "TFGroupViTModel",
            "TFGroupViTPreTrainedModel",
            "TFGroupViTTextModel",
            "TFGroupViTVisionModel",
        ]
    )
    _import_structure["models.hubert"].extend(
        [
            "TFHubertForCTC",
            "TFHubertModel",
            "TFHubertPreTrainedModel",
        ]
    )

    _import_structure["models.idefics"].extend(
        [
            "TFIdeficsForVisionText2Text",
            "TFIdeficsModel",
            "TFIdeficsPreTrainedModel",
        ]
    )

    _import_structure["models.layoutlm"].extend(
        [
            "TFLayoutLMForMaskedLM",
            "TFLayoutLMForQuestionAnswering",
            "TFLayoutLMForSequenceClassification",
            "TFLayoutLMForTokenClassification",
            "TFLayoutLMMainLayer",
            "TFLayoutLMModel",
            "TFLayoutLMPreTrainedModel",
        ]
    )
    _import_structure["models.layoutlmv3"].extend(
        [
            "TFLayoutLMv3ForQuestionAnswering",
            "TFLayoutLMv3ForSequenceClassification",
            "TFLayoutLMv3ForTokenClassification",
            "TFLayoutLMv3Model",
            "TFLayoutLMv3PreTrainedModel",
        ]
    )
    _import_structure["models.led"].extend(["TFLEDForConditionalGeneration", "TFLEDModel", "TFLEDPreTrainedModel"])
    _import_structure["models.longformer"].extend(
        [
            "TFLongformerForMaskedLM",
            "TFLongformerForMultipleChoice",
            "TFLongformerForQuestionAnswering",
            "TFLongformerForSequenceClassification",
            "TFLongformerForTokenClassification",
            "TFLongformerModel",
            "TFLongformerPreTrainedModel",
        ]
    )
    _import_structure["models.lxmert"].extend(
        [
            "TFLxmertForPreTraining",
            "TFLxmertMainLayer",
            "TFLxmertModel",
            "TFLxmertPreTrainedModel",
            "TFLxmertVisualFeatureEncoder",
        ]
    )
    _import_structure["models.marian"].extend(["TFMarianModel", "TFMarianMTModel", "TFMarianPreTrainedModel"])
    _import_structure["models.mbart"].extend(
        ["TFMBartForConditionalGeneration", "TFMBartModel", "TFMBartPreTrainedModel"]
    )
    _import_structure["models.mistral"].extend(
        ["TFMistralForCausalLM", "TFMistralForSequenceClassification", "TFMistralModel", "TFMistralPreTrainedModel"]
    )
    _import_structure["models.mobilebert"].extend(
        [
            "TFMobileBertForMaskedLM",
            "TFMobileBertForMultipleChoice",
            "TFMobileBertForNextSentencePrediction",
            "TFMobileBertForPreTraining",
            "TFMobileBertForQuestionAnswering",
            "TFMobileBertForSequenceClassification",
            "TFMobileBertForTokenClassification",
            "TFMobileBertMainLayer",
            "TFMobileBertModel",
            "TFMobileBertPreTrainedModel",
        ]
    )
    _import_structure["models.mobilevit"].extend(
        [
            "TFMobileViTForImageClassification",
            "TFMobileViTForSemanticSegmentation",
            "TFMobileViTModel",
            "TFMobileViTPreTrainedModel",
        ]
    )
    _import_structure["models.mpnet"].extend(
        [
            "TFMPNetForMaskedLM",
            "TFMPNetForMultipleChoice",
            "TFMPNetForQuestionAnswering",
            "TFMPNetForSequenceClassification",
            "TFMPNetForTokenClassification",
            "TFMPNetMainLayer",
            "TFMPNetModel",
            "TFMPNetPreTrainedModel",
        ]
    )
    _import_structure["models.mt5"].extend(["TFMT5EncoderModel", "TFMT5ForConditionalGeneration", "TFMT5Model"])
    _import_structure["models.openai"].extend(
        [
            "TFOpenAIGPTDoubleHeadsModel",
            "TFOpenAIGPTForSequenceClassification",
            "TFOpenAIGPTLMHeadModel",
            "TFOpenAIGPTMainLayer",
            "TFOpenAIGPTModel",
            "TFOpenAIGPTPreTrainedModel",
        ]
    )
    _import_structure["models.opt"].extend(
        [
            "TFOPTForCausalLM",
            "TFOPTModel",
            "TFOPTPreTrainedModel",
        ]
    )
    _import_structure["models.pegasus"].extend(
        [
            "TFPegasusForConditionalGeneration",
            "TFPegasusModel",
            "TFPegasusPreTrainedModel",
        ]
    )
    _import_structure["models.rag"].extend(
        [
            "TFRagModel",
            "TFRagPreTrainedModel",
            "TFRagSequenceForGeneration",
            "TFRagTokenForGeneration",
        ]
    )
    _import_structure["models.regnet"].extend(
        [
            "TFRegNetForImageClassification",
            "TFRegNetModel",
            "TFRegNetPreTrainedModel",
        ]
    )
    _import_structure["models.rembert"].extend(
        [
            "TFRemBertForCausalLM",
            "TFRemBertForMaskedLM",
            "TFRemBertForMultipleChoice",
            "TFRemBertForQuestionAnswering",
            "TFRemBertForSequenceClassification",
            "TFRemBertForTokenClassification",
            "TFRemBertModel",
            "TFRemBertPreTrainedModel",
        ]
    )
    _import_structure["models.resnet"].extend(
        [
            "TFResNetForImageClassification",
            "TFResNetModel",
            "TFResNetPreTrainedModel",
        ]
    )
    _import_structure["models.roberta"].extend(
        [
            "TFRobertaForCausalLM",
            "TFRobertaForMaskedLM",
            "TFRobertaForMultipleChoice",
            "TFRobertaForQuestionAnswering",
            "TFRobertaForSequenceClassification",
            "TFRobertaForTokenClassification",
            "TFRobertaMainLayer",
            "TFRobertaModel",
            "TFRobertaPreTrainedModel",
        ]
    )
    _import_structure["models.roberta_prelayernorm"].extend(
        [
            "TFRobertaPreLayerNormForCausalLM",
            "TFRobertaPreLayerNormForMaskedLM",
            "TFRobertaPreLayerNormForMultipleChoice",
            "TFRobertaPreLayerNormForQuestionAnswering",
            "TFRobertaPreLayerNormForSequenceClassification",
            "TFRobertaPreLayerNormForTokenClassification",
            "TFRobertaPreLayerNormMainLayer",
            "TFRobertaPreLayerNormModel",
            "TFRobertaPreLayerNormPreTrainedModel",
        ]
    )
    _import_structure["models.roformer"].extend(
        [
            "TFRoFormerForCausalLM",
            "TFRoFormerForMaskedLM",
            "TFRoFormerForMultipleChoice",
            "TFRoFormerForQuestionAnswering",
            "TFRoFormerForSequenceClassification",
            "TFRoFormerForTokenClassification",
            "TFRoFormerModel",
            "TFRoFormerPreTrainedModel",
        ]
    )
    _import_structure["models.sam"].extend(
        [
            "TFSamModel",
            "TFSamPreTrainedModel",
        ]
    )
    _import_structure["models.segformer"].extend(
        [
            "TFSegformerDecodeHead",
            "TFSegformerForImageClassification",
            "TFSegformerForSemanticSegmentation",
            "TFSegformerModel",
            "TFSegformerPreTrainedModel",
        ]
    )
    _import_structure["models.speech_to_text"].extend(
        [
            "TFSpeech2TextForConditionalGeneration",
            "TFSpeech2TextModel",
            "TFSpeech2TextPreTrainedModel",
        ]
    )
    _import_structure["models.swiftformer"].extend(
        [
            "TFSwiftFormerForImageClassification",
            "TFSwiftFormerModel",
            "TFSwiftFormerPreTrainedModel",
        ]
    )
    _import_structure["models.swin"].extend(
        [
            "TFSwinForImageClassification",
            "TFSwinForMaskedImageModeling",
            "TFSwinModel",
            "TFSwinPreTrainedModel",
        ]
    )
    _import_structure["models.t5"].extend(
        [
            "TFT5EncoderModel",
            "TFT5ForConditionalGeneration",
            "TFT5Model",
            "TFT5PreTrainedModel",
        ]
    )
    _import_structure["models.tapas"].extend(
        [
            "TFTapasForMaskedLM",
            "TFTapasForQuestionAnswering",
            "TFTapasForSequenceClassification",
            "TFTapasModel",
            "TFTapasPreTrainedModel",
        ]
    )
    _import_structure["models.vision_encoder_decoder"].extend(["TFVisionEncoderDecoderModel"])
    _import_structure["models.vision_text_dual_encoder"].extend(["TFVisionTextDualEncoderModel"])
    _import_structure["models.vit"].extend(
        [
            "TFViTForImageClassification",
            "TFViTModel",
            "TFViTPreTrainedModel",
        ]
    )
    _import_structure["models.vit_mae"].extend(
        [
            "TFViTMAEForPreTraining",
            "TFViTMAEModel",
            "TFViTMAEPreTrainedModel",
        ]
    )
    _import_structure["models.wav2vec2"].extend(
        [
            "TFWav2Vec2ForCTC",
            "TFWav2Vec2ForSequenceClassification",
            "TFWav2Vec2Model",
            "TFWav2Vec2PreTrainedModel",
        ]
    )
    _import_structure["models.whisper"].extend(
        [
            "TFWhisperForConditionalGeneration",
            "TFWhisperModel",
            "TFWhisperPreTrainedModel",
        ]
    )
    _import_structure["models.xglm"].extend(
        [
            "TFXGLMForCausalLM",
            "TFXGLMModel",
            "TFXGLMPreTrainedModel",
        ]
    )
    _import_structure["models.xlm"].extend(
        [
            "TFXLMForMultipleChoice",
            "TFXLMForQuestionAnsweringSimple",
            "TFXLMForSequenceClassification",
            "TFXLMForTokenClassification",
            "TFXLMMainLayer",
            "TFXLMModel",
            "TFXLMPreTrainedModel",
            "TFXLMWithLMHeadModel",
        ]
    )
    _import_structure["models.xlm_roberta"].extend(
        [
            "TFXLMRobertaForCausalLM",
            "TFXLMRobertaForMaskedLM",
            "TFXLMRobertaForMultipleChoice",
            "TFXLMRobertaForQuestionAnswering",
            "TFXLMRobertaForSequenceClassification",
            "TFXLMRobertaForTokenClassification",
            "TFXLMRobertaModel",
            "TFXLMRobertaPreTrainedModel",
        ]
    )
    _import_structure["models.xlnet"].extend(
        [
            "TFXLNetForMultipleChoice",
            "TFXLNetForQuestionAnsweringSimple",
            "TFXLNetForSequenceClassification",
            "TFXLNetForTokenClassification",
            "TFXLNetLMHeadModel",
            "TFXLNetMainLayer",
            "TFXLNetModel",
            "TFXLNetPreTrainedModel",
        ]
    )
    _import_structure["optimization_tf"] = [
        "AdamWeightDecay",
        "GradientAccumulator",
        "WarmUp",
        "create_optimizer",
    ]
    _import_structure["tf_utils"] = []


try:
    if not (
        is_librosa_available()
        and is_essentia_available()
        and is_scipy_available()
        and is_torch_available()
        and is_pretty_midi_available()
    ):
        raise OptionalDependencyNotAvailable()
except OptionalDependencyNotAvailable:
    from .utils import (
        dummy_essentia_and_librosa_and_pretty_midi_and_scipy_and_torch_objects,
    )

    _import_structure["utils.dummy_essentia_and_librosa_and_pretty_midi_and_scipy_and_torch_objects"] = [
        name
        for name in dir(dummy_essentia_and_librosa_and_pretty_midi_and_scipy_and_torch_objects)
        if not name.startswith("_")
    ]
else:
    _import_structure["models.pop2piano"].append("Pop2PianoFeatureExtractor")
    _import_structure["models.pop2piano"].append("Pop2PianoTokenizer")
    _import_structure["models.pop2piano"].append("Pop2PianoProcessor")

try:
    if not is_torchaudio_available():
        raise OptionalDependencyNotAvailable()
except OptionalDependencyNotAvailable:
    from .utils import (
        dummy_torchaudio_objects,
    )

    _import_structure["utils.dummy_torchaudio_objects"] = [
        name for name in dir(dummy_torchaudio_objects) if not name.startswith("_")
    ]
else:
    _import_structure["models.musicgen_melody"].append("MusicgenMelodyFeatureExtractor")
    _import_structure["models.musicgen_melody"].append("MusicgenMelodyProcessor")


# FLAX-backed objects
try:
    if not is_flax_available():
        raise OptionalDependencyNotAvailable()
except OptionalDependencyNotAvailable:
    from .utils import dummy_flax_objects

    _import_structure["utils.dummy_flax_objects"] = [
        name for name in dir(dummy_flax_objects) if not name.startswith("_")
    ]
else:
    _import_structure["generation"].extend(
        [
            "FlaxForcedBOSTokenLogitsProcessor",
            "FlaxForcedEOSTokenLogitsProcessor",
            "FlaxForceTokensLogitsProcessor",
            "FlaxGenerationMixin",
            "FlaxLogitsProcessor",
            "FlaxLogitsProcessorList",
            "FlaxLogitsWarper",
            "FlaxMinLengthLogitsProcessor",
            "FlaxTemperatureLogitsWarper",
            "FlaxSuppressTokensAtBeginLogitsProcessor",
            "FlaxSuppressTokensLogitsProcessor",
            "FlaxTopKLogitsWarper",
            "FlaxTopPLogitsWarper",
            "FlaxWhisperTimeStampLogitsProcessor",
        ]
    )
    _import_structure["modeling_flax_outputs"] = []
    _import_structure["modeling_flax_utils"] = ["FlaxPreTrainedModel"]
    _import_structure["models.albert"].extend(
        [
            "FlaxAlbertForMaskedLM",
            "FlaxAlbertForMultipleChoice",
            "FlaxAlbertForPreTraining",
            "FlaxAlbertForQuestionAnswering",
            "FlaxAlbertForSequenceClassification",
            "FlaxAlbertForTokenClassification",
            "FlaxAlbertModel",
            "FlaxAlbertPreTrainedModel",
        ]
    )
    _import_structure["models.auto"].extend(
        [
            "FLAX_MODEL_FOR_AUDIO_CLASSIFICATION_MAPPING",
            "FLAX_MODEL_FOR_CAUSAL_LM_MAPPING",
            "FLAX_MODEL_FOR_IMAGE_CLASSIFICATION_MAPPING",
            "FLAX_MODEL_FOR_MASKED_LM_MAPPING",
            "FLAX_MODEL_FOR_MULTIPLE_CHOICE_MAPPING",
            "FLAX_MODEL_FOR_NEXT_SENTENCE_PREDICTION_MAPPING",
            "FLAX_MODEL_FOR_PRETRAINING_MAPPING",
            "FLAX_MODEL_FOR_QUESTION_ANSWERING_MAPPING",
            "FLAX_MODEL_FOR_SEQ_TO_SEQ_CAUSAL_LM_MAPPING",
            "FLAX_MODEL_FOR_SEQUENCE_CLASSIFICATION_MAPPING",
            "FLAX_MODEL_FOR_SPEECH_SEQ_2_SEQ_MAPPING",
            "FLAX_MODEL_FOR_TOKEN_CLASSIFICATION_MAPPING",
            "FLAX_MODEL_FOR_VISION_2_SEQ_MAPPING",
            "FLAX_MODEL_MAPPING",
            "FlaxAutoModel",
            "FlaxAutoModelForCausalLM",
            "FlaxAutoModelForImageClassification",
            "FlaxAutoModelForMaskedLM",
            "FlaxAutoModelForMultipleChoice",
            "FlaxAutoModelForNextSentencePrediction",
            "FlaxAutoModelForPreTraining",
            "FlaxAutoModelForQuestionAnswering",
            "FlaxAutoModelForSeq2SeqLM",
            "FlaxAutoModelForSequenceClassification",
            "FlaxAutoModelForSpeechSeq2Seq",
            "FlaxAutoModelForTokenClassification",
            "FlaxAutoModelForVision2Seq",
        ]
    )

    # Flax models structure

    _import_structure["models.bart"].extend(
        [
            "FlaxBartDecoderPreTrainedModel",
            "FlaxBartForCausalLM",
            "FlaxBartForConditionalGeneration",
            "FlaxBartForQuestionAnswering",
            "FlaxBartForSequenceClassification",
            "FlaxBartModel",
            "FlaxBartPreTrainedModel",
        ]
    )
    _import_structure["models.beit"].extend(
        [
            "FlaxBeitForImageClassification",
            "FlaxBeitForMaskedImageModeling",
            "FlaxBeitModel",
            "FlaxBeitPreTrainedModel",
        ]
    )

    _import_structure["models.bert"].extend(
        [
            "FlaxBertForCausalLM",
            "FlaxBertForMaskedLM",
            "FlaxBertForMultipleChoice",
            "FlaxBertForNextSentencePrediction",
            "FlaxBertForPreTraining",
            "FlaxBertForQuestionAnswering",
            "FlaxBertForSequenceClassification",
            "FlaxBertForTokenClassification",
            "FlaxBertModel",
            "FlaxBertPreTrainedModel",
        ]
    )
    _import_structure["models.big_bird"].extend(
        [
            "FlaxBigBirdForCausalLM",
            "FlaxBigBirdForMaskedLM",
            "FlaxBigBirdForMultipleChoice",
            "FlaxBigBirdForPreTraining",
            "FlaxBigBirdForQuestionAnswering",
            "FlaxBigBirdForSequenceClassification",
            "FlaxBigBirdForTokenClassification",
            "FlaxBigBirdModel",
            "FlaxBigBirdPreTrainedModel",
        ]
    )
    _import_structure["models.blenderbot"].extend(
        [
            "FlaxBlenderbotForConditionalGeneration",
            "FlaxBlenderbotModel",
            "FlaxBlenderbotPreTrainedModel",
        ]
    )
    _import_structure["models.blenderbot_small"].extend(
        [
            "FlaxBlenderbotSmallForConditionalGeneration",
            "FlaxBlenderbotSmallModel",
            "FlaxBlenderbotSmallPreTrainedModel",
        ]
    )
    _import_structure["models.bloom"].extend(
        [
            "FlaxBloomForCausalLM",
            "FlaxBloomModel",
            "FlaxBloomPreTrainedModel",
        ]
    )
    _import_structure["models.clip"].extend(
        [
            "FlaxCLIPModel",
            "FlaxCLIPPreTrainedModel",
            "FlaxCLIPTextModel",
            "FlaxCLIPTextPreTrainedModel",
            "FlaxCLIPTextModelWithProjection",
            "FlaxCLIPVisionModel",
            "FlaxCLIPVisionPreTrainedModel",
        ]
    )
    _import_structure["models.dinov2"].extend(
        [
            "FlaxDinov2Model",
            "FlaxDinov2ForImageClassification",
            "FlaxDinov2PreTrainedModel",
        ]
    )
    _import_structure["models.distilbert"].extend(
        [
            "FlaxDistilBertForMaskedLM",
            "FlaxDistilBertForMultipleChoice",
            "FlaxDistilBertForQuestionAnswering",
            "FlaxDistilBertForSequenceClassification",
            "FlaxDistilBertForTokenClassification",
            "FlaxDistilBertModel",
            "FlaxDistilBertPreTrainedModel",
        ]
    )
    _import_structure["models.electra"].extend(
        [
            "FlaxElectraForCausalLM",
            "FlaxElectraForMaskedLM",
            "FlaxElectraForMultipleChoice",
            "FlaxElectraForPreTraining",
            "FlaxElectraForQuestionAnswering",
            "FlaxElectraForSequenceClassification",
            "FlaxElectraForTokenClassification",
            "FlaxElectraModel",
            "FlaxElectraPreTrainedModel",
        ]
    )
    _import_structure["models.encoder_decoder"].append("FlaxEncoderDecoderModel")
    _import_structure["models.gpt2"].extend(["FlaxGPT2LMHeadModel", "FlaxGPT2Model", "FlaxGPT2PreTrainedModel"])
    _import_structure["models.gpt_neo"].extend(
        ["FlaxGPTNeoForCausalLM", "FlaxGPTNeoModel", "FlaxGPTNeoPreTrainedModel"]
    )
    _import_structure["models.gptj"].extend(["FlaxGPTJForCausalLM", "FlaxGPTJModel", "FlaxGPTJPreTrainedModel"])
    _import_structure["models.llama"].extend(["FlaxLlamaForCausalLM", "FlaxLlamaModel", "FlaxLlamaPreTrainedModel"])
    _import_structure["models.gemma"].extend(["FlaxGemmaForCausalLM", "FlaxGemmaModel", "FlaxGemmaPreTrainedModel"])
    _import_structure["models.longt5"].extend(
        [
            "FlaxLongT5ForConditionalGeneration",
            "FlaxLongT5Model",
            "FlaxLongT5PreTrainedModel",
        ]
    )
    _import_structure["models.marian"].extend(
        [
            "FlaxMarianModel",
            "FlaxMarianMTModel",
            "FlaxMarianPreTrainedModel",
        ]
    )
    _import_structure["models.mbart"].extend(
        [
            "FlaxMBartForConditionalGeneration",
            "FlaxMBartForQuestionAnswering",
            "FlaxMBartForSequenceClassification",
            "FlaxMBartModel",
            "FlaxMBartPreTrainedModel",
        ]
    )
    _import_structure["models.mistral"].extend(
        [
            "FlaxMistralForCausalLM",
            "FlaxMistralModel",
            "FlaxMistralPreTrainedModel",
        ]
    )
    _import_structure["models.mt5"].extend(["FlaxMT5EncoderModel", "FlaxMT5ForConditionalGeneration", "FlaxMT5Model"])
    _import_structure["models.opt"].extend(
        [
            "FlaxOPTForCausalLM",
            "FlaxOPTModel",
            "FlaxOPTPreTrainedModel",
        ]
    )
    _import_structure["models.pegasus"].extend(
        [
            "FlaxPegasusForConditionalGeneration",
            "FlaxPegasusModel",
            "FlaxPegasusPreTrainedModel",
        ]
    )
    _import_structure["models.regnet"].extend(
        [
            "FlaxRegNetForImageClassification",
            "FlaxRegNetModel",
            "FlaxRegNetPreTrainedModel",
        ]
    )
    _import_structure["models.resnet"].extend(
        [
            "FlaxResNetForImageClassification",
            "FlaxResNetModel",
            "FlaxResNetPreTrainedModel",
        ]
    )
    _import_structure["models.roberta"].extend(
        [
            "FlaxRobertaForCausalLM",
            "FlaxRobertaForMaskedLM",
            "FlaxRobertaForMultipleChoice",
            "FlaxRobertaForQuestionAnswering",
            "FlaxRobertaForSequenceClassification",
            "FlaxRobertaForTokenClassification",
            "FlaxRobertaModel",
            "FlaxRobertaPreTrainedModel",
        ]
    )
    _import_structure["models.roberta_prelayernorm"].extend(
        [
            "FlaxRobertaPreLayerNormForCausalLM",
            "FlaxRobertaPreLayerNormForMaskedLM",
            "FlaxRobertaPreLayerNormForMultipleChoice",
            "FlaxRobertaPreLayerNormForQuestionAnswering",
            "FlaxRobertaPreLayerNormForSequenceClassification",
            "FlaxRobertaPreLayerNormForTokenClassification",
            "FlaxRobertaPreLayerNormModel",
            "FlaxRobertaPreLayerNormPreTrainedModel",
        ]
    )
    _import_structure["models.roformer"].extend(
        [
            "FlaxRoFormerForMaskedLM",
            "FlaxRoFormerForMultipleChoice",
            "FlaxRoFormerForQuestionAnswering",
            "FlaxRoFormerForSequenceClassification",
            "FlaxRoFormerForTokenClassification",
            "FlaxRoFormerModel",
            "FlaxRoFormerPreTrainedModel",
        ]
    )
    _import_structure["models.speech_encoder_decoder"].append("FlaxSpeechEncoderDecoderModel")
    _import_structure["models.t5"].extend(
        [
            "FlaxT5EncoderModel",
            "FlaxT5ForConditionalGeneration",
            "FlaxT5Model",
            "FlaxT5PreTrainedModel",
        ]
    )
    _import_structure["models.vision_encoder_decoder"].append("FlaxVisionEncoderDecoderModel")
    _import_structure["models.vision_text_dual_encoder"].extend(["FlaxVisionTextDualEncoderModel"])
    _import_structure["models.vit"].extend(["FlaxViTForImageClassification", "FlaxViTModel", "FlaxViTPreTrainedModel"])
    _import_structure["models.wav2vec2"].extend(
        [
            "FlaxWav2Vec2ForCTC",
            "FlaxWav2Vec2ForPreTraining",
            "FlaxWav2Vec2Model",
            "FlaxWav2Vec2PreTrainedModel",
        ]
    )
    _import_structure["models.whisper"].extend(
        [
            "FlaxWhisperForConditionalGeneration",
            "FlaxWhisperModel",
            "FlaxWhisperPreTrainedModel",
            "FlaxWhisperForAudioClassification",
        ]
    )
    _import_structure["models.xglm"].extend(
        [
            "FlaxXGLMForCausalLM",
            "FlaxXGLMModel",
            "FlaxXGLMPreTrainedModel",
        ]
    )
    _import_structure["models.xlm_roberta"].extend(
        [
            "FlaxXLMRobertaForMaskedLM",
            "FlaxXLMRobertaForMultipleChoice",
            "FlaxXLMRobertaForQuestionAnswering",
            "FlaxXLMRobertaForSequenceClassification",
            "FlaxXLMRobertaForTokenClassification",
            "FlaxXLMRobertaModel",
            "FlaxXLMRobertaForCausalLM",
            "FlaxXLMRobertaPreTrainedModel",
        ]
    )


# Direct imports for type-checking
if TYPE_CHECKING:
    # Configuration
    # Agents
    from .agents import (
        Agent,
        CodeAgent,
        HfApiEngine,
        ManagedAgent,
        PipelineTool,
        ReactAgent,
        ReactCodeAgent,
        ReactJsonAgent,
        Tool,
        Toolbox,
        ToolCollection,
        TransformersEngine,
        launch_gradio_demo,
        load_tool,
        stream_to_gradio,
        tool,
    )
    from .configuration_utils import PretrainedConfig

    # Data
    from .data import (
        DataProcessor,
        InputExample,
        InputFeatures,
        SingleSentenceClassificationProcessor,
        SquadExample,
        SquadFeatures,
        SquadV1Processor,
        SquadV2Processor,
        glue_compute_metrics,
        glue_convert_examples_to_features,
        glue_output_modes,
        glue_processors,
        glue_tasks_num_labels,
        squad_convert_examples_to_features,
        xnli_compute_metrics,
        xnli_output_modes,
        xnli_processors,
        xnli_tasks_num_labels,
    )
    from .data.data_collator import (
        DataCollator,
        DataCollatorForLanguageModeling,
        DataCollatorForMultipleChoice,
        DataCollatorForPermutationLanguageModeling,
        DataCollatorForSeq2Seq,
        DataCollatorForSOP,
        DataCollatorForTokenClassification,
        DataCollatorForWholeWordMask,
        DataCollatorWithFlattening,
        DataCollatorWithPadding,
        DefaultDataCollator,
        default_data_collator,
    )
    from .feature_extraction_sequence_utils import SequenceFeatureExtractor

    # Feature Extractor
    from .feature_extraction_utils import BatchFeature, FeatureExtractionMixin

    # Generation
    from .generation import (
        AsyncTextIteratorStreamer,
        CompileConfig,
        GenerationConfig,
        TextIteratorStreamer,
        TextStreamer,
        WatermarkingConfig,
    )
    from .hf_argparser import HfArgumentParser

    # Integrations
    from .integrations import (
        is_clearml_available,
        is_comet_available,
        is_dvclive_available,
        is_neptune_available,
        is_optuna_available,
        is_ray_available,
        is_ray_tune_available,
        is_sigopt_available,
        is_tensorboard_available,
        is_wandb_available,
    )

    # Model Cards
    from .modelcard import ModelCard

    # TF 2.0 <=> PyTorch conversion utilities
    from .modeling_tf_pytorch_utils import (
        convert_tf_weight_name_to_pt_weight_name,
        load_pytorch_checkpoint_in_tf2_model,
        load_pytorch_model_in_tf2_model,
        load_pytorch_weights_in_tf2_model,
        load_tf2_checkpoint_in_pytorch_model,
        load_tf2_model_in_pytorch_model,
        load_tf2_weights_in_pytorch_model,
    )
    from .models.albert import AlbertConfig
    from .models.align import (
        AlignConfig,
        AlignProcessor,
        AlignTextConfig,
        AlignVisionConfig,
    )
    from .models.altclip import (
        AltCLIPConfig,
        AltCLIPProcessor,
        AltCLIPTextConfig,
        AltCLIPVisionConfig,
    )
    from .models.aria import (
        AriaConfig,
        AriaProcessor,
        AriaTextConfig,
    )
    from .models.audio_spectrogram_transformer import (
        ASTConfig,
        ASTFeatureExtractor,
    )
    from .models.auto import (
        CONFIG_MAPPING,
        FEATURE_EXTRACTOR_MAPPING,
        IMAGE_PROCESSOR_MAPPING,
        MODEL_NAMES_MAPPING,
        PROCESSOR_MAPPING,
        TOKENIZER_MAPPING,
        AutoConfig,
        AutoFeatureExtractor,
        AutoImageProcessor,
        AutoProcessor,
        AutoTokenizer,
    )
    from .models.autoformer import (
        AutoformerConfig,
    )
    from .models.bamba import BambaConfig
    from .models.bark import (
        BarkCoarseConfig,
        BarkConfig,
        BarkFineConfig,
        BarkProcessor,
        BarkSemanticConfig,
    )
    from .models.bart import BartConfig, BartTokenizer
    from .models.beit import BeitConfig
    from .models.bert import (
        BasicTokenizer,
        BertConfig,
        BertTokenizer,
        WordpieceTokenizer,
    )
    from .models.bert_generation import BertGenerationConfig
    from .models.bert_japanese import (
        BertJapaneseTokenizer,
        CharacterTokenizer,
        MecabTokenizer,
    )
    from .models.bertweet import BertweetTokenizer
    from .models.big_bird import BigBirdConfig
    from .models.bigbird_pegasus import (
        BigBirdPegasusConfig,
    )
    from .models.biogpt import (
        BioGptConfig,
        BioGptTokenizer,
    )
    from .models.bit import BitConfig
    from .models.blenderbot import (
        BlenderbotConfig,
        BlenderbotTokenizer,
    )
    from .models.blenderbot_small import (
        BlenderbotSmallConfig,
        BlenderbotSmallTokenizer,
    )
    from .models.blip import (
        BlipConfig,
        BlipProcessor,
        BlipTextConfig,
        BlipVisionConfig,
    )
    from .models.blip_2 import (
        Blip2Config,
        Blip2Processor,
        Blip2QFormerConfig,
        Blip2VisionConfig,
    )
    from .models.bloom import BloomConfig
    from .models.bridgetower import (
        BridgeTowerConfig,
        BridgeTowerProcessor,
        BridgeTowerTextConfig,
        BridgeTowerVisionConfig,
    )
    from .models.bros import (
        BrosConfig,
        BrosProcessor,
    )
    from .models.byt5 import ByT5Tokenizer
    from .models.camembert import (
        CamembertConfig,
    )
    from .models.canine import (
        CanineConfig,
        CanineTokenizer,
    )
    from .models.chameleon import (
        ChameleonConfig,
        ChameleonProcessor,
        ChameleonVQVAEConfig,
    )
    from .models.chinese_clip import (
        ChineseCLIPConfig,
        ChineseCLIPProcessor,
        ChineseCLIPTextConfig,
        ChineseCLIPVisionConfig,
    )
    from .models.clap import (
        ClapAudioConfig,
        ClapConfig,
        ClapProcessor,
        ClapTextConfig,
    )
    from .models.clip import (
        CLIPConfig,
        CLIPProcessor,
        CLIPTextConfig,
        CLIPTokenizer,
        CLIPVisionConfig,
    )
    from .models.clipseg import (
        CLIPSegConfig,
        CLIPSegProcessor,
        CLIPSegTextConfig,
        CLIPSegVisionConfig,
    )
    from .models.clvp import (
        ClvpConfig,
        ClvpDecoderConfig,
        ClvpEncoderConfig,
        ClvpFeatureExtractor,
        ClvpProcessor,
        ClvpTokenizer,
    )
    from .models.codegen import (
        CodeGenConfig,
        CodeGenTokenizer,
    )
    from .models.cohere import CohereConfig
    from .models.cohere2 import Cohere2Config
    from .models.colpali import (
        ColPaliConfig,
        ColPaliProcessor,
    )
    from .models.conditional_detr import (
        ConditionalDetrConfig,
    )
    from .models.convbert import (
        ConvBertConfig,
        ConvBertTokenizer,
    )
    from .models.convnext import ConvNextConfig
    from .models.convnextv2 import (
        ConvNextV2Config,
    )
    from .models.cpmant import (
        CpmAntConfig,
        CpmAntTokenizer,
    )
    from .models.ctrl import (
        CTRLConfig,
        CTRLTokenizer,
    )
    from .models.cvt import CvtConfig
    from .models.dab_detr import (
        DabDetrConfig,
    )
    from .models.dac import (
        DacConfig,
        DacFeatureExtractor,
    )
    from .models.data2vec import (
        Data2VecAudioConfig,
        Data2VecTextConfig,
        Data2VecVisionConfig,
    )
    from .models.dbrx import DbrxConfig
    from .models.deberta import (
        DebertaConfig,
        DebertaTokenizer,
    )
    from .models.deberta_v2 import (
        DebertaV2Config,
    )
    from .models.decision_transformer import (
        DecisionTransformerConfig,
    )
    from .models.deformable_detr import (
        DeformableDetrConfig,
    )
    from .models.deit import DeiTConfig
    from .models.deprecated.deta import DetaConfig
    from .models.deprecated.efficientformer import (
        EfficientFormerConfig,
    )
    from .models.deprecated.ernie_m import ErnieMConfig
    from .models.deprecated.gptsan_japanese import (
        GPTSanJapaneseConfig,
        GPTSanJapaneseTokenizer,
    )
    from .models.deprecated.graphormer import GraphormerConfig
    from .models.deprecated.jukebox import (
        JukeboxConfig,
        JukeboxPriorConfig,
        JukeboxTokenizer,
        JukeboxVQVAEConfig,
    )
    from .models.deprecated.mctct import (
        MCTCTConfig,
        MCTCTFeatureExtractor,
        MCTCTProcessor,
    )
    from .models.deprecated.mega import MegaConfig
    from .models.deprecated.mmbt import MMBTConfig
    from .models.deprecated.nat import NatConfig
    from .models.deprecated.nezha import NezhaConfig
    from .models.deprecated.open_llama import (
        OpenLlamaConfig,
    )
    from .models.deprecated.qdqbert import QDQBertConfig
    from .models.deprecated.realm import (
        RealmConfig,
        RealmTokenizer,
    )
    from .models.deprecated.retribert import (
        RetriBertConfig,
        RetriBertTokenizer,
    )
    from .models.deprecated.speech_to_text_2 import (
        Speech2Text2Config,
        Speech2Text2Processor,
        Speech2Text2Tokenizer,
    )
    from .models.deprecated.tapex import TapexTokenizer
    from .models.deprecated.trajectory_transformer import (
        TrajectoryTransformerConfig,
    )
    from .models.deprecated.transfo_xl import (
        TransfoXLConfig,
        TransfoXLCorpus,
        TransfoXLTokenizer,
    )
    from .models.deprecated.tvlt import (
        TvltConfig,
        TvltFeatureExtractor,
        TvltProcessor,
    )
    from .models.deprecated.van import VanConfig
    from .models.deprecated.vit_hybrid import (
        ViTHybridConfig,
    )
    from .models.deprecated.xlm_prophetnet import (
        XLMProphetNetConfig,
    )
    from .models.depth_anything import DepthAnythingConfig
    from .models.depth_pro import DepthProConfig
    from .models.detr import DetrConfig
    from .models.diffllama import DiffLlamaConfig
    from .models.dinat import DinatConfig
    from .models.dinov2 import Dinov2Config
    from .models.dinov2_with_registers import Dinov2WithRegistersConfig
    from .models.distilbert import (
        DistilBertConfig,
        DistilBertTokenizer,
    )
    from .models.donut import (
        DonutProcessor,
        DonutSwinConfig,
    )
    from .models.dpr import (
        DPRConfig,
        DPRContextEncoderTokenizer,
        DPRQuestionEncoderTokenizer,
        DPRReaderOutput,
        DPRReaderTokenizer,
    )
    from .models.dpt import DPTConfig
    from .models.efficientnet import (
        EfficientNetConfig,
    )
    from .models.electra import (
        ElectraConfig,
        ElectraTokenizer,
    )
    from .models.emu3 import (
        Emu3Config,
        Emu3Processor,
        Emu3TextConfig,
        Emu3VQVAEConfig,
    )
    from .models.encodec import (
        EncodecConfig,
        EncodecFeatureExtractor,
    )
    from .models.encoder_decoder import EncoderDecoderConfig
    from .models.ernie import ErnieConfig
    from .models.esm import EsmConfig, EsmTokenizer
    from .models.falcon import FalconConfig
    from .models.falcon_mamba import FalconMambaConfig
    from .models.fastspeech2_conformer import (
        FastSpeech2ConformerConfig,
        FastSpeech2ConformerHifiGanConfig,
        FastSpeech2ConformerTokenizer,
        FastSpeech2ConformerWithHifiGanConfig,
    )
    from .models.flaubert import FlaubertConfig, FlaubertTokenizer
    from .models.flava import (
        FlavaConfig,
        FlavaImageCodebookConfig,
        FlavaImageConfig,
        FlavaMultimodalConfig,
        FlavaTextConfig,
    )
    from .models.fnet import FNetConfig
    from .models.focalnet import FocalNetConfig
    from .models.fsmt import (
        FSMTConfig,
        FSMTTokenizer,
    )
    from .models.funnel import (
        FunnelConfig,
        FunnelTokenizer,
    )
    from .models.fuyu import FuyuConfig
    from .models.gemma import GemmaConfig
    from .models.gemma2 import Gemma2Config
    from .models.git import (
        GitConfig,
        GitProcessor,
        GitVisionConfig,
    )
    from .models.glm import GlmConfig
    from .models.glpn import GLPNConfig
    from .models.got_ocr2 import GotOcr2Config, GotOcr2Processor, GotOcr2VisionConfig
    from .models.gpt2 import (
        GPT2Config,
        GPT2Tokenizer,
    )
    from .models.gpt_bigcode import (
        GPTBigCodeConfig,
    )
    from .models.gpt_neo import GPTNeoConfig
    from .models.gpt_neox import GPTNeoXConfig
    from .models.gpt_neox_japanese import (
        GPTNeoXJapaneseConfig,
    )
    from .models.gptj import GPTJConfig
    from .models.granite import GraniteConfig
    from .models.granitemoe import GraniteMoeConfig
    from .models.grounding_dino import (
        GroundingDinoConfig,
        GroundingDinoProcessor,
    )
    from .models.groupvit import (
        GroupViTConfig,
        GroupViTTextConfig,
        GroupViTVisionConfig,
    )
    from .models.helium import HeliumConfig
    from .models.herbert import HerbertTokenizer
    from .models.hiera import HieraConfig
    from .models.hubert import HubertConfig
    from .models.ibert import IBertConfig
    from .models.idefics import (
        IdeficsConfig,
    )
    from .models.idefics2 import Idefics2Config
    from .models.idefics3 import Idefics3Config
    from .models.ijepa import IJepaConfig
    from .models.imagegpt import ImageGPTConfig
    from .models.informer import InformerConfig
    from .models.instructblip import (
        InstructBlipConfig,
        InstructBlipProcessor,
        InstructBlipQFormerConfig,
        InstructBlipVisionConfig,
    )
    from .models.instructblipvideo import (
        InstructBlipVideoConfig,
        InstructBlipVideoProcessor,
        InstructBlipVideoQFormerConfig,
        InstructBlipVideoVisionConfig,
    )
    from .models.jamba import JambaConfig
    from .models.jetmoe import JetMoeConfig
    from .models.kosmos2 import (
        Kosmos2Config,
        Kosmos2Processor,
    )
    from .models.layoutlm import (
        LayoutLMConfig,
        LayoutLMTokenizer,
    )
    from .models.layoutlmv2 import (
        LayoutLMv2Config,
        LayoutLMv2FeatureExtractor,
        LayoutLMv2ImageProcessor,
        LayoutLMv2Processor,
        LayoutLMv2Tokenizer,
    )
    from .models.layoutlmv3 import (
        LayoutLMv3Config,
        LayoutLMv3FeatureExtractor,
        LayoutLMv3ImageProcessor,
        LayoutLMv3Processor,
        LayoutLMv3Tokenizer,
    )
    from .models.layoutxlm import LayoutXLMProcessor
    from .models.led import LEDConfig, LEDTokenizer
    from .models.levit import LevitConfig
    from .models.lilt import LiltConfig
    from .models.llama import LlamaConfig
    from .models.llava import (
        LlavaConfig,
        LlavaProcessor,
    )
    from .models.llava_next import (
        LlavaNextConfig,
        LlavaNextProcessor,
    )
    from .models.llava_next_video import (
        LlavaNextVideoConfig,
        LlavaNextVideoProcessor,
    )
    from .models.llava_onevision import (
        LlavaOnevisionConfig,
        LlavaOnevisionProcessor,
    )
    from .models.longformer import (
        LongformerConfig,
        LongformerTokenizer,
    )
    from .models.longt5 import LongT5Config
    from .models.luke import (
        LukeConfig,
        LukeTokenizer,
    )
    from .models.lxmert import (
        LxmertConfig,
        LxmertTokenizer,
    )
    from .models.m2m_100 import M2M100Config
    from .models.mamba import MambaConfig
    from .models.mamba2 import Mamba2Config
    from .models.marian import MarianConfig
    from .models.markuplm import (
        MarkupLMConfig,
        MarkupLMFeatureExtractor,
        MarkupLMProcessor,
        MarkupLMTokenizer,
    )
    from .models.mask2former import (
        Mask2FormerConfig,
    )
    from .models.maskformer import (
        MaskFormerConfig,
        MaskFormerSwinConfig,
    )
    from .models.mbart import MBartConfig
    from .models.megatron_bert import (
        MegatronBertConfig,
    )
    from .models.mgp_str import (
        MgpstrConfig,
        MgpstrProcessor,
        MgpstrTokenizer,
    )
    from .models.mimi import (
        MimiConfig,
    )
    from .models.mistral import MistralConfig
    from .models.mixtral import MixtralConfig
    from .models.mllama import (
        MllamaConfig,
        MllamaProcessor,
    )
    from .models.mobilebert import (
        MobileBertConfig,
        MobileBertTokenizer,
    )
    from .models.mobilenet_v1 import (
        MobileNetV1Config,
    )
    from .models.mobilenet_v2 import (
        MobileNetV2Config,
    )
    from .models.mobilevit import (
        MobileViTConfig,
    )
    from .models.mobilevitv2 import (
        MobileViTV2Config,
    )
    from .models.modernbert import ModernBertConfig
    from .models.moonshine import MoonshineConfig
    from .models.moshi import (
        MoshiConfig,
        MoshiDepthConfig,
    )
    from .models.mpnet import (
        MPNetConfig,
        MPNetTokenizer,
    )
    from .models.mpt import MptConfig
    from .models.mra import MraConfig
    from .models.mt5 import MT5Config
    from .models.musicgen import (
        MusicgenConfig,
        MusicgenDecoderConfig,
    )
    from .models.musicgen_melody import (
        MusicgenMelodyConfig,
        MusicgenMelodyDecoderConfig,
    )
    from .models.mvp import MvpConfig, MvpTokenizer
    from .models.myt5 import MyT5Tokenizer
    from .models.nemotron import NemotronConfig
    from .models.nllb_moe import NllbMoeConfig
    from .models.nougat import NougatProcessor
    from .models.nystromformer import (
        NystromformerConfig,
    )
    from .models.olmo import OlmoConfig
    from .models.olmo2 import Olmo2Config
    from .models.olmoe import OlmoeConfig
    from .models.omdet_turbo import (
        OmDetTurboConfig,
        OmDetTurboProcessor,
    )
    from .models.oneformer import (
        OneFormerConfig,
        OneFormerProcessor,
    )
    from .models.openai import (
        OpenAIGPTConfig,
        OpenAIGPTTokenizer,
    )
    from .models.opt import OPTConfig
    from .models.owlv2 import (
        Owlv2Config,
        Owlv2Processor,
        Owlv2TextConfig,
        Owlv2VisionConfig,
    )
    from .models.owlvit import (
        OwlViTConfig,
        OwlViTProcessor,
        OwlViTTextConfig,
        OwlViTVisionConfig,
    )
    from .models.paligemma import (
        PaliGemmaConfig,
    )
    from .models.patchtsmixer import (
        PatchTSMixerConfig,
    )
    from .models.patchtst import PatchTSTConfig
    from .models.pegasus import (
        PegasusConfig,
        PegasusTokenizer,
    )
    from .models.pegasus_x import (
        PegasusXConfig,
    )
    from .models.perceiver import (
        PerceiverConfig,
        PerceiverTokenizer,
    )
    from .models.persimmon import (
        PersimmonConfig,
    )
    from .models.phi import PhiConfig
    from .models.phi3 import Phi3Config
    from .models.phimoe import PhimoeConfig
    from .models.phobert import PhobertTokenizer
    from .models.pix2struct import (
        Pix2StructConfig,
        Pix2StructProcessor,
        Pix2StructTextConfig,
        Pix2StructVisionConfig,
    )
    from .models.pixtral import (
        PixtralProcessor,
        PixtralVisionConfig,
    )
    from .models.plbart import PLBartConfig
    from .models.poolformer import (
        PoolFormerConfig,
    )
    from .models.pop2piano import (
        Pop2PianoConfig,
    )
    from .models.prophetnet import (
        ProphetNetConfig,
        ProphetNetTokenizer,
    )
    from .models.pvt import PvtConfig
    from .models.pvt_v2 import PvtV2Config
    from .models.qwen2 import Qwen2Config, Qwen2Tokenizer
    from .models.qwen2_5_vl import (
        Qwen2_5_VLConfig,
        Qwen2_5_VLProcessor,
    )
    from .models.qwen2_audio import (
        Qwen2AudioConfig,
        Qwen2AudioEncoderConfig,
        Qwen2AudioProcessor,
    )
    from .models.qwen2_moe import Qwen2MoeConfig
    from .models.qwen2_vl import (
        Qwen2VLConfig,
        Qwen2VLProcessor,
    )
    from .models.rag import RagConfig, RagRetriever, RagTokenizer
    from .models.recurrent_gemma import RecurrentGemmaConfig
    from .models.reformer import ReformerConfig
    from .models.regnet import RegNetConfig
    from .models.relation_detr import RelationDetrConfig
    from .models.rembert import RemBertConfig
    from .models.resnet import ResNetConfig
    from .models.roberta import (
        RobertaConfig,
        RobertaTokenizer,
    )
    from .models.roberta_prelayernorm import (
        RobertaPreLayerNormConfig,
    )
    from .models.roc_bert import (
        RoCBertConfig,
        RoCBertTokenizer,
    )
    from .models.roformer import (
        RoFormerConfig,
        RoFormerTokenizer,
    )
    from .models.rt_detr import (
        RTDetrConfig,
        RTDetrResNetConfig,
    )
    from .models.rt_detr_v2 import RTDetrV2Config
    from .models.rwkv import RwkvConfig
    from .models.sam import (
        SamConfig,
        SamMaskDecoderConfig,
        SamProcessor,
        SamPromptEncoderConfig,
        SamVisionConfig,
    )
    from .models.seamless_m4t import (
        SeamlessM4TConfig,
        SeamlessM4TFeatureExtractor,
        SeamlessM4TProcessor,
    )
    from .models.seamless_m4t_v2 import (
        SeamlessM4Tv2Config,
    )
    from .models.segformer import SegformerConfig
    from .models.seggpt import SegGptConfig
    from .models.sew import SEWConfig
    from .models.sew_d import SEWDConfig
    from .models.siglip import (
        SiglipConfig,
        SiglipProcessor,
        SiglipTextConfig,
        SiglipVisionConfig,
    )
    from .models.speech_encoder_decoder import SpeechEncoderDecoderConfig
    from .models.speech_to_text import (
        Speech2TextConfig,
        Speech2TextFeatureExtractor,
        Speech2TextProcessor,
    )
    from .models.speecht5 import (
        SpeechT5Config,
        SpeechT5FeatureExtractor,
        SpeechT5HifiGanConfig,
        SpeechT5Processor,
    )
    from .models.splinter import (
        SplinterConfig,
        SplinterTokenizer,
    )
    from .models.squeezebert import (
        SqueezeBertConfig,
        SqueezeBertTokenizer,
    )
    from .models.stablelm import StableLmConfig
    from .models.starcoder2 import Starcoder2Config
    from .models.superglue import SuperGlueConfig
    from .models.superpoint import SuperPointConfig
    from .models.swiftformer import (
        SwiftFormerConfig,
    )
    from .models.swin import SwinConfig
    from .models.swin2sr import Swin2SRConfig
    from .models.swinv2 import Swinv2Config
    from .models.switch_transformers import (
        SwitchTransformersConfig,
    )
    from .models.t5 import T5Config
    from .models.table_transformer import (
        TableTransformerConfig,
    )
    from .models.tapas import (
        TapasConfig,
        TapasTokenizer,
    )
    from .models.textnet import TextNetConfig
    from .models.time_series_transformer import (
        TimeSeriesTransformerConfig,
    )
    from .models.timesformer import (
        TimesformerConfig,
    )
    from .models.timm_backbone import TimmBackboneConfig
    from .models.timm_wrapper import TimmWrapperConfig
    from .models.trocr import (
        TrOCRConfig,
        TrOCRProcessor,
    )
    from .models.tvp import (
        TvpConfig,
        TvpProcessor,
    )
    from .models.udop import UdopConfig, UdopProcessor
    from .models.umt5 import UMT5Config
    from .models.unispeech import (
        UniSpeechConfig,
    )
    from .models.unispeech_sat import (
        UniSpeechSatConfig,
    )
    from .models.univnet import (
        UnivNetConfig,
        UnivNetFeatureExtractor,
    )
    from .models.upernet import UperNetConfig
    from .models.video_llava import VideoLlavaConfig
    from .models.videomae import VideoMAEConfig
    from .models.vilt import (
        ViltConfig,
        ViltFeatureExtractor,
        ViltImageProcessor,
        ViltProcessor,
    )
    from .models.vipllava import (
        VipLlavaConfig,
    )
    from .models.vision_encoder_decoder import VisionEncoderDecoderConfig
    from .models.vision_text_dual_encoder import (
        VisionTextDualEncoderConfig,
        VisionTextDualEncoderProcessor,
    )
    from .models.visual_bert import (
        VisualBertConfig,
    )
    from .models.vit import ViTConfig
    from .models.vit_mae import ViTMAEConfig
    from .models.vit_msn import ViTMSNConfig
    from .models.vitdet import VitDetConfig
    from .models.vitmatte import VitMatteConfig
    from .models.vitpose import VitPoseConfig
    from .models.vitpose_backbone import VitPoseBackboneConfig
    from .models.vits import (
        VitsConfig,
        VitsTokenizer,
    )
    from .models.vivit import VivitConfig
    from .models.wav2vec2 import (
        Wav2Vec2Config,
        Wav2Vec2CTCTokenizer,
        Wav2Vec2FeatureExtractor,
        Wav2Vec2Processor,
        Wav2Vec2Tokenizer,
    )
    from .models.wav2vec2_bert import (
        Wav2Vec2BertConfig,
        Wav2Vec2BertProcessor,
    )
    from .models.wav2vec2_conformer import (
        Wav2Vec2ConformerConfig,
    )
    from .models.wav2vec2_phoneme import Wav2Vec2PhonemeCTCTokenizer
    from .models.wav2vec2_with_lm import Wav2Vec2ProcessorWithLM
    from .models.wavlm import WavLMConfig
    from .models.whisper import (
        WhisperConfig,
        WhisperFeatureExtractor,
        WhisperProcessor,
        WhisperTokenizer,
    )
    from .models.x_clip import (
        XCLIPConfig,
        XCLIPProcessor,
        XCLIPTextConfig,
        XCLIPVisionConfig,
    )
    from .models.xglm import XGLMConfig
    from .models.xlm import XLMConfig, XLMTokenizer
    from .models.xlm_roberta import (
        XLMRobertaConfig,
    )
    from .models.xlm_roberta_xl import (
        XLMRobertaXLConfig,
    )
    from .models.xlnet import XLNetConfig
    from .models.xmod import XmodConfig
    from .models.yolos import YolosConfig
    from .models.yoso import YosoConfig
    from .models.zamba import ZambaConfig
    from .models.zamba2 import Zamba2Config
    from .models.zoedepth import ZoeDepthConfig

    # Pipelines
    from .pipelines import (
        AudioClassificationPipeline,
        AutomaticSpeechRecognitionPipeline,
        CsvPipelineDataFormat,
        DepthEstimationPipeline,
        DocumentQuestionAnsweringPipeline,
        FeatureExtractionPipeline,
        FillMaskPipeline,
        ImageClassificationPipeline,
        ImageFeatureExtractionPipeline,
        ImageSegmentationPipeline,
        ImageTextToTextPipeline,
        ImageToImagePipeline,
        ImageToTextPipeline,
        JsonPipelineDataFormat,
        MaskGenerationPipeline,
        NerPipeline,
        ObjectDetectionPipeline,
        PipedPipelineDataFormat,
        Pipeline,
        PipelineDataFormat,
        QuestionAnsweringPipeline,
        SummarizationPipeline,
        TableQuestionAnsweringPipeline,
        Text2TextGenerationPipeline,
        TextClassificationPipeline,
        TextGenerationPipeline,
        TextToAudioPipeline,
        TokenClassificationPipeline,
        TranslationPipeline,
        VideoClassificationPipeline,
        VisualQuestionAnsweringPipeline,
        ZeroShotAudioClassificationPipeline,
        ZeroShotClassificationPipeline,
        ZeroShotImageClassificationPipeline,
        ZeroShotObjectDetectionPipeline,
        pipeline,
    )
    from .processing_utils import ProcessorMixin

    # Tokenization
    from .tokenization_utils import PreTrainedTokenizer
    from .tokenization_utils_base import (
        AddedToken,
        BatchEncoding,
        CharSpan,
        PreTrainedTokenizerBase,
        SpecialTokensMixin,
        TokenSpan,
    )

    # Trainer
    from .trainer_callback import (
        DefaultFlowCallback,
        EarlyStoppingCallback,
        PrinterCallback,
        ProgressCallback,
        TrainerCallback,
        TrainerControl,
        TrainerState,
    )
    from .trainer_utils import (
        EvalPrediction,
        IntervalStrategy,
        SchedulerType,
        enable_full_determinism,
        set_seed,
    )
    from .training_args import TrainingArguments
    from .training_args_seq2seq import Seq2SeqTrainingArguments
    from .training_args_tf import TFTrainingArguments

    # Files and general utilities
    from .utils import (
        CONFIG_NAME,
        MODEL_CARD_NAME,
        PYTORCH_PRETRAINED_BERT_CACHE,
        PYTORCH_TRANSFORMERS_CACHE,
        SPIECE_UNDERLINE,
        TF2_WEIGHTS_NAME,
        TF_WEIGHTS_NAME,
        TRANSFORMERS_CACHE,
        WEIGHTS_NAME,
        TensorType,
        add_end_docstrings,
        add_start_docstrings,
        is_apex_available,
        is_av_available,
        is_bitsandbytes_available,
        is_datasets_available,
        is_faiss_available,
        is_flax_available,
        is_keras_nlp_available,
        is_phonemizer_available,
        is_psutil_available,
        is_py3nvml_available,
        is_pyctcdecode_available,
        is_sacremoses_available,
        is_safetensors_available,
        is_scipy_available,
        is_sentencepiece_available,
        is_sklearn_available,
        is_speech_available,
        is_tensorflow_text_available,
        is_tf_available,
        is_timm_available,
        is_tokenizers_available,
        is_torch_available,
        is_torch_mlu_available,
        is_torch_musa_available,
        is_torch_neuroncore_available,
        is_torch_npu_available,
        is_torch_tpu_available,
        is_torch_xla_available,
        is_torch_xpu_available,
        is_torchvision_available,
        is_vision_available,
        logging,
    )

    # bitsandbytes config
    from .utils.quantization_config import (
        AqlmConfig,
        AwqConfig,
        BitNetConfig,
        BitsAndBytesConfig,
        CompressedTensorsConfig,
        EetqConfig,
        FbgemmFp8Config,
        FineGrainedFP8Config,
        GPTQConfig,
        HiggsConfig,
        HqqConfig,
        QuantoConfig,
        SpQRConfig,
        TorchAoConfig,
        VptqConfig,
    )

    try:
        if not is_sentencepiece_available():
            raise OptionalDependencyNotAvailable()
    except OptionalDependencyNotAvailable:
        from .utils.dummy_sentencepiece_objects import *
    else:
        from .models.albert import AlbertTokenizer
        from .models.barthez import BarthezTokenizer
        from .models.bartpho import BartphoTokenizer
        from .models.bert_generation import BertGenerationTokenizer
        from .models.big_bird import BigBirdTokenizer
        from .models.camembert import CamembertTokenizer
        from .models.code_llama import CodeLlamaTokenizer
        from .models.cpm import CpmTokenizer
        from .models.deberta_v2 import DebertaV2Tokenizer
        from .models.deprecated.ernie_m import ErnieMTokenizer
        from .models.deprecated.xlm_prophetnet import XLMProphetNetTokenizer
        from .models.fnet import FNetTokenizer
        from .models.gemma import GemmaTokenizer
        from .models.gpt_sw3 import GPTSw3Tokenizer
        from .models.layoutxlm import LayoutXLMTokenizer
        from .models.llama import LlamaTokenizer
        from .models.m2m_100 import M2M100Tokenizer
        from .models.marian import MarianTokenizer
        from .models.mbart import MBartTokenizer
        from .models.mbart50 import MBart50Tokenizer
        from .models.mluke import MLukeTokenizer
        from .models.mt5 import MT5Tokenizer
        from .models.nllb import NllbTokenizer
        from .models.pegasus import PegasusTokenizer
        from .models.plbart import PLBartTokenizer
        from .models.reformer import ReformerTokenizer
        from .models.rembert import RemBertTokenizer
        from .models.seamless_m4t import SeamlessM4TTokenizer
        from .models.siglip import SiglipTokenizer
        from .models.speech_to_text import Speech2TextTokenizer
        from .models.speecht5 import SpeechT5Tokenizer
        from .models.t5 import T5Tokenizer
        from .models.udop import UdopTokenizer
        from .models.xglm import XGLMTokenizer
        from .models.xlm_roberta import XLMRobertaTokenizer
        from .models.xlnet import XLNetTokenizer

    try:
        if not is_tokenizers_available():
            raise OptionalDependencyNotAvailable()
    except OptionalDependencyNotAvailable:
        from .utils.dummy_tokenizers_objects import *
    else:
        # Fast tokenizers imports
        from .models.albert import AlbertTokenizerFast
        from .models.bart import BartTokenizerFast
        from .models.barthez import BarthezTokenizerFast
        from .models.bert import BertTokenizerFast
        from .models.big_bird import BigBirdTokenizerFast
        from .models.blenderbot import BlenderbotTokenizerFast
        from .models.blenderbot_small import BlenderbotSmallTokenizerFast
        from .models.bloom import BloomTokenizerFast
        from .models.camembert import CamembertTokenizerFast
        from .models.clip import CLIPTokenizerFast
        from .models.code_llama import CodeLlamaTokenizerFast
        from .models.codegen import CodeGenTokenizerFast
        from .models.cohere import CohereTokenizerFast
        from .models.convbert import ConvBertTokenizerFast
        from .models.cpm import CpmTokenizerFast
        from .models.deberta import DebertaTokenizerFast
        from .models.deberta_v2 import DebertaV2TokenizerFast
        from .models.deprecated.realm import RealmTokenizerFast
        from .models.deprecated.retribert import RetriBertTokenizerFast
        from .models.distilbert import DistilBertTokenizerFast
        from .models.dpr import (
            DPRContextEncoderTokenizerFast,
            DPRQuestionEncoderTokenizerFast,
            DPRReaderTokenizerFast,
        )
        from .models.electra import ElectraTokenizerFast
        from .models.fnet import FNetTokenizerFast
        from .models.funnel import FunnelTokenizerFast
        from .models.gemma import GemmaTokenizerFast
        from .models.gpt2 import GPT2TokenizerFast
        from .models.gpt_neox import GPTNeoXTokenizerFast
        from .models.gpt_neox_japanese import GPTNeoXJapaneseTokenizer
        from .models.herbert import HerbertTokenizerFast
        from .models.layoutlm import LayoutLMTokenizerFast
        from .models.layoutlmv2 import LayoutLMv2TokenizerFast
        from .models.layoutlmv3 import LayoutLMv3TokenizerFast
        from .models.layoutxlm import LayoutXLMTokenizerFast
        from .models.led import LEDTokenizerFast
        from .models.llama import LlamaTokenizerFast
        from .models.longformer import LongformerTokenizerFast
        from .models.lxmert import LxmertTokenizerFast
        from .models.markuplm import MarkupLMTokenizerFast
        from .models.mbart import MBartTokenizerFast
        from .models.mbart50 import MBart50TokenizerFast
        from .models.mobilebert import MobileBertTokenizerFast
        from .models.mpnet import MPNetTokenizerFast
        from .models.mt5 import MT5TokenizerFast
        from .models.mvp import MvpTokenizerFast
        from .models.nllb import NllbTokenizerFast
        from .models.nougat import NougatTokenizerFast
        from .models.openai import OpenAIGPTTokenizerFast
        from .models.pegasus import PegasusTokenizerFast
        from .models.qwen2 import Qwen2TokenizerFast
        from .models.reformer import ReformerTokenizerFast
        from .models.rembert import RemBertTokenizerFast
        from .models.roberta import RobertaTokenizerFast
        from .models.roformer import RoFormerTokenizerFast
        from .models.seamless_m4t import SeamlessM4TTokenizerFast
        from .models.splinter import SplinterTokenizerFast
        from .models.squeezebert import SqueezeBertTokenizerFast
        from .models.t5 import T5TokenizerFast
        from .models.udop import UdopTokenizerFast
        from .models.whisper import WhisperTokenizerFast
        from .models.xglm import XGLMTokenizerFast
        from .models.xlm_roberta import XLMRobertaTokenizerFast
        from .models.xlnet import XLNetTokenizerFast
        from .tokenization_utils_fast import PreTrainedTokenizerFast

    try:
        if not (is_sentencepiece_available() and is_tokenizers_available()):
            raise OptionalDependencyNotAvailable()
    except OptionalDependencyNotAvailable:
        from .utils.dummies_sentencepiece_and_tokenizers_objects import *
    else:
        from .convert_slow_tokenizer import (
            SLOW_TO_FAST_CONVERTERS,
            convert_slow_tokenizer,
        )

    try:
        if not is_tensorflow_text_available():
            raise OptionalDependencyNotAvailable()
    except OptionalDependencyNotAvailable:
        from .utils.dummy_tensorflow_text_objects import *
    else:
        from .models.bert import TFBertTokenizer

    try:
        if not is_keras_nlp_available():
            raise OptionalDependencyNotAvailable()
    except OptionalDependencyNotAvailable:
        from .utils.dummy_keras_nlp_objects import *
    else:
        from .models.gpt2 import TFGPT2Tokenizer

    try:
        if not is_vision_available():
            raise OptionalDependencyNotAvailable()
    except OptionalDependencyNotAvailable:
        from .utils.dummy_vision_objects import *
    else:
        from .image_processing_base import ImageProcessingMixin
        from .image_processing_utils import BaseImageProcessor
        from .image_utils import ImageFeatureExtractionMixin
        from .models.aria import AriaImageProcessor
        from .models.beit import BeitFeatureExtractor, BeitImageProcessor
        from .models.bit import BitImageProcessor
        from .models.blip import BlipImageProcessor
        from .models.bridgetower import BridgeTowerImageProcessor
        from .models.chameleon import ChameleonImageProcessor
        from .models.chinese_clip import (
            ChineseCLIPFeatureExtractor,
            ChineseCLIPImageProcessor,
        )
        from .models.clip import CLIPFeatureExtractor, CLIPImageProcessor
        from .models.conditional_detr import (
            ConditionalDetrFeatureExtractor,
            ConditionalDetrImageProcessor,
        )
        from .models.convnext import ConvNextFeatureExtractor, ConvNextImageProcessor
        from .models.deformable_detr import DeformableDetrFeatureExtractor, DeformableDetrImageProcessor
        from .models.deit import DeiTFeatureExtractor, DeiTImageProcessor
        from .models.deprecated.deta import DetaImageProcessor
        from .models.deprecated.efficientformer import EfficientFormerImageProcessor
        from .models.deprecated.tvlt import TvltImageProcessor
        from .models.deprecated.vit_hybrid import ViTHybridImageProcessor
        from .models.depth_pro import DepthProImageProcessor, DepthProImageProcessorFast
        from .models.detr import DetrFeatureExtractor, DetrImageProcessor
        from .models.donut import DonutFeatureExtractor, DonutImageProcessor
        from .models.dpt import DPTFeatureExtractor, DPTImageProcessor
        from .models.efficientnet import EfficientNetImageProcessor
        from .models.emu3 import Emu3ImageProcessor
        from .models.flava import (
            FlavaFeatureExtractor,
            FlavaImageProcessor,
            FlavaProcessor,
        )
        from .models.fuyu import FuyuImageProcessor, FuyuProcessor
        from .models.glpn import GLPNFeatureExtractor, GLPNImageProcessor
        from .models.got_ocr2 import GotOcr2ImageProcessor
        from .models.grounding_dino import GroundingDinoImageProcessor
        from .models.idefics import IdeficsImageProcessor
        from .models.idefics2 import Idefics2ImageProcessor
        from .models.idefics3 import Idefics3ImageProcessor
        from .models.imagegpt import ImageGPTFeatureExtractor, ImageGPTImageProcessor
        from .models.instructblipvideo import InstructBlipVideoImageProcessor
        from .models.layoutlmv2 import (
            LayoutLMv2FeatureExtractor,
            LayoutLMv2ImageProcessor,
        )
        from .models.layoutlmv3 import (
            LayoutLMv3FeatureExtractor,
            LayoutLMv3ImageProcessor,
        )
        from .models.levit import LevitFeatureExtractor, LevitImageProcessor
        from .models.llava import LlavaImageProcessor
        from .models.llava_next import LlavaNextImageProcessor
        from .models.llava_next_video import LlavaNextVideoImageProcessor
        from .models.llava_onevision import LlavaOnevisionImageProcessor, LlavaOnevisionVideoProcessor
        from .models.mask2former import Mask2FormerImageProcessor
        from .models.maskformer import (
            MaskFormerFeatureExtractor,
            MaskFormerImageProcessor,
        )
        from .models.mllama import MllamaImageProcessor
        from .models.mobilenet_v1 import (
            MobileNetV1FeatureExtractor,
            MobileNetV1ImageProcessor,
        )
        from .models.mobilenet_v2 import (
            MobileNetV2FeatureExtractor,
            MobileNetV2ImageProcessor,
        )
        from .models.mobilevit import MobileViTFeatureExtractor, MobileViTImageProcessor
        from .models.nougat import NougatImageProcessor
        from .models.oneformer import OneFormerImageProcessor
        from .models.owlv2 import Owlv2ImageProcessor
        from .models.owlvit import OwlViTFeatureExtractor, OwlViTImageProcessor
        from .models.perceiver import PerceiverFeatureExtractor, PerceiverImageProcessor
        from .models.pix2struct import Pix2StructImageProcessor
        from .models.pixtral import PixtralImageProcessor
        from .models.poolformer import (
            PoolFormerFeatureExtractor,
            PoolFormerImageProcessor,
        )
        from .models.pvt import PvtImageProcessor
        from .models.qwen2_5_vl import Qwen2_5_VLImageProcessor
        from .models.qwen2_vl import Qwen2VLImageProcessor
        from .models.relation_detr import RelationDetrImageProcessor
        from .models.rt_detr import RTDetrImageProcessor
        from .models.sam import SamImageProcessor
        from .models.segformer import SegformerFeatureExtractor, SegformerImageProcessor
        from .models.seggpt import SegGptImageProcessor
        from .models.siglip import SiglipImageProcessor
        from .models.superglue import SuperGlueImageProcessor
        from .models.superpoint import SuperPointImageProcessor
        from .models.swin2sr import Swin2SRImageProcessor
        from .models.textnet import TextNetImageProcessor
        from .models.tvp import TvpImageProcessor
        from .models.video_llava import VideoLlavaImageProcessor
        from .models.videomae import VideoMAEFeatureExtractor, VideoMAEImageProcessor
        from .models.vilt import ViltFeatureExtractor, ViltImageProcessor, ViltProcessor
        from .models.vit import ViTFeatureExtractor, ViTImageProcessor
        from .models.vitmatte import VitMatteImageProcessor
        from .models.vitpose import VitPoseImageProcessor
        from .models.vivit import VivitImageProcessor
        from .models.yolos import YolosFeatureExtractor, YolosImageProcessor
        from .models.zoedepth import ZoeDepthImageProcessor

    try:
        if not is_torchvision_available():
            raise OptionalDependencyNotAvailable()
    except OptionalDependencyNotAvailable:
        from .utils.dummy_torchvision_objects import *
    else:
        from .image_processing_utils_fast import BaseImageProcessorFast
        from .models.blip import BlipImageProcessorFast
        from .models.clip import CLIPImageProcessorFast
        from .models.convnext import ConvNextImageProcessorFast
        from .models.deformable_detr import DeformableDetrImageProcessorFast
        from .models.deit import DeiTImageProcessorFast
        from .models.depth_pro import DepthProImageProcessorFast
        from .models.detr import DetrImageProcessorFast
        from .models.llava import LlavaImageProcessorFast
        from .models.llava_next import LlavaNextImageProcessorFast
        from .models.llava_onevision import LlavaOnevisionImageProcessorFast
        from .models.pixtral import PixtralImageProcessorFast
<<<<<<< HEAD
        from .models.relation_detr import RelationDetrImageProcessorFast
=======
        from .models.qwen2_vl import Qwen2VLImageProcessorFast
>>>>>>> 336dc69d
        from .models.rt_detr import RTDetrImageProcessorFast
        from .models.siglip import SiglipImageProcessorFast
        from .models.vit import ViTImageProcessorFast

    try:
        if not (is_torchvision_available() and is_timm_available()):
            raise OptionalDependencyNotAvailable()
    except OptionalDependencyNotAvailable:
        from .utils.dummy_timm_and_torchvision_objects import *
    else:
        from .models.timm_wrapper import TimmWrapperImageProcessor

    # Modeling
    try:
        if not is_torch_available():
            raise OptionalDependencyNotAvailable()
    except OptionalDependencyNotAvailable:
        from .utils.dummy_pt_objects import *
    else:
        from .cache_utils import (
            Cache,
            CacheConfig,
            DynamicCache,
            EncoderDecoderCache,
            HQQQuantizedCache,
            HybridCache,
            MambaCache,
            OffloadedCache,
            OffloadedStaticCache,
            QuantizedCache,
            QuantizedCacheConfig,
            QuantoQuantizedCache,
            SinkCache,
            SlidingWindowCache,
            StaticCache,
        )
        from .data.datasets import (
            GlueDataset,
            GlueDataTrainingArguments,
            LineByLineTextDataset,
            LineByLineWithRefDataset,
            LineByLineWithSOPTextDataset,
            SquadDataset,
            SquadDataTrainingArguments,
            TextDataset,
            TextDatasetForNextSentencePrediction,
        )
        from .generation import (
            AlternatingCodebooksLogitsProcessor,
            BayesianDetectorConfig,
            BayesianDetectorModel,
            BeamScorer,
            BeamSearchScorer,
            ClassifierFreeGuidanceLogitsProcessor,
            ConstrainedBeamSearchScorer,
            Constraint,
            ConstraintListState,
            DisjunctiveConstraint,
            EncoderNoRepeatNGramLogitsProcessor,
            EncoderRepetitionPenaltyLogitsProcessor,
            EosTokenCriteria,
            EpsilonLogitsWarper,
            EtaLogitsWarper,
            ExponentialDecayLengthPenalty,
            ForcedBOSTokenLogitsProcessor,
            ForcedEOSTokenLogitsProcessor,
            GenerationMixin,
            HammingDiversityLogitsProcessor,
            InfNanRemoveLogitsProcessor,
            LogitNormalization,
            LogitsProcessor,
            LogitsProcessorList,
            MaxLengthCriteria,
            MaxTimeCriteria,
            MinLengthLogitsProcessor,
            MinNewTokensLengthLogitsProcessor,
            MinPLogitsWarper,
            NoBadWordsLogitsProcessor,
            NoRepeatNGramLogitsProcessor,
            PhrasalConstraint,
            PrefixConstrainedLogitsProcessor,
            RepetitionPenaltyLogitsProcessor,
            SequenceBiasLogitsProcessor,
            StoppingCriteria,
            StoppingCriteriaList,
            StopStringCriteria,
            SuppressTokensAtBeginLogitsProcessor,
            SuppressTokensLogitsProcessor,
            SynthIDTextWatermarkDetector,
            SynthIDTextWatermarkingConfig,
            SynthIDTextWatermarkLogitsProcessor,
            TemperatureLogitsWarper,
            TopKLogitsWarper,
            TopPLogitsWarper,
            TypicalLogitsWarper,
            UnbatchedClassifierFreeGuidanceLogitsProcessor,
            WatermarkDetector,
            WatermarkLogitsProcessor,
            WhisperTimeStampLogitsProcessor,
        )
        from .integrations.executorch import (
            TorchExportableModuleWithStaticCache,
            convert_and_export_with_cache,
        )
        from .modeling_rope_utils import ROPE_INIT_FUNCTIONS
        from .modeling_utils import PreTrainedModel
        from .models.albert import (
            AlbertForMaskedLM,
            AlbertForMultipleChoice,
            AlbertForPreTraining,
            AlbertForQuestionAnswering,
            AlbertForSequenceClassification,
            AlbertForTokenClassification,
            AlbertModel,
            AlbertPreTrainedModel,
            load_tf_weights_in_albert,
        )
        from .models.align import (
            AlignModel,
            AlignPreTrainedModel,
            AlignTextModel,
            AlignVisionModel,
        )
        from .models.altclip import (
            AltCLIPModel,
            AltCLIPPreTrainedModel,
            AltCLIPTextModel,
            AltCLIPVisionModel,
        )
        from .models.aria import (
            AriaForConditionalGeneration,
            AriaPreTrainedModel,
            AriaTextForCausalLM,
            AriaTextModel,
            AriaTextPreTrainedModel,
        )
        from .models.audio_spectrogram_transformer import (
            ASTForAudioClassification,
            ASTModel,
            ASTPreTrainedModel,
        )
        from .models.auto import (
            MODEL_FOR_AUDIO_CLASSIFICATION_MAPPING,
            MODEL_FOR_AUDIO_FRAME_CLASSIFICATION_MAPPING,
            MODEL_FOR_AUDIO_XVECTOR_MAPPING,
            MODEL_FOR_BACKBONE_MAPPING,
            MODEL_FOR_CAUSAL_IMAGE_MODELING_MAPPING,
            MODEL_FOR_CAUSAL_LM_MAPPING,
            MODEL_FOR_CTC_MAPPING,
            MODEL_FOR_DEPTH_ESTIMATION_MAPPING,
            MODEL_FOR_DOCUMENT_QUESTION_ANSWERING_MAPPING,
            MODEL_FOR_IMAGE_CLASSIFICATION_MAPPING,
            MODEL_FOR_IMAGE_MAPPING,
            MODEL_FOR_IMAGE_SEGMENTATION_MAPPING,
            MODEL_FOR_IMAGE_TEXT_TO_TEXT_MAPPING,
            MODEL_FOR_IMAGE_TO_IMAGE_MAPPING,
            MODEL_FOR_INSTANCE_SEGMENTATION_MAPPING,
            MODEL_FOR_KEYPOINT_DETECTION_MAPPING,
            MODEL_FOR_MASK_GENERATION_MAPPING,
            MODEL_FOR_MASKED_IMAGE_MODELING_MAPPING,
            MODEL_FOR_MASKED_LM_MAPPING,
            MODEL_FOR_MULTIPLE_CHOICE_MAPPING,
            MODEL_FOR_NEXT_SENTENCE_PREDICTION_MAPPING,
            MODEL_FOR_OBJECT_DETECTION_MAPPING,
            MODEL_FOR_PRETRAINING_MAPPING,
            MODEL_FOR_QUESTION_ANSWERING_MAPPING,
            MODEL_FOR_RETRIEVAL_MAPPING,
            MODEL_FOR_SEMANTIC_SEGMENTATION_MAPPING,
            MODEL_FOR_SEQ_TO_SEQ_CAUSAL_LM_MAPPING,
            MODEL_FOR_SEQUENCE_CLASSIFICATION_MAPPING,
            MODEL_FOR_SPEECH_SEQ_2_SEQ_MAPPING,
            MODEL_FOR_TABLE_QUESTION_ANSWERING_MAPPING,
            MODEL_FOR_TEXT_ENCODING_MAPPING,
            MODEL_FOR_TEXT_TO_SPECTROGRAM_MAPPING,
            MODEL_FOR_TEXT_TO_WAVEFORM_MAPPING,
            MODEL_FOR_TIME_SERIES_CLASSIFICATION_MAPPING,
            MODEL_FOR_TIME_SERIES_REGRESSION_MAPPING,
            MODEL_FOR_TOKEN_CLASSIFICATION_MAPPING,
            MODEL_FOR_UNIVERSAL_SEGMENTATION_MAPPING,
            MODEL_FOR_VIDEO_CLASSIFICATION_MAPPING,
            MODEL_FOR_VISION_2_SEQ_MAPPING,
            MODEL_FOR_VISUAL_QUESTION_ANSWERING_MAPPING,
            MODEL_FOR_ZERO_SHOT_IMAGE_CLASSIFICATION_MAPPING,
            MODEL_FOR_ZERO_SHOT_OBJECT_DETECTION_MAPPING,
            MODEL_MAPPING,
            MODEL_WITH_LM_HEAD_MAPPING,
            AutoBackbone,
            AutoModel,
            AutoModelForAudioClassification,
            AutoModelForAudioFrameClassification,
            AutoModelForAudioXVector,
            AutoModelForCausalLM,
            AutoModelForCTC,
            AutoModelForDepthEstimation,
            AutoModelForDocumentQuestionAnswering,
            AutoModelForImageClassification,
            AutoModelForImageSegmentation,
            AutoModelForImageTextToText,
            AutoModelForImageToImage,
            AutoModelForInstanceSegmentation,
            AutoModelForKeypointDetection,
            AutoModelForMaskedImageModeling,
            AutoModelForMaskedLM,
            AutoModelForMaskGeneration,
            AutoModelForMultipleChoice,
            AutoModelForNextSentencePrediction,
            AutoModelForObjectDetection,
            AutoModelForPreTraining,
            AutoModelForQuestionAnswering,
            AutoModelForSemanticSegmentation,
            AutoModelForSeq2SeqLM,
            AutoModelForSequenceClassification,
            AutoModelForSpeechSeq2Seq,
            AutoModelForTableQuestionAnswering,
            AutoModelForTextEncoding,
            AutoModelForTextToSpectrogram,
            AutoModelForTextToWaveform,
            AutoModelForTokenClassification,
            AutoModelForUniversalSegmentation,
            AutoModelForVideoClassification,
            AutoModelForVision2Seq,
            AutoModelForVisualQuestionAnswering,
            AutoModelForZeroShotImageClassification,
            AutoModelForZeroShotObjectDetection,
            AutoModelWithLMHead,
        )
        from .models.autoformer import (
            AutoformerForPrediction,
            AutoformerModel,
            AutoformerPreTrainedModel,
        )
        from .models.bamba import BambaForCausalLM, BambaModel, BambaPreTrainedModel
        from .models.bark import (
            BarkCausalModel,
            BarkCoarseModel,
            BarkFineModel,
            BarkModel,
            BarkPreTrainedModel,
            BarkSemanticModel,
        )
        from .models.bart import (
            BartForCausalLM,
            BartForConditionalGeneration,
            BartForQuestionAnswering,
            BartForSequenceClassification,
            BartModel,
            BartPreTrainedModel,
            BartPretrainedModel,
            PretrainedBartModel,
        )
        from .models.beit import (
            BeitBackbone,
            BeitForImageClassification,
            BeitForMaskedImageModeling,
            BeitForSemanticSegmentation,
            BeitModel,
            BeitPreTrainedModel,
        )
        from .models.bert import (
            BertForMaskedLM,
            BertForMultipleChoice,
            BertForNextSentencePrediction,
            BertForPreTraining,
            BertForQuestionAnswering,
            BertForSequenceClassification,
            BertForTokenClassification,
            BertLMHeadModel,
            BertModel,
            BertPreTrainedModel,
            load_tf_weights_in_bert,
        )
        from .models.bert_generation import (
            BertGenerationDecoder,
            BertGenerationEncoder,
            BertGenerationPreTrainedModel,
            load_tf_weights_in_bert_generation,
        )
        from .models.big_bird import (
            BigBirdForCausalLM,
            BigBirdForMaskedLM,
            BigBirdForMultipleChoice,
            BigBirdForPreTraining,
            BigBirdForQuestionAnswering,
            BigBirdForSequenceClassification,
            BigBirdForTokenClassification,
            BigBirdModel,
            BigBirdPreTrainedModel,
            load_tf_weights_in_big_bird,
        )
        from .models.bigbird_pegasus import (
            BigBirdPegasusForCausalLM,
            BigBirdPegasusForConditionalGeneration,
            BigBirdPegasusForQuestionAnswering,
            BigBirdPegasusForSequenceClassification,
            BigBirdPegasusModel,
            BigBirdPegasusPreTrainedModel,
        )
        from .models.biogpt import (
            BioGptForCausalLM,
            BioGptForSequenceClassification,
            BioGptForTokenClassification,
            BioGptModel,
            BioGptPreTrainedModel,
        )
        from .models.bit import (
            BitBackbone,
            BitForImageClassification,
            BitModel,
            BitPreTrainedModel,
        )
        from .models.blenderbot import (
            BlenderbotForCausalLM,
            BlenderbotForConditionalGeneration,
            BlenderbotModel,
            BlenderbotPreTrainedModel,
        )
        from .models.blenderbot_small import (
            BlenderbotSmallForCausalLM,
            BlenderbotSmallForConditionalGeneration,
            BlenderbotSmallModel,
            BlenderbotSmallPreTrainedModel,
        )
        from .models.blip import (
            BlipForConditionalGeneration,
            BlipForImageTextRetrieval,
            BlipForQuestionAnswering,
            BlipModel,
            BlipPreTrainedModel,
            BlipTextModel,
            BlipVisionModel,
        )
        from .models.blip_2 import (
            Blip2ForConditionalGeneration,
            Blip2ForImageTextRetrieval,
            Blip2Model,
            Blip2PreTrainedModel,
            Blip2QFormerModel,
            Blip2TextModelWithProjection,
            Blip2VisionModel,
            Blip2VisionModelWithProjection,
        )
        from .models.bloom import (
            BloomForCausalLM,
            BloomForQuestionAnswering,
            BloomForSequenceClassification,
            BloomForTokenClassification,
            BloomModel,
            BloomPreTrainedModel,
        )
        from .models.bridgetower import (
            BridgeTowerForContrastiveLearning,
            BridgeTowerForImageAndTextRetrieval,
            BridgeTowerForMaskedLM,
            BridgeTowerModel,
            BridgeTowerPreTrainedModel,
        )
        from .models.bros import (
            BrosForTokenClassification,
            BrosModel,
            BrosPreTrainedModel,
            BrosProcessor,
            BrosSpadeEEForTokenClassification,
            BrosSpadeELForTokenClassification,
        )
        from .models.camembert import (
            CamembertForCausalLM,
            CamembertForMaskedLM,
            CamembertForMultipleChoice,
            CamembertForQuestionAnswering,
            CamembertForSequenceClassification,
            CamembertForTokenClassification,
            CamembertModel,
            CamembertPreTrainedModel,
        )
        from .models.canine import (
            CanineForMultipleChoice,
            CanineForQuestionAnswering,
            CanineForSequenceClassification,
            CanineForTokenClassification,
            CanineModel,
            CaninePreTrainedModel,
            load_tf_weights_in_canine,
        )
        from .models.chameleon import (
            ChameleonForConditionalGeneration,
            ChameleonModel,
            ChameleonPreTrainedModel,
            ChameleonProcessor,
            ChameleonVQVAE,
        )
        from .models.chinese_clip import (
            ChineseCLIPModel,
            ChineseCLIPPreTrainedModel,
            ChineseCLIPTextModel,
            ChineseCLIPVisionModel,
        )
        from .models.clap import (
            ClapAudioModel,
            ClapAudioModelWithProjection,
            ClapFeatureExtractor,
            ClapModel,
            ClapPreTrainedModel,
            ClapTextModel,
            ClapTextModelWithProjection,
        )
        from .models.clip import (
            CLIPForImageClassification,
            CLIPModel,
            CLIPPreTrainedModel,
            CLIPTextModel,
            CLIPTextModelWithProjection,
            CLIPVisionModel,
            CLIPVisionModelWithProjection,
        )
        from .models.clipseg import (
            CLIPSegForImageSegmentation,
            CLIPSegModel,
            CLIPSegPreTrainedModel,
            CLIPSegTextModel,
            CLIPSegVisionModel,
        )
        from .models.clvp import (
            ClvpDecoder,
            ClvpEncoder,
            ClvpForCausalLM,
            ClvpModel,
            ClvpModelForConditionalGeneration,
            ClvpPreTrainedModel,
        )
        from .models.codegen import (
            CodeGenForCausalLM,
            CodeGenModel,
            CodeGenPreTrainedModel,
        )
        from .models.cohere import (
            CohereForCausalLM,
            CohereModel,
            CoherePreTrainedModel,
        )
        from .models.cohere2 import (
            Cohere2ForCausalLM,
            Cohere2Model,
            Cohere2PreTrainedModel,
        )
        from .models.colpali import (
            ColPaliForRetrieval,
            ColPaliPreTrainedModel,
        )
        from .models.conditional_detr import (
            ConditionalDetrForObjectDetection,
            ConditionalDetrForSegmentation,
            ConditionalDetrModel,
            ConditionalDetrPreTrainedModel,
        )
        from .models.convbert import (
            ConvBertForMaskedLM,
            ConvBertForMultipleChoice,
            ConvBertForQuestionAnswering,
            ConvBertForSequenceClassification,
            ConvBertForTokenClassification,
            ConvBertModel,
            ConvBertPreTrainedModel,
            load_tf_weights_in_convbert,
        )
        from .models.convnext import (
            ConvNextBackbone,
            ConvNextForImageClassification,
            ConvNextModel,
            ConvNextPreTrainedModel,
        )
        from .models.convnextv2 import (
            ConvNextV2Backbone,
            ConvNextV2ForImageClassification,
            ConvNextV2Model,
            ConvNextV2PreTrainedModel,
        )
        from .models.cpmant import (
            CpmAntForCausalLM,
            CpmAntModel,
            CpmAntPreTrainedModel,
        )
        from .models.ctrl import (
            CTRLForSequenceClassification,
            CTRLLMHeadModel,
            CTRLModel,
            CTRLPreTrainedModel,
        )
        from .models.cvt import (
            CvtForImageClassification,
            CvtModel,
            CvtPreTrainedModel,
        )
        from .models.dab_detr import (
            DabDetrForObjectDetection,
            DabDetrModel,
            DabDetrPreTrainedModel,
        )
        from .models.dac import (
            DacModel,
            DacPreTrainedModel,
        )
        from .models.data2vec import (
            Data2VecAudioForAudioFrameClassification,
            Data2VecAudioForCTC,
            Data2VecAudioForSequenceClassification,
            Data2VecAudioForXVector,
            Data2VecAudioModel,
            Data2VecAudioPreTrainedModel,
            Data2VecTextForCausalLM,
            Data2VecTextForMaskedLM,
            Data2VecTextForMultipleChoice,
            Data2VecTextForQuestionAnswering,
            Data2VecTextForSequenceClassification,
            Data2VecTextForTokenClassification,
            Data2VecTextModel,
            Data2VecTextPreTrainedModel,
            Data2VecVisionForImageClassification,
            Data2VecVisionForSemanticSegmentation,
            Data2VecVisionModel,
            Data2VecVisionPreTrainedModel,
        )

        # PyTorch model imports
        from .models.dbrx import (
            DbrxForCausalLM,
            DbrxModel,
            DbrxPreTrainedModel,
        )
        from .models.deberta import (
            DebertaForMaskedLM,
            DebertaForQuestionAnswering,
            DebertaForSequenceClassification,
            DebertaForTokenClassification,
            DebertaModel,
            DebertaPreTrainedModel,
        )
        from .models.deberta_v2 import (
            DebertaV2ForMaskedLM,
            DebertaV2ForMultipleChoice,
            DebertaV2ForQuestionAnswering,
            DebertaV2ForSequenceClassification,
            DebertaV2ForTokenClassification,
            DebertaV2Model,
            DebertaV2PreTrainedModel,
        )
        from .models.decision_transformer import (
            DecisionTransformerGPT2Model,
            DecisionTransformerGPT2PreTrainedModel,
            DecisionTransformerModel,
            DecisionTransformerPreTrainedModel,
        )
        from .models.deformable_detr import (
            DeformableDetrForObjectDetection,
            DeformableDetrModel,
            DeformableDetrPreTrainedModel,
        )
        from .models.deit import (
            DeiTForImageClassification,
            DeiTForImageClassificationWithTeacher,
            DeiTForMaskedImageModeling,
            DeiTModel,
            DeiTPreTrainedModel,
        )
        from .models.deprecated.deta import (
            DetaForObjectDetection,
            DetaModel,
            DetaPreTrainedModel,
        )
        from .models.deprecated.efficientformer import (
            EfficientFormerForImageClassification,
            EfficientFormerForImageClassificationWithTeacher,
            EfficientFormerModel,
            EfficientFormerPreTrainedModel,
        )
        from .models.deprecated.ernie_m import (
            ErnieMForInformationExtraction,
            ErnieMForMultipleChoice,
            ErnieMForQuestionAnswering,
            ErnieMForSequenceClassification,
            ErnieMForTokenClassification,
            ErnieMModel,
            ErnieMPreTrainedModel,
        )
        from .models.deprecated.gptsan_japanese import (
            GPTSanJapaneseForConditionalGeneration,
            GPTSanJapaneseModel,
            GPTSanJapanesePreTrainedModel,
        )
        from .models.deprecated.graphormer import (
            GraphormerForGraphClassification,
            GraphormerModel,
            GraphormerPreTrainedModel,
        )
        from .models.deprecated.jukebox import (
            JukeboxModel,
            JukeboxPreTrainedModel,
            JukeboxPrior,
            JukeboxVQVAE,
        )
        from .models.deprecated.mctct import (
            MCTCTForCTC,
            MCTCTModel,
            MCTCTPreTrainedModel,
        )
        from .models.deprecated.mega import (
            MegaForCausalLM,
            MegaForMaskedLM,
            MegaForMultipleChoice,
            MegaForQuestionAnswering,
            MegaForSequenceClassification,
            MegaForTokenClassification,
            MegaModel,
            MegaPreTrainedModel,
        )
        from .models.deprecated.mmbt import (
            MMBTForClassification,
            MMBTModel,
            ModalEmbeddings,
        )
        from .models.deprecated.nat import (
            NatBackbone,
            NatForImageClassification,
            NatModel,
            NatPreTrainedModel,
        )
        from .models.deprecated.nezha import (
            NezhaForMaskedLM,
            NezhaForMultipleChoice,
            NezhaForNextSentencePrediction,
            NezhaForPreTraining,
            NezhaForQuestionAnswering,
            NezhaForSequenceClassification,
            NezhaForTokenClassification,
            NezhaModel,
            NezhaPreTrainedModel,
        )
        from .models.deprecated.open_llama import (
            OpenLlamaForCausalLM,
            OpenLlamaForSequenceClassification,
            OpenLlamaModel,
            OpenLlamaPreTrainedModel,
        )
        from .models.deprecated.qdqbert import (
            QDQBertForMaskedLM,
            QDQBertForMultipleChoice,
            QDQBertForNextSentencePrediction,
            QDQBertForQuestionAnswering,
            QDQBertForSequenceClassification,
            QDQBertForTokenClassification,
            QDQBertLMHeadModel,
            QDQBertModel,
            QDQBertPreTrainedModel,
            load_tf_weights_in_qdqbert,
        )
        from .models.deprecated.realm import (
            RealmEmbedder,
            RealmForOpenQA,
            RealmKnowledgeAugEncoder,
            RealmPreTrainedModel,
            RealmReader,
            RealmRetriever,
            RealmScorer,
            load_tf_weights_in_realm,
        )
        from .models.deprecated.retribert import (
            RetriBertModel,
            RetriBertPreTrainedModel,
        )
        from .models.deprecated.speech_to_text_2 import (
            Speech2Text2ForCausalLM,
            Speech2Text2PreTrainedModel,
        )
        from .models.deprecated.trajectory_transformer import (
            TrajectoryTransformerModel,
            TrajectoryTransformerPreTrainedModel,
        )
        from .models.deprecated.transfo_xl import (
            AdaptiveEmbedding,
            TransfoXLForSequenceClassification,
            TransfoXLLMHeadModel,
            TransfoXLModel,
            TransfoXLPreTrainedModel,
            load_tf_weights_in_transfo_xl,
        )
        from .models.deprecated.tvlt import (
            TvltForAudioVisualClassification,
            TvltForPreTraining,
            TvltModel,
            TvltPreTrainedModel,
        )
        from .models.deprecated.van import (
            VanForImageClassification,
            VanModel,
            VanPreTrainedModel,
        )
        from .models.deprecated.vit_hybrid import (
            ViTHybridForImageClassification,
            ViTHybridModel,
            ViTHybridPreTrainedModel,
        )
        from .models.deprecated.xlm_prophetnet import (
            XLMProphetNetDecoder,
            XLMProphetNetEncoder,
            XLMProphetNetForCausalLM,
            XLMProphetNetForConditionalGeneration,
            XLMProphetNetModel,
            XLMProphetNetPreTrainedModel,
        )
        from .models.depth_anything import (
            DepthAnythingForDepthEstimation,
            DepthAnythingPreTrainedModel,
        )
        from .models.depth_pro import (
            DepthProForDepthEstimation,
            DepthProModel,
            DepthProPreTrainedModel,
        )
        from .models.detr import (
            DetrForObjectDetection,
            DetrForSegmentation,
            DetrModel,
            DetrPreTrainedModel,
        )
        from .models.diffllama import (
            DiffLlamaForCausalLM,
            DiffLlamaForQuestionAnswering,
            DiffLlamaForSequenceClassification,
            DiffLlamaForTokenClassification,
            DiffLlamaModel,
            DiffLlamaPreTrainedModel,
        )
        from .models.dinat import (
            DinatBackbone,
            DinatForImageClassification,
            DinatModel,
            DinatPreTrainedModel,
        )
        from .models.dinov2 import (
            Dinov2Backbone,
            Dinov2ForImageClassification,
            Dinov2Model,
            Dinov2PreTrainedModel,
        )
        from .models.dinov2_with_registers import (
            Dinov2WithRegistersBackbone,
            Dinov2WithRegistersForImageClassification,
            Dinov2WithRegistersModel,
            Dinov2WithRegistersPreTrainedModel,
        )
        from .models.distilbert import (
            DistilBertForMaskedLM,
            DistilBertForMultipleChoice,
            DistilBertForQuestionAnswering,
            DistilBertForSequenceClassification,
            DistilBertForTokenClassification,
            DistilBertModel,
            DistilBertPreTrainedModel,
        )
        from .models.donut import (
            DonutSwinModel,
            DonutSwinPreTrainedModel,
        )
        from .models.dpr import (
            DPRContextEncoder,
            DPRPretrainedContextEncoder,
            DPRPreTrainedModel,
            DPRPretrainedQuestionEncoder,
            DPRPretrainedReader,
            DPRQuestionEncoder,
            DPRReader,
        )
        from .models.dpt import (
            DPTForDepthEstimation,
            DPTForSemanticSegmentation,
            DPTModel,
            DPTPreTrainedModel,
        )
        from .models.efficientnet import (
            EfficientNetForImageClassification,
            EfficientNetModel,
            EfficientNetPreTrainedModel,
        )
        from .models.electra import (
            ElectraForCausalLM,
            ElectraForMaskedLM,
            ElectraForMultipleChoice,
            ElectraForPreTraining,
            ElectraForQuestionAnswering,
            ElectraForSequenceClassification,
            ElectraForTokenClassification,
            ElectraModel,
            ElectraPreTrainedModel,
            load_tf_weights_in_electra,
        )
        from .models.emu3 import (
            Emu3ForCausalLM,
            Emu3ForConditionalGeneration,
            Emu3PreTrainedModel,
            Emu3TextModel,
            Emu3VQVAE,
        )
        from .models.encodec import (
            EncodecModel,
            EncodecPreTrainedModel,
        )
        from .models.encoder_decoder import EncoderDecoderModel
        from .models.ernie import (
            ErnieForCausalLM,
            ErnieForMaskedLM,
            ErnieForMultipleChoice,
            ErnieForNextSentencePrediction,
            ErnieForPreTraining,
            ErnieForQuestionAnswering,
            ErnieForSequenceClassification,
            ErnieForTokenClassification,
            ErnieModel,
            ErniePreTrainedModel,
        )
        from .models.esm import (
            EsmFoldPreTrainedModel,
            EsmForMaskedLM,
            EsmForProteinFolding,
            EsmForSequenceClassification,
            EsmForTokenClassification,
            EsmModel,
            EsmPreTrainedModel,
        )
        from .models.falcon import (
            FalconForCausalLM,
            FalconForQuestionAnswering,
            FalconForSequenceClassification,
            FalconForTokenClassification,
            FalconModel,
            FalconPreTrainedModel,
        )
        from .models.falcon_mamba import (
            FalconMambaForCausalLM,
            FalconMambaModel,
            FalconMambaPreTrainedModel,
        )
        from .models.fastspeech2_conformer import (
            FastSpeech2ConformerHifiGan,
            FastSpeech2ConformerModel,
            FastSpeech2ConformerPreTrainedModel,
            FastSpeech2ConformerWithHifiGan,
        )
        from .models.flaubert import (
            FlaubertForMultipleChoice,
            FlaubertForQuestionAnswering,
            FlaubertForQuestionAnsweringSimple,
            FlaubertForSequenceClassification,
            FlaubertForTokenClassification,
            FlaubertModel,
            FlaubertPreTrainedModel,
            FlaubertWithLMHeadModel,
        )
        from .models.flava import (
            FlavaForPreTraining,
            FlavaImageCodebook,
            FlavaImageModel,
            FlavaModel,
            FlavaMultimodalModel,
            FlavaPreTrainedModel,
            FlavaTextModel,
        )
        from .models.fnet import (
            FNetForMaskedLM,
            FNetForMultipleChoice,
            FNetForNextSentencePrediction,
            FNetForPreTraining,
            FNetForQuestionAnswering,
            FNetForSequenceClassification,
            FNetForTokenClassification,
            FNetModel,
            FNetPreTrainedModel,
        )
        from .models.focalnet import (
            FocalNetBackbone,
            FocalNetForImageClassification,
            FocalNetForMaskedImageModeling,
            FocalNetModel,
            FocalNetPreTrainedModel,
        )
        from .models.fsmt import (
            FSMTForConditionalGeneration,
            FSMTModel,
            PretrainedFSMTModel,
        )
        from .models.funnel import (
            FunnelBaseModel,
            FunnelForMaskedLM,
            FunnelForMultipleChoice,
            FunnelForPreTraining,
            FunnelForQuestionAnswering,
            FunnelForSequenceClassification,
            FunnelForTokenClassification,
            FunnelModel,
            FunnelPreTrainedModel,
            load_tf_weights_in_funnel,
        )
        from .models.fuyu import (
            FuyuForCausalLM,
            FuyuPreTrainedModel,
        )
        from .models.gemma import (
            GemmaForCausalLM,
            GemmaForSequenceClassification,
            GemmaForTokenClassification,
            GemmaModel,
            GemmaPreTrainedModel,
        )
        from .models.gemma2 import (
            Gemma2ForCausalLM,
            Gemma2ForSequenceClassification,
            Gemma2ForTokenClassification,
            Gemma2Model,
            Gemma2PreTrainedModel,
        )
        from .models.git import (
            GitForCausalLM,
            GitModel,
            GitPreTrainedModel,
            GitVisionModel,
        )
        from .models.glm import (
            GlmForCausalLM,
            GlmForSequenceClassification,
            GlmForTokenClassification,
            GlmModel,
            GlmPreTrainedModel,
        )
        from .models.glpn import (
            GLPNForDepthEstimation,
            GLPNModel,
            GLPNPreTrainedModel,
        )
        from .models.got_ocr2 import (
            GotOcr2ForConditionalGeneration,
            GotOcr2PreTrainedModel,
        )
        from .models.gpt2 import (
            GPT2DoubleHeadsModel,
            GPT2ForQuestionAnswering,
            GPT2ForSequenceClassification,
            GPT2ForTokenClassification,
            GPT2LMHeadModel,
            GPT2Model,
            GPT2PreTrainedModel,
            load_tf_weights_in_gpt2,
        )
        from .models.gpt_bigcode import (
            GPTBigCodeForCausalLM,
            GPTBigCodeForSequenceClassification,
            GPTBigCodeForTokenClassification,
            GPTBigCodeModel,
            GPTBigCodePreTrainedModel,
        )
        from .models.gpt_neo import (
            GPTNeoForCausalLM,
            GPTNeoForQuestionAnswering,
            GPTNeoForSequenceClassification,
            GPTNeoForTokenClassification,
            GPTNeoModel,
            GPTNeoPreTrainedModel,
            load_tf_weights_in_gpt_neo,
        )
        from .models.gpt_neox import (
            GPTNeoXForCausalLM,
            GPTNeoXForQuestionAnswering,
            GPTNeoXForSequenceClassification,
            GPTNeoXForTokenClassification,
            GPTNeoXModel,
            GPTNeoXPreTrainedModel,
        )
        from .models.gpt_neox_japanese import (
            GPTNeoXJapaneseForCausalLM,
            GPTNeoXJapaneseModel,
            GPTNeoXJapanesePreTrainedModel,
        )
        from .models.gptj import (
            GPTJForCausalLM,
            GPTJForQuestionAnswering,
            GPTJForSequenceClassification,
            GPTJModel,
            GPTJPreTrainedModel,
        )
        from .models.granite import (
            GraniteForCausalLM,
            GraniteModel,
            GranitePreTrainedModel,
        )
        from .models.granitemoe import (
            GraniteMoeForCausalLM,
            GraniteMoeModel,
            GraniteMoePreTrainedModel,
        )
        from .models.grounding_dino import (
            GroundingDinoForObjectDetection,
            GroundingDinoModel,
            GroundingDinoPreTrainedModel,
        )
        from .models.groupvit import (
            GroupViTModel,
            GroupViTPreTrainedModel,
            GroupViTTextModel,
            GroupViTVisionModel,
        )
        from .models.helium import (
            HeliumForCausalLM,
            HeliumForSequenceClassification,
            HeliumForTokenClassification,
            HeliumModel,
            HeliumPreTrainedModel,
        )
        from .models.hiera import (
            HieraBackbone,
            HieraForImageClassification,
            HieraForPreTraining,
            HieraModel,
            HieraPreTrainedModel,
        )
        from .models.hubert import (
            HubertForCTC,
            HubertForSequenceClassification,
            HubertModel,
            HubertPreTrainedModel,
        )
        from .models.ibert import (
            IBertForMaskedLM,
            IBertForMultipleChoice,
            IBertForQuestionAnswering,
            IBertForSequenceClassification,
            IBertForTokenClassification,
            IBertModel,
            IBertPreTrainedModel,
        )
        from .models.idefics import (
            IdeficsForVisionText2Text,
            IdeficsModel,
            IdeficsPreTrainedModel,
            IdeficsProcessor,
        )
        from .models.idefics2 import (
            Idefics2ForConditionalGeneration,
            Idefics2Model,
            Idefics2PreTrainedModel,
            Idefics2Processor,
        )
        from .models.idefics3 import (
            Idefics3ForConditionalGeneration,
            Idefics3Model,
            Idefics3PreTrainedModel,
            Idefics3Processor,
            Idefics3VisionConfig,
            Idefics3VisionTransformer,
        )
        from .models.ijepa import (
            IJepaForImageClassification,
            IJepaModel,
            IJepaPreTrainedModel,
        )
        from .models.imagegpt import (
            ImageGPTForCausalImageModeling,
            ImageGPTForImageClassification,
            ImageGPTModel,
            ImageGPTPreTrainedModel,
            load_tf_weights_in_imagegpt,
        )
        from .models.informer import (
            InformerForPrediction,
            InformerModel,
            InformerPreTrainedModel,
        )
        from .models.instructblip import (
            InstructBlipForConditionalGeneration,
            InstructBlipPreTrainedModel,
            InstructBlipQFormerModel,
            InstructBlipVisionModel,
        )
        from .models.instructblipvideo import (
            InstructBlipVideoForConditionalGeneration,
            InstructBlipVideoPreTrainedModel,
            InstructBlipVideoQFormerModel,
            InstructBlipVideoVisionModel,
        )
        from .models.jamba import (
            JambaForCausalLM,
            JambaForSequenceClassification,
            JambaModel,
            JambaPreTrainedModel,
        )
        from .models.jetmoe import (
            JetMoeForCausalLM,
            JetMoeForSequenceClassification,
            JetMoeModel,
            JetMoePreTrainedModel,
        )
        from .models.kosmos2 import (
            Kosmos2ForConditionalGeneration,
            Kosmos2Model,
            Kosmos2PreTrainedModel,
        )
        from .models.layoutlm import (
            LayoutLMForMaskedLM,
            LayoutLMForQuestionAnswering,
            LayoutLMForSequenceClassification,
            LayoutLMForTokenClassification,
            LayoutLMModel,
            LayoutLMPreTrainedModel,
        )
        from .models.layoutlmv2 import (
            LayoutLMv2ForQuestionAnswering,
            LayoutLMv2ForSequenceClassification,
            LayoutLMv2ForTokenClassification,
            LayoutLMv2Model,
            LayoutLMv2PreTrainedModel,
        )
        from .models.layoutlmv3 import (
            LayoutLMv3ForQuestionAnswering,
            LayoutLMv3ForSequenceClassification,
            LayoutLMv3ForTokenClassification,
            LayoutLMv3Model,
            LayoutLMv3PreTrainedModel,
        )
        from .models.led import (
            LEDForConditionalGeneration,
            LEDForQuestionAnswering,
            LEDForSequenceClassification,
            LEDModel,
            LEDPreTrainedModel,
        )
        from .models.levit import (
            LevitForImageClassification,
            LevitForImageClassificationWithTeacher,
            LevitModel,
            LevitPreTrainedModel,
        )
        from .models.lilt import (
            LiltForQuestionAnswering,
            LiltForSequenceClassification,
            LiltForTokenClassification,
            LiltModel,
            LiltPreTrainedModel,
        )
        from .models.llama import (
            LlamaForCausalLM,
            LlamaForQuestionAnswering,
            LlamaForSequenceClassification,
            LlamaForTokenClassification,
            LlamaModel,
            LlamaPreTrainedModel,
        )
        from .models.llava import (
            LlavaForConditionalGeneration,
            LlavaPreTrainedModel,
        )
        from .models.llava_next import (
            LlavaNextForConditionalGeneration,
            LlavaNextPreTrainedModel,
        )
        from .models.llava_next_video import (
            LlavaNextVideoForConditionalGeneration,
            LlavaNextVideoPreTrainedModel,
        )
        from .models.llava_onevision import (
            LlavaOnevisionForConditionalGeneration,
            LlavaOnevisionPreTrainedModel,
        )
        from .models.longformer import (
            LongformerForMaskedLM,
            LongformerForMultipleChoice,
            LongformerForQuestionAnswering,
            LongformerForSequenceClassification,
            LongformerForTokenClassification,
            LongformerModel,
            LongformerPreTrainedModel,
        )
        from .models.longt5 import (
            LongT5EncoderModel,
            LongT5ForConditionalGeneration,
            LongT5Model,
            LongT5PreTrainedModel,
        )
        from .models.luke import (
            LukeForEntityClassification,
            LukeForEntityPairClassification,
            LukeForEntitySpanClassification,
            LukeForMaskedLM,
            LukeForMultipleChoice,
            LukeForQuestionAnswering,
            LukeForSequenceClassification,
            LukeForTokenClassification,
            LukeModel,
            LukePreTrainedModel,
        )
        from .models.lxmert import (
            LxmertEncoder,
            LxmertForPreTraining,
            LxmertForQuestionAnswering,
            LxmertModel,
            LxmertPreTrainedModel,
            LxmertVisualFeatureEncoder,
        )
        from .models.m2m_100 import (
            M2M100ForConditionalGeneration,
            M2M100Model,
            M2M100PreTrainedModel,
        )
        from .models.mamba import (
            MambaForCausalLM,
            MambaModel,
            MambaPreTrainedModel,
        )
        from .models.mamba2 import (
            Mamba2ForCausalLM,
            Mamba2Model,
            Mamba2PreTrainedModel,
        )
        from .models.marian import MarianForCausalLM, MarianModel, MarianMTModel, MarianPreTrainedModel
        from .models.markuplm import (
            MarkupLMForQuestionAnswering,
            MarkupLMForSequenceClassification,
            MarkupLMForTokenClassification,
            MarkupLMModel,
            MarkupLMPreTrainedModel,
        )
        from .models.mask2former import (
            Mask2FormerForUniversalSegmentation,
            Mask2FormerModel,
            Mask2FormerPreTrainedModel,
        )
        from .models.maskformer import (
            MaskFormerForInstanceSegmentation,
            MaskFormerModel,
            MaskFormerPreTrainedModel,
            MaskFormerSwinBackbone,
        )
        from .models.mbart import (
            MBartForCausalLM,
            MBartForConditionalGeneration,
            MBartForQuestionAnswering,
            MBartForSequenceClassification,
            MBartModel,
            MBartPreTrainedModel,
        )
        from .models.megatron_bert import (
            MegatronBertForCausalLM,
            MegatronBertForMaskedLM,
            MegatronBertForMultipleChoice,
            MegatronBertForNextSentencePrediction,
            MegatronBertForPreTraining,
            MegatronBertForQuestionAnswering,
            MegatronBertForSequenceClassification,
            MegatronBertForTokenClassification,
            MegatronBertModel,
            MegatronBertPreTrainedModel,
        )
        from .models.mgp_str import (
            MgpstrForSceneTextRecognition,
            MgpstrModel,
            MgpstrPreTrainedModel,
        )
        from .models.mimi import (
            MimiModel,
            MimiPreTrainedModel,
        )
        from .models.mistral import (
            MistralForCausalLM,
            MistralForQuestionAnswering,
            MistralForSequenceClassification,
            MistralForTokenClassification,
            MistralModel,
            MistralPreTrainedModel,
        )
        from .models.mixtral import (
            MixtralForCausalLM,
            MixtralForQuestionAnswering,
            MixtralForSequenceClassification,
            MixtralForTokenClassification,
            MixtralModel,
            MixtralPreTrainedModel,
        )
        from .models.mllama import (
            MllamaForCausalLM,
            MllamaForConditionalGeneration,
            MllamaPreTrainedModel,
            MllamaProcessor,
            MllamaTextModel,
            MllamaVisionModel,
        )
        from .models.mobilebert import (
            MobileBertForMaskedLM,
            MobileBertForMultipleChoice,
            MobileBertForNextSentencePrediction,
            MobileBertForPreTraining,
            MobileBertForQuestionAnswering,
            MobileBertForSequenceClassification,
            MobileBertForTokenClassification,
            MobileBertModel,
            MobileBertPreTrainedModel,
            load_tf_weights_in_mobilebert,
        )
        from .models.mobilenet_v1 import (
            MobileNetV1ForImageClassification,
            MobileNetV1Model,
            MobileNetV1PreTrainedModel,
            load_tf_weights_in_mobilenet_v1,
        )
        from .models.mobilenet_v2 import (
            MobileNetV2ForImageClassification,
            MobileNetV2ForSemanticSegmentation,
            MobileNetV2Model,
            MobileNetV2PreTrainedModel,
            load_tf_weights_in_mobilenet_v2,
        )
        from .models.mobilevit import (
            MobileViTForImageClassification,
            MobileViTForSemanticSegmentation,
            MobileViTModel,
            MobileViTPreTrainedModel,
        )
        from .models.mobilevitv2 import (
            MobileViTV2ForImageClassification,
            MobileViTV2ForSemanticSegmentation,
            MobileViTV2Model,
            MobileViTV2PreTrainedModel,
        )
        from .models.modernbert import (
            ModernBertForMaskedLM,
            ModernBertForSequenceClassification,
            ModernBertForTokenClassification,
            ModernBertModel,
            ModernBertPreTrainedModel,
        )
        from .models.moonshine import (
            MoonshineForConditionalGeneration,
            MoonshineModel,
            MoonshinePreTrainedModel,
        )
        from .models.moshi import (
            MoshiForCausalLM,
            MoshiForConditionalGeneration,
            MoshiModel,
            MoshiPreTrainedModel,
        )
        from .models.mpnet import (
            MPNetForMaskedLM,
            MPNetForMultipleChoice,
            MPNetForQuestionAnswering,
            MPNetForSequenceClassification,
            MPNetForTokenClassification,
            MPNetModel,
            MPNetPreTrainedModel,
        )
        from .models.mpt import (
            MptForCausalLM,
            MptForQuestionAnswering,
            MptForSequenceClassification,
            MptForTokenClassification,
            MptModel,
            MptPreTrainedModel,
        )
        from .models.mra import (
            MraForMaskedLM,
            MraForMultipleChoice,
            MraForQuestionAnswering,
            MraForSequenceClassification,
            MraForTokenClassification,
            MraModel,
            MraPreTrainedModel,
        )
        from .models.mt5 import (
            MT5EncoderModel,
            MT5ForConditionalGeneration,
            MT5ForQuestionAnswering,
            MT5ForSequenceClassification,
            MT5ForTokenClassification,
            MT5Model,
            MT5PreTrainedModel,
        )
        from .models.musicgen import (
            MusicgenForCausalLM,
            MusicgenForConditionalGeneration,
            MusicgenModel,
            MusicgenPreTrainedModel,
            MusicgenProcessor,
        )
        from .models.musicgen_melody import (
            MusicgenMelodyForCausalLM,
            MusicgenMelodyForConditionalGeneration,
            MusicgenMelodyModel,
            MusicgenMelodyPreTrainedModel,
        )
        from .models.mvp import (
            MvpForCausalLM,
            MvpForConditionalGeneration,
            MvpForQuestionAnswering,
            MvpForSequenceClassification,
            MvpModel,
            MvpPreTrainedModel,
        )
        from .models.nemotron import (
            NemotronForCausalLM,
            NemotronForQuestionAnswering,
            NemotronForSequenceClassification,
            NemotronForTokenClassification,
            NemotronModel,
            NemotronPreTrainedModel,
        )
        from .models.nllb_moe import (
            NllbMoeForConditionalGeneration,
            NllbMoeModel,
            NllbMoePreTrainedModel,
            NllbMoeSparseMLP,
            NllbMoeTop2Router,
        )
        from .models.nystromformer import (
            NystromformerForMaskedLM,
            NystromformerForMultipleChoice,
            NystromformerForQuestionAnswering,
            NystromformerForSequenceClassification,
            NystromformerForTokenClassification,
            NystromformerModel,
            NystromformerPreTrainedModel,
        )
        from .models.olmo import (
            OlmoForCausalLM,
            OlmoModel,
            OlmoPreTrainedModel,
        )
        from .models.olmo2 import (
            Olmo2ForCausalLM,
            Olmo2Model,
            Olmo2PreTrainedModel,
        )
        from .models.olmoe import (
            OlmoeForCausalLM,
            OlmoeModel,
            OlmoePreTrainedModel,
        )
        from .models.omdet_turbo import (
            OmDetTurboForObjectDetection,
            OmDetTurboPreTrainedModel,
        )
        from .models.oneformer import (
            OneFormerForUniversalSegmentation,
            OneFormerModel,
            OneFormerPreTrainedModel,
        )
        from .models.openai import (
            OpenAIGPTDoubleHeadsModel,
            OpenAIGPTForSequenceClassification,
            OpenAIGPTLMHeadModel,
            OpenAIGPTModel,
            OpenAIGPTPreTrainedModel,
            load_tf_weights_in_openai_gpt,
        )
        from .models.opt import (
            OPTForCausalLM,
            OPTForQuestionAnswering,
            OPTForSequenceClassification,
            OPTModel,
            OPTPreTrainedModel,
        )
        from .models.owlv2 import (
            Owlv2ForObjectDetection,
            Owlv2Model,
            Owlv2PreTrainedModel,
            Owlv2TextModel,
            Owlv2VisionModel,
        )
        from .models.owlvit import (
            OwlViTForObjectDetection,
            OwlViTModel,
            OwlViTPreTrainedModel,
            OwlViTTextModel,
            OwlViTVisionModel,
        )
        from .models.paligemma import (
            PaliGemmaForConditionalGeneration,
            PaliGemmaPreTrainedModel,
            PaliGemmaProcessor,
        )
        from .models.patchtsmixer import (
            PatchTSMixerForPrediction,
            PatchTSMixerForPretraining,
            PatchTSMixerForRegression,
            PatchTSMixerForTimeSeriesClassification,
            PatchTSMixerModel,
            PatchTSMixerPreTrainedModel,
        )
        from .models.patchtst import (
            PatchTSTForClassification,
            PatchTSTForPrediction,
            PatchTSTForPretraining,
            PatchTSTForRegression,
            PatchTSTModel,
            PatchTSTPreTrainedModel,
        )
        from .models.pegasus import (
            PegasusForCausalLM,
            PegasusForConditionalGeneration,
            PegasusModel,
            PegasusPreTrainedModel,
        )
        from .models.pegasus_x import (
            PegasusXForConditionalGeneration,
            PegasusXModel,
            PegasusXPreTrainedModel,
        )
        from .models.perceiver import (
            PerceiverForImageClassificationConvProcessing,
            PerceiverForImageClassificationFourier,
            PerceiverForImageClassificationLearned,
            PerceiverForMaskedLM,
            PerceiverForMultimodalAutoencoding,
            PerceiverForOpticalFlow,
            PerceiverForSequenceClassification,
            PerceiverModel,
            PerceiverPreTrainedModel,
        )
        from .models.persimmon import (
            PersimmonForCausalLM,
            PersimmonForSequenceClassification,
            PersimmonForTokenClassification,
            PersimmonModel,
            PersimmonPreTrainedModel,
        )
        from .models.phi import (
            PhiForCausalLM,
            PhiForSequenceClassification,
            PhiForTokenClassification,
            PhiModel,
            PhiPreTrainedModel,
        )
        from .models.phi3 import (
            Phi3ForCausalLM,
            Phi3ForSequenceClassification,
            Phi3ForTokenClassification,
            Phi3Model,
            Phi3PreTrainedModel,
        )
        from .models.phimoe import (
            PhimoeForCausalLM,
            PhimoeForSequenceClassification,
            PhimoeModel,
            PhimoePreTrainedModel,
        )
        from .models.pix2struct import (
            Pix2StructForConditionalGeneration,
            Pix2StructPreTrainedModel,
            Pix2StructTextModel,
            Pix2StructVisionModel,
        )
        from .models.pixtral import (
            PixtralPreTrainedModel,
            PixtralVisionModel,
        )
        from .models.plbart import (
            PLBartForCausalLM,
            PLBartForConditionalGeneration,
            PLBartForSequenceClassification,
            PLBartModel,
            PLBartPreTrainedModel,
        )
        from .models.poolformer import (
            PoolFormerForImageClassification,
            PoolFormerModel,
            PoolFormerPreTrainedModel,
        )
        from .models.pop2piano import (
            Pop2PianoForConditionalGeneration,
            Pop2PianoPreTrainedModel,
        )
        from .models.prophetnet import (
            ProphetNetDecoder,
            ProphetNetEncoder,
            ProphetNetForCausalLM,
            ProphetNetForConditionalGeneration,
            ProphetNetModel,
            ProphetNetPreTrainedModel,
        )
        from .models.pvt import (
            PvtForImageClassification,
            PvtModel,
            PvtPreTrainedModel,
        )
        from .models.pvt_v2 import (
            PvtV2Backbone,
            PvtV2ForImageClassification,
            PvtV2Model,
            PvtV2PreTrainedModel,
        )
        from .models.qwen2 import (
            Qwen2ForCausalLM,
            Qwen2ForQuestionAnswering,
            Qwen2ForSequenceClassification,
            Qwen2ForTokenClassification,
            Qwen2Model,
            Qwen2PreTrainedModel,
        )
        from .models.qwen2_5_vl import (
            Qwen2_5_VLForConditionalGeneration,
            Qwen2_5_VLModel,
            Qwen2_5_VLPreTrainedModel,
        )
        from .models.qwen2_audio import (
            Qwen2AudioEncoder,
            Qwen2AudioForConditionalGeneration,
            Qwen2AudioPreTrainedModel,
        )
        from .models.qwen2_moe import (
            Qwen2MoeForCausalLM,
            Qwen2MoeForQuestionAnswering,
            Qwen2MoeForSequenceClassification,
            Qwen2MoeForTokenClassification,
            Qwen2MoeModel,
            Qwen2MoePreTrainedModel,
        )
        from .models.qwen2_vl import (
            Qwen2VLForConditionalGeneration,
            Qwen2VLModel,
            Qwen2VLPreTrainedModel,
        )
        from .models.rag import (
            RagModel,
            RagPreTrainedModel,
            RagSequenceForGeneration,
            RagTokenForGeneration,
        )
        from .models.recurrent_gemma import (
            RecurrentGemmaForCausalLM,
            RecurrentGemmaModel,
            RecurrentGemmaPreTrainedModel,
        )
        from .models.reformer import (
            ReformerForMaskedLM,
            ReformerForQuestionAnswering,
            ReformerForSequenceClassification,
            ReformerModel,
            ReformerModelWithLMHead,
            ReformerPreTrainedModel,
        )
        from .models.regnet import (
            RegNetForImageClassification,
            RegNetModel,
            RegNetPreTrainedModel,
        )
        from .models.relation_detr import (
            RelationDetrForObjectDetection,
            RelationDetrModel,
            RelationDetrPreTrainedModel,
        )
        from .models.rembert import (
            RemBertForCausalLM,
            RemBertForMaskedLM,
            RemBertForMultipleChoice,
            RemBertForQuestionAnswering,
            RemBertForSequenceClassification,
            RemBertForTokenClassification,
            RemBertModel,
            RemBertPreTrainedModel,
            load_tf_weights_in_rembert,
        )
        from .models.resnet import (
            ResNetBackbone,
            ResNetForImageClassification,
            ResNetModel,
            ResNetPreTrainedModel,
        )
        from .models.roberta import (
            RobertaForCausalLM,
            RobertaForMaskedLM,
            RobertaForMultipleChoice,
            RobertaForQuestionAnswering,
            RobertaForSequenceClassification,
            RobertaForTokenClassification,
            RobertaModel,
            RobertaPreTrainedModel,
        )
        from .models.roberta_prelayernorm import (
            RobertaPreLayerNormForCausalLM,
            RobertaPreLayerNormForMaskedLM,
            RobertaPreLayerNormForMultipleChoice,
            RobertaPreLayerNormForQuestionAnswering,
            RobertaPreLayerNormForSequenceClassification,
            RobertaPreLayerNormForTokenClassification,
            RobertaPreLayerNormModel,
            RobertaPreLayerNormPreTrainedModel,
        )
        from .models.roc_bert import (
            RoCBertForCausalLM,
            RoCBertForMaskedLM,
            RoCBertForMultipleChoice,
            RoCBertForPreTraining,
            RoCBertForQuestionAnswering,
            RoCBertForSequenceClassification,
            RoCBertForTokenClassification,
            RoCBertModel,
            RoCBertPreTrainedModel,
            load_tf_weights_in_roc_bert,
        )
        from .models.roformer import (
            RoFormerForCausalLM,
            RoFormerForMaskedLM,
            RoFormerForMultipleChoice,
            RoFormerForQuestionAnswering,
            RoFormerForSequenceClassification,
            RoFormerForTokenClassification,
            RoFormerModel,
            RoFormerPreTrainedModel,
            load_tf_weights_in_roformer,
        )
        from .models.rt_detr import (
            RTDetrForObjectDetection,
            RTDetrModel,
            RTDetrPreTrainedModel,
            RTDetrResNetBackbone,
            RTDetrResNetPreTrainedModel,
        )
        from .models.rt_detr_v2 import RTDetrV2ForObjectDetection, RTDetrV2Model, RTDetrV2PreTrainedModel
        from .models.rwkv import (
            RwkvForCausalLM,
            RwkvModel,
            RwkvPreTrainedModel,
        )
        from .models.sam import (
            SamModel,
            SamPreTrainedModel,
        )
        from .models.seamless_m4t import (
            SeamlessM4TCodeHifiGan,
            SeamlessM4TForSpeechToSpeech,
            SeamlessM4TForSpeechToText,
            SeamlessM4TForTextToSpeech,
            SeamlessM4TForTextToText,
            SeamlessM4THifiGan,
            SeamlessM4TModel,
            SeamlessM4TPreTrainedModel,
            SeamlessM4TTextToUnitForConditionalGeneration,
            SeamlessM4TTextToUnitModel,
        )
        from .models.seamless_m4t_v2 import (
            SeamlessM4Tv2ForSpeechToSpeech,
            SeamlessM4Tv2ForSpeechToText,
            SeamlessM4Tv2ForTextToSpeech,
            SeamlessM4Tv2ForTextToText,
            SeamlessM4Tv2Model,
            SeamlessM4Tv2PreTrainedModel,
        )
        from .models.segformer import (
            SegformerDecodeHead,
            SegformerForImageClassification,
            SegformerForSemanticSegmentation,
            SegformerModel,
            SegformerPreTrainedModel,
        )
        from .models.seggpt import (
            SegGptForImageSegmentation,
            SegGptModel,
            SegGptPreTrainedModel,
        )
        from .models.sew import (
            SEWForCTC,
            SEWForSequenceClassification,
            SEWModel,
            SEWPreTrainedModel,
        )
        from .models.sew_d import (
            SEWDForCTC,
            SEWDForSequenceClassification,
            SEWDModel,
            SEWDPreTrainedModel,
        )
        from .models.siglip import (
            SiglipForImageClassification,
            SiglipModel,
            SiglipPreTrainedModel,
            SiglipTextModel,
            SiglipVisionModel,
        )
        from .models.speech_encoder_decoder import SpeechEncoderDecoderModel
        from .models.speech_to_text import (
            Speech2TextForConditionalGeneration,
            Speech2TextModel,
            Speech2TextPreTrainedModel,
        )
        from .models.speecht5 import (
            SpeechT5ForSpeechToSpeech,
            SpeechT5ForSpeechToText,
            SpeechT5ForTextToSpeech,
            SpeechT5HifiGan,
            SpeechT5Model,
            SpeechT5PreTrainedModel,
        )
        from .models.splinter import (
            SplinterForPreTraining,
            SplinterForQuestionAnswering,
            SplinterModel,
            SplinterPreTrainedModel,
        )
        from .models.squeezebert import (
            SqueezeBertForMaskedLM,
            SqueezeBertForMultipleChoice,
            SqueezeBertForQuestionAnswering,
            SqueezeBertForSequenceClassification,
            SqueezeBertForTokenClassification,
            SqueezeBertModel,
            SqueezeBertPreTrainedModel,
        )
        from .models.stablelm import (
            StableLmForCausalLM,
            StableLmForSequenceClassification,
            StableLmForTokenClassification,
            StableLmModel,
            StableLmPreTrainedModel,
        )
        from .models.starcoder2 import (
            Starcoder2ForCausalLM,
            Starcoder2ForSequenceClassification,
            Starcoder2ForTokenClassification,
            Starcoder2Model,
            Starcoder2PreTrainedModel,
        )
        from .models.superglue import (
            SuperGlueForKeypointMatching,
            SuperGluePreTrainedModel,
        )
        from .models.superpoint import (
            SuperPointForKeypointDetection,
            SuperPointPreTrainedModel,
        )
        from .models.swiftformer import (
            SwiftFormerForImageClassification,
            SwiftFormerModel,
            SwiftFormerPreTrainedModel,
        )
        from .models.swin import (
            SwinBackbone,
            SwinForImageClassification,
            SwinForMaskedImageModeling,
            SwinModel,
            SwinPreTrainedModel,
        )
        from .models.swin2sr import (
            Swin2SRForImageSuperResolution,
            Swin2SRModel,
            Swin2SRPreTrainedModel,
        )
        from .models.swinv2 import (
            Swinv2Backbone,
            Swinv2ForImageClassification,
            Swinv2ForMaskedImageModeling,
            Swinv2Model,
            Swinv2PreTrainedModel,
        )
        from .models.switch_transformers import (
            SwitchTransformersEncoderModel,
            SwitchTransformersForConditionalGeneration,
            SwitchTransformersModel,
            SwitchTransformersPreTrainedModel,
            SwitchTransformersSparseMLP,
            SwitchTransformersTop1Router,
        )
        from .models.t5 import (
            T5EncoderModel,
            T5ForConditionalGeneration,
            T5ForQuestionAnswering,
            T5ForSequenceClassification,
            T5ForTokenClassification,
            T5Model,
            T5PreTrainedModel,
            load_tf_weights_in_t5,
        )
        from .models.table_transformer import (
            TableTransformerForObjectDetection,
            TableTransformerModel,
            TableTransformerPreTrainedModel,
        )
        from .models.tapas import (
            TapasForMaskedLM,
            TapasForQuestionAnswering,
            TapasForSequenceClassification,
            TapasModel,
            TapasPreTrainedModel,
            load_tf_weights_in_tapas,
        )
        from .models.textnet import (
            TextNetBackbone,
            TextNetForImageClassification,
            TextNetModel,
            TextNetPreTrainedModel,
        )
        from .models.time_series_transformer import (
            TimeSeriesTransformerForPrediction,
            TimeSeriesTransformerModel,
            TimeSeriesTransformerPreTrainedModel,
        )
        from .models.timesformer import (
            TimesformerForVideoClassification,
            TimesformerModel,
            TimesformerPreTrainedModel,
        )
        from .models.timm_backbone import TimmBackbone
        from .models.timm_wrapper import (
            TimmWrapperForImageClassification,
            TimmWrapperModel,
            TimmWrapperPreTrainedModel,
        )
        from .models.trocr import (
            TrOCRForCausalLM,
            TrOCRPreTrainedModel,
        )
        from .models.tvp import (
            TvpForVideoGrounding,
            TvpModel,
            TvpPreTrainedModel,
        )
        from .models.udop import (
            UdopEncoderModel,
            UdopForConditionalGeneration,
            UdopModel,
            UdopPreTrainedModel,
        )
        from .models.umt5 import (
            UMT5EncoderModel,
            UMT5ForConditionalGeneration,
            UMT5ForQuestionAnswering,
            UMT5ForSequenceClassification,
            UMT5ForTokenClassification,
            UMT5Model,
            UMT5PreTrainedModel,
        )
        from .models.unispeech import (
            UniSpeechForCTC,
            UniSpeechForPreTraining,
            UniSpeechForSequenceClassification,
            UniSpeechModel,
            UniSpeechPreTrainedModel,
        )
        from .models.unispeech_sat import (
            UniSpeechSatForAudioFrameClassification,
            UniSpeechSatForCTC,
            UniSpeechSatForPreTraining,
            UniSpeechSatForSequenceClassification,
            UniSpeechSatForXVector,
            UniSpeechSatModel,
            UniSpeechSatPreTrainedModel,
        )
        from .models.univnet import UnivNetModel
        from .models.upernet import (
            UperNetForSemanticSegmentation,
            UperNetPreTrainedModel,
        )
        from .models.video_llava import (
            VideoLlavaForConditionalGeneration,
            VideoLlavaPreTrainedModel,
            VideoLlavaProcessor,
        )
        from .models.videomae import (
            VideoMAEForPreTraining,
            VideoMAEForVideoClassification,
            VideoMAEModel,
            VideoMAEPreTrainedModel,
        )
        from .models.vilt import (
            ViltForImageAndTextRetrieval,
            ViltForImagesAndTextClassification,
            ViltForMaskedLM,
            ViltForQuestionAnswering,
            ViltForTokenClassification,
            ViltModel,
            ViltPreTrainedModel,
        )
        from .models.vipllava import (
            VipLlavaForConditionalGeneration,
            VipLlavaPreTrainedModel,
        )
        from .models.vision_encoder_decoder import VisionEncoderDecoderModel
        from .models.vision_text_dual_encoder import VisionTextDualEncoderModel
        from .models.visual_bert import (
            VisualBertForMultipleChoice,
            VisualBertForPreTraining,
            VisualBertForQuestionAnswering,
            VisualBertForRegionToPhraseAlignment,
            VisualBertForVisualReasoning,
            VisualBertModel,
            VisualBertPreTrainedModel,
        )
        from .models.vit import (
            ViTForImageClassification,
            ViTForMaskedImageModeling,
            ViTModel,
            ViTPreTrainedModel,
        )
        from .models.vit_mae import (
            ViTMAEForPreTraining,
            ViTMAEModel,
            ViTMAEPreTrainedModel,
        )
        from .models.vit_msn import (
            ViTMSNForImageClassification,
            ViTMSNModel,
            ViTMSNPreTrainedModel,
        )
        from .models.vitdet import (
            VitDetBackbone,
            VitDetModel,
            VitDetPreTrainedModel,
        )
        from .models.vitmatte import (
            VitMatteForImageMatting,
            VitMattePreTrainedModel,
        )
        from .models.vitpose import (
            VitPoseForPoseEstimation,
            VitPosePreTrainedModel,
        )
        from .models.vitpose_backbone import VitPoseBackbone, VitPoseBackbonePreTrainedModel
        from .models.vits import (
            VitsModel,
            VitsPreTrainedModel,
        )
        from .models.vivit import (
            VivitForVideoClassification,
            VivitModel,
            VivitPreTrainedModel,
        )
        from .models.wav2vec2 import (
            Wav2Vec2ForAudioFrameClassification,
            Wav2Vec2ForCTC,
            Wav2Vec2ForMaskedLM,
            Wav2Vec2ForPreTraining,
            Wav2Vec2ForSequenceClassification,
            Wav2Vec2ForXVector,
            Wav2Vec2Model,
            Wav2Vec2PreTrainedModel,
        )
        from .models.wav2vec2_bert import (
            Wav2Vec2BertForAudioFrameClassification,
            Wav2Vec2BertForCTC,
            Wav2Vec2BertForSequenceClassification,
            Wav2Vec2BertForXVector,
            Wav2Vec2BertModel,
            Wav2Vec2BertPreTrainedModel,
        )
        from .models.wav2vec2_conformer import (
            Wav2Vec2ConformerForAudioFrameClassification,
            Wav2Vec2ConformerForCTC,
            Wav2Vec2ConformerForPreTraining,
            Wav2Vec2ConformerForSequenceClassification,
            Wav2Vec2ConformerForXVector,
            Wav2Vec2ConformerModel,
            Wav2Vec2ConformerPreTrainedModel,
        )
        from .models.wavlm import (
            WavLMForAudioFrameClassification,
            WavLMForCTC,
            WavLMForSequenceClassification,
            WavLMForXVector,
            WavLMModel,
            WavLMPreTrainedModel,
        )
        from .models.whisper import (
            WhisperForAudioClassification,
            WhisperForCausalLM,
            WhisperForConditionalGeneration,
            WhisperModel,
            WhisperPreTrainedModel,
        )
        from .models.x_clip import (
            XCLIPModel,
            XCLIPPreTrainedModel,
            XCLIPTextModel,
            XCLIPVisionModel,
        )
        from .models.xglm import (
            XGLMForCausalLM,
            XGLMModel,
            XGLMPreTrainedModel,
        )
        from .models.xlm import (
            XLMForMultipleChoice,
            XLMForQuestionAnswering,
            XLMForQuestionAnsweringSimple,
            XLMForSequenceClassification,
            XLMForTokenClassification,
            XLMModel,
            XLMPreTrainedModel,
            XLMWithLMHeadModel,
        )
        from .models.xlm_roberta import (
            XLMRobertaForCausalLM,
            XLMRobertaForMaskedLM,
            XLMRobertaForMultipleChoice,
            XLMRobertaForQuestionAnswering,
            XLMRobertaForSequenceClassification,
            XLMRobertaForTokenClassification,
            XLMRobertaModel,
            XLMRobertaPreTrainedModel,
        )
        from .models.xlm_roberta_xl import (
            XLMRobertaXLForCausalLM,
            XLMRobertaXLForMaskedLM,
            XLMRobertaXLForMultipleChoice,
            XLMRobertaXLForQuestionAnswering,
            XLMRobertaXLForSequenceClassification,
            XLMRobertaXLForTokenClassification,
            XLMRobertaXLModel,
            XLMRobertaXLPreTrainedModel,
        )
        from .models.xlnet import (
            XLNetForMultipleChoice,
            XLNetForQuestionAnswering,
            XLNetForQuestionAnsweringSimple,
            XLNetForSequenceClassification,
            XLNetForTokenClassification,
            XLNetLMHeadModel,
            XLNetModel,
            XLNetPreTrainedModel,
            load_tf_weights_in_xlnet,
        )
        from .models.xmod import (
            XmodForCausalLM,
            XmodForMaskedLM,
            XmodForMultipleChoice,
            XmodForQuestionAnswering,
            XmodForSequenceClassification,
            XmodForTokenClassification,
            XmodModel,
            XmodPreTrainedModel,
        )
        from .models.yolos import (
            YolosForObjectDetection,
            YolosModel,
            YolosPreTrainedModel,
        )
        from .models.yoso import (
            YosoForMaskedLM,
            YosoForMultipleChoice,
            YosoForQuestionAnswering,
            YosoForSequenceClassification,
            YosoForTokenClassification,
            YosoModel,
            YosoPreTrainedModel,
        )
        from .models.zamba import (
            ZambaForCausalLM,
            ZambaForSequenceClassification,
            ZambaModel,
            ZambaPreTrainedModel,
        )
        from .models.zamba2 import (
            Zamba2ForCausalLM,
            Zamba2ForSequenceClassification,
            Zamba2Model,
            Zamba2PreTrainedModel,
        )
        from .models.zoedepth import (
            ZoeDepthForDepthEstimation,
            ZoeDepthPreTrainedModel,
        )

        # Optimization
        from .optimization import (
            Adafactor,
            AdamW,
            get_constant_schedule,
            get_constant_schedule_with_warmup,
            get_cosine_schedule_with_warmup,
            get_cosine_with_hard_restarts_schedule_with_warmup,
            get_inverse_sqrt_schedule,
            get_linear_schedule_with_warmup,
            get_polynomial_decay_schedule_with_warmup,
            get_scheduler,
            get_wsd_schedule,
        )
        from .pytorch_utils import Conv1D, apply_chunking_to_forward, prune_layer

        # Trainer
        from .trainer import Trainer
        from .trainer_pt_utils import torch_distributed_zero_first
        from .trainer_seq2seq import Seq2SeqTrainer

    # TensorFlow
    try:
        if not is_tf_available():
            raise OptionalDependencyNotAvailable()
    except OptionalDependencyNotAvailable:
        # Import the same objects as dummies to get them in the namespace.
        # They will raise an import error if the user tries to instantiate / use them.
        from .utils.dummy_tf_objects import *
    else:
        from .generation import (
            TFForcedBOSTokenLogitsProcessor,
            TFForcedEOSTokenLogitsProcessor,
            TFForceTokensLogitsProcessor,
            TFGenerationMixin,
            TFLogitsProcessor,
            TFLogitsProcessorList,
            TFLogitsWarper,
            TFMinLengthLogitsProcessor,
            TFNoBadWordsLogitsProcessor,
            TFNoRepeatNGramLogitsProcessor,
            TFRepetitionPenaltyLogitsProcessor,
            TFSuppressTokensAtBeginLogitsProcessor,
            TFSuppressTokensLogitsProcessor,
            TFTemperatureLogitsWarper,
            TFTopKLogitsWarper,
            TFTopPLogitsWarper,
        )
        from .keras_callbacks import KerasMetricCallback, PushToHubCallback
        from .modeling_tf_utils import (
            TFPreTrainedModel,
            TFSequenceSummary,
            TFSharedEmbeddings,
            shape_list,
        )

        # TensorFlow model imports
        from .models.albert import (
            TFAlbertForMaskedLM,
            TFAlbertForMultipleChoice,
            TFAlbertForPreTraining,
            TFAlbertForQuestionAnswering,
            TFAlbertForSequenceClassification,
            TFAlbertForTokenClassification,
            TFAlbertMainLayer,
            TFAlbertModel,
            TFAlbertPreTrainedModel,
        )
        from .models.auto import (
            TF_MODEL_FOR_AUDIO_CLASSIFICATION_MAPPING,
            TF_MODEL_FOR_CAUSAL_LM_MAPPING,
            TF_MODEL_FOR_DOCUMENT_QUESTION_ANSWERING_MAPPING,
            TF_MODEL_FOR_IMAGE_CLASSIFICATION_MAPPING,
            TF_MODEL_FOR_MASK_GENERATION_MAPPING,
            TF_MODEL_FOR_MASKED_IMAGE_MODELING_MAPPING,
            TF_MODEL_FOR_MASKED_LM_MAPPING,
            TF_MODEL_FOR_MULTIPLE_CHOICE_MAPPING,
            TF_MODEL_FOR_NEXT_SENTENCE_PREDICTION_MAPPING,
            TF_MODEL_FOR_PRETRAINING_MAPPING,
            TF_MODEL_FOR_QUESTION_ANSWERING_MAPPING,
            TF_MODEL_FOR_SEMANTIC_SEGMENTATION_MAPPING,
            TF_MODEL_FOR_SEQ_TO_SEQ_CAUSAL_LM_MAPPING,
            TF_MODEL_FOR_SEQUENCE_CLASSIFICATION_MAPPING,
            TF_MODEL_FOR_SPEECH_SEQ_2_SEQ_MAPPING,
            TF_MODEL_FOR_TABLE_QUESTION_ANSWERING_MAPPING,
            TF_MODEL_FOR_TEXT_ENCODING_MAPPING,
            TF_MODEL_FOR_TOKEN_CLASSIFICATION_MAPPING,
            TF_MODEL_FOR_VISION_2_SEQ_MAPPING,
            TF_MODEL_FOR_ZERO_SHOT_IMAGE_CLASSIFICATION_MAPPING,
            TF_MODEL_MAPPING,
            TF_MODEL_WITH_LM_HEAD_MAPPING,
            TFAutoModel,
            TFAutoModelForAudioClassification,
            TFAutoModelForCausalLM,
            TFAutoModelForDocumentQuestionAnswering,
            TFAutoModelForImageClassification,
            TFAutoModelForMaskedImageModeling,
            TFAutoModelForMaskedLM,
            TFAutoModelForMaskGeneration,
            TFAutoModelForMultipleChoice,
            TFAutoModelForNextSentencePrediction,
            TFAutoModelForPreTraining,
            TFAutoModelForQuestionAnswering,
            TFAutoModelForSemanticSegmentation,
            TFAutoModelForSeq2SeqLM,
            TFAutoModelForSequenceClassification,
            TFAutoModelForSpeechSeq2Seq,
            TFAutoModelForTableQuestionAnswering,
            TFAutoModelForTextEncoding,
            TFAutoModelForTokenClassification,
            TFAutoModelForVision2Seq,
            TFAutoModelForZeroShotImageClassification,
            TFAutoModelWithLMHead,
        )
        from .models.bart import (
            TFBartForConditionalGeneration,
            TFBartForSequenceClassification,
            TFBartModel,
            TFBartPretrainedModel,
        )
        from .models.bert import (
            TFBertForMaskedLM,
            TFBertForMultipleChoice,
            TFBertForNextSentencePrediction,
            TFBertForPreTraining,
            TFBertForQuestionAnswering,
            TFBertForSequenceClassification,
            TFBertForTokenClassification,
            TFBertLMHeadModel,
            TFBertMainLayer,
            TFBertModel,
            TFBertPreTrainedModel,
        )
        from .models.blenderbot import (
            TFBlenderbotForConditionalGeneration,
            TFBlenderbotModel,
            TFBlenderbotPreTrainedModel,
        )
        from .models.blenderbot_small import (
            TFBlenderbotSmallForConditionalGeneration,
            TFBlenderbotSmallModel,
            TFBlenderbotSmallPreTrainedModel,
        )
        from .models.blip import (
            TFBlipForConditionalGeneration,
            TFBlipForImageTextRetrieval,
            TFBlipForQuestionAnswering,
            TFBlipModel,
            TFBlipPreTrainedModel,
            TFBlipTextModel,
            TFBlipVisionModel,
        )
        from .models.camembert import (
            TFCamembertForCausalLM,
            TFCamembertForMaskedLM,
            TFCamembertForMultipleChoice,
            TFCamembertForQuestionAnswering,
            TFCamembertForSequenceClassification,
            TFCamembertForTokenClassification,
            TFCamembertModel,
            TFCamembertPreTrainedModel,
        )
        from .models.clip import (
            TFCLIPModel,
            TFCLIPPreTrainedModel,
            TFCLIPTextModel,
            TFCLIPVisionModel,
        )
        from .models.convbert import (
            TFConvBertForMaskedLM,
            TFConvBertForMultipleChoice,
            TFConvBertForQuestionAnswering,
            TFConvBertForSequenceClassification,
            TFConvBertForTokenClassification,
            TFConvBertModel,
            TFConvBertPreTrainedModel,
        )
        from .models.convnext import (
            TFConvNextForImageClassification,
            TFConvNextModel,
            TFConvNextPreTrainedModel,
        )
        from .models.convnextv2 import (
            TFConvNextV2ForImageClassification,
            TFConvNextV2Model,
            TFConvNextV2PreTrainedModel,
        )
        from .models.ctrl import (
            TFCTRLForSequenceClassification,
            TFCTRLLMHeadModel,
            TFCTRLModel,
            TFCTRLPreTrainedModel,
        )
        from .models.cvt import (
            TFCvtForImageClassification,
            TFCvtModel,
            TFCvtPreTrainedModel,
        )
        from .models.data2vec import (
            TFData2VecVisionForImageClassification,
            TFData2VecVisionForSemanticSegmentation,
            TFData2VecVisionModel,
            TFData2VecVisionPreTrainedModel,
        )
        from .models.deberta import (
            TFDebertaForMaskedLM,
            TFDebertaForQuestionAnswering,
            TFDebertaForSequenceClassification,
            TFDebertaForTokenClassification,
            TFDebertaModel,
            TFDebertaPreTrainedModel,
        )
        from .models.deberta_v2 import (
            TFDebertaV2ForMaskedLM,
            TFDebertaV2ForMultipleChoice,
            TFDebertaV2ForQuestionAnswering,
            TFDebertaV2ForSequenceClassification,
            TFDebertaV2ForTokenClassification,
            TFDebertaV2Model,
            TFDebertaV2PreTrainedModel,
        )
        from .models.deit import (
            TFDeiTForImageClassification,
            TFDeiTForImageClassificationWithTeacher,
            TFDeiTForMaskedImageModeling,
            TFDeiTModel,
            TFDeiTPreTrainedModel,
        )
        from .models.deprecated.efficientformer import (
            TFEfficientFormerForImageClassification,
            TFEfficientFormerForImageClassificationWithTeacher,
            TFEfficientFormerModel,
            TFEfficientFormerPreTrainedModel,
        )
        from .models.deprecated.transfo_xl import (
            TFAdaptiveEmbedding,
            TFTransfoXLForSequenceClassification,
            TFTransfoXLLMHeadModel,
            TFTransfoXLMainLayer,
            TFTransfoXLModel,
            TFTransfoXLPreTrainedModel,
        )
        from .models.distilbert import (
            TFDistilBertForMaskedLM,
            TFDistilBertForMultipleChoice,
            TFDistilBertForQuestionAnswering,
            TFDistilBertForSequenceClassification,
            TFDistilBertForTokenClassification,
            TFDistilBertMainLayer,
            TFDistilBertModel,
            TFDistilBertPreTrainedModel,
        )
        from .models.dpr import (
            TFDPRContextEncoder,
            TFDPRPretrainedContextEncoder,
            TFDPRPretrainedQuestionEncoder,
            TFDPRPretrainedReader,
            TFDPRQuestionEncoder,
            TFDPRReader,
        )
        from .models.electra import (
            TFElectraForMaskedLM,
            TFElectraForMultipleChoice,
            TFElectraForPreTraining,
            TFElectraForQuestionAnswering,
            TFElectraForSequenceClassification,
            TFElectraForTokenClassification,
            TFElectraModel,
            TFElectraPreTrainedModel,
        )
        from .models.encoder_decoder import TFEncoderDecoderModel
        from .models.esm import (
            TFEsmForMaskedLM,
            TFEsmForSequenceClassification,
            TFEsmForTokenClassification,
            TFEsmModel,
            TFEsmPreTrainedModel,
        )
        from .models.flaubert import (
            TFFlaubertForMultipleChoice,
            TFFlaubertForQuestionAnsweringSimple,
            TFFlaubertForSequenceClassification,
            TFFlaubertForTokenClassification,
            TFFlaubertModel,
            TFFlaubertPreTrainedModel,
            TFFlaubertWithLMHeadModel,
        )
        from .models.funnel import (
            TFFunnelBaseModel,
            TFFunnelForMaskedLM,
            TFFunnelForMultipleChoice,
            TFFunnelForPreTraining,
            TFFunnelForQuestionAnswering,
            TFFunnelForSequenceClassification,
            TFFunnelForTokenClassification,
            TFFunnelModel,
            TFFunnelPreTrainedModel,
        )
        from .models.gpt2 import (
            TFGPT2DoubleHeadsModel,
            TFGPT2ForSequenceClassification,
            TFGPT2LMHeadModel,
            TFGPT2MainLayer,
            TFGPT2Model,
            TFGPT2PreTrainedModel,
        )
        from .models.gptj import (
            TFGPTJForCausalLM,
            TFGPTJForQuestionAnswering,
            TFGPTJForSequenceClassification,
            TFGPTJModel,
            TFGPTJPreTrainedModel,
        )
        from .models.groupvit import (
            TFGroupViTModel,
            TFGroupViTPreTrainedModel,
            TFGroupViTTextModel,
            TFGroupViTVisionModel,
        )
        from .models.hubert import (
            TFHubertForCTC,
            TFHubertModel,
            TFHubertPreTrainedModel,
        )
        from .models.idefics import (
            TFIdeficsForVisionText2Text,
            TFIdeficsModel,
            TFIdeficsPreTrainedModel,
        )
        from .models.layoutlm import (
            TFLayoutLMForMaskedLM,
            TFLayoutLMForQuestionAnswering,
            TFLayoutLMForSequenceClassification,
            TFLayoutLMForTokenClassification,
            TFLayoutLMMainLayer,
            TFLayoutLMModel,
            TFLayoutLMPreTrainedModel,
        )
        from .models.layoutlmv3 import (
            TFLayoutLMv3ForQuestionAnswering,
            TFLayoutLMv3ForSequenceClassification,
            TFLayoutLMv3ForTokenClassification,
            TFLayoutLMv3Model,
            TFLayoutLMv3PreTrainedModel,
        )
        from .models.led import (
            TFLEDForConditionalGeneration,
            TFLEDModel,
            TFLEDPreTrainedModel,
        )
        from .models.longformer import (
            TFLongformerForMaskedLM,
            TFLongformerForMultipleChoice,
            TFLongformerForQuestionAnswering,
            TFLongformerForSequenceClassification,
            TFLongformerForTokenClassification,
            TFLongformerModel,
            TFLongformerPreTrainedModel,
        )
        from .models.lxmert import (
            TFLxmertForPreTraining,
            TFLxmertMainLayer,
            TFLxmertModel,
            TFLxmertPreTrainedModel,
            TFLxmertVisualFeatureEncoder,
        )
        from .models.marian import (
            TFMarianModel,
            TFMarianMTModel,
            TFMarianPreTrainedModel,
        )
        from .models.mbart import (
            TFMBartForConditionalGeneration,
            TFMBartModel,
            TFMBartPreTrainedModel,
        )
        from .models.mistral import (
            TFMistralForCausalLM,
            TFMistralForSequenceClassification,
            TFMistralModel,
            TFMistralPreTrainedModel,
        )
        from .models.mobilebert import (
            TFMobileBertForMaskedLM,
            TFMobileBertForMultipleChoice,
            TFMobileBertForNextSentencePrediction,
            TFMobileBertForPreTraining,
            TFMobileBertForQuestionAnswering,
            TFMobileBertForSequenceClassification,
            TFMobileBertForTokenClassification,
            TFMobileBertMainLayer,
            TFMobileBertModel,
            TFMobileBertPreTrainedModel,
        )
        from .models.mobilevit import (
            TFMobileViTForImageClassification,
            TFMobileViTForSemanticSegmentation,
            TFMobileViTModel,
            TFMobileViTPreTrainedModel,
        )
        from .models.mpnet import (
            TFMPNetForMaskedLM,
            TFMPNetForMultipleChoice,
            TFMPNetForQuestionAnswering,
            TFMPNetForSequenceClassification,
            TFMPNetForTokenClassification,
            TFMPNetMainLayer,
            TFMPNetModel,
            TFMPNetPreTrainedModel,
        )
        from .models.mt5 import (
            TFMT5EncoderModel,
            TFMT5ForConditionalGeneration,
            TFMT5Model,
        )
        from .models.openai import (
            TFOpenAIGPTDoubleHeadsModel,
            TFOpenAIGPTForSequenceClassification,
            TFOpenAIGPTLMHeadModel,
            TFOpenAIGPTMainLayer,
            TFOpenAIGPTModel,
            TFOpenAIGPTPreTrainedModel,
        )
        from .models.opt import TFOPTForCausalLM, TFOPTModel, TFOPTPreTrainedModel
        from .models.pegasus import (
            TFPegasusForConditionalGeneration,
            TFPegasusModel,
            TFPegasusPreTrainedModel,
        )
        from .models.rag import (
            TFRagModel,
            TFRagPreTrainedModel,
            TFRagSequenceForGeneration,
            TFRagTokenForGeneration,
        )
        from .models.regnet import (
            TFRegNetForImageClassification,
            TFRegNetModel,
            TFRegNetPreTrainedModel,
        )
        from .models.rembert import (
            TFRemBertForCausalLM,
            TFRemBertForMaskedLM,
            TFRemBertForMultipleChoice,
            TFRemBertForQuestionAnswering,
            TFRemBertForSequenceClassification,
            TFRemBertForTokenClassification,
            TFRemBertModel,
            TFRemBertPreTrainedModel,
        )
        from .models.resnet import (
            TFResNetForImageClassification,
            TFResNetModel,
            TFResNetPreTrainedModel,
        )
        from .models.roberta import (
            TFRobertaForCausalLM,
            TFRobertaForMaskedLM,
            TFRobertaForMultipleChoice,
            TFRobertaForQuestionAnswering,
            TFRobertaForSequenceClassification,
            TFRobertaForTokenClassification,
            TFRobertaMainLayer,
            TFRobertaModel,
            TFRobertaPreTrainedModel,
        )
        from .models.roberta_prelayernorm import (
            TFRobertaPreLayerNormForCausalLM,
            TFRobertaPreLayerNormForMaskedLM,
            TFRobertaPreLayerNormForMultipleChoice,
            TFRobertaPreLayerNormForQuestionAnswering,
            TFRobertaPreLayerNormForSequenceClassification,
            TFRobertaPreLayerNormForTokenClassification,
            TFRobertaPreLayerNormMainLayer,
            TFRobertaPreLayerNormModel,
            TFRobertaPreLayerNormPreTrainedModel,
        )
        from .models.roformer import (
            TFRoFormerForCausalLM,
            TFRoFormerForMaskedLM,
            TFRoFormerForMultipleChoice,
            TFRoFormerForQuestionAnswering,
            TFRoFormerForSequenceClassification,
            TFRoFormerForTokenClassification,
            TFRoFormerModel,
            TFRoFormerPreTrainedModel,
        )
        from .models.sam import (
            TFSamModel,
            TFSamPreTrainedModel,
        )
        from .models.segformer import (
            TFSegformerDecodeHead,
            TFSegformerForImageClassification,
            TFSegformerForSemanticSegmentation,
            TFSegformerModel,
            TFSegformerPreTrainedModel,
        )
        from .models.speech_to_text import (
            TFSpeech2TextForConditionalGeneration,
            TFSpeech2TextModel,
            TFSpeech2TextPreTrainedModel,
        )
        from .models.swiftformer import (
            TFSwiftFormerForImageClassification,
            TFSwiftFormerModel,
            TFSwiftFormerPreTrainedModel,
        )
        from .models.swin import (
            TFSwinForImageClassification,
            TFSwinForMaskedImageModeling,
            TFSwinModel,
            TFSwinPreTrainedModel,
        )
        from .models.t5 import (
            TFT5EncoderModel,
            TFT5ForConditionalGeneration,
            TFT5Model,
            TFT5PreTrainedModel,
        )
        from .models.tapas import (
            TFTapasForMaskedLM,
            TFTapasForQuestionAnswering,
            TFTapasForSequenceClassification,
            TFTapasModel,
            TFTapasPreTrainedModel,
        )
        from .models.vision_encoder_decoder import TFVisionEncoderDecoderModel
        from .models.vision_text_dual_encoder import TFVisionTextDualEncoderModel
        from .models.vit import (
            TFViTForImageClassification,
            TFViTModel,
            TFViTPreTrainedModel,
        )
        from .models.vit_mae import (
            TFViTMAEForPreTraining,
            TFViTMAEModel,
            TFViTMAEPreTrainedModel,
        )
        from .models.wav2vec2 import (
            TFWav2Vec2ForCTC,
            TFWav2Vec2ForSequenceClassification,
            TFWav2Vec2Model,
            TFWav2Vec2PreTrainedModel,
        )
        from .models.whisper import (
            TFWhisperForConditionalGeneration,
            TFWhisperModel,
            TFWhisperPreTrainedModel,
        )
        from .models.xglm import (
            TFXGLMForCausalLM,
            TFXGLMModel,
            TFXGLMPreTrainedModel,
        )
        from .models.xlm import (
            TFXLMForMultipleChoice,
            TFXLMForQuestionAnsweringSimple,
            TFXLMForSequenceClassification,
            TFXLMForTokenClassification,
            TFXLMMainLayer,
            TFXLMModel,
            TFXLMPreTrainedModel,
            TFXLMWithLMHeadModel,
        )
        from .models.xlm_roberta import (
            TFXLMRobertaForCausalLM,
            TFXLMRobertaForMaskedLM,
            TFXLMRobertaForMultipleChoice,
            TFXLMRobertaForQuestionAnswering,
            TFXLMRobertaForSequenceClassification,
            TFXLMRobertaForTokenClassification,
            TFXLMRobertaModel,
            TFXLMRobertaPreTrainedModel,
        )
        from .models.xlnet import (
            TFXLNetForMultipleChoice,
            TFXLNetForQuestionAnsweringSimple,
            TFXLNetForSequenceClassification,
            TFXLNetForTokenClassification,
            TFXLNetLMHeadModel,
            TFXLNetMainLayer,
            TFXLNetModel,
            TFXLNetPreTrainedModel,
        )

        # Optimization
        from .optimization_tf import (
            AdamWeightDecay,
            GradientAccumulator,
            WarmUp,
            create_optimizer,
        )

    try:
        if not (
            is_librosa_available()
            and is_essentia_available()
            and is_scipy_available()
            and is_torch_available()
            and is_pretty_midi_available()
        ):
            raise OptionalDependencyNotAvailable()
    except OptionalDependencyNotAvailable:
        from .utils.dummy_essentia_and_librosa_and_pretty_midi_and_scipy_and_torch_objects import *
    else:
        from .models.pop2piano import (
            Pop2PianoFeatureExtractor,
            Pop2PianoProcessor,
            Pop2PianoTokenizer,
        )

    try:
        if not is_torchaudio_available():
            raise OptionalDependencyNotAvailable()
    except OptionalDependencyNotAvailable:
        from .utils.dummy_torchaudio_objects import *
    else:
        from .models.musicgen_melody import MusicgenMelodyFeatureExtractor, MusicgenMelodyProcessor
    try:
        if not is_flax_available():
            raise OptionalDependencyNotAvailable()
    except OptionalDependencyNotAvailable:
        # Import the same objects as dummies to get them in the namespace.
        # They will raise an import error if the user tries to instantiate / use them.
        from .utils.dummy_flax_objects import *
    else:
        from .generation import (
            FlaxForcedBOSTokenLogitsProcessor,
            FlaxForcedEOSTokenLogitsProcessor,
            FlaxForceTokensLogitsProcessor,
            FlaxGenerationMixin,
            FlaxLogitsProcessor,
            FlaxLogitsProcessorList,
            FlaxLogitsWarper,
            FlaxMinLengthLogitsProcessor,
            FlaxSuppressTokensAtBeginLogitsProcessor,
            FlaxSuppressTokensLogitsProcessor,
            FlaxTemperatureLogitsWarper,
            FlaxTopKLogitsWarper,
            FlaxTopPLogitsWarper,
            FlaxWhisperTimeStampLogitsProcessor,
        )
        from .modeling_flax_utils import FlaxPreTrainedModel

        # Flax model imports
        from .models.albert import (
            FlaxAlbertForMaskedLM,
            FlaxAlbertForMultipleChoice,
            FlaxAlbertForPreTraining,
            FlaxAlbertForQuestionAnswering,
            FlaxAlbertForSequenceClassification,
            FlaxAlbertForTokenClassification,
            FlaxAlbertModel,
            FlaxAlbertPreTrainedModel,
        )
        from .models.auto import (
            FLAX_MODEL_FOR_AUDIO_CLASSIFICATION_MAPPING,
            FLAX_MODEL_FOR_CAUSAL_LM_MAPPING,
            FLAX_MODEL_FOR_IMAGE_CLASSIFICATION_MAPPING,
            FLAX_MODEL_FOR_MASKED_LM_MAPPING,
            FLAX_MODEL_FOR_MULTIPLE_CHOICE_MAPPING,
            FLAX_MODEL_FOR_NEXT_SENTENCE_PREDICTION_MAPPING,
            FLAX_MODEL_FOR_PRETRAINING_MAPPING,
            FLAX_MODEL_FOR_QUESTION_ANSWERING_MAPPING,
            FLAX_MODEL_FOR_SEQ_TO_SEQ_CAUSAL_LM_MAPPING,
            FLAX_MODEL_FOR_SEQUENCE_CLASSIFICATION_MAPPING,
            FLAX_MODEL_FOR_SPEECH_SEQ_2_SEQ_MAPPING,
            FLAX_MODEL_FOR_TOKEN_CLASSIFICATION_MAPPING,
            FLAX_MODEL_FOR_VISION_2_SEQ_MAPPING,
            FLAX_MODEL_MAPPING,
            FlaxAutoModel,
            FlaxAutoModelForCausalLM,
            FlaxAutoModelForImageClassification,
            FlaxAutoModelForMaskedLM,
            FlaxAutoModelForMultipleChoice,
            FlaxAutoModelForNextSentencePrediction,
            FlaxAutoModelForPreTraining,
            FlaxAutoModelForQuestionAnswering,
            FlaxAutoModelForSeq2SeqLM,
            FlaxAutoModelForSequenceClassification,
            FlaxAutoModelForSpeechSeq2Seq,
            FlaxAutoModelForTokenClassification,
            FlaxAutoModelForVision2Seq,
        )
        from .models.bart import (
            FlaxBartDecoderPreTrainedModel,
            FlaxBartForCausalLM,
            FlaxBartForConditionalGeneration,
            FlaxBartForQuestionAnswering,
            FlaxBartForSequenceClassification,
            FlaxBartModel,
            FlaxBartPreTrainedModel,
        )
        from .models.beit import (
            FlaxBeitForImageClassification,
            FlaxBeitForMaskedImageModeling,
            FlaxBeitModel,
            FlaxBeitPreTrainedModel,
        )
        from .models.bert import (
            FlaxBertForCausalLM,
            FlaxBertForMaskedLM,
            FlaxBertForMultipleChoice,
            FlaxBertForNextSentencePrediction,
            FlaxBertForPreTraining,
            FlaxBertForQuestionAnswering,
            FlaxBertForSequenceClassification,
            FlaxBertForTokenClassification,
            FlaxBertModel,
            FlaxBertPreTrainedModel,
        )
        from .models.big_bird import (
            FlaxBigBirdForCausalLM,
            FlaxBigBirdForMaskedLM,
            FlaxBigBirdForMultipleChoice,
            FlaxBigBirdForPreTraining,
            FlaxBigBirdForQuestionAnswering,
            FlaxBigBirdForSequenceClassification,
            FlaxBigBirdForTokenClassification,
            FlaxBigBirdModel,
            FlaxBigBirdPreTrainedModel,
        )
        from .models.blenderbot import (
            FlaxBlenderbotForConditionalGeneration,
            FlaxBlenderbotModel,
            FlaxBlenderbotPreTrainedModel,
        )
        from .models.blenderbot_small import (
            FlaxBlenderbotSmallForConditionalGeneration,
            FlaxBlenderbotSmallModel,
            FlaxBlenderbotSmallPreTrainedModel,
        )
        from .models.bloom import (
            FlaxBloomForCausalLM,
            FlaxBloomModel,
            FlaxBloomPreTrainedModel,
        )
        from .models.clip import (
            FlaxCLIPModel,
            FlaxCLIPPreTrainedModel,
            FlaxCLIPTextModel,
            FlaxCLIPTextModelWithProjection,
            FlaxCLIPTextPreTrainedModel,
            FlaxCLIPVisionModel,
            FlaxCLIPVisionPreTrainedModel,
        )
        from .models.dinov2 import (
            FlaxDinov2ForImageClassification,
            FlaxDinov2Model,
            FlaxDinov2PreTrainedModel,
        )
        from .models.distilbert import (
            FlaxDistilBertForMaskedLM,
            FlaxDistilBertForMultipleChoice,
            FlaxDistilBertForQuestionAnswering,
            FlaxDistilBertForSequenceClassification,
            FlaxDistilBertForTokenClassification,
            FlaxDistilBertModel,
            FlaxDistilBertPreTrainedModel,
        )
        from .models.electra import (
            FlaxElectraForCausalLM,
            FlaxElectraForMaskedLM,
            FlaxElectraForMultipleChoice,
            FlaxElectraForPreTraining,
            FlaxElectraForQuestionAnswering,
            FlaxElectraForSequenceClassification,
            FlaxElectraForTokenClassification,
            FlaxElectraModel,
            FlaxElectraPreTrainedModel,
        )
        from .models.encoder_decoder import FlaxEncoderDecoderModel
        from .models.gemma import (
            FlaxGemmaForCausalLM,
            FlaxGemmaModel,
            FlaxGemmaPreTrainedModel,
        )
        from .models.gpt2 import (
            FlaxGPT2LMHeadModel,
            FlaxGPT2Model,
            FlaxGPT2PreTrainedModel,
        )
        from .models.gpt_neo import (
            FlaxGPTNeoForCausalLM,
            FlaxGPTNeoModel,
            FlaxGPTNeoPreTrainedModel,
        )
        from .models.gptj import (
            FlaxGPTJForCausalLM,
            FlaxGPTJModel,
            FlaxGPTJPreTrainedModel,
        )
        from .models.llama import (
            FlaxLlamaForCausalLM,
            FlaxLlamaModel,
            FlaxLlamaPreTrainedModel,
        )
        from .models.longt5 import (
            FlaxLongT5ForConditionalGeneration,
            FlaxLongT5Model,
            FlaxLongT5PreTrainedModel,
        )
        from .models.marian import (
            FlaxMarianModel,
            FlaxMarianMTModel,
            FlaxMarianPreTrainedModel,
        )
        from .models.mbart import (
            FlaxMBartForConditionalGeneration,
            FlaxMBartForQuestionAnswering,
            FlaxMBartForSequenceClassification,
            FlaxMBartModel,
            FlaxMBartPreTrainedModel,
        )
        from .models.mistral import (
            FlaxMistralForCausalLM,
            FlaxMistralModel,
            FlaxMistralPreTrainedModel,
        )
        from .models.mt5 import (
            FlaxMT5EncoderModel,
            FlaxMT5ForConditionalGeneration,
            FlaxMT5Model,
        )
        from .models.opt import FlaxOPTForCausalLM, FlaxOPTModel, FlaxOPTPreTrainedModel
        from .models.pegasus import (
            FlaxPegasusForConditionalGeneration,
            FlaxPegasusModel,
            FlaxPegasusPreTrainedModel,
        )
        from .models.regnet import (
            FlaxRegNetForImageClassification,
            FlaxRegNetModel,
            FlaxRegNetPreTrainedModel,
        )
        from .models.resnet import (
            FlaxResNetForImageClassification,
            FlaxResNetModel,
            FlaxResNetPreTrainedModel,
        )
        from .models.roberta import (
            FlaxRobertaForCausalLM,
            FlaxRobertaForMaskedLM,
            FlaxRobertaForMultipleChoice,
            FlaxRobertaForQuestionAnswering,
            FlaxRobertaForSequenceClassification,
            FlaxRobertaForTokenClassification,
            FlaxRobertaModel,
            FlaxRobertaPreTrainedModel,
        )
        from .models.roberta_prelayernorm import (
            FlaxRobertaPreLayerNormForCausalLM,
            FlaxRobertaPreLayerNormForMaskedLM,
            FlaxRobertaPreLayerNormForMultipleChoice,
            FlaxRobertaPreLayerNormForQuestionAnswering,
            FlaxRobertaPreLayerNormForSequenceClassification,
            FlaxRobertaPreLayerNormForTokenClassification,
            FlaxRobertaPreLayerNormModel,
            FlaxRobertaPreLayerNormPreTrainedModel,
        )
        from .models.roformer import (
            FlaxRoFormerForMaskedLM,
            FlaxRoFormerForMultipleChoice,
            FlaxRoFormerForQuestionAnswering,
            FlaxRoFormerForSequenceClassification,
            FlaxRoFormerForTokenClassification,
            FlaxRoFormerModel,
            FlaxRoFormerPreTrainedModel,
        )
        from .models.speech_encoder_decoder import FlaxSpeechEncoderDecoderModel
        from .models.t5 import (
            FlaxT5EncoderModel,
            FlaxT5ForConditionalGeneration,
            FlaxT5Model,
            FlaxT5PreTrainedModel,
        )
        from .models.vision_encoder_decoder import FlaxVisionEncoderDecoderModel
        from .models.vision_text_dual_encoder import FlaxVisionTextDualEncoderModel
        from .models.vit import (
            FlaxViTForImageClassification,
            FlaxViTModel,
            FlaxViTPreTrainedModel,
        )
        from .models.wav2vec2 import (
            FlaxWav2Vec2ForCTC,
            FlaxWav2Vec2ForPreTraining,
            FlaxWav2Vec2Model,
            FlaxWav2Vec2PreTrainedModel,
        )
        from .models.whisper import (
            FlaxWhisperForAudioClassification,
            FlaxWhisperForConditionalGeneration,
            FlaxWhisperModel,
            FlaxWhisperPreTrainedModel,
        )
        from .models.xglm import (
            FlaxXGLMForCausalLM,
            FlaxXGLMModel,
            FlaxXGLMPreTrainedModel,
        )
        from .models.xlm_roberta import (
            FlaxXLMRobertaForCausalLM,
            FlaxXLMRobertaForMaskedLM,
            FlaxXLMRobertaForMultipleChoice,
            FlaxXLMRobertaForQuestionAnswering,
            FlaxXLMRobertaForSequenceClassification,
            FlaxXLMRobertaForTokenClassification,
            FlaxXLMRobertaModel,
            FlaxXLMRobertaPreTrainedModel,
        )


else:
    import sys

    sys.modules[__name__] = _LazyModule(
        __name__,
        globals()["__file__"],
        _import_structure,
        module_spec=__spec__,
        extra_objects={"__version__": __version__},
    )


if not is_tf_available() and not is_torch_available() and not is_flax_available():
    logger.warning_advice(
        "None of PyTorch, TensorFlow >= 2.0, or Flax have been found. "
        "Models won't be available and only tokenizers, configuration "
        "and file/data utilities can be used."
    )<|MERGE_RESOLUTION|>--- conflicted
+++ resolved
@@ -1327,11 +1327,8 @@
     _import_structure["models.llava_next"].append("LlavaNextImageProcessorFast")
     _import_structure["models.llava_onevision"].append("LlavaOnevisionImageProcessorFast")
     _import_structure["models.pixtral"].append("PixtralImageProcessorFast")
-<<<<<<< HEAD
     _import_structure["models.relation_detr"].append("RelationDetrImageProcessorFast")
-=======
     _import_structure["models.qwen2_vl"].append("Qwen2VLImageProcessorFast")
->>>>>>> 336dc69d
     _import_structure["models.rt_detr"].append("RTDetrImageProcessorFast")
     _import_structure["models.siglip"].append("SiglipImageProcessorFast")
     _import_structure["models.vit"].append("ViTImageProcessorFast")
@@ -6499,11 +6496,8 @@
         from .models.llava_next import LlavaNextImageProcessorFast
         from .models.llava_onevision import LlavaOnevisionImageProcessorFast
         from .models.pixtral import PixtralImageProcessorFast
-<<<<<<< HEAD
         from .models.relation_detr import RelationDetrImageProcessorFast
-=======
         from .models.qwen2_vl import Qwen2VLImageProcessorFast
->>>>>>> 336dc69d
         from .models.rt_detr import RTDetrImageProcessorFast
         from .models.siglip import SiglipImageProcessorFast
         from .models.vit import ViTImageProcessorFast
