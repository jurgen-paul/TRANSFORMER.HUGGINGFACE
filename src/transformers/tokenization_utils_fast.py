--- conflicted
+++ resolved
@@ -212,45 +212,8 @@
     def convert_tokens_to_string(self, tokens: List[int], skip_special_tokens: bool = False) -> str:
         return self._tokenizer.decode(tokens, skip_special_tokens=skip_special_tokens)
 
-<<<<<<< HEAD
-    def add_tokens(self, new_tokens: List[Union[str, AddedToken]], special_token=False) -> int:
-        """
-        Add a list of new tokens to the tokenizer class. If the new tokens are not in the
-        vocabulary, they are added to it with indices starting from length of the current vocabulary.
-
-        Args:
-            new_tokens: string or list of string or :class:`~transformers.AddedToken`. Each string is a token to add.
-                Tokens are only added if they are not already in the vocabulary. AddedToken wrap a string token to
-                let you personnalize it's behavior (Whether this token should only match against single word, whether
-                this token should strip all potential whitespaces on the left side, Whether this token should strip
-                all potential whitespaces on the right side...).
-
-                See details for :class:`~transformers.AddedToken` in HuggingFace tokenizers library.
-
-        Returns:
-            Number of tokens added to the vocabulary.
-
-        Examples::
-
-            >>> from transformers import BertTokenizerFast, BertModel
-            >>> # Let's see how to increase the vocabulary of Bert model and tokenizer
-            >>> tokenizer = BertTokenizerFast.from_pretrained('bert-base-uncased')
-            >>> model = BertModel.from_pretrained('bert-base-uncased')
-
-            >>> num_added_toks = tokenizer.add_tokens(['new_tok1', 'my_new-tok2'])
-            >>> print('We have added', num_added_toks, 'tokens')
-            We have added 2 tokens
-
-            >>> resized_embedding_layer = model.resize_token_embeddings(len(tokenizer))  # Notice: resize_token_embeddings expect to receive the full size of the new vocabulary, i.e. the length of the tokenizer.
-        """
-        if not isinstance(new_tokens, (list, tuple)):
-            new_tokens = [new_tokens]
-
-        if special_token:
-=======
     def _add_tokens(self, new_tokens: List[Union[str, AddedToken]], special_tokens=False) -> int:
         if special_tokens:
->>>>>>> 24f46ea3
             return self._tokenizer.add_special_tokens(new_tokens)
 
         return self._tokenizer.add_tokens(new_tokens)
