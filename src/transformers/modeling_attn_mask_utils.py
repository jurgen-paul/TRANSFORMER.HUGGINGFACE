# Copyright 2023 The HuggingFace Team. All rights reserved.
#
# Licensed under the Apache License, Version 2.0 (the "License");
# you may not use this file except in compliance with the License.
# You may obtain a copy of the License at
#
#     http://www.apache.org/licenses/LICENSE-2.0
#
# Unless required by applicable law or agreed to in writing, software
# distributed under the License is distributed on an "AS IS" BASIS,
# WITHOUT WARRANTIES OR CONDITIONS OF ANY KIND, either express or implied.
# See the License for the specific language governing permissions and
# limitations under the License.
from dataclasses import dataclass
from typing import List, Optional, Tuple, Union

import torch


@dataclass
class AttentionMaskConverter:
    """
    A utility attention mask class that allows one to:
        - Create a causal 4d mask
        - Create a causal 4d mask with slided window
        - Convert a 2d attention mask (batch_size, query_length) to a 4d attention mask (batch_size, 1, query_length,
          key_value_length) that can be multiplied with attention scores

    Examples:

    ```python
    >>> import torch
    >>> from transformers.modeling_attn_mask_utils import AttentionMaskConverter

    >>> converter = AttentionMaskConverter(True)
    >>> converter.to_4d(torch.tensor([[0, 0, 0, 1, 1]]), 5, key_value_length=5, dtype=torch.float32)
    tensor([[[[-3.4028e+38, -3.4028e+38, -3.4028e+38, -3.4028e+38, -3.4028e+38],
            [-3.4028e+38, -3.4028e+38, -3.4028e+38, -3.4028e+38, -3.4028e+38],
            [-3.4028e+38, -3.4028e+38, -3.4028e+38, -3.4028e+38, -3.4028e+38],
            [-3.4028e+38, -3.4028e+38, -3.4028e+38,  0.0000e+00, -3.4028e+38],
            [-3.4028e+38, -3.4028e+38, -3.4028e+38,  0.0000e+00,  0.0000e+00]]]])
    ```

    Parameters:
        is_causal (`bool`):
            Whether the attention mask should be a uni-directional (causal) or bi-directional mask.

        sliding_window (`int`, *optional*):
            Optionally, the sliding window masks can be created if `sliding_window` is defined to a positive integer.
    """

    is_causal: bool
    sliding_window: int

    def __init__(self, is_causal: bool, sliding_window: Optional[int] = None):
        self.is_causal = is_causal
        self.sliding_window = sliding_window

        if self.sliding_window is not None and self.sliding_window <= 0:
            raise ValueError(
                f"Make sure that when passing `sliding_window` that its value is a strictly positive integer, not `{self.sliding_window}`"
            )

    def to_causal_4d(
        self,
        batch_size: int,
        query_length: int,
        key_value_length: int,
        dtype: torch.dtype,
        device: Union[torch.device, "str"] = "cpu",
    ) -> Optional[torch.Tensor]:
        """
        Creates a causal 4D mask of (bsz, head_dim=1, query_length, key_value_length) shape and adds large negative
        bias to upper right hand triangular matrix (causal mask).
        """
        if not self.is_causal:
            raise ValueError(f"Please use `to_causal_4d` only if {self.__class__} has `is_causal` set to True.")

        # If shape is not cached, create a new causal mask and cache it
        input_shape = (batch_size, query_length)
        past_key_values_length = key_value_length - query_length

        # create causal mask
        # [bsz, seq_len] -> [bsz, 1, tgt_seq_len, src_seq_len]
        causal_4d_mask = None
        if input_shape[-1] > 1 or self.sliding_window is not None:
            causal_4d_mask = self._make_causal_mask(
                input_shape,
                dtype,
                device=device,
                past_key_values_length=past_key_values_length,
                sliding_window=self.sliding_window,
            )

        return causal_4d_mask

    def to_4d(
        self,
        attention_mask_2d: torch.Tensor,
        query_length: int,
        dtype: torch.dtype,
        key_value_length: Optional[int] = None,
    ) -> torch.Tensor:
        """
        Converts 2D attention mask to 4D attention mask by expanding mask to (bsz, head_dim=1, query_length,
        key_value_length) shape and by adding a large negative bias to not-attended positions. If attention_mask is
        causal, a causal mask will be added.
        """
        input_shape = (attention_mask_2d.shape[0], query_length)

        # create causal mask
        # [bsz, seq_len] -> [bsz, 1, tgt_seq_len, src_seq_len]
        causal_4d_mask = None
        if (input_shape[-1] > 1 or self.sliding_window is not None) and self.is_causal:
            if key_value_length is None:
                raise ValueError(
                    "This attention mask converter is causal. Make sure to pass `key_value_length` to correctly create a causal mask."
                )

            past_key_values_length = key_value_length - query_length
            causal_4d_mask = self._make_causal_mask(
                input_shape,
                dtype,
                device=attention_mask_2d.device,
                past_key_values_length=past_key_values_length,
                sliding_window=self.sliding_window,
            )
        elif self.sliding_window is not None:
            raise NotImplementedError("Sliding window is currently only implemented for causal masking")

        # [bsz, seq_len] -> [bsz, 1, tgt_seq_len, src_seq_len]
        expanded_attn_mask = self._expand_mask(attention_mask_2d, dtype, tgt_len=input_shape[-1]).to(
            attention_mask_2d.device
        )

        if causal_4d_mask is not None:
            expanded_attn_mask = causal_4d_mask.masked_fill(expanded_attn_mask.bool(), torch.finfo(dtype).min)

        # expanded_attn_mask + causal_4d_mask can cause some overflow
        expanded_4d_mask = expanded_attn_mask

        return expanded_4d_mask

    @staticmethod
    def _make_causal_mask(
        input_ids_shape: torch.Size,
        dtype: torch.dtype,
        device: torch.device,
        past_key_values_length: int = 0,
        sliding_window: Optional[int] = None,
    ):
        """
        Make causal mask used for bi-directional self-attention.
        """
        bsz, tgt_len = input_ids_shape
        mask = torch.full((tgt_len, tgt_len), torch.finfo(dtype).min, device=device)
        mask_cond = torch.arange(mask.size(-1), device=device)
        mask.masked_fill_(mask_cond < (mask_cond + 1).view(mask.size(-1), 1), 0)

        mask = mask.to(dtype)

        if past_key_values_length > 0:
            mask = torch.cat([torch.zeros(tgt_len, past_key_values_length, dtype=dtype, device=device), mask], dim=-1)

        # add lower triangular sliding window mask if necessary
        if sliding_window is not None:
            diagonal = past_key_values_length - sliding_window - 1

            context_mask = torch.tril(torch.ones_like(mask, dtype=torch.bool), diagonal=diagonal)
            mask.masked_fill_(context_mask, torch.finfo(dtype).min)

        return mask[None, None, :, :].expand(bsz, 1, tgt_len, tgt_len + past_key_values_length)

    @staticmethod
    def _expand_mask(mask: torch.Tensor, dtype: torch.dtype, tgt_len: Optional[int] = None):
        """
        Expands attention_mask from `[bsz, seq_len]` to `[bsz, 1, tgt_seq_len, src_seq_len]`.
        """
        bsz, src_len = mask.size()
        tgt_len = tgt_len if tgt_len is not None else src_len

        expanded_mask = mask[:, None, None, :].expand(bsz, 1, tgt_len, src_len).to(dtype)

        inverted_mask = 1.0 - expanded_mask

        return inverted_mask.masked_fill(inverted_mask.to(torch.bool), torch.finfo(dtype).min)

    @staticmethod
    def _unmask_unattended(
        expanded_mask: torch.FloatTensor,
        min_dtype: float,
    ):
        # fmt: off
        """
        Attend to all tokens in masked rows from the expanded attention mask, for example the relevant first rows when
        using left padding. This is required by F.scaled_dot_product_attention memory-efficient attention path.
        Details: https://github.com/pytorch/pytorch/issues/110213

        `expanded_mask` is [bsz, num_masks, tgt_seq_len, src_seq_len] or [bsz, tgt_seq_len, src_seq_len].
        `attention_mask` is [bsz, src_seq_len].

        The dimension num_masks of `expanded_mask` is most often 1, but it can also be the number of heads in the case of alibi attention bias.

        For example, if `expanded_mask` is (e.g. here left-padding case)
        ```
        [[[[0, 0, 0],
           [0, 0, 0],
           [0, 0, 1]]],
         [[[1, 0, 0],
           [1, 1, 0],
           [1, 1, 1]]],
         [[[0, 0, 0],
           [0, 1, 0],
           [0, 1, 1]]]]
        ```
        then the modified `expanded_mask` will be
        ```
        [[[[1, 1, 1],   <-- modified
           [1, 1, 1],   <-- modified
           [0, 0, 1]]],
         [[[1, 0, 0],
           [1, 1, 0],
           [1, 1, 1]]],
         [[[1, 1, 1],   <-- modified
           [0, 1, 0],
           [0, 1, 1]]]]
        ```
        """
        # fmt: on
        if expanded_mask.dtype == torch.bool:
            raise ValueError(
                "AttentionMaskConverter._unmask_unattended expects a float `expanded_mask`, got a BoolTensor."
            )

        return expanded_mask.mul(~torch.all(expanded_mask == min_dtype, dim=-1, keepdim=True))

    @staticmethod
    def _ignore_causal_mask_sdpa(
        attention_mask: Optional[torch.Tensor],
        inputs_embeds: torch.Tensor,
        past_key_values_length: int,
        sliding_window: Optional[int] = None,
        is_training: bool = False,
    ) -> bool:
        """
        Detects whether the optional user-specified attention_mask & the automatically created causal mask can be ignored in case PyTorch's SDPA is used, rather relying on SDPA's `is_causal` argument.

        In case no token is masked in the `attention_mask` argument, if `query_length == 1` or
        `key_value_length == query_length`, we rather rely on SDPA `is_causal` argument to use causal/non-causal masks,
        allowing to dispatch to the flash attention kernel (that can otherwise not be used if a custom `attn_mask` is passed).
        """

        _, query_length = inputs_embeds.shape[0], inputs_embeds.shape[1]
        key_value_length = query_length + past_key_values_length

        is_tracing = (
            torch.jit.is_tracing()
            or isinstance(inputs_embeds, torch.fx.Proxy)
            or (hasattr(torch, "_dynamo") and torch._dynamo.is_compiling())
        )

        ignore_causal_mask = False

        if attention_mask is None:
            # TODO: When tracing with TorchDynamo with fullgraph=True, the model is recompiled depending on the input shape, thus SDPA's `is_causal` argument is rightfully updated (see https://gist.github.com/fxmarty/1313f39037fc1c112508989628c57363). However, when using `torch.export` or
            # or `torch.onnx.dynamo_export`, we must pass an example input, and `is_causal` behavior is hard-coded. If a user exports a model with q_len > 1, the exported model will hard-code `is_causal=True` which is in general wrong (see https://github.com/pytorch/pytorch/issues/108108).
            # Thus, we only set `ignore_causal_mask = True` if the model is set to training.
            #
            # Besides, jit.trace can not handle the `q_len > 1` condition for `is_causal` (`TypeError: scaled_dot_product_attention(): argument 'is_causal' must be bool, not Tensor`).
            if (
                (is_training or not is_tracing)
                and (query_length == 1 or key_value_length == query_length)
                and (sliding_window is None or key_value_length < sliding_window)
            ):
                ignore_causal_mask = True
        elif sliding_window is None or key_value_length < sliding_window:
            if len(attention_mask.shape) == 4:
                return False
            elif (is_training or not is_tracing) and torch.all(attention_mask == 1):
                if query_length == 1 or key_value_length == query_length:
                    # For query_length == 1, causal attention and bi-directional attention are the same.
                    ignore_causal_mask = True

                # Unfortunately, for query_length > 1 and key_value_length != query_length, we cannot generally ignore the attention mask, as SDPA causal mask generation
                # may be wrong. We will set `is_causal=False` in SDPA and rely on Transformers attention_mask instead, hence not setting it to None here.
                # Reference: https://github.com/pytorch/pytorch/issues/108108
                # TODO: maybe revisit this with https://github.com/pytorch/pytorch/pull/114823 in PyTorch 2.3.

        return ignore_causal_mask


def _prepare_4d_causal_attention_mask(
    attention_mask: Optional[torch.Tensor],
    input_shape: Union[torch.Size, Tuple, List],
    inputs_embeds: torch.Tensor,
    past_key_values_length: int,
    sliding_window: Optional[int] = None,
):
    """
    Creates a causal 4D mask of shape `(batch_size, 1, query_length, key_value_length)` from a 2D mask of shape
    `(batch_size, key_value_length)`

    Args:
        attention_mask (`torch.Tensor` or `None`):
            A 2D attention mask of shape `(batch_size, key_value_length)`
        input_shape (`tuple(int)` or `list(int)` or `torch.Size`):
            The input shape should be a tuple that defines `(batch_size, query_length)`.
        inputs_embeds (`torch.Tensor`):
            The embedded inputs as a torch Tensor.
        past_key_values_length (`int`):
            The length of the key value cache.
        sliding_window (`int`, *optional*):
            If the model uses windowed attention, a sliding window should be passed.
    """
    attn_mask_converter = AttentionMaskConverter(is_causal=True, sliding_window=sliding_window)

    key_value_length = input_shape[-1] + past_key_values_length

    # 4d mask is passed through the layers
    if attention_mask is not None and len(attention_mask.shape) == 2:
        attention_mask = attn_mask_converter.to_4d(
            attention_mask, input_shape[-1], key_value_length=key_value_length, dtype=inputs_embeds.dtype
        )
    elif attention_mask is not None and len(attention_mask.shape) == 4:
        expected_shape = (input_shape[0], 1, input_shape[1], key_value_length)
        if tuple(attention_mask.shape) != expected_shape:
            raise ValueError(
                f"Incorrect 4D attention_mask shape: {tuple(attention_mask.shape)}; expected: {expected_shape}."
            )
        else:
            # if the 4D mask has correct shape - invert it and fill with negative infinity
            inverted_mask = 1.0 - attention_mask
            attention_mask = inverted_mask.masked_fill(
                inverted_mask.to(torch.bool), torch.finfo(inputs_embeds.dtype).min
            )
    else:
        attention_mask = attn_mask_converter.to_causal_4d(
            input_shape[0], input_shape[-1], key_value_length, dtype=inputs_embeds.dtype, device=inputs_embeds.device
        )

    return attention_mask


# Adapted from _prepare_4d_causal_attention_mask
def _prepare_4d_causal_attention_mask_for_sdpa(
    attention_mask: Optional[torch.Tensor],
    input_shape: Union[torch.Size, Tuple, List],
    inputs_embeds: torch.Tensor,
    past_key_values_length: int,
    sliding_window: Optional[int] = None,
):
    """
    Prepares the correct `attn_mask` argument to be used by `torch.nn.functional.scaled_dot_product_attention`.

    In case no token is masked in the `attention_mask` argument, we simply set it to `None` for the cases `query_length == 1` and
    `key_value_length == query_length`, and rely instead on SDPA `is_causal` argument to use causal/non-causal masks,
    allowing to dispatch to the flash attention kernel (that can otherwise not be used if a custom `attn_mask` is passed).
    """
    attn_mask_converter = AttentionMaskConverter(is_causal=True, sliding_window=sliding_window)

    key_value_length = input_shape[-1] + past_key_values_length

    # torch.jit.trace, symbolic_trace and torchdynamo with fullgraph=True are unable to capture the controlflow `is_causal=attention_mask is None and q_len > 1`
    # used as an SDPA argument. We keep compatibility with these tracing tools by always using SDPA's `attn_mask` argument in case we are tracing.
    # TODO: For dynamo, rather use a check on fullgraph=True once this is possible (https://github.com/pytorch/pytorch/pull/120400).
    is_tracing = (
        torch.jit.is_tracing()
        or isinstance(inputs_embeds, torch.fx.Proxy)
        or (hasattr(torch, "_dynamo") and torch._dynamo.is_compiling())
    )

    ignore_causal_mask = AttentionMaskConverter._ignore_causal_mask_sdpa(
        attention_mask=attention_mask,
        inputs_embeds=inputs_embeds,
        past_key_values_length=past_key_values_length,
        sliding_window=sliding_window,
    )

    if ignore_causal_mask:
        expanded_4d_mask = None
    elif attention_mask is None:
        expanded_4d_mask = attn_mask_converter.to_causal_4d(
            input_shape[0], input_shape[-1], key_value_length, dtype=inputs_embeds.dtype, device=inputs_embeds.device
        )
    else:
        if attention_mask.dim() == 4:
            # in this case we assume that the mask comes already in inverted form and requires no inversion or slicing
            if attention_mask.max() != 0:
                raise ValueError("Custom 4D attention mask should be passed in inverted form with max==0`")
            expanded_4d_mask = attention_mask
        else:
            expanded_4d_mask = attn_mask_converter.to_4d(
                attention_mask,
                input_shape[-1],
                dtype=inputs_embeds.dtype,
                key_value_length=key_value_length,
            )

        # Attend to all tokens in masked rows from the causal_mask, for example the relevant first rows when
        # using left padding. This is required by F.scaled_dot_product_attention memory-efficient attention path.
        # Details: https://github.com/pytorch/pytorch/issues/110213
        if not is_tracing and expanded_4d_mask.device.type == "cuda":
            expanded_4d_mask = AttentionMaskConverter._unmask_unattended(
                expanded_4d_mask, min_dtype=torch.finfo(inputs_embeds.dtype).min
            )

    return expanded_4d_mask


def _prepare_4d_attention_mask(mask: torch.Tensor, dtype: torch.dtype, tgt_len: Optional[int] = None):
    """
    Creates a non-causal 4D mask of shape `(batch_size, 1, query_length, key_value_length)` from a 2D mask of shape
    `(batch_size, key_value_length)`

    Args:
        mask (`torch.Tensor`):
            A 2D attention mask of shape `(batch_size, key_value_length)`
        dtype (`torch.dtype`):
            The torch dtype the created mask shall have.
        tgt_len (`int`):
            The target length or query length the created mask shall have.
    """
    return AttentionMaskConverter._expand_mask(mask=mask, dtype=dtype, tgt_len=tgt_len)


def _prepare_4d_attention_mask_for_sdpa(mask: torch.Tensor, dtype: torch.dtype, tgt_len: Optional[int] = None):
    """
    Creates a non-causal 4D mask of shape `(batch_size, 1, query_length, key_value_length)` from a 2D mask of shape
    `(batch_size, key_value_length)`

    Args:
        mask (`torch.Tensor`):
            A 2D attention mask of shape `(batch_size, key_value_length)`
        dtype (`torch.dtype`):
            The torch dtype the created mask shall have.
        tgt_len (`int`):
            The target length or query length the created mask shall have.
    """
    _, key_value_length = mask.shape
    tgt_len = tgt_len if tgt_len is not None else key_value_length

    is_tracing = (
        torch.jit.is_tracing()
        or isinstance(mask, torch.fx.Proxy)
        or (hasattr(torch, "_dynamo") and torch._dynamo.is_compiling())
    )

<<<<<<< HEAD
    # torch.jit.trace, symbolic_trace and torchdynamo with fullgraph=True are unable to capture data-dependent controlflows.
    if not is_tracing and torch.all(mask == 1):
        return None
=======
    if not is_tracing and torch.all(mask == 1):
        if tgt_len == 1:
            # For query_length == 1, causal attention and bi-directional attention are the same.
            return None
        elif key_value_length == tgt_len:
            return None
        else:
            # Unfortunately, for query_length > 1 and key_value_length != query_length, we can not generally ignore the attention mask, as SDPA causal mask generation
            # may be wrong. We will set is_causal=False in SDPA and rely on Transformers attention_mask instead, hence not setting it to None here.
            # Reference: https://github.com/pytorch/pytorch/issues/108108
            return AttentionMaskConverter._expand_mask(mask=mask, dtype=dtype, tgt_len=tgt_len)
>>>>>>> 96eb0628
    else:
        return AttentionMaskConverter._expand_mask(mask=mask, dtype=dtype, tgt_len=tgt_len)


def _create_4d_causal_attention_mask(
    input_shape: Union[torch.Size, Tuple, List],
    dtype: torch.dtype,
    device: torch.device,
    past_key_values_length: int = 0,
    sliding_window: Optional[int] = None,
) -> Optional[torch.Tensor]:
    """
    Creates a causal 4D mask of shape `(batch_size, 1, query_length, key_value_length)`

    Args:
        input_shape (`tuple(int)` or `list(int)` or `torch.Size`):
            The input shape should be a tuple that defines `(batch_size, query_length)`.
        dtype (`torch.dtype`):
            The torch dtype the created mask shall have.
        device (`int`):
            The torch device the created mask shall have.
        sliding_window (`int`, *optional*):
            If the model uses windowed attention, a sliding window should be passed.
    """
    attn_mask_converter = AttentionMaskConverter(is_causal=True, sliding_window=sliding_window)

    key_value_length = past_key_values_length + input_shape[-1]
    attention_mask = attn_mask_converter.to_causal_4d(
        input_shape[0], input_shape[-1], key_value_length, dtype=dtype, device=device
    )

    return attention_mask<|MERGE_RESOLUTION|>--- conflicted
+++ resolved
@@ -445,23 +445,9 @@
         or (hasattr(torch, "_dynamo") and torch._dynamo.is_compiling())
     )
 
-<<<<<<< HEAD
     # torch.jit.trace, symbolic_trace and torchdynamo with fullgraph=True are unable to capture data-dependent controlflows.
     if not is_tracing and torch.all(mask == 1):
         return None
-=======
-    if not is_tracing and torch.all(mask == 1):
-        if tgt_len == 1:
-            # For query_length == 1, causal attention and bi-directional attention are the same.
-            return None
-        elif key_value_length == tgt_len:
-            return None
-        else:
-            # Unfortunately, for query_length > 1 and key_value_length != query_length, we can not generally ignore the attention mask, as SDPA causal mask generation
-            # may be wrong. We will set is_causal=False in SDPA and rely on Transformers attention_mask instead, hence not setting it to None here.
-            # Reference: https://github.com/pytorch/pytorch/issues/108108
-            return AttentionMaskConverter._expand_mask(mask=mask, dtype=dtype, tgt_len=tgt_len)
->>>>>>> 96eb0628
     else:
         return AttentionMaskConverter._expand_mask(mask=mask, dtype=dtype, tgt_len=tgt_len)
 
