--- conflicted
+++ resolved
@@ -391,11 +391,7 @@
             **{j.job_name + "_test_list":{"type":"string", "default":''} for j in jobs},
             **{j.job_name + "_parallelism":{"type":"integer", "default":1} for j in jobs},
         },
-<<<<<<< HEAD
         "jobs": {j.job_name: j.to_dict() for j in jobs}
-=======
-        "jobs" : {j.job_name: j.to_dict() for j in jobs}
->>>>>>> 9ad4c935
     }
     if "CIRCLE_TOKEN" in os.environ:
         # For private forked repo. (e.g. new model addition)
