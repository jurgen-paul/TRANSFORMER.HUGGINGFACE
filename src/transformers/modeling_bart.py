# coding=utf-8
# Copyright 2020 The Facebook AI Research Team Authors and The HuggingFace Inc. team.
#
# Licensed under the Apache License, Version 2.0 (the "License");
# you may not use this file except in compliance with the License.
# You may obtain a copy of the License at
#
#     http://www.apache.org/licenses/LICENSE-2.0
#
# Unless required by applicable law or agreed to in writing, software
# distributed under the License is distributed on an "AS IS" BASIS,
# WITHOUT WARRANTIES OR CONDITIONS OF ANY KIND, either express or implied.
# See the License for the specific language governing permissions and
# limitations under the License.
"""PyTorch BART model, ported from the fairseq repo."""
import logging
import random
from typing import Dict, List, Optional, Tuple

import torch
import torch.nn.functional as F
from torch import Tensor, nn

from .activations import ACT2FN
from .configuration_bart import BartConfig
from .file_utils import add_start_docstrings, add_start_docstrings_to_callable
from .modeling_utils import PreTrainedModel, create_position_ids_from_input_ids


logger = logging.getLogger(__name__)


BART_PRETRAINED_MODEL_ARCHIVE_MAP = {
    "bart-large": "https://s3.amazonaws.com/models.huggingface.co/bert/facebook/bart-large/pytorch_model.bin",
    "bart-large-mnli": "https://s3.amazonaws.com/models.huggingface.co/bert/facebook/bart-large-mnli/pytorch_model.bin",
    "bart-large-cnn": "https://s3.amazonaws.com/models.huggingface.co/bert/facebook/bart-large-cnn/pytorch_model.bin",
    "bart-large-xsum": "https://s3.amazonaws.com/models.huggingface.co/bert/facebook/bart-large-xsum/pytorch_model.bin",
}

BART_START_DOCSTRING = r"""

    This model is a PyTorch `torch.nn.Module <https://pytorch.org/docs/stable/nn.html#torch.nn.Module>`_ sub-class. Use it as a regular PyTorch Module and
    refer to the PyTorch documentation for all matters related to general usage and behavior.

    Parameters:
        config (:class:`~transformers.BartConfig`): Model configuration class with all the parameters of the model.
            Initializing with a config file does not load the weights associated with the model, only the configuration.
            Check out the :meth:`~transformers.PreTrainedModel.from_pretrained` method to load the model weights.

"""
BART_GENERATION_EXAMPLE = r"""
    Examples::

        from transformers import BartTokenizer, BartForConditionalGeneration, BartConfig
        # see ``examples/summarization/bart/evaluate_cnn.py`` for a longer example
        model = BartForConditionalGeneration.from_pretrained('bart-large-cnn')
        tokenizer = BartTokenizer.from_pretrained('bart-large-cnn')
        ARTICLE_TO_SUMMARIZE = "My friends are cool but they eat too many carbs."
        inputs = tokenizer.batch_encode_plus([ARTICLE_TO_SUMMARIZE], max_length=1024, return_tensors='pt')
        # Generate Summary
        summary_ids = model.generate(inputs['input_ids'], num_beams=4, max_length=5, early_stopping=True)
        print([tokenizer.decode(g, skip_special_tokens=True, clean_up_tokenization_spaces=False) for g in summary_ids])

"""

BART_INPUTS_DOCSTRING = r"""
    Args:
        input_ids (:obj:`torch.LongTensor` of shape :obj:`(batch_size, sequence_length)`):
               Indices of input sequence tokens in the vocabulary. Use BartTokenizer.encode to produce them.
            Padding will be ignored by default should you provide it.
            Indices can be obtained using :class:`transformers.BartTokenizer.encode(text)`.
        attention_mask (:obj:`torch.Tensor` of shape :obj:`(batch_size, sequence_length)`, `optional`, defaults to :obj:`None`):
            Mask to avoid performing attention on padding token indices in input_ids.
            Mask values selected in ``[0, 1]``:
            ``1`` for tokens that are NOT MASKED, ``0`` for MASKED tokens.
        encoder_outputs (tuple(:obj:`tuple(torch.FloatTensor)`, `optional`, defaults to :obj:`None`):
            Tuple consists of (`last_hidden_state`, `optional`: `hidden_states`, `optional`: `attentions`)
            `last_hidden_state` of shape :obj:`(batch_size, sequence_length, hidden_size)`, `optional`, defaults to :obj:`None`) is a sequence of hidden-states at the output of the last layer of the encoder.
            Used in the cross-attention of the decoder.
        decoder_input_ids (:obj:`torch.LongTensor` of shape :obj:`(batch_size, target_sequence_length)`, `optional`, defaults to :obj:`None`):
            Provide for translation and summarization training. By default, the model will create this tensor by shifting the input_ids right, following the paper.
        decoder_attention_mask (:obj:`torch.BoolTensor` of shape :obj:`(batch_size, tgt_seq_len)`, `optional`, defaults to :obj:`None`):
            Default behavior: generate a tensor that ignores pad tokens in decoder_input_ids. Causal mask will also be used by default.
            If you want to change padding behavior, you should read :func:`~transformers.modeling_bart._prepare_decoder_inputs` and modify.
            See diagram 1 in the paper for more info on the default strategy
"""


def invert_mask(attention_mask):
    assert attention_mask.dim() == 2
    return attention_mask.eq(0)


def _prepare_bart_decoder_inputs(
    config, input_ids, decoder_input_ids=None, decoder_padding_mask=None, causal_mask_dtype=torch.float32
):
    """Prepare masks that ignore padding tokens in the decoder and a causal mask for the decoder if
    none are provided. This mimics the default behavior in fairseq. To override it pass in masks.
    Note: this is not called during generation
    """
    pad_token_id = config.pad_token_id
    if decoder_input_ids is None:
        decoder_input_ids = shift_tokens_right(input_ids, pad_token_id)
    bsz, tgt_len = decoder_input_ids.size()
    if decoder_padding_mask is None:
        decoder_padding_mask = make_padding_mask(decoder_input_ids, pad_token_id)
    else:
        decoder_padding_mask = invert_mask(decoder_padding_mask)
    causal_mask = torch.triu(fill_with_neg_inf(torch.zeros(tgt_len, tgt_len)), 1).to(
        dtype=causal_mask_dtype, device=decoder_input_ids.device
    )
    return decoder_input_ids, decoder_padding_mask, causal_mask


class PretrainedBartModel(PreTrainedModel):
    config_class = BartConfig
    base_model_prefix = "model"
    pretrained_model_archive_map = BART_PRETRAINED_MODEL_ARCHIVE_MAP
    encoder_outputs_batch_dim_idx = 1  # outputs shaped (seq_len, bs, ...)

    def _init_weights(self, module):
        std = self.config.init_std
        if isinstance(module, nn.Linear):
            module.weight.data.normal_(mean=0.0, std=std)
            if module.bias is not None:
                module.bias.data.zero_()
        if isinstance(module, nn.Embedding):
            module.weight.data.normal_(mean=0.0, std=std)
            if module.padding_idx is not None:
                module.weight.data[module.padding_idx].zero_()

    @property
    def dummy_inputs(self):
        pad_token = self.config.pad_token_id
        input_ids = torch.tensor([[0, 6, 10, 4, 2], [0, 8, 12, 2, pad_token]], device=self.device)
        dummy_inputs = {
            "attention_mask": input_ids.ne(pad_token),
            "input_ids": input_ids,
        }
        return dummy_inputs


def _make_linear_from_emb(emb):
    vocab_size, emb_size = emb.weight.shape
    lin_layer = nn.Linear(vocab_size, emb_size, bias=False)
    lin_layer.weight.data = emb.weight.data
    return lin_layer


# Helper Functions, mostly for making masks
def _check_shapes(shape_1, shape2):
    if shape_1 != shape2:
        raise AssertionError("shape mismatch: {} != {}".format(shape_1, shape2))


def shift_tokens_right(input_ids, pad_token_id):
    """Shift input ids one token to the right, and wrap the last non pad token (usually <eos>)."""
    prev_output_tokens = input_ids.clone()
    index_of_eos = (input_ids.ne(pad_token_id).sum(dim=1) - 1).unsqueeze(-1)
    prev_output_tokens[:, 0] = input_ids.gather(1, index_of_eos).squeeze()
    prev_output_tokens[:, 1:] = input_ids[:, :-1]
    return prev_output_tokens


def make_padding_mask(input_ids, padding_idx=1):
    """True for pad tokens"""
    padding_mask = input_ids.eq(padding_idx)
    if not padding_mask.any():
        padding_mask = None
    return padding_mask


# Helper Modules


class EncoderLayer(nn.Module):
    def __init__(self, config: BartConfig):
        super().__init__()
        self.embed_dim = config.d_model
        self.output_attentions = config.output_attentions
        self.self_attn = SelfAttention(
            self.embed_dim, config.encoder_attention_heads, dropout=config.attention_dropout,
        )
        self.self_attn_layer_norm = LayerNorm(self.embed_dim)
        self.dropout = config.dropout
        self.activation_fn = ACT2FN[config.activation_function]
        self.activation_dropout = config.activation_dropout
        self.fc1 = nn.Linear(self.embed_dim, config.encoder_ffn_dim)
        self.fc2 = nn.Linear(config.encoder_ffn_dim, self.embed_dim)
        self.final_layer_norm = LayerNorm(self.embed_dim)

    def forward(self, x, encoder_padding_mask):
        """
        Args:
            x (Tensor): input to the layer of shape `(seq_len, batch, embed_dim)`
            encoder_padding_mask (ByteTensor): binary ByteTensor of shape
                `(batch, src_len)` where padding elements are indicated by ``1``.
            for t_tgt, t_src is excluded (or masked out), =0 means it is
            included in attention

        Returns:
            encoded output of shape `(seq_len, batch, embed_dim)`
        """
        residual = x
        x, attn_weights = self.self_attn(
            query=x, key=x, key_padding_mask=encoder_padding_mask, need_weights=self.output_attentions
        )
        x = F.dropout(x, p=self.dropout, training=self.training)
        x = residual + x
        x = self.self_attn_layer_norm(x)

        residual = x
        x = self.activation_fn(self.fc1(x))
        x = F.dropout(x, p=self.activation_dropout, training=self.training)
        x = self.fc2(x)
        x = F.dropout(x, p=self.dropout, training=self.training)
        x = residual + x
        x = self.final_layer_norm(x)
        return x, attn_weights


class BartEncoder(nn.Module):
    """
    Transformer encoder consisting of *config.encoder_layers* self attention layers. Each layer
    is a :class:`EncoderLayer`.

    Args:
        config: BartConfig
    """

    def __init__(self, config: BartConfig, embed_tokens):
        super().__init__()

        self.dropout = config.dropout
        self.layerdrop = config.encoder_layerdrop
        self.output_attentions = config.output_attentions
        self.output_hidden_states = config.output_hidden_states

        embed_dim = embed_tokens.embedding_dim
        self.padding_idx = embed_tokens.padding_idx
        self.max_source_positions = config.max_position_embeddings

        self.embed_tokens = embed_tokens

        self.embed_positions = LearnedPositionalEmbedding(config.max_position_embeddings, embed_dim, self.padding_idx,)
        self.layers = nn.ModuleList([EncoderLayer(config) for _ in range(config.encoder_layers)])
        self.layernorm_embedding = LayerNorm(embed_dim)

    def forward(
        self, input_ids, attention_mask=None,
    ):
        """
        Args:
            input_ids (LongTensor): tokens in the source language of shape
                `(batch, src_len)`
            attention_mask (torch.LongTensor): indicating which indices are padding tokens.
        Returns:
            Tuple comprised of:
                - **x** (Tensor): the last encoder layer's output of
                  shape `(src_len, batch, embed_dim)`
                - **encoder_states** (List[Tensor]): all intermediate
                  hidden states of shape `(src_len, batch, embed_dim)`.
                  Only populated if *self.output_hidden_states:* is True.
                - **all_attentions** (List[Tensor]): Attention weights for each layer.
                During training might not be of length n_layers because of layer dropout.
        """
        # check attention mask and invert
        if attention_mask is not None:
            attention_mask = invert_mask(attention_mask)

        inputs_embeds = self.embed_tokens(input_ids)
        embed_pos = self.embed_positions(input_ids)
        x = inputs_embeds + embed_pos
        x = self.layernorm_embedding(x)
        x = F.dropout(x, p=self.dropout, training=self.training)

        # B x T x C -> T x B x C
        x = x.transpose(0, 1)

        encoder_states, all_attentions = [], []
        for encoder_layer in self.layers:
            if self.output_hidden_states:
                encoder_states.append(x)
            # add LayerDrop (see https://arxiv.org/abs/1909.11556 for description)
            dropout_probability = random.uniform(0, 1)
            if self.training and (dropout_probability < self.layerdrop):  # skip the layer
                attn = None
            else:
                x, attn = encoder_layer(x, attention_mask)

            if self.output_attentions:
                all_attentions.append(attn)

        if self.output_hidden_states:
            encoder_states.append(x)

        encoder_states = [hidden_state.transpose(0, 1) for hidden_state in encoder_states]
        return x, encoder_states, all_attentions


class DecoderLayer(nn.Module):
    def __init__(self, config: BartConfig):
        super().__init__()
        self.embed_dim = config.d_model
        self.output_attentions = config.output_attentions
        self.self_attn = SelfAttention(
            embed_dim=self.embed_dim, num_heads=config.decoder_attention_heads, dropout=config.attention_dropout,
        )
        self.dropout = config.dropout
        self.activation_fn = ACT2FN[config.activation_function]
        self.activation_dropout = config.activation_dropout

        self.self_attn_layer_norm = LayerNorm(self.embed_dim)
        self.encoder_attn = SelfAttention(
            self.embed_dim,
            config.decoder_attention_heads,
            dropout=config.attention_dropout,
            encoder_decoder_attention=True,
        )
        self.encoder_attn_layer_norm = LayerNorm(self.embed_dim)
        self.fc1 = nn.Linear(self.embed_dim, config.decoder_ffn_dim)
        self.fc2 = nn.Linear(config.decoder_ffn_dim, self.embed_dim)
        self.final_layer_norm = LayerNorm(self.embed_dim)

    def forward(
        self,
        x,
        encoder_hidden_states,
        encoder_attn_mask=None,
        layer_state=None,
        causal_mask=None,
        decoder_padding_mask=None,
    ):
        residual = x

        if layer_state is None:
            layer_state = {}
        # next line mutates layer state
        x, self_attn_weights = self.self_attn(
            query=x,
            key=x,
            layer_state=layer_state,
            key_padding_mask=decoder_padding_mask,
            attn_mask=causal_mask,
            need_weights=self.output_attentions,
        )
        x = F.dropout(x, p=self.dropout, training=self.training)
        x = residual + x
        x = self.self_attn_layer_norm(x)
        residual = x
        assert self.encoder_attn.cache_key != self.self_attn.cache_key

        x, _ = self.encoder_attn(
            query=x,
            key=encoder_hidden_states,
            key_padding_mask=encoder_attn_mask,
            layer_state=layer_state,  # mutates layer state
        )
        x = F.dropout(x, p=self.dropout, training=self.training)
        x = residual + x

        x = self.encoder_attn_layer_norm(x)

        residual = x
        x = self.activation_fn(self.fc1(x))
        x = F.dropout(x, p=self.activation_dropout, training=self.training)
        x = self.fc2(x)
        x = F.dropout(x, p=self.dropout, training=self.training)
        x = residual + x
        x = self.final_layer_norm(x)
        return (
            x,
            self_attn_weights,
            layer_state,
        )  # just self_attn weights for now, following t5, layer_state = cache for decoding


class BartDecoder(nn.Module):
    """
    Transformer decoder consisting of *config.decoder_layers* layers. Each layer
    is a :class:`DecoderLayer`.
    Args:
        config: BartConfig
        embed_tokens (torch.nn.Embedding): output embedding
    """

    def __init__(self, config: BartConfig, embed_tokens: nn.Embedding):
        super().__init__()
        self.output_past = config.output_past
        self.output_attentions = config.output_attentions
        self.output_hidden_states = config.output_hidden_states
        self.dropout = config.dropout
        self.layerdrop = config.decoder_layerdrop
        self.padding_idx = embed_tokens.padding_idx
        self.max_target_positions = config.max_position_embeddings
        self.embed_tokens = embed_tokens
        self.embed_positions = LearnedPositionalEmbedding(
            config.max_position_embeddings, config.d_model, self.padding_idx,
        )
        self.layers = nn.ModuleList(
            [DecoderLayer(config) for _ in range(config.decoder_layers)]
        )  # type: List[DecoderLayer]
        self.layernorm_embedding = LayerNorm(config.d_model)

    def forward(
        self,
        input_ids,
        encoder_hidden_states,
        encoder_padding_mask,
        decoder_padding_mask,
        decoder_causal_mask,
        decoder_cached_states=None,
        generation_mode=False,
        **unused
    ):
        """
        Includes several features from "Jointly Learning to Align and
        Translate with Transformer Models" (Garg et al., EMNLP 2019).

        Args:
            input_ids (LongTensor): previous decoder outputs of shape
                `(batch, tgt_len)`, for teacher forcing
            encoder_hidden_states: output from the encoder, used for
                encoder-side attention
            encoder_padding_mask: for ignoring pad tokens
            decoder_cached_states (dict or None): dictionary used for storing state during generation

        Returns:
            tuple:
                - the decoder's features of shape `(batch, tgt_len, embed_dim)`
                - hidden states
                - attentions
        """
        # check attention mask and invert
        if encoder_padding_mask is not None:
            encoder_padding_mask = invert_mask(encoder_padding_mask)

        # embed positions
        positions = self.embed_positions(input_ids, generation_mode=generation_mode)

        if generation_mode:
            input_ids = input_ids[:, -1:]
            positions = positions[:, -1:]  # happens after we embed them
            assert input_ids.ne(self.padding_idx).any()

        x = self.embed_tokens(input_ids)
        x += positions

        x = self.layernorm_embedding(x)
        x = F.dropout(x, p=self.dropout, training=self.training)
        x = x.transpose(0, 1)  # (seq_len, BS, model_dim)
        # decoder layers
        all_hidden_states = ()
        all_self_attns = ()
        next_decoder_cache = []
        for i, decoder_layer in enumerate(self.layers):
            decoder_layer  # type: DecoderLayer
            # add LayerDrop (see https://arxiv.org/abs/1909.11556 for description)
            dropout_probability = random.uniform(0, 1)
            if self.training and (dropout_probability < self.layerdrop):
                continue

            layer_state = decoder_cached_states[i] if decoder_cached_states is not None else None
            x, layer_self_attn, layer_past = decoder_layer(
                x,
                encoder_hidden_states,
                encoder_attn_mask=encoder_padding_mask,
                decoder_padding_mask=decoder_padding_mask,
                layer_state=layer_state,
                causal_mask=decoder_causal_mask,
            )

            if self.output_past:
                next_decoder_cache.append(layer_past.copy())
            if self.output_hidden_states:
                all_hidden_states += (x,)
            if self.output_attentions:
                all_self_attns += (layer_self_attn,)

        # Convert shapes from (seq_len, BS, model_dim) to (BS, seq_len, model_dim)
        all_hidden_states = [hidden_state.transpose(0, 1) for hidden_state in all_hidden_states]
        x = x.transpose(0, 1)

        if self.output_past:
            next_cache = ((encoder_hidden_states, encoder_padding_mask), next_decoder_cache)
        else:
            next_cache = None
        return x, next_cache, all_hidden_states, list(all_self_attns)


def _reorder_buffer(attn_cache, new_order):
    for k, input_buffer_k in attn_cache.items():
        if input_buffer_k is not None:
            attn_cache[k] = input_buffer_k.index_select(0, new_order)
    return attn_cache


class SelfAttention(nn.Module):
    """Multi-headed attention from 'Attention Is All You Need' paper"""

    def __init__(
        self,
        embed_dim,
        num_heads,
        dropout=0.0,
        bias=True,
        encoder_decoder_attention=False,  # otherwise self_attention
    ):
        super().__init__()
        self.embed_dim = embed_dim
        self.num_heads = num_heads
        self.dropout = dropout
        self.head_dim = embed_dim // num_heads
        assert self.head_dim * num_heads == self.embed_dim, "embed_dim must be divisible by num_heads"
        self.scaling = self.head_dim ** -0.5

        self.encoder_decoder_attention = encoder_decoder_attention
        self.k_proj = nn.Linear(embed_dim, embed_dim, bias=bias)
        self.v_proj = nn.Linear(embed_dim, embed_dim, bias=bias)
        self.q_proj = nn.Linear(embed_dim, embed_dim, bias=bias)
        self.out_proj = nn.Linear(embed_dim, embed_dim, bias=bias)
        self.cache_key = "encoder_decoder" if self.encoder_decoder_attention else "self"

    def _shape(self, tensor, dim_0, bsz):
        return tensor.contiguous().view(dim_0, bsz * self.num_heads, self.head_dim).transpose(0, 1)

    def forward(
        self,
        query,
        key: Optional[Tensor],
        key_padding_mask: Optional[Tensor] = None,
        layer_state: Optional[Dict[str, Optional[Tensor]]] = None,
        attn_mask: Optional[Tensor] = None,
        need_weights=False,
    ) -> Tuple[Tensor, Optional[Tensor]]:
        """Input shape: Time(SeqLen) x Batch x Channel"""
        static_kv = self.encoder_decoder_attention  # type: bool
        tgt_len, bsz, embed_dim = query.size()
        assert embed_dim == self.embed_dim
        assert list(query.size()) == [tgt_len, bsz, embed_dim]
        # get here for encoder decoder cause of static_kv
        if layer_state is not None:  # reuse k,v and encoder_padding_mask
            saved_state = layer_state.get(self.cache_key, {})
            if "prev_key" in saved_state:
                # previous time steps are cached - no need to recompute key and value if they are static
                if static_kv:
                    key = None
        else:
            saved_state = None
            layer_state = {}

        q = self.q_proj(query) * self.scaling
        if static_kv:
            if key is None:
                k = v = None
            else:
                k = self.k_proj(key)
                v = self.v_proj(key)
        else:
            k = self.k_proj(query)
            v = self.v_proj(query)

        q = self._shape(q, tgt_len, bsz)
        if k is not None:
            k = self._shape(k, -1, bsz)
        if v is not None:
            v = self._shape(v, -1, bsz)

        if saved_state is not None:
            k, v, key_padding_mask = self._use_saved_state(k, v, saved_state, key_padding_mask, static_kv, bsz)

        # Update cache
        layer_state[self.cache_key] = {
            "prev_key": k.view(bsz, self.num_heads, -1, self.head_dim),
            "prev_value": v.view(bsz, self.num_heads, -1, self.head_dim),
            "prev_key_padding_mask": key_padding_mask if not static_kv else None,
        }

        assert k is not None
        src_len = k.size(1)
        attn_weights = torch.bmm(q, k.transpose(1, 2))
        assert attn_weights.size() == (bsz * self.num_heads, tgt_len, src_len)

        if attn_mask is not None:
            attn_weights = attn_weights.view(bsz, self.num_heads, tgt_len, src_len) + attn_mask
            attn_weights = attn_weights.view(bsz * self.num_heads, tgt_len, src_len)

        # This is part of a workaround to get around fork/join parallelism not supporting Optional types.
        if key_padding_mask is not None and key_padding_mask.dim() == 0:
            key_padding_mask = None
        assert key_padding_mask is None or key_padding_mask.size()[:2] == (bsz, src_len,)

        if key_padding_mask is not None:  # don't attend to padding symbols
            attn_weights = attn_weights.view(bsz, self.num_heads, tgt_len, src_len)
            reshaped = key_padding_mask.unsqueeze(1).unsqueeze(2)
            attn_weights = attn_weights.masked_fill(reshaped, float("-inf"))
            attn_weights = attn_weights.view(bsz * self.num_heads, tgt_len, src_len)
        attn_weights = F.softmax(attn_weights, dim=-1)
        attn_probs = F.dropout(attn_weights, p=self.dropout, training=self.training,)

        assert v is not None
        attn_output = torch.bmm(attn_probs, v)
        assert attn_output.size() == (bsz * self.num_heads, tgt_len, self.head_dim)
        attn_output = attn_output.transpose(0, 1).contiguous().view(tgt_len, bsz, embed_dim)
        attn_output = self.out_proj(attn_output)
        if need_weights:
            attn_weights = attn_weights.view(bsz, self.num_heads, tgt_len, src_len)
        else:
            attn_weights = None
        return attn_output, attn_weights

    def _use_saved_state(self, k, v, saved_state, key_padding_mask, static_kv, bsz):
        # saved states are stored with shape (bsz, num_heads, seq_len, head_dim)
        if "prev_key" in saved_state:
            _prev_key = saved_state["prev_key"]
            assert _prev_key is not None
            prev_key = _prev_key.view(bsz * self.num_heads, -1, self.head_dim)
            if static_kv:
                k = prev_key
            else:
                assert k is not None
                k = torch.cat([prev_key, k], dim=1)
        if "prev_value" in saved_state:
            _prev_value = saved_state["prev_value"]
            assert _prev_value is not None
            prev_value = _prev_value.view(bsz * self.num_heads, -1, self.head_dim)
            if static_kv:
                v = prev_value
            else:
                assert v is not None
                v = torch.cat([prev_value, v], dim=1)
        assert k is not None and v is not None
        prev_key_padding_mask = saved_state.get("prev_key_padding_mask", None)  # type: Optional[Tensor]
        key_padding_mask = self._cat_prev_key_padding_mask(
            key_padding_mask, prev_key_padding_mask, bsz, k.size(1), static_kv
        )
        return k, v, key_padding_mask

    @staticmethod
    def _cat_prev_key_padding_mask(
        key_padding_mask: Optional[Tensor],
        prev_key_padding_mask: Optional[Tensor],
        batch_size: int,
        src_len: int,
        static_kv: bool,
    ) -> Optional[Tensor]:
        # saved key padding masks have shape (bsz, seq_len)
        if prev_key_padding_mask is not None:
            if static_kv:
                new_key_padding_mask = prev_key_padding_mask
            else:
                new_key_padding_mask = torch.cat([prev_key_padding_mask, key_padding_mask], dim=1)

        elif key_padding_mask is not None:
            filler = torch.zeros(
                batch_size,
                src_len - key_padding_mask.size(1),
                dtype=key_padding_mask.dtype,
                device=key_padding_mask.device,
            )
            new_key_padding_mask = torch.cat([filler, key_padding_mask], dim=1)
        else:
            new_key_padding_mask = prev_key_padding_mask
        return new_key_padding_mask


class BartClassificationHead(nn.Module):
    """Head for sentence-level classification tasks."""

    # This can trivially be shared with RobertaClassificationHead

    def __init__(
        self, input_dim, inner_dim, num_classes, pooler_dropout,
    ):
        super().__init__()
        self.dense = nn.Linear(input_dim, inner_dim)
        self.dropout = nn.Dropout(p=pooler_dropout)
        self.out_proj = nn.Linear(inner_dim, num_classes)

    def forward(self, x):
        x = self.dropout(x)
        x = self.dense(x)
        x = torch.tanh(x)
        x = self.dropout(x)
        x = self.out_proj(x)
        return x


class LearnedPositionalEmbedding(nn.Embedding):
    """
    This module learns positional embeddings up to a fixed maximum size.
    Padding ids are ignored by either offsetting based on padding_idx
    or by setting padding_idx to None and ensuring that the appropriate
    position ids are passed to the forward function.
    """

    def __init__(
        self, num_embeddings: int, embedding_dim: int, padding_idx: int,
    ):
        # if padding_idx is specified then offset the embedding ids by
        # this index and adjust num_embeddings appropriately
        assert padding_idx is not None
        num_embeddings += padding_idx + 1  # WHY?
        super().__init__(num_embeddings, embedding_dim, padding_idx=padding_idx)

    def forward(self, input, generation_mode=False):
        """Input is expected to be of size [bsz x seqlen]."""
        if generation_mode:  # the position is our current step in the decoded sequence
            pos = int(self.padding_idx + input.size(1))
            positions = input.data.new(1, 1).fill_(pos)
        else:
            positions = create_position_ids_from_input_ids(input, self.padding_idx)
        return super().forward(positions)


def LayerNorm(normalized_shape, eps=1e-5, elementwise_affine=True):
    if torch.cuda.is_available():
        try:
            from apex.normalization import FusedLayerNorm

            return FusedLayerNorm(normalized_shape, eps, elementwise_affine)
        except ImportError:
            pass
    return torch.nn.LayerNorm(normalized_shape, eps, elementwise_affine)


def fill_with_neg_inf(t):
    """FP16-compatible function that fills a input_ids with -inf."""
    return t.float().fill_(float("-inf")).type_as(t)


def _filter_out_falsey_values(tup) -> Tuple:
    """Remove entries that are None or [] from an iterable."""
    return tuple(x for x in tup if isinstance(x, torch.Tensor) or x)


# Public API
def _get_shape(t):
    return getattr(t, "shape", None)


@add_start_docstrings(
    "The bare BART Model outputting raw hidden-states without any specific head on top.", BART_START_DOCSTRING,
)
class BartModel(PretrainedBartModel):
    def __init__(self, config: BartConfig):
        super().__init__(config)
        self.output_attentions = config.output_attentions
        self.output_hidden_states = config.output_hidden_states

        padding_idx, vocab_size = config.pad_token_id, config.vocab_size
        self.shared = nn.Embedding(vocab_size, config.d_model, padding_idx)

        self.encoder = BartEncoder(config, self.shared)
        self.decoder = BartDecoder(config, self.shared)

        self.init_weights()

    @add_start_docstrings_to_callable(BART_INPUTS_DOCSTRING)
    def forward(
        self,
        input_ids,
        attention_mask=None,
        decoder_input_ids=None,
        encoder_outputs=None,  # type: Tuple
        decoder_attention_mask=None,
        decoder_cached_states=None,
        generation_mode=False,
    ):

        # make masks if user doesn't supply
        if not generation_mode:
            decoder_input_ids, decoder_padding_mask, causal_mask = _prepare_bart_decoder_inputs(
                self.config,
                input_ids,
                decoder_input_ids=decoder_input_ids,
                decoder_padding_mask=decoder_attention_mask,
                causal_mask_dtype=self.shared.weight.dtype,
            )
        else:
            decoder_padding_mask, causal_mask = None, None

        assert decoder_input_ids is not None
        if encoder_outputs is None:
            encoder_outputs = self.encoder(input_ids=input_ids, attention_mask=attention_mask)
        assert isinstance(encoder_outputs, tuple)
        # decoder outputs consists of (dec_features, layer_state, dec_hidden, dec_attn)
        decoder_outputs = self.decoder(
            decoder_input_ids,
            encoder_outputs[0],
            attention_mask,
            decoder_padding_mask,
            decoder_causal_mask=causal_mask,
            decoder_cached_states=decoder_cached_states,
            generation_mode=generation_mode,
        )
        # Attention and hidden_states will be [] or None if they aren't needed
        decoder_outputs = _filter_out_falsey_values(decoder_outputs)  # type: tuple
        assert isinstance(decoder_outputs[0], torch.Tensor)
        encoder_outputs = _filter_out_falsey_values(encoder_outputs)  # type: tuple
        return decoder_outputs + encoder_outputs

    def get_input_embeddings(self):
        return self.shared

    def set_input_embeddings(self, value):
        self.shared = value

    def get_output_embeddings(self):
        return _make_linear_from_emb(self.shared)  # make it on the fly


@add_start_docstrings(
    "The BART Model with a language modeling head. Can be used for summarization.",
    BART_START_DOCSTRING + BART_GENERATION_EXAMPLE,
)
class BartForConditionalGeneration(PretrainedBartModel):
    base_model_prefix = "model"

    def __init__(self, config: BartConfig):
        super().__init__(config)
<<<<<<< HEAD
        self.model = BartModel(config)
        self.lm_head = _make_linear_from_emb(self.model.shared)

    def tie_weights(self):
        pass  # hack to prevent changing lm_head.out_features. The input and output embeddings are still the same.
=======
        base_model = BartModel(config)
        self.model = base_model
>>>>>>> 17dceae7

    @add_start_docstrings_to_callable(BART_INPUTS_DOCSTRING)
    def forward(
        self,
        input_ids,
        attention_mask=None,
        encoder_outputs=None,
        decoder_input_ids=None,
        decoder_attention_mask=None,
        decoder_cached_states=None,
        lm_labels=None,
        generation_mode=False,
        **unused
    ):
        r"""
        masked_lm_labels (:obj:`torch.LongTensor` of shape :obj:`(batch_size, sequence_length)`, `optional`, defaults to :obj:`None`):
            Labels for computing the masked language modeling loss.
            Indices should either be in ``[0, ..., config.vocab_size]`` or -100 (see ``input_ids`` docstring).
            Tokens with indices set to ``-100`` are ignored (masked), the loss is only computed for the tokens
            with labels
            in ``[0, ..., config.vocab_size]``.

    Returns:
        :obj:`tuple(torch.FloatTensor)` comprising various elements depending on the configuration (:class:`~transformers.RobertaConfig`) and inputs:
        masked_lm_loss (`optional`, returned when ``masked_lm_labels`` is provided) ``torch.FloatTensor`` of shape ``(1,)``:
            Masked language modeling loss.
        prediction_scores (:obj:`torch.FloatTensor` of shape :obj:`(batch_size, sequence_length, config.vocab_size)`)
            Prediction scores of the language modeling head (scores for each vocabulary token before SoftMax).
        hidden_states (:obj:`tuple(torch.FloatTensor)`, `optional`, returned when ``config.output_hidden_states=True``):
            Tuple of :obj:`torch.FloatTensor` (one for the output of the embeddings + one for the output of each layer)
            of shape :obj:`(batch_size, sequence_length, hidden_size)`.

            Hidden-states of the model at the output of each layer plus the initial embedding outputs.
        attentions (:obj:`tuple(torch.FloatTensor)`, `optional`, returned when ``config.output_attentions=True``):
            Tuple of :obj:`torch.FloatTensor` (one for each layer) of shape
            :obj:`(batch_size, num_heads, sequence_length, sequence_length)`.

            Attentions weights after the attention softmax, used to compute the weighted average in the self-attention
            heads.

    Examples::

            # Mask filling only works for bart-large
            from transformers import BartTokenizer, BartForConditionalGeneration
            tokenizer = BartTokenizer.from_pretrained('bart-large')
            TXT = "My friends are <mask> but they eat too many carbs."
            model = BartForConditionalGeneration.from_pretrained('bart-large')
            input_ids = tokenizer.batch_encode_plus([TXT], return_tensors='pt')['input_ids']
            logits = model(input_ids)[0]
            masked_index = (input_ids[0] == tokenizer.mask_token_id).nonzero().item()
            probs = logits[0, masked_index].softmax(dim=0)
            values, predictions = probs.topk(5)
            tokenizer.decode(predictions).split()
            # ['good', 'great', 'all', 'really', 'very']
        """
        outputs = self.model(
            input_ids,
            attention_mask=attention_mask,
            decoder_input_ids=decoder_input_ids,
            encoder_outputs=encoder_outputs,
            decoder_attention_mask=decoder_attention_mask,
            decoder_cached_states=decoder_cached_states,
            generation_mode=generation_mode,
        )
        lm_logits = F.linear(outputs[0], self.model.shared.weight)
        outputs = (lm_logits,) + outputs[1:]  # Add hidden states and attention if they are here
        if lm_labels is not None:
            loss_fct = nn.CrossEntropyLoss()
            # TODO(SS): do we need to ignore pad tokens in lm_labels?
            masked_lm_loss = loss_fct(lm_logits.view(-1, self.config.vocab_size), lm_labels.view(-1))
            outputs = (masked_lm_loss,) + outputs

        return outputs

    def prepare_inputs_for_generation(self, decoder_input_ids, past, attention_mask, **kwargs):
        assert past is not None, "past has to be defined for encoder_outputs"

        # first step, decoder_cached_states are empty
        if not past[1]:
            encoder_outputs, decoder_cached_states = past, None
        else:
            encoder_outputs, decoder_cached_states = past
        return {
            "input_ids": None,  # encoder_outputs is defined. input_ids not needed
            "encoder_outputs": encoder_outputs,
            "decoder_cached_states": decoder_cached_states,
            "decoder_input_ids": decoder_input_ids,
            "attention_mask": attention_mask,
            "generation_mode": True,
        }

    def prepare_scores_for_generation(self, scores, cur_len, max_length):
        if cur_len == 1:
            self._force_token_ids_generation(scores, self.config.bos_token_id)
        if cur_len == max_length - 1 and self.config.eos_token_id is not None:
            self._force_token_ids_generation(scores, self.config.eos_token_id)
        return scores

    @staticmethod
    def _reorder_cache(past, beam_idx):
        ((enc_out, enc_mask), decoder_cached_states) = past
        reordered_past = []
        for layer_past in decoder_cached_states:
            # get the correct batch idx from decoder layer's batch dim for cross and self-attn
            layer_past_new = {
                attn_key: _reorder_buffer(attn_cache, beam_idx) for attn_key, attn_cache in layer_past.items()
            }
            # reordered_layer_past = [layer_past[:, i].unsqueeze(1).clone().detach() for i in beam_idx]
            # reordered_layer_past = torch.cat(reordered_layer_past, dim=1)
            reordered_past.append(layer_past_new)
        new_enc_out = enc_out if enc_out is None else enc_out.index_select(1, beam_idx)
        new_enc_mask = enc_mask if enc_mask is None else enc_mask.index_select(0, beam_idx)

        past = ((new_enc_out, new_enc_mask), reordered_past)
        return past

    def get_encoder(self):
        return self.model.encoder

    def get_output_embeddings(self):
        return _make_linear_from_emb(self.model.shared)  # make it on the fly


@add_start_docstrings(
    """Bart model with a sequence classification/head on top (a linear layer on top of the pooled output) e.g. for GLUE tasks. """,
    BART_START_DOCSTRING,
)
class BartForSequenceClassification(PretrainedBartModel):
    def __init__(self, config: BartConfig, **kwargs):
        super().__init__(config, **kwargs)
        self.model = BartModel(config)
        self.classification_head = BartClassificationHead(
            config.d_model, config.d_model, config.num_labels, config.classif_dropout,
        )
        self.model._init_weights(self.classification_head.dense)
        self.model._init_weights(self.classification_head.out_proj)

    @add_start_docstrings_to_callable(BART_INPUTS_DOCSTRING)
    def forward(
        self,
        input_ids,
        attention_mask=None,
        encoder_outputs=None,
        decoder_input_ids=None,
        decoder_attention_mask=None,
        labels=None,
    ):
        r"""
        labels (:obj:`torch.LongTensor` of shape :obj:`(batch_size,)`, `optional`, defaults to :obj:`None`):
            Labels for computing the sequence classification/regression loss.
            Indices should be in :obj:`[0, ..., config.num_labels - 1]`.
            If :obj:`config.num_labels > 1` a classification loss is computed (Cross-Entropy).

    Returns:
        :obj:`tuple(torch.FloatTensor)` comprising various elements depending on the configuration (:class:`~transformers.BartConfig`) and inputs:
            loss (:obj:`torch.FloatTensor` of shape :obj:`(1,)`, `optional`, returned when :obj:`label` is provided):
                Classification loss (cross entropy)
            logits (:obj:`torch.FloatTensor` of shape :obj:`(batch_size, config.num_labels)`):
                Classification (or regression if config.num_labels==1) scores (before SoftMax).
            hidden_states (:obj:`tuple(torch.FloatTensor)`, `optional`, returned when ``config.output_hidden_states=True``):
                Tuple of :obj:`torch.FloatTensor` (one for the output of the embeddings + one for the output of each layer)
                of shape :obj:`(batch_size, sequence_length, hidden_size)`.
                Hidden-states of the model at the output of each layer plus the initial embedding outputs.
            attentions (:obj:`tuple(torch.FloatTensor)`, `optional`, returned when ``config.output_attentions=True``):
                Tuple of :obj:`torch.FloatTensor` (one for each layer) of shape :obj:`(batch_size, num_heads, sequence_length, sequence_length)`.
                Attentions weights after the attention softmax, used to compute the weighted average in the
                self-attention
                heads.

    Examples::

        from transformers import BartTokenizer, BartForSequenceClassification
        import torch

        tokenizer = BartTokenizer.from_pretrained('bart-large')
        model = BartForSequenceClassification.from_pretrained('bart-large')
        input_ids = torch.tensor(tokenizer.encode("Hello, my dog is cute",
        add_special_tokens=True)).unsqueeze(0)  # Batch size 1
        labels = torch.tensor([1]).unsqueeze(0)  # Batch size 1
        outputs = model(input_ids, labels=labels)
        loss, logits = outputs[:2]

        """
        outputs = self.model(
            input_ids,
            attention_mask=attention_mask,
            decoder_input_ids=decoder_input_ids,
            decoder_attention_mask=decoder_attention_mask,
            encoder_outputs=encoder_outputs,
        )
        x = outputs[0]  # last hidden state
        eos_mask = input_ids.eq(self.config.eos_token_id)
        if len(torch.unique(eos_mask.sum(1))) > 1:
            raise ValueError("All examples must have the same number of <eos> tokens.")
        sentence_representation = x[eos_mask, :].view(x.size(0), -1, x.size(-1))[:, -1, :]
        logits = self.classification_head(sentence_representation)
        # Prepend logits
        outputs = (logits,) + outputs[1:]  # Add hidden states and attention if they are here
        if labels is not None:  # prepend loss to output,
            loss = F.cross_entropy(logits.view(-1, self.config.num_labels), labels.view(-1))
            outputs = (loss,) + outputs

        return outputs<|MERGE_RESOLUTION|>--- conflicted
+++ resolved
@@ -819,16 +819,8 @@
 
     def __init__(self, config: BartConfig):
         super().__init__(config)
-<<<<<<< HEAD
-        self.model = BartModel(config)
-        self.lm_head = _make_linear_from_emb(self.model.shared)
-
-    def tie_weights(self):
-        pass  # hack to prevent changing lm_head.out_features. The input and output embeddings are still the same.
-=======
         base_model = BartModel(config)
         self.model = base_model
->>>>>>> 17dceae7
 
     @add_start_docstrings_to_callable(BART_INPUTS_DOCSTRING)
     def forward(
