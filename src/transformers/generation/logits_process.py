--- conflicted
+++ resolved
@@ -137,42 +137,24 @@
     ```
     """
 
-<<<<<<< HEAD
-    def __init__(self, min_length: int, eos_token_id: Union[int, List[int]], device: str = None):
+    def __init__(self, min_length: int, eos_token_id: Union[int, List[int], torch.Tensor], device: str = None):
         if not isinstance(min_length, int) or min_length < 0:
             raise ValueError(f"`min_length` has to be a non-negative integer, but is {min_length}")
 
-        if isinstance(eos_token_id, int):
-            eos_token_id = [eos_token_id]
-        if not all(isinstance(i, int) for i in eos_token_id) or any(i < 0 for i in eos_token_id):
-            logger.warning(f"`eos_token_id` has to be a list of positive integers, but is {eos_token_id}")
         if device is None:
             device = "cpu"
-            logger.warning(
-                "Setting the device by default to 'cpu'. If that is not the intended behavior, indicate "
-                "correct device when initializing"
-            )
-=======
-    def __init__(self, min_length: int, eos_token_id: Union[int, List[int], torch.Tensor]):
-        if not isinstance(min_length, int) or min_length < 0:
-            raise ValueError(f"`min_length` has to be a non-negative integer, but is {min_length}")
 
         if not isinstance(eos_token_id, torch.Tensor):
             if isinstance(eos_token_id, int):
                 eos_token_id = [eos_token_id]
-            eos_token_id = torch.tensor(eos_token_id)
->>>>>>> 7130a22d
+            eos_token_id = torch.tensor(eos_token_id, device=device)
 
         self.min_length = min_length
-        self.eos_token_id = torch.tensor(eos_token_id, dtype=torch.int32, device=device)
+        self.eos_token_id = eos_token_id
 
     @add_start_docstrings(LOGITS_PROCESSOR_INPUTS_DOCSTRING)
     def __call__(self, input_ids: torch.LongTensor, scores: torch.FloatTensor) -> torch.FloatTensor:
         vocab_tensor = torch.arange(scores.shape[-1], device=scores.device)
-<<<<<<< HEAD
-=======
-        self.eos_token_id = self.eos_token_id.to(scores.device)
->>>>>>> 7130a22d
         eos_token_mask = torch.isin(vocab_tensor, self.eos_token_id)
         scores_processed = scores.clone()
         if input_ids.shape[-1] < self.min_length:
@@ -216,11 +198,7 @@
     """
 
     def __init__(
-<<<<<<< HEAD
-        self, prompt_length_to_skip: int, min_new_tokens: int, eos_token_id: Union[int, List[int]], device: str = None
-=======
-        self, prompt_length_to_skip: int, min_new_tokens: int, eos_token_id: Union[int, List[int], torch.Tensor]
->>>>>>> 7130a22d
+        self, prompt_length_to_skip: int, min_new_tokens: int, eos_token_id: Union[int, List[int], torch.Tensor], device: str = None
     ):
         for arg_name, arg_value in [
             ("prompt_length_to_skip", prompt_length_to_skip),
@@ -229,37 +207,23 @@
             if not isinstance(arg_value, int) or arg_value < 0:
                 raise ValueError(f"`{arg_name}` has to be a positive integer, but is {arg_value}")
 
-<<<<<<< HEAD
-        if isinstance(eos_token_id, int):
-            eos_token_id = [eos_token_id]
-        if not all(isinstance(i, int) for i in eos_token_id) or any(i < 0 for i in eos_token_id):
-            logger.warning(f"`eos_token_id` has to be a list of positive integers, but is {eos_token_id}")
         if device is None:
             device = "cpu"
-            logger.warning(
-                "Setting the device by default to 'cpu'. If that is not the intended behavior, indicate "
-                "correct device when initializing"
-            )
-=======
+        
         if not isinstance(eos_token_id, torch.Tensor):
             if isinstance(eos_token_id, int):
                 eos_token_id = [eos_token_id]
-            eos_token_id = torch.tensor(eos_token_id)
->>>>>>> 7130a22d
+            eos_token_id = torch.tensor(eos_token_id, device=device)
 
         self.prompt_length_to_skip = prompt_length_to_skip
         self.min_new_tokens = min_new_tokens
-        self.eos_token_id = torch.tensor(eos_token_id, dtype=torch.int32, device=device)
+        self.eos_token_id = eos_token_id
 
     @add_start_docstrings(LOGITS_PROCESSOR_INPUTS_DOCSTRING)
     def __call__(self, input_ids: torch.LongTensor, scores: torch.FloatTensor) -> torch.FloatTensor:
         new_tokens_length = input_ids.shape[-1] - self.prompt_length_to_skip
         scores_processed = scores.clone()
         vocab_tensor = torch.arange(scores.shape[-1], device=scores.device)
-<<<<<<< HEAD
-=======
-        self.eos_token_id = self.eos_token_id.to(scores.device)
->>>>>>> 7130a22d
         eos_token_mask = torch.isin(vocab_tensor, self.eos_token_id)
         if new_tokens_length < self.min_new_tokens:
             scores_processed = torch.where(eos_token_mask, -math.inf, scores)
@@ -315,7 +279,7 @@
     ```
     """
 
-    def __init__(self, temperature: float, device: str = None):
+    def __init__(self, temperature: float):
         if not isinstance(temperature, float) or not (temperature > 0):
             except_msg = (
                 f"`temperature` (={temperature}) has to be a strictly positive float, otherwise your next token "
@@ -370,7 +334,7 @@
     ```
     """
 
-    def __init__(self, penalty: float, device: str = None):
+    def __init__(self, penalty: float):
         if not isinstance(penalty, float) or not (penalty > 0):
             raise ValueError(f"`penalty` has to be a strictly positive float, but is {penalty}")
 
@@ -424,7 +388,7 @@
     ```
     """
 
-    def __init__(self, penalty: float, encoder_input_ids: torch.LongTensor, device: str = None):
+    def __init__(self, penalty: float, encoder_input_ids: torch.LongTensor):
         if not isinstance(penalty, float) or not (penalty > 0):
             raise ValueError(f"`penalty` has to be a strictly positive float, but is {penalty}")
 
@@ -483,7 +447,7 @@
     """
 
     def __init__(
-        self, top_p: float, filter_value: float = -float("Inf"), min_tokens_to_keep: int = 1, device: str = None
+        self, top_p: float, filter_value: float = -float("Inf"), min_tokens_to_keep: int = 1
     ):
         top_p = float(top_p)
         if top_p < 0 or top_p > 1.0:
@@ -549,7 +513,7 @@
     """
 
     def __init__(
-        self, top_k: int, filter_value: float = -float("Inf"), min_tokens_to_keep: int = 1, device: str = None
+        self, top_k: int, filter_value: float = -float("Inf"), min_tokens_to_keep: int = 1
     ):
         if not isinstance(top_k, int) or top_k <= 0:
             raise ValueError(f"`top_k` has to be a strictly positive integer, but is {top_k}")
@@ -697,7 +661,7 @@
     """
 
     def __init__(
-        self, mass: float = 0.9, filter_value: float = -float("Inf"), min_tokens_to_keep: int = 1, device: str = None
+        self, mass: float = 0.9, filter_value: float = -float("Inf"), min_tokens_to_keep: int = 1
     ):
         mass = float(mass)
         if not (mass > 0 and mass < 1):
@@ -774,7 +738,7 @@
     """
 
     def __init__(
-        self, epsilon: float, filter_value: float = -float("Inf"), min_tokens_to_keep: int = 1, device: str = None
+        self, epsilon: float, filter_value: float = -float("Inf"), min_tokens_to_keep: int = 1
     ):
         epsilon = float(epsilon)
         if epsilon <= 0 or epsilon >= 1:
@@ -855,7 +819,7 @@
     """
 
     def __init__(
-        self, epsilon: float, filter_value: float = -float("Inf"), min_tokens_to_keep: int = 1, device: str = None
+        self, epsilon: float, filter_value: float = -float("Inf"), min_tokens_to_keep: int = 1
     ):
         epsilon = float(epsilon)
         if epsilon <= 0 or epsilon >= 1:
@@ -1001,7 +965,7 @@
     ```
     """
 
-    def __init__(self, ngram_size: int, device: str = None):
+    def __init__(self, ngram_size: int):
         if not isinstance(ngram_size, int) or ngram_size <= 0:
             raise ValueError(f"`ngram_size` has to be a strictly positive integer, but is {ngram_size}")
         self.ngram_size = ngram_size
@@ -1056,7 +1020,7 @@
     ```
     """
 
-    def __init__(self, encoder_ngram_size: int, encoder_input_ids: torch.LongTensor, device: str = None):
+    def __init__(self, encoder_ngram_size: int, encoder_input_ids: torch.LongTensor):
         if not isinstance(encoder_ngram_size, int) or encoder_ngram_size <= 0:
             raise ValueError(
                 f"`encoder_ngram_size` has to be a strictly positive integer, but is {encoder_ngram_size}"
@@ -1149,7 +1113,7 @@
     ```
     """
 
-    def __init__(self, sequence_bias: Dict[Tuple[int], float], device: str = None):
+    def __init__(self, sequence_bias: Dict[Tuple[int], float]):
         self.sequence_bias = sequence_bias
         self._validate_arguments()
 
@@ -1290,13 +1254,9 @@
     ```
     """
 
-<<<<<<< HEAD
-    def __init__(self, bad_words_ids: List[List[int]], eos_token_id: Union[int, List[int]], device: str = None):
-=======
     def __init__(
         self, bad_words_ids: List[List[int]], eos_token_id: Optional[Union[int, List[int], torch.Tensor]] = None
     ):
->>>>>>> 7130a22d
         self.bad_word_ids = bad_words_ids
         self._validate_arguments()
 
@@ -1378,7 +1338,7 @@
     """
 
     def __init__(
-        self, prefix_allowed_tokens_fn: Callable[[int, torch.Tensor], List[int]], num_beams: int, device: str = None
+        self, prefix_allowed_tokens_fn: Callable[[int, torch.Tensor], List[int]], num_beams: int
     ):
         self._prefix_allowed_tokens_fn = prefix_allowed_tokens_fn
         self._num_beams = num_beams
@@ -1475,7 +1435,7 @@
     ```
     """
 
-    def __init__(self, diversity_penalty: float, num_beams: int, num_beam_groups: int, device: str = None):
+    def __init__(self, diversity_penalty: float, num_beams: int, num_beam_groups: int):
         if not isinstance(diversity_penalty, float) or (not diversity_penalty > 0.0):
             raise ValueError("`diversity_penalty` should be a float strictly larger than 0.")
         self._diversity_penalty = diversity_penalty
@@ -1569,7 +1529,7 @@
     ```
     """
 
-    def __init__(self, bos_token_id: int, device: str = None):
+    def __init__(self, bos_token_id: int):
         self.bos_token_id = bos_token_id
 
     @add_start_docstrings(LOGITS_PROCESSOR_INPUTS_DOCSTRING)
@@ -1614,17 +1574,16 @@
     ```
     """
 
-<<<<<<< HEAD
-    def __init__(self, max_length: int, eos_token_id: Union[int, List[int]], device: str = None):
-=======
-    def __init__(self, max_length: int, eos_token_id: Union[int, List[int], torch.Tensor]):
->>>>>>> 7130a22d
+    def __init__(self, max_length: int, eos_token_id: Union[int, List[int], torch.Tensor], device: str = None):
         self.max_length = max_length
 
+        if device is None:
+            device = "cpu"
+        
         if not isinstance(eos_token_id, torch.Tensor):
             if isinstance(eos_token_id, int):
                 eos_token_id = [eos_token_id]
-            eos_token_id = torch.tensor(eos_token_id)
+            eos_token_id = torch.tensor(eos_token_id, device)
         self.eos_token_id = eos_token_id
 
         if torch.is_floating_point(eos_token_id) or (eos_token_id < 0).any():
@@ -1633,7 +1592,6 @@
     @add_start_docstrings(LOGITS_PROCESSOR_INPUTS_DOCSTRING)
     def __call__(self, input_ids: torch.LongTensor, scores: torch.FloatTensor) -> torch.FloatTensor:
         cur_len = input_ids.shape[-1]
-        self.eos_token_id = self.eos_token_id.to(scores.device)
         scores_processed = scores
         if cur_len == self.max_length - 1:
             scores_processed = torch.full_like(scores, -math.inf)
@@ -1735,7 +1693,6 @@
         exponential_decay_length_penalty: Tuple[int, float],
         eos_token_id: Union[int, List[int], torch.Tensor],
         input_ids_seq_length: int,
-        device: str = None,
     ):
         self.regulation_start = exponential_decay_length_penalty[0] + input_ids_seq_length
         self.regulation_factor = exponential_decay_length_penalty[1]
@@ -1836,19 +1793,10 @@
     ```
     """
 
-<<<<<<< HEAD
     def __init__(self, begin_suppress_tokens, begin_index, device: str = None):
         if device is None:
             device = "cpu"
-            logger.warning(
-                "Setting the device by default to 'cpu'. If that is not the intended behavior, indicate "
-                "correct device when initializing"
-            )
-        self.begin_suppress_tokens = torch.tensor(list(begin_suppress_tokens), dtype=torch.int64, device=device)
-=======
-    def __init__(self, begin_suppress_tokens, begin_index):
-        self.begin_suppress_tokens = torch.tensor(list(begin_suppress_tokens))
->>>>>>> 7130a22d
+        self.begin_suppress_tokens = torch.tensor(list(begin_suppress_tokens), device=device)
         self.begin_index = begin_index
 
     def set_begin_index(self, begin_index):
@@ -1857,10 +1805,6 @@
     @add_start_docstrings(LOGITS_PROCESSOR_INPUTS_DOCSTRING)
     def __call__(self, input_ids: torch.LongTensor, scores: torch.FloatTensor) -> torch.FloatTensor:
         vocab_tensor = torch.arange(scores.shape[-1], device=scores.device)
-<<<<<<< HEAD
-=======
-        self.begin_suppress_tokens = self.begin_suppress_tokens.to(scores.device)
->>>>>>> 7130a22d
         suppress_token_mask = torch.isin(vocab_tensor, self.begin_suppress_tokens)
         scores_processed = scores
         if input_ids.shape[-1] == self.begin_index:
@@ -1898,33 +1842,17 @@
     ```
     """
 
-<<<<<<< HEAD
     def __init__(self, suppress_tokens, device: str = None):
         if device is None:
             device = "cpu"
-            logger.warning(
-                "Setting the device by default to 'cpu'. If that is not the intended behavior, indicate "
-                "correct device when initializing"
-            )
-        self.suppress_tokens = torch.tensor(list(suppress_tokens), dtype=torch.int64, device=device)
-=======
-    def __init__(self, suppress_tokens):
-        self.suppress_tokens = torch.tensor(list(suppress_tokens))
->>>>>>> 7130a22d
+        self.suppress_tokens = torch.tensor(list(suppress_tokens), device=device)
 
     @add_start_docstrings(LOGITS_PROCESSOR_INPUTS_DOCSTRING)
     def __call__(self, input_ids: torch.LongTensor, scores: torch.FloatTensor) -> torch.FloatTensor:
         vocab_tensor = torch.arange(scores.shape[-1], device=scores.device)
-<<<<<<< HEAD
-        suppress_token_mask = torch.isin(vocab_tensor, self.suppress_tokens)
-        scores_processed = torch.where(suppress_token_mask, -float("inf"), scores)
-        return scores_processed
-=======
-        self.suppress_tokens = self.suppress_tokens.to(scores.device)
         suppress_token_mask = torch.isin(vocab_tensor, self.suppress_tokens)
         scores = torch.where(suppress_token_mask, -float("inf"), scores)
         return scores
->>>>>>> 7130a22d
 
 
 class ForceTokensLogitsProcessor(LogitsProcessor):
@@ -1935,7 +1863,7 @@
     [Whisper](https://huggingface.co/docs/transformers/model_doc/whisper).
     """
 
-    def __init__(self, force_token_map: List[List[int]], _has_warned: Optional[bool] = False, device: str = None):
+    def __init__(self, force_token_map: List[List[int]], _has_warned: Optional[bool] = False):
         self.force_token_map = dict(force_token_map)
         if not _has_warned:
             # TODO(Sanchit): remove this processor entirely in v4.40
@@ -2016,7 +1944,6 @@
         generate_config,
         begin_index: Optional[int] = None,
         _detect_timestamp_from_logprob: Optional[bool] = None,
-        device: str = None,
     ):  # support for the kwargs
         self.no_timestamps_token_id = generate_config.no_timestamps_token_id
         self.timestamp_begin = generate_config.no_timestamps_token_id + 1
@@ -2095,7 +2022,7 @@
 class WhisperNoSpeechDetection(LogitsProcessor):
     r"""This processor can be used to detect silence when using Whisper. It should take as input unprocessed logits to follow the original implementation"""
 
-    def __init__(self, no_speech_token: int, begin_index: int, scores_is_logprobs: bool = False, device: str = None):
+    def __init__(self, no_speech_token: int, begin_index: int, scores_is_logprobs: bool = False):
         self.no_speech_token = no_speech_token
         # offset between <start-of-transcription> token, <SOT>, in paper and first generated token
         # is equal to the position of the first generated token index
@@ -2188,7 +2115,7 @@
     ```
     """
 
-    def __init__(self, guidance_scale, device: str = None):
+    def __init__(self, guidance_scale):
         if guidance_scale > 1:
             self.guidance_scale = guidance_scale
         else:
@@ -2234,7 +2161,7 @@
             Number of tokens associated to the codebook.
     """
 
-    def __init__(self, input_start_len: int, semantic_vocab_size: int, codebook_size: int, device: str = None):
+    def __init__(self, input_start_len: int, semantic_vocab_size: int, codebook_size: int):
         if not isinstance(input_start_len, int) or input_start_len < 0:
             raise ValueError(f"`input_starting_length` has to be a non-negative integer, but is {input_start_len}")
 
@@ -2317,7 +2244,6 @@
         unconditional_ids: Optional[torch.LongTensor] = None,
         unconditional_attention_mask: Optional[torch.LongTensor] = None,
         use_cache: Optional[bool] = True,
-        device: str = None,
     ):
         self.guidance_scale = guidance_scale
         self.model = model
@@ -2394,17 +2320,13 @@
             Minimum end of speech threshold.
     """
 
-<<<<<<< HEAD
-    def __init__(self, eos_token_id: Union[int, List[int]], min_eos_p: float, device: str = None):
-        if isinstance(eos_token_id, int):
-            eos_token_id = [eos_token_id]
-=======
-    def __init__(self, eos_token_id: Union[int, List[int], torch.Tensor], min_eos_p: float):
+    def __init__(self, eos_token_id: Union[int, List[int], torch.Tensor], min_eos_p: float, device: str = None):
+        if device is None:
+            device = "cpu"
         if not isinstance(eos_token_id, torch.Tensor):
             if isinstance(eos_token_id, int):
                 eos_token_id = [eos_token_id]
-            eos_token_id = torch.tensor(eos_token_id)
->>>>>>> 7130a22d
+            eos_token_id = torch.tensor(eos_token_id, device=device)
         self.eos_token_id = eos_token_id
 
         if torch.is_floating_point(eos_token_id) or (eos_token_id < 0).any():
@@ -2417,7 +2339,6 @@
     @add_start_docstrings(LOGITS_PROCESSOR_INPUTS_DOCSTRING)
     def __call__(self, input_ids: torch.LongTensor, scores: torch.FloatTensor) -> torch.FloatTensor:
         scores_processed = scores
-        self.eos_token_id = self.eos_token_id.to(scores.device)
         if self.min_eos_p:
             probs = torch.nn.functional.softmax(scores.float(), dim=-1)
             # create scores full of -inf except for the eos_token_id
