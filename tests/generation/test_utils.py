# coding=utf-8
# Copyright 2020 The HuggingFace Team Inc.
#
# Licensed under the Apache License, Version 2.0 (the "License");
# you may not use this file except in compliance with the License.
# You may obtain a clone of the License at
#
#     http://www.apache.org/licenses/LICENSE-2.0
#
# Unless required by applicable law or agreed to in writing, software
# distributed under the License is distributed on an "AS IS" BASIS,
# WITHOUT WARRANTIES OR CONDITIONS OF ANY KIND, either express or implied.
# See the License for the specific language governing permissions and
# limitations under the License.


import copy
import inspect
import tempfile
import unittest
import warnings

import numpy as np
import pytest
from parameterized import parameterized

from transformers import AutoConfig, is_torch_available, pipeline, set_seed
from transformers.testing_utils import (
    is_flaky,
    require_accelerate,
    require_auto_gptq,
    require_optimum_quanto,
    require_torch,
    require_torch_gpu,
    require_torch_multi_accelerator,
    require_torch_multi_gpu,
    slow,
    torch_device,
)

from ..test_modeling_common import floats_tensor, ids_tensor
from .test_framework_agnostic import GenerationIntegrationTestsMixin


if is_torch_available():
    import torch
    import torch.nn.functional as F

    from transformers import (
        AutoModelForCausalLM,
        AutoModelForSeq2SeqLM,
        AutoModelForSpeechSeq2Seq,
        AutoModelForVision2Seq,
        AutoProcessor,
        AutoTokenizer,
        BartForCausalLM,
        BartForConditionalGeneration,
        BartTokenizer,
        GPT2LMHeadModel,
        GPT2Tokenizer,
        ImageGPTForCausalImageModeling,
        SpeechEncoderDecoderModel,
        T5ForConditionalGeneration,
    )
    from transformers.cache_utils import DynamicCache, EncoderDecoderCache, QuantoQuantizedCache, StaticCache
    from transformers.generation import (
        BeamSampleDecoderOnlyOutput,
        BeamSampleEncoderDecoderOutput,
        BeamSearchDecoderOnlyOutput,
        BeamSearchEncoderDecoderOutput,
        DisjunctiveConstraint,
        GenerateBeamDecoderOnlyOutput,
        GenerateBeamEncoderDecoderOutput,
        GenerateDecoderOnlyOutput,
        GenerateEncoderDecoderOutput,
        GenerationConfig,
        GreedySearchDecoderOnlyOutput,
        GreedySearchEncoderDecoderOutput,
        LogitsProcessorList,
        MaxLengthCriteria,
        MinLengthLogitsProcessor,
        PhrasalConstraint,
        PromptLookupCandidateGenerator,
        SampleDecoderOnlyOutput,
        SampleEncoderDecoderOutput,
        StoppingCriteria,
        StoppingCriteriaList,
        WatermarkDetector,
        WatermarkingConfig,
    )
    from transformers.generation.utils import _speculative_sampling


class GenerationTesterMixin:
    model_tester = None
    all_generative_model_classes = ()
    max_new_tokens = 3

    def prepare_config_and_inputs_for_generate(self, batch_size=2):
        config, inputs_dict = self.model_tester.prepare_config_and_inputs_for_common()

        # We don't want a few model inputs in our model input dictionary for generation tests
        input_keys_to_ignore = [
            # we don't want to mask attention heads
            "head_mask",
            "decoder_head_mask",
            "cross_attn_head_mask",
            # we don't want encoder-decoder models to start from filled decoder ids
            "decoder_input_ids",
            "decoder_attention_mask",
            # we'll set cache use in each test differently
            "use_cache",
            # Ignore labels if it is in the input dict
            "labels",
            # model-specific exceptions should overload/overwrite this function
        ]
        filtered_inputs_dict = {
            k: v[:batch_size, ...] if isinstance(v, torch.Tensor) else v
            for k, v in inputs_dict.items()
            if k not in input_keys_to_ignore
        }

        # It is important set `eos_token_id` to `None` to avoid early stopping (would break for length-based checks)
        text_gen_config = config.get_text_config(decoder=True)
        if text_gen_config.eos_token_id is not None and text_gen_config.pad_token_id is None:
            text_gen_config.pad_token_id = (
                text_gen_config.eos_token_id
                if isinstance(text_gen_config.eos_token_id, int)
                else text_gen_config.eos_token_id[0]
            )
        text_gen_config.eos_token_id = None
        text_gen_config.forced_eos_token_id = None

        return config, filtered_inputs_dict

    def _get_logits_processor_kwargs(self, do_sample=False, config=None):
        logits_processor_kwargs = {
            "bad_words_ids": [[1, 0]],
            "repetition_penalty": 1.2,
            "remove_invalid_values": True,
        }
        if do_sample:
            logits_processor_kwargs.update(
                {
                    "top_k": 10,
                    "top_p": 0.7,
                    "temperature": 0.7,
                }
            )
        # TODO (joao, raushan): see this comment for a long-term fix
        # https://github.com/huggingface/transformers/pull/33593#issuecomment-2361824264)
        # This is a band-aid for VLM models, to ensure they don't generate image/video tokens which would cause them
        # to crash. On pretrained models this isn't a risk, as they are trained to not generate these tokens.
        if config is not None:
            image_token_index = config.image_token_index if hasattr(config, "image_token_index") else None
            video_token_index = config.video_token_index if hasattr(config, "video_token_index") else None
            if image_token_index is not None and image_token_index < config.get_text_config().vocab_size:
                logits_processor_kwargs["bad_words_ids"].append([image_token_index])
            if video_token_index is not None and video_token_index < config.get_text_config().vocab_size:
                logits_processor_kwargs["bad_words_ids"].append([video_token_index])

        return logits_processor_kwargs

    def _get_beam_kwargs(self, num_return_sequences=1):
        beam_kwargs = {
            "early_stopping": False,
            "length_penalty": 2.0,
            "num_beams": 2,
            "num_return_sequences": num_return_sequences,
        }
        return beam_kwargs

    def _get_diverse_beam_kwargs(self, num_return_sequences=1):
        beam_kwargs = {
            "early_stopping": False,
            "length_penalty": 2.0,
            "num_beams": 2,
            "num_return_sequences": num_return_sequences,
            "num_beam_groups": 2,  # one beam per group
            "diversity_penalty": 2.0,
        }
        return beam_kwargs

    def _get_constrained_beam_kwargs(self, num_return_sequences=1):
        beam_kwargs = {
            "early_stopping": False,
            "length_penalty": 2.0,
            "num_beams": num_return_sequences * 4,
            "num_return_sequences": num_return_sequences,
        }
        return beam_kwargs

    def _greedy_generate(
        self,
        model,
        inputs_dict,
        output_scores=False,
        output_logits=False,
        output_attentions=False,
        output_hidden_states=False,
        return_dict_in_generate=False,
        use_cache=True,
    ):
        logits_processor_kwargs = self._get_logits_processor_kwargs(do_sample=False, config=model.config)
        output_generate = model.generate(
            do_sample=False,
            num_beams=1,
            max_new_tokens=self.max_new_tokens,
            output_attentions=output_attentions,
            output_hidden_states=output_hidden_states,
            output_scores=output_scores,
            output_logits=output_logits,
            return_dict_in_generate=return_dict_in_generate,
            use_cache=use_cache,
            **logits_processor_kwargs,
            **inputs_dict,
        )

        return output_generate

    def _sample_generate(
        self,
        model,
        inputs_dict,
        num_return_sequences,
        output_scores=False,
        output_logits=False,
        output_attentions=False,
        output_hidden_states=False,
        return_dict_in_generate=False,
        use_cache=True,
    ):
        torch.manual_seed(0)
        logits_processor_kwargs = self._get_logits_processor_kwargs(do_sample=True, config=model.config)
        output_generate = model.generate(
            do_sample=True,
            num_beams=1,
            max_new_tokens=self.max_new_tokens,
            num_return_sequences=num_return_sequences,
            output_scores=output_scores,
            output_logits=output_logits,
            output_attentions=output_attentions,
            output_hidden_states=output_hidden_states,
            return_dict_in_generate=return_dict_in_generate,
            use_cache=use_cache,
            **logits_processor_kwargs,
            **inputs_dict,
        )

        return output_generate

    def _beam_search_generate(
        self,
        model,
        inputs_dict,
        beam_kwargs,
        output_scores=False,
        output_logits=False,
        output_attentions=False,
        output_hidden_states=False,
        return_dict_in_generate=False,
        use_cache=True,
    ):
        logits_processor_kwargs = self._get_logits_processor_kwargs(do_sample=False, config=model.config)
        output_generate = model.generate(
            do_sample=False,
            max_new_tokens=self.max_new_tokens,
            output_scores=output_scores,
            output_logits=output_logits,
            output_attentions=output_attentions,
            output_hidden_states=output_hidden_states,
            return_dict_in_generate=return_dict_in_generate,
            use_cache=use_cache,
            **beam_kwargs,
            **logits_processor_kwargs,
            **inputs_dict,
        )

        return output_generate

    def _beam_sample_generate(
        self,
        model,
        inputs_dict,
        beam_kwargs,
        output_scores=False,
        output_logits=False,
        output_attentions=False,
        output_hidden_states=False,
        return_dict_in_generate=False,
        use_cache=True,
    ):
        torch.manual_seed(0)
        logits_processor_kwargs = self._get_logits_processor_kwargs(do_sample=True, config=model.config)
        output_generate = model.generate(
            do_sample=True,
            max_new_tokens=self.max_new_tokens,
            output_scores=output_scores,
            output_logits=output_logits,
            output_attentions=output_attentions,
            output_hidden_states=output_hidden_states,
            return_dict_in_generate=return_dict_in_generate,
            use_cache=use_cache,
            **beam_kwargs,
            **logits_processor_kwargs,
            **inputs_dict,
        )

        return output_generate

    def _group_beam_search_generate(
        self,
        model,
        inputs_dict,
        beam_kwargs,
        output_scores=False,
        output_logits=False,
        output_attentions=False,
        output_hidden_states=False,
        return_dict_in_generate=False,
        use_cache=True,
    ):
        logits_processor_kwargs = self._get_logits_processor_kwargs(do_sample=False, config=model.config)
        output_generate = model.generate(
            do_sample=False,
            max_new_tokens=self.max_new_tokens,
            output_scores=output_scores,
            output_logits=output_logits,
            output_attentions=output_attentions,
            output_hidden_states=output_hidden_states,
            return_dict_in_generate=return_dict_in_generate,
            use_cache=use_cache,
            **beam_kwargs,
            **logits_processor_kwargs,
            **inputs_dict,
        )

        return output_generate

    def _constrained_beam_search_generate(
        self,
        model,
        inputs_dict,
        constraints,
        beam_kwargs,
        output_scores=False,
        output_logits=False,
        output_attentions=False,
        output_hidden_states=False,
        return_dict_in_generate=False,
        use_cache=True,
    ):
        logits_processor_kwargs = self._get_logits_processor_kwargs(do_sample=False, config=model.config)
        output_generate = model.generate(
            do_sample=False,
            max_new_tokens=self.max_new_tokens,
            output_scores=output_scores,
            output_logits=output_logits,
            output_attentions=output_attentions,
            output_hidden_states=output_hidden_states,
            return_dict_in_generate=return_dict_in_generate,
            constraints=constraints,
            use_cache=use_cache,
            **beam_kwargs,
            **logits_processor_kwargs,
            **inputs_dict,
        )

        return output_generate

    def _contrastive_generate(
        self,
        model,
        inputs_dict,
        output_scores=False,
        output_logits=False,
        output_attentions=False,
        output_hidden_states=False,
        return_dict_in_generate=False,
        use_cache=True,
    ):
        contrastive_search_kwargs = {
            "penalty_alpha": 0.6,
            "top_k": 5,
        }

        logits_processor_kwargs = self._get_logits_processor_kwargs(do_sample=False, config=model.config)
        output_generate = model.generate(
            do_sample=False,
            num_beams=1,
            max_new_tokens=self.max_new_tokens,
            output_attentions=output_attentions,
            output_hidden_states=output_hidden_states,
            output_scores=output_scores,
            output_logits=output_logits,
            return_dict_in_generate=return_dict_in_generate,
            use_cache=use_cache,
            **logits_processor_kwargs,
            **contrastive_search_kwargs,
            **inputs_dict,
        )

        return output_generate

    @pytest.mark.generate
    def test_greedy_generate(self):
        for model_class in self.all_generative_model_classes:
            config, inputs_dict = self.prepare_config_and_inputs_for_generate()
            main_input = inputs_dict[model_class.main_input_name]

            model = model_class(config).to(torch_device).eval()
            output_generate = self._greedy_generate(model=model, inputs_dict=inputs_dict)

            if model.config.is_encoder_decoder:
                self.assertTrue(output_generate.shape[-1] == self.max_new_tokens + 1)
            else:
                self.assertTrue(output_generate.shape[-1] == self.max_new_tokens + main_input.shape[-1])

    @pytest.mark.generate
    def test_greedy_generate_dict_outputs(self):
        for model_class in self.all_generative_model_classes:
            config, inputs_dict = self.prepare_config_and_inputs_for_generate()
            main_input = inputs_dict[model_class.main_input_name]

            model = model_class(config).to(torch_device).eval()
            output_generate = self._greedy_generate(
                model=model,
                inputs_dict=inputs_dict,
                output_scores=True,
                output_logits=True,
                output_hidden_states=True,
                output_attentions=self.has_attentions,
                return_dict_in_generate=True,
                use_cache=False,
            )

            if model.config.is_encoder_decoder:
                self.assertTrue(output_generate.sequences.shape[-1] == self.max_new_tokens + 1)
                self.assertIsInstance(output_generate, GenerateEncoderDecoderOutput)
                # Retrocompatibility check
                self.assertIsInstance(output_generate, GreedySearchEncoderDecoderOutput)
            else:
                self.assertTrue(output_generate.sequences.shape[-1] == self.max_new_tokens + main_input.shape[-1])
                self.assertIsInstance(output_generate, GenerateDecoderOnlyOutput)
                # Retrocompatibility check
                self.assertIsInstance(output_generate, GreedySearchDecoderOnlyOutput)

            self._check_outputs(output_generate, main_input, model.config)

    @pytest.mark.generate
    def test_greedy_generate_dict_outputs_use_cache(self):
        for model_class in self.all_generative_model_classes:
            config, inputs_dict = self.prepare_config_and_inputs_for_generate()
            main_input = inputs_dict[model_class.main_input_name]

            if not hasattr(config, "use_cache"):
                self.skipTest(reason=f"{model_class.__name__} doesn't support caching")
            if any(model_name in model_class.__name__.lower() for model_name in ["rwkv"]):
                self.skipTest(reason="Won't fix: model with non-standard dictionary output shapes")

            config.is_decoder = True
            model = model_class(config).to(torch_device).eval()
            output_generate = self._greedy_generate(
                model=model,
                inputs_dict=inputs_dict,
                output_scores=True,
                output_logits=True,
                output_hidden_states=True,
                output_attentions=self.has_attentions,
                return_dict_in_generate=True,
                use_cache=True,  # Enable cache
            )

            if model.config.is_encoder_decoder:
                self.assertTrue(output_generate.sequences.shape[-1] == self.max_new_tokens + 1)
            else:
                self.assertTrue(output_generate.sequences.shape[-1] == self.max_new_tokens + main_input.shape[-1])

            self._check_outputs(output_generate, main_input, model.config, use_cache=True)

    @pytest.mark.generate
    def test_sample_generate(self):
        for model_class in self.all_generative_model_classes:
            config, inputs_dict = self.prepare_config_and_inputs_for_generate()
            main_input = inputs_dict[model_class.main_input_name]

            model = model_class(config).to(torch_device).eval()
            output_generate = self._sample_generate(model=model, inputs_dict=inputs_dict, num_return_sequences=1)

            if model.config.is_encoder_decoder:
                self.assertTrue(output_generate.shape[-1] == self.max_new_tokens + 1)
            else:
                self.assertTrue(output_generate.shape[-1] == self.max_new_tokens + main_input.shape[-1])

    @pytest.mark.generate
    def test_sample_generate_dict_output(self):
        for model_class in self.all_generative_model_classes:
            config, inputs_dict = self.prepare_config_and_inputs_for_generate()
            main_input = inputs_dict[model_class.main_input_name]

            model = model_class(config).to(torch_device).eval()
            output_generate = self._sample_generate(
                model=model,
                inputs_dict=inputs_dict,
                num_return_sequences=2,
                output_scores=True,
                output_logits=True,
                output_hidden_states=True,
                output_attentions=self.has_attentions,
                return_dict_in_generate=True,
                use_cache=False,
            )

            if model.config.is_encoder_decoder:
                self.assertTrue(output_generate.sequences.shape[-1] == self.max_new_tokens + 1)
                self.assertIsInstance(output_generate, GenerateEncoderDecoderOutput)
                # Retrocompatibility check
                self.assertIsInstance(output_generate, SampleEncoderDecoderOutput)
            else:
                self.assertTrue(output_generate.sequences.shape[-1] == self.max_new_tokens + main_input.shape[-1])
                self.assertIsInstance(output_generate, GenerateDecoderOnlyOutput)
                # Retrocompatibility check
                self.assertIsInstance(output_generate, SampleDecoderOnlyOutput)

            self._check_outputs(output_generate, main_input, model.config, num_return_sequences=2)

    @pytest.mark.generate
    def test_beam_search_generate(self):
        for model_class in self.all_generative_model_classes:
            config, inputs_dict = self.prepare_config_and_inputs_for_generate()
            main_input = inputs_dict[model_class.main_input_name]

            model = model_class(config).to(torch_device).eval()

            beam_kwargs = self._get_beam_kwargs()
            output_generate = self._beam_search_generate(model=model, inputs_dict=inputs_dict, beam_kwargs=beam_kwargs)

            if model.config.is_encoder_decoder:
                self.assertTrue(output_generate.shape[-1] == self.max_new_tokens + 1)
            else:
                self.assertTrue(output_generate.shape[-1] == self.max_new_tokens + main_input.shape[-1])

    @pytest.mark.generate
    def test_beam_search_generate_dict_output(self):
        for model_class in self.all_generative_model_classes:
            config, inputs_dict = self.prepare_config_and_inputs_for_generate()
            main_input = inputs_dict[model_class.main_input_name]

            model = model_class(config).to(torch_device).eval()
            beam_kwargs = self._get_beam_kwargs()
            output_generate = self._beam_search_generate(
                model=model,
                inputs_dict=inputs_dict,
                beam_kwargs=beam_kwargs,
                output_scores=True,
                output_logits=True,
                output_hidden_states=True,
                output_attentions=self.has_attentions,
                return_dict_in_generate=True,
                use_cache=False,
            )
            if model.config.is_encoder_decoder:
                self.assertTrue(output_generate.sequences.shape[-1] == self.max_new_tokens + 1)
                self.assertIsInstance(output_generate, GenerateBeamEncoderDecoderOutput)
                # Retrocompatibility check
                self.assertIsInstance(output_generate, BeamSearchEncoderDecoderOutput)
            else:
                self.assertTrue(output_generate.sequences.shape[-1] == self.max_new_tokens + main_input.shape[-1])
                self.assertIsInstance(output_generate, GenerateBeamDecoderOnlyOutput)
                # Retrocompatibility check
                self.assertIsInstance(output_generate, BeamSearchDecoderOnlyOutput)

            self._check_outputs(
                output_generate, main_input, model.config, num_return_sequences=beam_kwargs["num_beams"]
            )

    @pytest.mark.generate
    def test_beam_search_generate_dict_outputs_use_cache(self):
        for model_class in self.all_generative_model_classes:
            config, inputs_dict = self.prepare_config_and_inputs_for_generate()
            main_input = inputs_dict[model_class.main_input_name]

            if not hasattr(config, "use_cache"):
                self.skipTest(reason=f"{model_class.__name__} doesn't support caching")
            if any(model_name in model_class.__name__.lower() for model_name in ["rwkv"]):
                self.skipTest(reason="Won't fix: model with non-standard dictionary output shapes")

            model = model_class(config).to(torch_device).eval()
            beam_kwargs = self._get_beam_kwargs()

            config.is_decoder = True
            model = model_class(config).to(torch_device).eval()
            output_generate = self._beam_search_generate(
                model=model,
                inputs_dict=inputs_dict,
                beam_kwargs=beam_kwargs,
                output_scores=True,
                output_logits=True,
                output_hidden_states=True,
                output_attentions=self.has_attentions,
                return_dict_in_generate=True,
                use_cache=True,  # Enable cache
            )

            if model.config.is_encoder_decoder:
                self.assertTrue(output_generate.sequences.shape[-1] == self.max_new_tokens + 1)
            else:
                self.assertTrue(output_generate.sequences.shape[-1] == self.max_new_tokens + main_input.shape[-1])

            self._check_outputs(
                output_generate,
                main_input,
                model.config,
                use_cache=True,
                num_return_sequences=beam_kwargs["num_beams"],
            )

    @require_accelerate
    @require_torch_multi_accelerator
    @pytest.mark.generate
    def test_model_parallel_beam_search(self):
        for model_class in self.all_generative_model_classes:
            if "xpu" in torch_device:
                return unittest.skip(reason="device_map='auto' does not work with XPU devices")

            if model_class._no_split_modules is None:
                continue

            config, inputs_dict = self.prepare_config_and_inputs_for_generate()

            model = model_class(config).eval()
            with tempfile.TemporaryDirectory() as tmp_dir:
                model.cpu().save_pretrained(tmp_dir)
                new_model = model_class.from_pretrained(tmp_dir, device_map="auto")

                new_model.generate(
                    max_new_tokens=self.max_new_tokens,
                    num_beams=2,
                    **inputs_dict,
                )

    @pytest.mark.generate
    def test_beam_sample_generate(self):
        for model_class in self.all_generative_model_classes:
            config, inputs_dict = self.prepare_config_and_inputs_for_generate()
            main_input = inputs_dict[model_class.main_input_name]

            model = model_class(config).to(torch_device).eval()
            beam_kwargs = self._get_beam_kwargs()
            output_generate = self._beam_sample_generate(
                model=model,
                inputs_dict=inputs_dict,
                beam_kwargs=beam_kwargs,
            )

            if model.config.is_encoder_decoder:
                self.assertTrue(output_generate.shape[-1] == self.max_new_tokens + 1)
            else:
                self.assertTrue(output_generate.shape[-1] == self.max_new_tokens + main_input.shape[-1])

            # for VLMs inputs embeds won't match input ids unless images are encoded and merged with ids properly
            # no quick fix available, since obtaining image embeddings step is very model-specific
            if any(name in model.__class__.__name__.lower() for name in ("blip", "llava", "paligemma")):
                prepare_inputs_for_generation_args = set(
                    inspect.signature(model.prepare_inputs_for_generation).parameters
                )
                # `inputs_embeds` input is well supported when `cache_positions` is used, because it means the modeling
                # code is up to date with our most recent standards
                if (
                    "inputs_embeds" in prepare_inputs_for_generation_args
                    and "cache_positions" in prepare_inputs_for_generation_args
                ):
                    input_embeds = model.get_input_embeddings()(inputs_dict["input_ids"])
                    beam_kwargs.update({"inputs_embeds": input_embeds})
                    output_generate2 = self._beam_sample_generate(
                        model=model,
                        input_ids=None,
                        inputs_dict={},
                        beam_kwargs=beam_kwargs,
                    )

                    torch.testing.assert_close(output_generate[:, input_embeds.shape[1] :], output_generate2)

    @pytest.mark.generate
    def test_beam_sample_generate_dict_output(self):
        for model_class in self.all_generative_model_classes:
            config, inputs_dict = self.prepare_config_and_inputs_for_generate()
            main_input = inputs_dict[model_class.main_input_name]

            model = model_class(config).to(torch_device).eval()
            beam_kwargs = self._get_beam_kwargs()

            output_generate = self._beam_sample_generate(
                model=model,
                inputs_dict=inputs_dict,
                beam_kwargs=beam_kwargs,
                output_scores=True,
                output_logits=True,
                output_hidden_states=True,
                output_attentions=self.has_attentions,
                return_dict_in_generate=True,
                use_cache=False,
            )

            if model.config.is_encoder_decoder:
                self.assertTrue(output_generate.sequences.shape[-1] == self.max_new_tokens + 1)
                self.assertIsInstance(output_generate, GenerateBeamEncoderDecoderOutput)
                # Retrocompatibility check
                self.assertIsInstance(output_generate, BeamSampleEncoderDecoderOutput)
            else:
                self.assertTrue(output_generate.sequences.shape[-1] == self.max_new_tokens + main_input.shape[-1])
                self.assertIsInstance(output_generate, GenerateBeamDecoderOnlyOutput)
                # Retrocompatibility check
                self.assertIsInstance(output_generate, BeamSampleDecoderOnlyOutput)

            self._check_outputs(
                output_generate, main_input, model.config, num_return_sequences=beam_kwargs["num_beams"]
            )

    @pytest.mark.generate
    def test_generate_without_input_ids(self):
        config, _ = self.prepare_config_and_inputs_for_generate()

        # if no bos token id => cannot generate from None
        if config.bos_token_id is None:
            self.skipTest(reason="bos_token_id is None")

        # hack in case they are equal, otherwise the attn mask will be [0]
        if config.bos_token_id == config.pad_token_id:
            config.pad_token_id = None

        for model_class in self.all_generative_model_classes:
            model = model_class(config).to(torch_device)
            model.eval()

            output_ids_generate = model.generate(
                do_sample=False, max_new_tokens=self.max_new_tokens, remove_invalid_values=True
            )
            self.assertIsNotNone(output_ids_generate)

    @pytest.mark.generate
    def test_group_beam_search_generate(self):
        for model_class in self.all_generative_model_classes:
            config, inputs_dict = self.prepare_config_and_inputs_for_generate()
            main_input = inputs_dict[model_class.main_input_name]

            model = model_class(config).to(torch_device).eval()
            # check `generate()` and `group_beam_search()` are equal
            beam_kwargs = self._get_diverse_beam_kwargs()
            output_generate = self._group_beam_search_generate(
                model=model,
                inputs_dict=inputs_dict,
                beam_kwargs=beam_kwargs,
            )
            if model.config.is_encoder_decoder:
                self.assertTrue(output_generate.shape[-1] == self.max_new_tokens + 1)
            else:
                self.assertTrue(output_generate.shape[-1] == self.max_new_tokens + main_input.shape[-1])

            # check `group_beam_search` for higher than 1 `num_return_sequences`
            num_return_sequences = 2
            beam_kwargs = self._get_diverse_beam_kwargs(num_return_sequences=num_return_sequences)
            output_generate = self._group_beam_search_generate(
                model=model,
                inputs_dict=inputs_dict,
                beam_kwargs=beam_kwargs,
            )
            if model.config.is_encoder_decoder:
                self.assertTrue(output_generate.shape[-1] == self.max_new_tokens + 1)
            else:
                self.assertTrue(output_generate.shape[-1] == self.max_new_tokens + main_input.shape[-1])

    @pytest.mark.generate
    def test_group_beam_search_generate_dict_output(self):
        for model_class in self.all_generative_model_classes:
            config, inputs_dict = self.prepare_config_and_inputs_for_generate()
            main_input = inputs_dict[model_class.main_input_name]

            model = model_class(config).to(torch_device).eval()
            beam_kwargs = self._get_diverse_beam_kwargs()
            output_generate = self._group_beam_search_generate(
                model=model,
                inputs_dict=inputs_dict,
                beam_kwargs=beam_kwargs,
                output_scores=True,
                output_logits=True,
                output_hidden_states=True,
                output_attentions=self.has_attentions,
                return_dict_in_generate=True,
                use_cache=False,
            )
            if model.config.is_encoder_decoder:
                self.assertTrue(output_generate.sequences.shape[-1] == self.max_new_tokens + 1)
                self.assertIsInstance(output_generate, GenerateBeamEncoderDecoderOutput)
                # Retrocompatibility check
                self.assertIsInstance(output_generate, BeamSearchEncoderDecoderOutput)
            else:
                self.assertTrue(output_generate.sequences.shape[-1] == self.max_new_tokens + main_input.shape[-1])
                self.assertIsInstance(output_generate, GenerateBeamDecoderOnlyOutput)
                # Retrocompatibility check
                self.assertIsInstance(output_generate, BeamSearchDecoderOnlyOutput)

            self._check_outputs(
                output_generate, main_input, model.config, num_return_sequences=beam_kwargs["num_beams"]
            )

    # TODO: @gante check why it is flaky
    @is_flaky()
    @pytest.mark.generate
    def test_constrained_beam_search_generate(self):
        for model_class in self.all_generative_model_classes:
            config, inputs_dict = self.prepare_config_and_inputs_for_generate()
            main_input = inputs_dict[model_class.main_input_name]

            model = model_class(config).to(torch_device).eval()

            # Sample constraints
            min_id = 3
            max_id = config.get_text_config(decoder=True).vocab_size

            force_tokens = torch.randint(min_id, max_id, (1, 2)).tolist()[0]
            constraints = [
                PhrasalConstraint(force_tokens),
            ]

            beam_kwargs = self._get_constrained_beam_kwargs()
            output_generate = self._constrained_beam_search_generate(
                model=model,
                inputs_dict=inputs_dict,
                constraints=constraints,
                beam_kwargs=beam_kwargs,
            )

            if model.config.is_encoder_decoder:
                self.assertTrue(output_generate.shape[-1] == self.max_new_tokens + 1)
            else:
                self.assertTrue(output_generate.shape[-1] == self.max_new_tokens + main_input.shape[-1])

            for generation_output in output_generate:
                self._check_sequence_inside_sequence(force_tokens, generation_output)

            # check`constrained_beam_search` for higher than 1 `num_return_sequences`
            # Sample constraints
            force_tokens = torch.randint(min_id, max_id, (1, 2)).tolist()[0]
            constraints = [
                PhrasalConstraint(force_tokens),
            ]

            beam_kwargs = self._get_constrained_beam_kwargs(num_return_sequences=2)

            output_generate = self._constrained_beam_search_generate(
                model=model,
                inputs_dict=inputs_dict,
                constraints=constraints,
                beam_kwargs=beam_kwargs,
            )

            if model.config.is_encoder_decoder:
                self.assertTrue(output_generate.shape[-1] == self.max_new_tokens + 1)
            else:
                self.assertTrue(output_generate.shape[-1] == self.max_new_tokens + main_input.shape[-1])

            for generation_output in output_generate:
                self._check_sequence_inside_sequence(force_tokens, generation_output)

    @pytest.mark.generate
    def test_constrained_beam_search_generate_dict_output(self):
        for model_class in self.all_generative_model_classes:
            config, inputs_dict = self.prepare_config_and_inputs_for_generate()
            main_input = inputs_dict[model_class.main_input_name]

            model = model_class(config).to(torch_device).eval()

            # Sample constraints
            min_id = 3
            max_id = model.config.get_text_config(decoder=True).vocab_size
            force_tokens = torch.randint(min_id, max_id, (1, 2)).tolist()[0]
            constraints = [
                PhrasalConstraint(force_tokens),
            ]

            beam_kwargs = self._get_constrained_beam_kwargs()
            output_generate = self._constrained_beam_search_generate(
                model=model,
                inputs_dict=inputs_dict,
                constraints=constraints,
                beam_kwargs=beam_kwargs,
                output_scores=True,
                output_logits=True,
                output_hidden_states=True,
                output_attentions=self.has_attentions,
                return_dict_in_generate=True,
                use_cache=False,
            )

            if model.config.is_encoder_decoder:
                self.assertTrue(output_generate.sequences.shape[-1] == self.max_new_tokens + 1)
                self.assertIsInstance(output_generate, GenerateBeamEncoderDecoderOutput)
                # Retrocompatibility check
                self.assertIsInstance(output_generate, BeamSearchEncoderDecoderOutput)
            else:
                self.assertTrue(output_generate.sequences.shape[-1] == self.max_new_tokens + main_input.shape[-1])
                self.assertIsInstance(output_generate, GenerateBeamDecoderOnlyOutput)
                # Retrocompatibility check
                self.assertIsInstance(output_generate, BeamSearchDecoderOnlyOutput)

            self._check_outputs(
                output_generate, main_input, model.config, num_return_sequences=beam_kwargs["num_beams"]
            )

    @pytest.mark.generate
    def test_contrastive_generate(self):
        for model_class in self.all_generative_model_classes:
            if model_class._is_stateful:
                self.skipTest(reason="Stateful models don't support contrastive search generation")

            # won't fix: FSMT and Reformer have a different cache variable type (and format).
            if any(model_name in model_class.__name__.lower() for model_name in ["fsmt", "reformer"]):
                self.skipTest(reason="Won't fix: old model with different cache format")

            config, inputs_dict = self.prepare_config_and_inputs_for_generate()
            main_input = inputs_dict[model_class.main_input_name]

            # NOTE: contrastive search only works with cache on at the moment.
            if not hasattr(config, "use_cache"):
                self.skipTest(reason=f"{model_class.__name__} doesn't support caching")
            config.is_decoder = True

            # test old generation output for backwards compatibility
            model = model_class(config).to(torch_device).eval()
            output_generate = self._contrastive_generate(
                model=model,
                inputs_dict=inputs_dict,
                use_cache=True,  # Enable cache
            )
            if model.config.is_encoder_decoder:
                self.assertTrue(output_generate.shape[-1] == self.max_new_tokens + 1)
            else:
                self.assertTrue(output_generate.shape[-1] == self.max_new_tokens + main_input.shape[-1])

    @pytest.mark.generate
    def test_contrastive_generate_dict_outputs_use_cache(self):
        for model_class in self.all_generative_model_classes:
            if model_class._is_stateful:
                self.skipTest(reason="Stateful models don't support contrastive search generation")

            # won't fix: FSMT and Reformer have a different cache variable type (and format).
            if any(model_name in model_class.__name__.lower() for model_name in ["fsmt", "reformer"]):
                self.skipTest(reason="Won't fix: old model with different cache format")

            config, inputs_dict = self.prepare_config_and_inputs_for_generate()
            main_input = inputs_dict[model_class.main_input_name]

            # NOTE: contrastive search only works with cache on at the moment.
            if not hasattr(config, "use_cache"):
                self.skipTest(reason=f"{model_class.__name__} doesn't support caching")
            config.is_decoder = True

            model = model_class(config).to(torch_device).eval()
            output_generate = self._contrastive_generate(
                model=model,
                inputs_dict=inputs_dict,
                output_scores=True,
                output_logits=True,
                output_hidden_states=True,
                output_attentions=self.has_attentions,
                return_dict_in_generate=True,
                use_cache=True,  # Enable cache
            )

            if model.config.is_encoder_decoder:
                self.assertTrue(output_generate.sequences.shape[-1] == self.max_new_tokens + 1)
            else:
                self.assertTrue(output_generate.sequences.shape[-1] == self.max_new_tokens + main_input.shape[-1])

            self._check_outputs(output_generate, main_input, model.config, use_cache=True)

    @pytest.mark.generate
    def test_contrastive_generate_low_memory(self):
        # Check that choosing 'low_memory' does not change the model output
        for model_class in self.all_generative_model_classes:
            if model_class._is_stateful:
                self.skipTest(reason="Stateful models don't support contrastive search generation")

            if any(model_name in model_class.__name__.lower() for model_name in ["fsmt", "reformer", "speech2text"]):
                self.skipTest(reason="Won't fix: old model with different cache format")
            if any(model_name in model_class.__name__.lower() for model_name in ["gptbigcode"]):
                self.skipTest(reason="TODO: fix me")

            config, inputs_dict = self.prepare_config_and_inputs_for_generate(batch_size=1)

            # NOTE: contrastive search only works with cache on at the moment.
            if not hasattr(config, "use_cache"):
                self.skipTest(reason=f"{model_class.__name__} doesn't support caching")

            config.is_decoder = True

            # test output equality of low versus high memory
            model = model_class(config).to(torch_device).eval()

            low_output = model.generate(
                top_k=4,
                penalty_alpha=0.6,
                low_memory=True,
                max_new_tokens=self.max_new_tokens,
                **inputs_dict,
                use_cache=True,
            )

            high_output = model.generate(
                top_k=4,
                penalty_alpha=0.6,
                low_memory=False,
                max_new_tokens=self.max_new_tokens,
                **inputs_dict,
                use_cache=True,
            )
            self.assertListEqual(low_output.tolist(), high_output.tolist())

    @pytest.mark.generate
    @unittest.skip("Started to break with https://github.com/huggingface/transformers/pull/33703")
    def test_beam_search_low_memory(self):
        # Check that choosing 'low_memory' does not change the model output
        for model_class in self.all_generative_model_classes:
            if model_class._is_stateful:
                self.skipTest(reason="May fix in the future: need custom cache handling")
            if any(model_name in model_class.__name__.lower() for model_name in ["fsmt", "reformer"]):
                self.skipTest(reason="Won't fix: old model with different cache format")
            if any(
                model_name in model_class.__name__.lower()
                for model_name in [
                    "ctrl",
                    "gptbigcode",
                    "transo_xl",
                    "xlnet",
                    "cpm",
                    "jamba",
                ]
            ):
                self.skipTest(reason="May fix in the future: need model-specific fixes")

            config, inputs_dict = self.prepare_config_and_inputs_for_generate()
            # batch_size=1 is ok, but batch_size>1 will cause non-identical output

            config.use_cache = True
            config.is_decoder = True

            # test output equality of low versus high memory
            model = model_class(config).to(torch_device).eval()

            low_output = model.generate(
                **inputs_dict,
                max_new_tokens=8,
                num_beams=5,
                early_stopping=True,
                low_memory=True,
                use_cache=True,
            )

            high_output = model.generate(
                **inputs_dict,
                max_new_tokens=8,
                num_beams=5,
                early_stopping=True,
                low_memory=False,
                use_cache=True,
            )
            self.assertListEqual(low_output.tolist(), high_output.tolist())

    @pytest.mark.generate
    @parameterized.expand([("random",), ("same",)])
    @is_flaky()  # Read NOTE (1) below. If there are API issues, all attempts will fail.
    def test_assisted_decoding_matches_greedy_search(self, assistant_type):
        # This test ensures that the assisted generation does not introduce output changes over greedy search.
        # NOTE (1): The sentence above is true most of the time, there is a tiny difference in the logits due to matmul
        # shape differences -- and it may result in a different output. The input shape difference happens in the
        # main model, that runs the forward pass with several candidates at once (as opposed to generating one token at
        # a time). See https://github.com/huggingface/transformers/issues/25420#issuecomment-1775317535 for more info.
        # NOTE (2): It breaks the pattern in the tests above, for multiple reasons:
        # - assisted_decoding, contrarily to the other methods, can't be called on its own (e.g. needs to
        # prepare the assistant encoder outputs in the main generate body);
        # - assisted_decoding does not support `use_cache = False`
        # - assisted_decoding does not support `batch_size > 1`

        for model_class in self.all_generative_model_classes:
            if model_class._is_stateful:
                self.skipTest(reason="Stateful models don't support assisted generation")
            if any(model_name in model_class.__name__.lower() for model_name in ["fsmt", "reformer"]):
                self.skipTest(reason="Won't fix: old model with different cache format")
            if any(
                model_name in model_class.__name__.lower()
                for model_name in [
                    "bigbirdpegasus",
                    "led",
                    "mega",
                    "speech2text",
                    "git",
                    "prophetnet",
                    "seamlessm4t",
                    "clvp",
                ]
            ):
                self.skipTest(reason="May fix in the future: need model-specific fixes")

            # enable cache
            config, inputs_dict = self.prepare_config_and_inputs_for_generate(batch_size=1)
            main_input = inputs_dict[model_class.main_input_name]

            # NOTE: assisted generation only works with cache on at the moment.
            if not hasattr(config, "use_cache"):
                self.skipTest(reason=f"{model_class.__name__} doesn't support caching")

            config.is_decoder = True
            model = model_class(config).to(torch_device).eval()
            # Sets assisted generation arguments such that:
            # a) no EOS is generated, to ensure generation doesn't break early
            # b) the assistant model always generates two tokens when it is called, to ensure the input preparation of
            #    the assistant model is correct
            # c) there are at least two forward passes in the main model, to ensure the input preparation of
            #    the main model is correct
            generation_kwargs = {
                "eos_token_id": -1,  # see a)
                "max_new_tokens": 4,  # see c)
                "num_beams": 1,
                "do_sample": False,
                "output_scores": True,
                "output_logits": True,
                "output_hidden_states": True,
                "output_attentions": self.has_attentions,
                "return_dict_in_generate": True,
                "use_cache": True,
            }
            output_greedy = model.generate(**generation_kwargs, **inputs_dict)

            # test with the same assistant model or randomly init one
            # in the first case all candidate tokens are accepted, in the second none is accepted
            # case when some are accepted and some not is hard to reproduce, so let's hope this catches most errors :)
            if assistant_type == "random":
                assistant_model = model_class(config).to(torch_device).eval()
            else:
                assistant_model = model
            assistant_model.generation_config.num_assistant_tokens = 2  # see b)
            assistant_model.generation_config.num_assistant_tokens_schedule = "constant"  # see b)
            generation_kwargs.update({"assistant_model": assistant_model})
            output_assisted = model.generate(**generation_kwargs, **inputs_dict)

            # The two outputs must match and their shape must be as expected

            self.assertListEqual(output_greedy.sequences.tolist(), output_assisted.sequences.tolist())
            for output in (output_greedy, output_assisted):
                self._check_outputs(output, main_input, model.config, use_cache=True)

    @is_flaky()
    @pytest.mark.generate
    def test_prompt_lookup_decoding_matches_greedy_search(self):
        # This test ensures that the prompt lookup generation does not introduce output changes over greedy search.
        # This test is mostly a copy of test_assisted_decoding_matches_greedy_search

        for model_class in self.all_generative_model_classes:
            if model_class._is_stateful:
                self.skipTest(reason="Stateful models don't support assisted generation")
            if any(model_name in model_class.__name__.lower() for model_name in ["fsmt", "reformer"]):
                self.skipTest(reason="Won't fix: old model with different cache format")
            if any(
                model_name in model_class.__name__.lower()
                for model_name in [
                    "bigbirdpegasus",
                    "led",
                    "mega",
                    "speech2text",
                    "git",
                    "prophetnet",
                    "seamlessm4t",
                    "clvp",
                ]
            ):
                self.skipTest(reason="May fix in the future: need model-specific fixes")

            # enable cache
            config, inputs_dict = self.prepare_config_and_inputs_for_generate(batch_size=1)
            main_input = inputs_dict[model_class.main_input_name]

            # NOTE: assisted generation only works with cache on at the moment.
            if not hasattr(config, "use_cache"):
                self.skipTest(reason=f"{model_class.__name__} doesn't support caching")

            config.is_decoder = True
            model = model_class(config).to(torch_device).eval()
            # Sets assisted generation arguments such that:
            # a) no EOS is generated, to ensure generation doesn't break early
            # b) the prompt lookup tries to give the model 2 tokens, to ensure the input preparation of
            #    prompt lookup is correct
            # c) there are at least two forward passes in the main model, to ensure the input preparation of
            #    the main model is correct
            generation_kwargs = {
                "eos_token_id": -1,  # see a)
                "max_new_tokens": 4,  # see c)
                "num_beams": 1,
                "do_sample": False,
                "output_scores": True,
                "output_logits": True,
                "output_hidden_states": True,
                "output_attentions": self.has_attentions,
                "return_dict_in_generate": True,
                "use_cache": True,
            }

            output_greedy = model.generate(**generation_kwargs, **inputs_dict)

            generation_kwargs.update({"prompt_lookup_num_tokens": 2})  # see b)
            output_prompt_lookup = model.generate(**generation_kwargs, **inputs_dict)

            # The two outputs must match and their shape must be as expected

            self.assertListEqual(output_greedy.sequences.tolist(), output_prompt_lookup.sequences.tolist())
            for output in (output_greedy, output_prompt_lookup):
                self._check_outputs(output, main_input, model.config, use_cache=True)

    @pytest.mark.generate
    def test_dola_decoding_sample(self):
        # TODO (joao): investigate skips, try to reduce incompatibilities
        for model_class in self.all_generative_model_classes:
            if model_class._is_stateful:
                self.skipTest(reason="Stateful models don't support DoLa decoding")

            if any(model_name in model_class.__name__.lower() for model_name in ["reformer"]):
                self.skipTest("Skip Reformer as the lm_head input size is 2 * hidden size, adopted from Rev Nets.")

            if any(model_name in model_class.__name__.lower() for model_name in ["marian", "mbart", "pegasus"]):
                self.skipTest("DoLa is not supported for models that don't return layerwise hidden states")

            # enable cache if the model is not openai-gpt, xlnet, cpm, or xlm
            config, inputs_dict = self.prepare_config_and_inputs_for_generate()
            main_input = inputs_dict[model_class.main_input_name]

            # Encoder-decoder models are not supported
            if config.is_encoder_decoder:
                self.skipTest("DoLa is not supported for encoder-decoder models")
            config.is_decoder = True
            model = model_class(config).to(torch_device).eval()

            if model.get_output_embeddings() is None:
                self.skipTest("DoLa is not supported for models that don't have output embeddings")
            # Sets dola generation arguments such that:
            # a) no EOS is generated, to ensure generation doesn't break early
            # b) there are at least two forward passes in the main model, to ensure the input preparation of
            #    the main model is correct
            generation_kwargs = {
                "eos_token_id": -1,  # see a)
                "max_new_tokens": 4,  # see b)
                "num_beams": 1,
                "do_sample": True,
                "output_scores": True,
                "output_logits": True,
                "output_hidden_states": True,
                "output_attentions": self.has_attentions,
                "return_dict_in_generate": True,
                "use_cache": getattr(config, "use_cache", False),  # Some models don't support the cache
                "dola_layers": "low",
            }
            output_dola = model.generate(**generation_kwargs, **inputs_dict)
            self._check_outputs(output_dola, main_input, model.config, use_cache=getattr(config, "use_cache", False))

    @pytest.mark.generate
    def test_assisted_decoding_sample(self):
        # In this test we don't check assisted vs non-assisted output -- seeded assisted decoding with sample will not
        # match sample for the same seed, as the forward pass does not return the exact same logits (due to matmul with
        # different shapes, see https://github.com/huggingface/transformers/issues/25420#issuecomment-1775317535).
        for model_class in self.all_generative_model_classes:
            if model_class._is_stateful:
                self.skipTest(reason="Stateful models don't support assisted generation")
            if any(model_name in model_class.__name__.lower() for model_name in ["fsmt", "reformer"]):
                self.skipTest(reason="Won't fix: old model with different cache format")
            if any(
                model_name in model_class.__name__.lower()
                for model_name in [
                    "bigbirdpegasus",
                    "led",
                    "mega",
                    "speech2text",
                    "git",
                    "prophetnet",
                    "seamlessm4t",
                    "clvp",
                ]
            ):
                self.skipTest(reason="May fix in the future: need model-specific fixes")

            # enable cache
            config, inputs_dict = self.prepare_config_and_inputs_for_generate(batch_size=1)
            main_input = inputs_dict[model_class.main_input_name]

            # NOTE: assisted generation only works with cache on at the moment.
            if not hasattr(config, "use_cache"):
                self.skipTest(reason=f"{model_class.__name__} doesn't support caching")

            config.is_decoder = True
            model = model_class(config).to(torch_device).eval()
            # Sets assisted generation arguments such that:
            # a) no EOS is generated, to ensure generation doesn't break early
            # b) the assistant model always generates two tokens when it is called, to ensure the input preparation of
            #    the assistant model is correct
            # c) there are at least two forward passes in the main model, to ensure the input preparation of
            #    the main model is correct
            assistant_model = model
            assistant_model.generation_config.num_assistant_tokens = 2  # see b)
            assistant_model.generation_config.num_assistant_tokens_schedule = "constant"  # see b)
            generation_kwargs = {
                "eos_token_id": -1,  # see a)
                "max_new_tokens": 4,  # see c)
                "num_beams": 1,
                "do_sample": True,
                "assistant_model": assistant_model,
                "output_scores": True,
                "output_logits": True,
                "output_hidden_states": True,
                "output_attentions": self.has_attentions,
                "return_dict_in_generate": True,
                "use_cache": True,
            }
            output_assisted = model.generate(**generation_kwargs, **inputs_dict)

            self._check_outputs(output_assisted, main_input, config, use_cache=True)

    @pytest.mark.generate
    def test_prompt_lookup_decoding_stops_at_eos(self):
        # This test ensures that the prompt lookup generation stops at eos token and does not suggest more tokens
        # (see https://github.com/huggingface/transformers/pull/31301)

        # The main idea is to have an ngram (unigram in our case) that is repeated twice in the input ids.
        # First time at the very end, so input ends with the unigrams, and second any arbitrary location.
        # Also, we need an EOS token which will be injected just after the arbitrary located ngram.
        # We verify that PLD will not copy and propose candidated that contain an EOS token, even if there are overlapping ngrams
        # in input ids. Otherwise a proposed EOS along with the trailing (ngrams-1) tokens might be accepted by the target model.
        # That seems as if the model "generated" and EOS but didn't stop from user's perspective

        input_ids = torch.randint(1, 50, (1, 10), device=torch_device)  # generate inputs in range from 1-50
        arbitrary_ngram = 51  # this is the arbitrary ngram, specifically chosen OOV to prevent flaky tests
        input_ids[:, 3] = arbitrary_ngram  # set pre-eos to arbitrary_ngram which is for sure not present in inputs
        input_ids[:, -1] = arbitrary_ngram  # put arbitrary_ngram in the end for the necessary match to happen

        eos_token_id = torch.tensor([0], device=torch_device)
        input_ids[:, 4] = eos_token_id  # inject eos-token-id in input ids so that it is located after arbitrary_ngram

        # init cand geenerator with max_matching_ngram_size=1 to match per-token
        candidate_generator = PromptLookupCandidateGenerator(
            eos_token_id=eos_token_id, num_output_tokens=4, max_matching_ngram_size=1
        )
        output_prompt_lookup = candidate_generator.get_candidates(input_ids)[0]

        # PLD shouldn't propose any new tokens based on eos-match
        self.assertTrue(output_prompt_lookup.shape[-1] == 10)

    @pytest.mark.generate
    def test_generate_with_head_masking(self):
        """Test designed for encoder-decoder models to ensure the attention head masking is used."""
        attention_names = ["encoder_attentions", "decoder_attentions", "cross_attentions"]
        for model_class in self.all_generative_model_classes:
            config, inputs_dict = self.prepare_config_and_inputs_for_generate()

            # We want to test only encoder-decoder models
            if not config.is_encoder_decoder:
                continue
            model = model_class(config).to(torch_device)

            head_masking = {
                "head_mask": torch.zeros(config.encoder_layers, config.encoder_attention_heads, device=torch_device),
                "decoder_head_mask": torch.zeros(
                    config.decoder_layers, config.decoder_attention_heads, device=torch_device
                ),
                "cross_attn_head_mask": torch.zeros(
                    config.decoder_layers, config.decoder_attention_heads, device=torch_device
                ),
            }

            signature = inspect.signature(model.forward)
            # We want to test only models where encoder/decoder head masking is implemented
            if not set(head_masking.keys()) < {*signature.parameters.keys()}:
                continue

            for attn_name, (name, mask) in zip(attention_names, head_masking.items()):
                out = model.generate(
                    num_beams=1,
                    output_attentions=self.has_attentions,
                    return_dict_in_generate=True,
                    remove_invalid_values=True,
                    **{name: mask},
                    **inputs_dict,
                )
                # We check the state of decoder_attentions and cross_attentions just from the last step
                attn_weights = out[attn_name] if attn_name == attention_names[0] else out[attn_name][-1]
                self.assertEqual(sum([w.sum().item() for w in attn_weights]), 0.0)

    @pytest.mark.generate
    def test_left_padding_compatibility(self):
        # NOTE: left-padding results in small numerical differences. This is expected.
        # See https://github.com/huggingface/transformers/issues/25420#issuecomment-1775317535

        # First, filter out models that don't support left padding
        # - The model must have generative capabilities
        if len(self.all_generative_model_classes) == 0:
            self.skipTest(reason="No generative architecture available for this model.")

        # - The model must support padding
        if not self.has_attentions:
            self.skipTest(reason="This model doesn't support padding.")

        # - The model must be a decoder-only architecture (encoder-based architectures use right-padding)
        decoder_only_classes = []
        for model_class in self.all_generative_model_classes:
            config, _ = self.prepare_config_and_inputs_for_generate()
            if config.is_encoder_decoder:
                continue
            else:
                decoder_only_classes.append(model_class)
        if len(decoder_only_classes) == 0:
            self.skipTest(reason="No decoder-only architecture available for this model.")

        # - Decoder-only architectures derived from encoder-decoder models could support it in theory, but we haven't
        #   added support for it yet. We skip these models for now.
        has_encoder_attributes = any(
            attr_name
            for attr_name in config.to_dict().keys()
            if attr_name.startswith("encoder") and attr_name != "encoder_no_repeat_ngram_size"
        )
        if has_encoder_attributes:
            self.skipTest(
                reason="The decoder-only derived from encoder-decoder models are not expected to support left-padding."
            )

        # Then, test left-padding
        def _prepare_model_kwargs(input_ids, attention_mask, signature):
            model_kwargs = {"input_ids": input_ids, "attention_mask": attention_mask}
            if "position_ids" in signature:
                position_ids = torch.cumsum(attention_mask, dim=-1) - 1
                position_ids.masked_fill_(attention_mask == 0, 1)
                model_kwargs["position_ids"] = position_ids
            if "cache_position" in signature:
                cache_position = torch.arange(input_ids.shape[-1], device=torch_device)
                model_kwargs["cache_position"] = cache_position
            return model_kwargs

        for model_class in decoder_only_classes:
            config, inputs_dict = self.prepare_config_and_inputs_for_generate()
            input_ids = inputs_dict["input_ids"]
            attention_mask = inputs_dict.get("attention_mask")
            if attention_mask is None:
                attention_mask = torch.ones_like(input_ids)

            model = model_class(config).to(torch_device).eval()
            signature = inspect.signature(model.forward).parameters.keys()

            # no cache as some models require special cache classes to be init outside forward
            model.generation_config.use_cache = False

            # Without padding
            model_kwargs = _prepare_model_kwargs(input_ids, attention_mask, signature)
            next_logits_wo_padding = model(**model_kwargs).logits[:, -1, :]

            # With left-padding (length 32)
            # can hardcode pad_token to be 0 as we'll do attn masking anyway
            pad_token_id = (
                config.get_text_config().pad_token_id if config.get_text_config().pad_token_id is not None else 0
            )
            pad_size = (input_ids.shape[0], 32)
            padding = torch.ones(pad_size, dtype=input_ids.dtype, device=torch_device) * pad_token_id
            padded_input_ids = torch.cat((padding, input_ids), dim=1)
            padded_attention_mask = torch.cat((torch.zeros_like(padding), attention_mask), dim=1)
            model_kwargs = _prepare_model_kwargs(padded_input_ids, padded_attention_mask, signature)
            next_logits_with_padding = model(**model_kwargs).logits[:, -1, :]

            # They should result in very similar logits
            self.assertTrue(torch.allclose(next_logits_wo_padding, next_logits_with_padding, atol=1e-5))

    @pytest.mark.generate
    def test_past_key_values_format(self):
        # Test that the KV cache is formatted correctly. Exceptions need to explicitly overwrite this test. Having a
        # standard KV cache format is important for a consistent API (and for advanced generation methods).
        for model_class in self.all_generative_model_classes:
            config, inputs = self.model_tester.prepare_config_and_inputs_for_common()

            # If it doesn't support cache, pass the test
            if not hasattr(config, "use_cache"):
                self.skipTest(reason=f"{model_class.__name__} doesn't support caching")

            model = model_class(config).to(torch_device)
            if "use_cache" not in inputs:
                inputs["use_cache"] = True
            outputs = model(**inputs)

            # If "past_key_values" is not returned, pass the test (e.g. RWKV uses a different cache name and format)
            if "past_key_values" not in outputs:
                self.skipTest(reason="This model doesn't return `past_key_values`")

            num_hidden_layers = (
                getattr(config, "decoder_layers", None)
                or getattr(config, "num_decoder_layers", None)
                or config.num_hidden_layers
            )
            num_attention_heads = getattr(config, "decoder_attention_heads", config.num_attention_heads)
            embed_dim = getattr(config, "d_model", config.hidden_size)
            per_head_embed_dim = embed_dim // num_attention_heads

            past_kv = outputs["past_key_values"]
            self.assertEqual(len(past_kv), num_hidden_layers)

            # Encoder-Decoder checks
            if config.is_encoder_decoder:
                encoder_num_attention_heads = config.encoder_attention_heads
                encoder_per_head_embed_dim = embed_dim // encoder_num_attention_heads
                batch_size, seq_length = inputs["decoder_input_ids"].shape
                for i in range(num_hidden_layers):
                    self.assertEqual(len(past_kv[i]), 4)  # K V for the decoder + K V for the encoder = 4
                    self.assertEqual(
                        past_kv[i][0].shape, (batch_size, num_attention_heads, seq_length, per_head_embed_dim)
                    )
                    self.assertEqual(
                        past_kv[i][1].shape, (batch_size, num_attention_heads, seq_length, per_head_embed_dim)
                    )
                    # The sequence length for the encoder K V depends on the model. Since it is not manipulated in
                    # autoregressive generation, I'm keeping the test general and not checking the 3rd dim
                    self.assertEqual(
                        (past_kv[i][2].shape[0], past_kv[i][2].shape[1], past_kv[i][2].shape[3]),
                        (batch_size, encoder_num_attention_heads, encoder_per_head_embed_dim),
                    )
                    self.assertEqual(
                        (past_kv[i][3].shape[0], past_kv[i][3].shape[1], past_kv[i][3].shape[3]),
                        (batch_size, encoder_num_attention_heads, encoder_per_head_embed_dim),
                    )

            # Decoder-only checks
            else:
                # TODO: this line is only needed because of imagegpt, where "pixel_values" = "input_ids". Fix the
                # tests in imagegpt such that `prepare_config_and_inputs_for_common` returns the later (and the other
                # tests use it)
                key = "input_ids" if "input_ids" in inputs else "pixel_values"
                batch_size, seq_length = inputs[key].shape
                for i in range(num_hidden_layers):
                    self.assertEqual(len(past_kv[0]), 2)  # K V for the decoder = 2
                    self.assertEqual(
                        past_kv[i][0].shape, (batch_size, num_attention_heads, seq_length, per_head_embed_dim)
                    )
                    self.assertEqual(
                        past_kv[i][1].shape, (batch_size, num_attention_heads, seq_length, per_head_embed_dim)
                    )

    @pytest.mark.generate
    def test_generate_from_inputs_embeds_decoder_only(self):
        # When supported, tests that the decoder model can generate from `inputs_embeds` instead of `input_ids`
        # if fails, you should probably update the `prepare_inputs_for_generation` function
        for model_class in self.all_generative_model_classes:
            config, inputs_dict = self.prepare_config_and_inputs_for_generate()

            # Ignore:
            # a) eos (to always output 20 tokens) and pad (so we don't try to infer the attn mask from the input_ids,
            #   which would cause a mismatch),
            config.pad_token_id = config.eos_token_id = -1
            # b) embedding scaling, the scaling factor applied after embeding from input_ids (requires knowledge of the
            #   variable that holds the scaling factor, which is model-dependent)
            if hasattr(config, "scale_embedding"):
                config.scale_embedding = False

            # This test is for decoder-only models (encoder-decoder models have native input embeddings support in the
            # decoder)
            if config.is_encoder_decoder:
                continue

            # Skip models without explicit support
            config.is_decoder = True
            model = model_class(config).to(torch_device).eval()
            if "inputs_embeds" not in inspect.signature(model.prepare_inputs_for_generation).parameters.keys():
                continue

            input_ids = inputs_dict.pop("input_ids")

            # Traditional way of generating text
            outputs_from_ids = model.generate(
                input_ids, max_new_tokens=5, return_dict_in_generate=True, output_scores=True
            )
            self.assertEqual(outputs_from_ids.sequences.shape, (input_ids.shape[0], input_ids.shape[1] + 5))

            # Same thing, but from input embeddings (`input_ids` is passed so the prompt is present in the output)
            inputs_embeds = model.get_input_embeddings()(input_ids)
            outputs_from_embeds = model.generate(
                input_ids,
                inputs_embeds=inputs_embeds,
                max_new_tokens=5,
                return_dict_in_generate=True,
                output_scores=True,
            )
            self.assertListEqual(outputs_from_ids.sequences.tolist(), outputs_from_embeds.sequences.tolist())

            # But if we pass different inputs_embeds, we should get different outputs (the output text may be the
            # same, but the logits will almost surely be different)
            random_embeds = torch.rand_like(inputs_embeds)
            outputs_from_rand_embeds = model.generate(
                input_ids,
                inputs_embeds=random_embeds,
                max_new_tokens=5,
                return_dict_in_generate=True,
                output_scores=True,
            )
            for i in range(len(outputs_from_rand_embeds.scores)):
                self.assertFalse(torch.allclose(outputs_from_embeds.scores[i], outputs_from_rand_embeds.scores[i]))

            # input_ids is not a required input -- if we don't pass it, the newly generated tokens will be the same
            outputs_from_embeds_wo_ids = model.generate(
                inputs_embeds=inputs_embeds, max_new_tokens=5, return_dict_in_generate=True, output_scores=True
            )
            self.assertListEqual(
                outputs_from_embeds.sequences[:, inputs_embeds.shape[1] :].tolist(),
                outputs_from_embeds_wo_ids.sequences.tolist(),
            )

    @pytest.mark.generate
    def test_generate_from_inputs_embeds_with_static_cache(self):
        """
        Test that StaticCache can generate from inputs_embeds and calculates max_cache_length
        correctly in `generate()`. We force the model to not stop generation until max-length is reached
        to verify that the cache length is indeed set correctly and we don't run out of index when slicing the cache.
        """
        for model_class in self.all_generative_model_classes:
            if not model_class._supports_static_cache:
                self.skipTest(reason="This model does not support the static cache format")

            config, inputs_dict = self.prepare_config_and_inputs_for_generate()

            if config.is_encoder_decoder:
                self.skipTest(reason="This model is encoder-decoder and has Encoder-Decoder Cache")

            model = model_class(config).to(torch_device).eval()
            if "inputs_embeds" not in inspect.signature(model.prepare_inputs_for_generation).parameters.keys():
                self.skipTest(reason="This model does not support `inputs_embeds` in generation")

            input_ids = inputs_dict.pop("input_ids")

            model.config.use_cache = True
            model.config.is_decoder = True
            batch_size = input_ids.shape[0]
            max_cache_len = 30

            # here we force to not stop at eos and go until max-length
            model.generation_config.eos_token_id = model.config.get_text_config().eos_token_id = -1
            generation_kwargs = {
                "max_length": max_cache_len,
                "cache_implementation": "static",
                "return_dict_in_generate": True,  # Required to return `past_key_values`
            }

            text_config = model.config.get_text_config()
            head_dim = (
                text_config.head_dim
                if hasattr(text_config, "head_dim")
                else text_config.hidden_size // text_config.num_attention_heads
            )
            num_key_value_heads = (
                text_config.num_attention_heads
                if getattr(text_config, "num_key_value_heads", None) is None
                else text_config.num_key_value_heads
            )
            num_hidden_layers = text_config.num_hidden_layers

            inputs_embeds = model.get_input_embeddings()(input_ids)
            outputs = model.generate(inputs_embeds=inputs_embeds, **generation_kwargs, **inputs_dict)

            # we should get `max_length` in shape, not `max_length - embeds_length`
            cache_shape = (batch_size, num_key_value_heads, max_cache_len, head_dim)
            self.assertTrue(isinstance(outputs.past_key_values, StaticCache))
            self.assertTrue(len(outputs.past_key_values.key_cache) == num_hidden_layers)
            self.assertTrue(outputs.past_key_values.key_cache[0].shape == cache_shape)

    @pytest.mark.generate
    def test_generate_continue_from_past_key_values(self):
        # Tests that we can continue generating from past key values, returned from a previous `generate` call
        for model_class in self.all_generative_model_classes:
            if any(model_name in model_class.__name__.lower() for model_name in ["imagegpt"]):
                self.skipTest(reason="Won't fix: old model with unique inputs/caches/other")
            if any(model_name in model_class.__name__.lower() for model_name in ["umt5"]):
                self.skipTest(reason="TODO: needs modeling or test input preparation fixes for compatibility")

            config, inputs = self.model_tester.prepare_config_and_inputs_for_common()

            if not hasattr(config, "use_cache"):
                self.skipTest(reason=f"{model_class.__name__} doesn't support caching")

            # Let's make it always:
            # 1. use cache (for obvious reasons)
            # 2. generate to max length (which can be achieved by setting the eos token to an invalid value), which
            #    would make the test flaky (e.g. EOS is generated on iteration 1 on both generations, but the
            #    continuation would force it to generate beyond an EOS token)
            # 3. ignore `token_type_ids` for simplicity
            # 4. ignore `forced_eos_token_id`, which requires further manipulation of the continuation inputs and is
            #    active by default on some models
            # 5. ignore `encoder_no_repeat_ngram_size`, which is set by default in some encoder-decoder models. When
            #    we use their decoder as a stand-alone model, `encoder_no_repeat_ngram_size` actually prevents
            #    repetition exclusively from the prompt. This test relies on comparing one call vs 2 calls
            #    with cache, what is considered a prompt is different in the two cases.

            if "token_type_ids" in inputs:
                del inputs["token_type_ids"]

            model = model_class(config).to(torch_device)
            model.eval()
            model.generation_config.pad_token_id = model.generation_config.eos_token_id = -1
            model.generation_config.forced_eos_token_id = None
            model.generation_config.encoder_no_repeat_ngram_size = 0
            model.generation_config.use_cache = True

            # If "past_key_values" is not returned, skip the test (e.g. RWKV uses a different cache name and format)
            outputs = model(**inputs)
            if "past_key_values" not in outputs:
                self.skipTest(reason="This model doesn't return `past_key_values`")

            # Traditional way of generating text, with `return_dict_in_generate` to return the past key values
            outputs = model.generate(**inputs, do_sample=False, max_new_tokens=4, return_dict_in_generate=True)

            # Let's generate again, but passing the past key values in between (3 + 1 = 4 tokens). Note that the
            # inputs may need to be tweaked across `generate` calls (like the attention mask).
            outputs_cached = model.generate(**inputs, do_sample=False, max_new_tokens=3, return_dict_in_generate=True)

            # Continue from the tokens generated above, preparing the inputs accordingly
            inputs["past_key_values"] = outputs_cached.past_key_values
            new_attention_len = outputs_cached.sequences.shape[-1]
            if config.is_encoder_decoder:
                inputs["decoder_input_ids"] = outputs_cached.sequences
                if "decoder_attention_mask" in inputs:
                    inputs["decoder_attention_mask"] = torch.nn.functional.pad(
                        inputs["decoder_attention_mask"],
                        (0, new_attention_len - inputs["decoder_attention_mask"].shape[1]),
                        mode="constant",
                        value=1,
                    )
            else:
                inputs["input_ids"] = outputs_cached.sequences
                if "attention_mask" in inputs:
                    inputs["attention_mask"] = torch.nn.functional.pad(
                        inputs["attention_mask"],
                        (0, new_attention_len - inputs["attention_mask"].shape[1]),
                        mode="constant",
                        value=1,
                    )
            outputs_cached = model.generate(**inputs, do_sample=False, max_new_tokens=1, return_dict_in_generate=True)

            # The two sets of generated text and past kv should be equal to each other
            self.assertListEqual(outputs.sequences.tolist(), outputs_cached.sequences.tolist())
            for layer_idx in range(len(outputs_cached.past_key_values)):
                for kv_idx in range(len(outputs_cached.past_key_values[layer_idx])):
                    self.assertTrue(
                        torch.allclose(
                            outputs.past_key_values[layer_idx][kv_idx],
                            outputs_cached.past_key_values[layer_idx][kv_idx],
                        )
                    )

    @parameterized.expand([(1, False), (1, True), (4, False)])
    @pytest.mark.generate
    def test_new_cache_format(self, num_beams, do_sample):
        # Tests that generating with the new format is exactly the same as the legacy one (for models that support it).
        # 👉 tests with and without beam search so that we can test with and without cache reordering.
        # 👉 tests with and without sampling so we can cover the most common use cases.
        for model_class in self.all_generative_model_classes:
            if not model_class._supports_cache_class:
                self.skipTest(reason="This model does not support the new cache format")

            config, inputs_dict = self.prepare_config_and_inputs_for_generate()

            model = model_class(config).to(torch_device).eval()
            generation_kwargs = {
                "max_new_tokens": 5,
                "do_sample": do_sample,
                "num_beams": num_beams,
                "num_return_sequences": num_beams,
                "return_dict_in_generate": True,  # Required to return `past_key_values`
                "use_cache": True,
            }

            # Sets seed before calling `generate` for the case with do_sample=True
            seed = torch.randint(0, 1000000, (1,)).item()
            set_seed(seed)
            legacy_results = model.generate(**generation_kwargs, **inputs_dict)
            set_seed(seed)
            if config.is_encoder_decoder:
                cache_cls = EncoderDecoderCache
                past_key_values = cache_cls(DynamicCache(), DynamicCache())
            else:
                cache_cls = DynamicCache
                past_key_values = cache_cls()

            new_results = model.generate(past_key_values=past_key_values, **generation_kwargs, **inputs_dict)

            # The two sets of generated sequences must match, despite the cache format between forward passes being
            # different
            self.assertListEqual(legacy_results.sequences.tolist(), new_results.sequences.tolist())
            self.assertTrue(isinstance(legacy_results.past_key_values, tuple))
            self.assertTrue(isinstance(new_results.past_key_values, cache_cls))

            # The contents of the two caches, when converted to the same format (in both directions!), must match
            legacy_cache = legacy_results.past_key_values
            new_cache_converted = new_results.past_key_values.to_legacy_cache()
            for layer_idx in range(len(legacy_cache)):
                for kv_idx in range(len(legacy_cache[layer_idx])):
                    # TODO: @raushan, please look into this for new cache format
                    if legacy_cache[layer_idx][kv_idx] != []:
                        self.assertTrue(
                            torch.allclose(
                                legacy_cache[layer_idx][kv_idx],
                                new_cache_converted[layer_idx][kv_idx],
                            )
                        )

            new_cache = new_results.past_key_values
            legacy_cache_converted = cache_cls.from_legacy_cache(legacy_results.past_key_values)
            for layer_idx in range(len(new_cache)):
                for kv_idx in range(len(new_cache[layer_idx])):
                    # TODO: @raushan, please look into this for new cache format
                    if new_cache[layer_idx][kv_idx] != []:
                        self.assertTrue(
                            torch.allclose(
                                new_cache[layer_idx][kv_idx],
                                legacy_cache_converted[layer_idx][kv_idx],
                            )
                        )

    @pytest.mark.generate
    def test_generate_with_static_cache(self):
        """
        Tests if StaticCache works if we set attn_implementation=static when generation.
        This doesn't test if generation quality is good, but tests that models with
        self._supports_static_cache don't throw an error when generating and return
        a StaticCache object at the end.
        """
        for model_class in self.all_generative_model_classes:
            if not model_class._supports_static_cache:
                self.skipTest(reason="This model does not support the static cache format")

            config, inputs_dict = self.prepare_config_and_inputs_for_generate()
            main_input = inputs_dict[model_class.main_input_name]

            if config.is_encoder_decoder:
                self.skipTest(reason="This model is encoder-decoder and has Encoder-Decoder Cache")

            config.is_decoder = True
            batch_size = main_input.shape[0]
            seq_length = main_input.shape[-1]
            max_new_tokens = 20

            model = model_class(config).to(torch_device).eval()
            generation_kwargs = {
                "max_length": None,
                "max_new_tokens": max_new_tokens,
                "cache_implementation": "static",
                "return_dict_in_generate": True,  # Required to return `past_key_values`
                "use_cache": True,
            }

            max_cache_len = seq_length + max_new_tokens
            config = config.text_config if hasattr(config, "text_config") else config
            head_dim = (
                config.head_dim if hasattr(config, "head_dim") else config.hidden_size // config.num_attention_heads
            )
            num_key_value_heads = (
                config.num_attention_heads
                if getattr(config, "num_key_value_heads", None) is None
                else config.num_key_value_heads
            )
            num_hidden_layers = config.num_hidden_layers
            results = model.generate(**generation_kwargs, **inputs_dict)

            cache_shape = (batch_size, num_key_value_heads, max_cache_len, head_dim)
            self.assertTrue(isinstance(results.past_key_values, StaticCache))
            self.assertTrue(len(results.past_key_values.key_cache) == num_hidden_layers)
            self.assertTrue(results.past_key_values.key_cache[0].shape == cache_shape)

    @require_optimum_quanto
    @pytest.mark.generate
    def test_generate_with_quant_cache(self):
        for model_class in self.all_generative_model_classes:
            if not model_class._supports_quantized_cache:
                self.skipTest(reason="This model does not support the quantized cache format")

            config, inputs_dict = self.prepare_config_and_inputs_for_generate()
            config.is_decoder = True

            model = model_class(config).to(torch_device).eval()
            generation_kwargs = {
                "max_new_tokens": 5,
                "cache_implementation": "quantized",
                # careful with group size, should be divisor of model's hidden size
                "cache_config": {"backend": "quanto", "nbits": 2, "q_group_size": 8, "residual_length": 128},
                "return_dict_in_generate": True,  # Required to return `past_key_values`
                "use_cache": True,
            }

            results = model.generate(**generation_kwargs, **inputs_dict)
            self.assertTrue(isinstance(results.past_key_values, QuantoQuantizedCache))

            # passing past key values of different type should raise Error
            with self.assertRaises(ValueError):
                model.generate(past_key_valyes=DynamicCache(), **generation_kwargs, **inputs_dict)

            # setting incorrect cache_config args should raise an Error, i.e. nbits=60 does not make sense
            generation_kwargs["cache_config"] = {"nbits": 60, "q_group_size": 8, "residual_length": 128}
            with self.assertRaises(ValueError):
                model.generate(**generation_kwargs, **inputs_dict)

    @pytest.mark.generate
    @require_torch_gpu
    @slow
    @is_flaky()  # compilation may result in equivalent (!= same) FP ops, causing the argmax in `generate` to be flaky
    def test_generate_compile_fullgraph(self):
        """
        Tests that `.generate` is compatible with torch.compile without graph breaks, keeping the same results.
        ⚠️ Runs two sequential generations to ensure the cache doesn't get stuck after the first compiled run! ⚠️
        """
        for model_class in self.all_generative_model_classes:
            if not model_class._supports_static_cache:
                self.skipTest("This model doesn't support static cache")
            # TODO (joao) -- fix and enable me :)
            if any(model_name in model_class.__name__.lower() for model_name in ["whisper"]):
                self.skipTest("whisper model end-to-end generate compile not yet supported")

            config, inputs_dict = self.model_tester.prepare_config_and_inputs_for_common()
            # TODO (joao) -- fix and enable me :)
            if config.is_encoder_decoder:
                self.skipTest("Encoder-decoder model end-to-end generate compile not yet supported")

            model = model_class(config).to(torch_device)
            model.eval()  # otherwise `self.training` is `True` -- this flag is used at attn mask creation time

            input_ids = inputs_dict["input_ids"].to(torch_device)
            # creates two sets of *different* inputs with the same shape
            half_batch_size = input_ids.shape[0] // 2
            input_ids_sets = [input_ids[:half_batch_size, :], input_ids[half_batch_size : half_batch_size * 2, :]]
            self.assertTrue(input_ids_sets[0].shape == input_ids_sets[1].shape)

            generation_kwargs = {
                "do_sample": False,
                "max_new_tokens": 10,
            }

            max_cache_len = input_ids.shape[1] + generation_kwargs["max_new_tokens"]
            config = config.get_text_config()
            past_key_values = StaticCache(
                config, batch_size=half_batch_size, max_cache_len=max_cache_len, device=torch_device
            )

            for model_inputs in input_ids_sets:
                # eager dynamic cache
                output_dynamic = model.generate(model_inputs, **generation_kwargs)

                # end-to-end compiled dynamic cache
                torch.compiler.reset()
                compiled_generate = torch.compile(model.generate, fullgraph=True, mode="reduce-overhead")
                generation_config = copy.deepcopy(model.generation_config)
                generation_config.update(**generation_kwargs)
                output_compiled = compiled_generate(
                    model_inputs, generation_config=generation_config, past_key_values=past_key_values
                )
                self.assertListEqual(output_dynamic.tolist(), output_compiled.tolist())

    @pytest.mark.generate
    def test_generate_methods_with_num_logits_to_keep(self):
        for model_class in self.all_generative_model_classes:
            if "num_logits_to_keep" not in set(inspect.signature(model_class.forward).parameters.keys()):
                self.skipTest(reason="This model does not support `num_logits_to_keep` argument.")

            config, inputs_dict = self.prepare_config_and_inputs_for_generate()
            config.use_cache = True
            config.is_decoder = True

            model = model_class(config).to(torch_device).eval()
            # All generation methods (except assisted decoding) rely on always extracting the last token logits of the
            # full logits matrix, so testing out only greedy search and assisted decoding is enough (if it works,
            # other methods will work as well)
            generation_kwargs = {
                "max_new_tokens": 10,
                "do_sample": False,
            }

            # Setting num_logits_to_keep at 0 keeps all logits (old behavior)
            with_all_logits = model.generate(**generation_kwargs, **inputs_dict, num_logits_to_keep=0)
            # By default, num_logits_to_keep is automatically set to 1 if not provided (new behavior)
            without_all_logits = model.generate(**inputs_dict, **generation_kwargs)
            self.assertEqual(with_all_logits.tolist(), without_all_logits.tolist())

    @pytest.mark.generate
    @is_flaky()  # assisted generation tests are flaky (minor fp ops differences)
    def test_assisted_decoding_with_num_logits_to_keep(self):
        for model_class in self.all_generative_model_classes:
            if "num_logits_to_keep" not in set(inspect.signature(model_class.forward).parameters.keys()):
                self.skipTest(reason="This model does not support `num_logits_to_keep` argument.")
            if model_class._is_stateful:
                self.skipTest(reason="Stateful models don't support assisted generation")

            config, inputs_dict = self.prepare_config_and_inputs_for_generate(batch_size=1)
            config.use_cache = True
            config.is_decoder = True

            model = model_class(config).to(torch_device).eval()
            assistant_model = model
            # All generation methods (except assisted decoding) rely on always extracting the last token logits of the
            # full logits matrix, so testing out only greedy search and assisted decoding is enough (if it works,
            # other methods will work as well)
            generation_kwargs = {
                "max_new_tokens": 10,
                "do_sample": False,
                "assistant_model": assistant_model,
            }

            assistant_model.generation_config.assistant_confidence_threshold = None
            # Setting num_logits_to_keep at 0 keeps all logits (old behavior)
            with_all_logits = model.generate(**generation_kwargs, **inputs_dict, num_logits_to_keep=0)
            # By default, num_logits_to_keep is automatically set to 1 if not provided (new behavior)
            without_all_logits = model.generate(**inputs_dict, **generation_kwargs)
            self.assertEqual(with_all_logits.tolist(), without_all_logits.tolist())

    @pytest.mark.generate
    def test_inherits_generation_mixin(self):
        """
        Tests that the model class directly inherits `GenerationMixin`, as opposed to relying on `PreTrainedModel`
        to inherit it.
        """
        for model_class in self.all_generative_model_classes:
            self.assertTrue("GenerationMixin" in str(model_class.__bases__))

    def _check_outputs(self, output, main_input, config, use_cache=False, num_return_sequences=1):
        batch_size = main_input.shape[0]
        seq_length = main_input.shape[-1]
        config = config.text_config if hasattr(config, "text_config") else config
        num_sequences_in_output = batch_size * num_return_sequences

        gen_len = (
            output.sequences.shape[-1] - 1 if config.is_encoder_decoder else output.sequences.shape[-1] - seq_length
        )

        # in some models we subsample the sequence length in inner layers
        if hasattr(self.model_tester, "get_subsampled_output_lengths"):
            seq_length = self.model_tester.get_subsampled_output_lengths(seq_length)

        # scores
        self._check_scores(num_sequences_in_output, output.scores, length=gen_len, config=config)

        # unprocessed logits
        self._check_logits(num_sequences_in_output, output.logits, config=config)

        # Attentions
        if self.has_attentions:
            if config.is_encoder_decoder:
                # encoder
                self._check_encoder_attention_for_generate(output.encoder_attentions, batch_size, config, seq_length)
                # decoder
                self._check_attentions_for_generate(
                    num_sequences_in_output,
                    output.decoder_attentions,
                    min_length=1,
                    max_length=output.sequences.shape[-1],
                    config=config,
                    use_cache=use_cache,
                )
            else:
                # if use_cache first input is equal to no use_cache, so skip here
                attentions = output.attentions if not use_cache else output.attentions[1:]
                min_length = seq_length if not use_cache else seq_length + 1
                self._check_attentions_for_generate(
                    num_sequences_in_output,
                    attentions=attentions,
                    min_length=min_length,
                    max_length=output.sequences.shape[-1],
                    config=config,
                    use_cache=use_cache,
                )

        # Hidden States
        if config.is_encoder_decoder:
            # encoder
            self._check_encoder_hidden_states_for_generate(
                output.encoder_hidden_states, batch_size, config, seq_length
            )

            # decoder
            self._check_hidden_states_for_generate(
                num_sequences_in_output,
                output.decoder_hidden_states,
                min_length=1,
                max_length=output.sequences.shape[-1],
                config=config,
                use_cache=use_cache,
            )
        else:
            # if use_cache first input is equal to no use_cache, so skip here
            hidden_states = output.hidden_states if not use_cache else output.hidden_states[1:]
            min_length = seq_length if not use_cache else seq_length + 1
            self._check_hidden_states_for_generate(
                num_sequences_in_output,
                hidden_states,
                min_length=min_length,
                max_length=output.sequences.shape[-1],
                config=config,
                use_cache=use_cache,
            )

        # Past Key Value States -- a few notes here:
        # 1. Its inner sequence length is with respect to the inputs of the latest forward pass, hence the "-1"
        # 2. We ignore models that have unique cache structures (e.g. mamba) or are in need of refatoring to match the
        #    standard cache format (e.g.gptbigcode )
        models_without_standard_cache = (
            "ctrl",
            "fsmt",
            "gptbigcode",
            "mega",
            "reformer",
            "jamba",
            "mamba",
            "xlnet",
            "zamba",
        )
        has_standard_cache = not any(
            model_name in config.__class__.__name__.lower() for model_name in models_without_standard_cache
        )
        if has_standard_cache:
            if use_cache:
                past_key_values = output.past_key_values
                past_sequence_length = output.sequences.shape[-1] - 1
                self._check_past_key_values_for_generate(
                    num_sequences_in_output,
                    past_key_values,
                    seq_length=past_sequence_length,
                    config=config,
                )
            elif use_cache is False:
                self.assertTrue(output.past_key_values is None)

    def _check_scores(self, batch_size, scores, length, config):
        vocab_size = config.get_text_config(decoder=True).vocab_size
        expected_shape = (batch_size, vocab_size)
        self.assertIsInstance(scores, tuple)
        self.assertEqual(len(scores), length)
        self.assertListEqual([iter_scores.shape for iter_scores in scores], [expected_shape] * len(scores))

    def _check_logits(self, batch_size, scores, config):
        vocab_size = config.get_text_config(decoder=True).vocab_size
        self.assertIsInstance(scores, tuple)
        self.assertListEqual([iter_scores.shape[0] for iter_scores in scores], [batch_size] * len(scores))
        # vocabulary difference equal to one (imagegptmodel?) or zero (all other models)
        vocab_diff = vocab_size - scores[0].shape[-1]
        self.assertTrue(vocab_diff in [0, 1])
        self.assertListEqual([vocab_size - score.shape[-1] for score in scores], [vocab_diff] * len(scores))

    def _check_attentions_for_generate(
        self, batch_size, attentions, min_length, max_length, config, use_cache=False, num_beam_groups=1
    ):
        self.assertIsInstance(attentions, tuple)
        self.assertListEqual(
            [isinstance(iter_attentions, tuple) for iter_attentions in attentions], [True] * len(attentions)
        )
        self.assertEqual(len(attentions), (max_length - min_length) * num_beam_groups)

        for idx, iter_attentions in enumerate(attentions):
            tgt_len = min_length + idx if not use_cache else 1
            src_len = min_length + idx

            expected_shape = (
                batch_size * num_beam_groups,
                config.num_attention_heads,
                tgt_len,
                src_len,
            )
            # check attn size
            self.assertListEqual(
                [layer_attention.shape for layer_attention in iter_attentions], [expected_shape] * len(iter_attentions)
            )

    def _check_encoder_attention_for_generate(self, attentions, batch_size, config, seq_length):
        encoder_expected_shape = (batch_size, config.num_attention_heads, seq_length, seq_length)
        self.assertIsInstance(attentions, tuple)
        self.assertListEqual(
            [layer_attentions.shape for layer_attentions in attentions],
            [encoder_expected_shape] * len(attentions),
        )

    def _check_hidden_states_for_generate(
        self, batch_size, hidden_states, min_length, max_length, config, use_cache=False, num_beam_groups=1
    ):
        self.assertIsInstance(hidden_states, tuple)
        self.assertListEqual(
            [isinstance(iter_hidden_states, tuple) for iter_hidden_states in hidden_states],
            [True] * len(hidden_states),
        )
        self.assertEqual(len(hidden_states), (max_length - min_length) * num_beam_groups)

        for idx, iter_hidden_states in enumerate(hidden_states):
            seq_len = min_length + idx if not use_cache else 1
            expected_shape = (batch_size * num_beam_groups, seq_len, config.hidden_size)
            # check hidden size
            self.assertListEqual(
                [layer_hidden_states.shape for layer_hidden_states in iter_hidden_states],
                [expected_shape] * len(iter_hidden_states),
            )

    def _check_encoder_hidden_states_for_generate(self, hidden_states, batch_size, config, seq_length):
        encoder_expected_shape = (batch_size, seq_length, config.hidden_size)
        self.assertIsInstance(hidden_states, tuple)
        self.assertListEqual(
            [layer_hidden_states.shape for layer_hidden_states in hidden_states],
            [encoder_expected_shape] * len(hidden_states),
        )

    def _check_past_key_values_for_generate(self, batch_size, past_key_values, seq_length, config, num_beam_groups=1):
        self.assertIsInstance(past_key_values, tuple)
        self.assertListEqual(
            [isinstance(iter_past_key_values, tuple) for iter_past_key_values in past_key_values],
            [True] * len(past_key_values),
        )

        # (batch, head, seq_length, head_features)
        expected_shape = (
            batch_size * num_beam_groups,
            config.num_key_value_heads if hasattr(config, "num_key_value_heads") else config.num_attention_heads,
            seq_length,
            config.hidden_size // config.num_attention_heads,
        )
        # check shape key, value
        self.assertListEqual(
            [layer_past_key_values[0].shape for layer_past_key_values in past_key_values],
            [expected_shape] * len(past_key_values),
        )
        self.assertListEqual(
            [layer_past_key_values[1].shape for layer_past_key_values in past_key_values],
            [expected_shape] * len(past_key_values),
        )

    def _check_sequence_inside_sequence(self, tensor_1, tensor_2):
        # check if tensor_1 inside tensor_2 or tensor_2 inside tensor_1.
        # set to same device. we don't care what device.

        if not isinstance(tensor_1, list):
            tensor_1 = tensor_1.cpu().tolist()
        if not isinstance(tensor_2, list):
            tensor_2 = tensor_2.cpu().tolist()

        in_order = len(tensor_1) <= len(tensor_2)
        longer = tensor_2 if in_order else tensor_1
        shorter = tensor_1 if in_order else tensor_2

        flag = False
        chunk_size = len(shorter)
        for chunk_idx in range(len(longer) - chunk_size + 1):
            subseq = longer[chunk_idx : chunk_idx + chunk_size]
            if subseq == shorter:
                flag = True
                break

        self.assertTrue(flag)


@require_torch
class UtilsFunctionsTest(unittest.TestCase):
    def test_speculative_sampling(self):
        # assume vocab size 10, input length 5 + 3 generated candidates
        candidate_input_ids = torch.tensor([[8, 0, 3, 9, 8, 1, 4, 5]])  # input tokens
        candidate_logits = torch.tensor(
            [
                [
                    [-10.0, 10.0, -10.0, -10.0, -10.0, -10.0, -10.0, -10.0, -10.0, -10.0],  # generated 1
                    [-10.0, -10.0, -10.0, -10.0, 10.0, -10.0, -10.0, -10.0, -10.0, -10.0],  # generated 4
                    [-10.0, -10.0, -10.0, -10.0, -10.0, 10.0, -10.0, -10.0, -10.0, -10.0],  # generated 5
                ]
            ]
        )
        candidate_length = 3
        inf = float("inf")
        new_logits = torch.tensor(
            [
                [
                    [-10.0, 10.0, -10.0, -10.0, -10.0, -10.0, -10.0, -10.0, -10.0, -10.0],  # accepts 1
                    [-10.0, -10.0, -10.0, -10.0, 10.0, -10.0, -10.0, -10.0, -10.0, -10.0],  # accepts 4
                    [-inf, -inf, -inf, -inf, -inf, -inf, -inf, -inf, 10.0, -inf],  # rejects 5, accepts 8
                    [-10.0, -10.0, -10.0, -10.0, -10.0, -10.0, -10.0, -10.0, -10.0, -10.0],  # N/A
                ]
            ]
        )
        last_assistant_token_is_eos = False
        validated_tokens, n_matches = _speculative_sampling(
            candidate_input_ids,
            candidate_logits,
            candidate_length,
            new_logits,
            last_assistant_token_is_eos,
        )
        self.assertTrue(n_matches.item() == 2)
        self.assertTrue(validated_tokens.tolist()[0] == [1, 4, 8])


@pytest.mark.generate
@require_torch
class GenerationIntegrationTests(unittest.TestCase, GenerationIntegrationTestsMixin):
    # setting framework_dependent_parameters needs to be gated, just like its contents' imports
    if is_torch_available():
        framework_dependent_parameters = {
            "AutoModelForCausalLM": AutoModelForCausalLM,
            "AutoModelForSpeechSeq2Seq": AutoModelForSpeechSeq2Seq,
            "AutoModelForSeq2SeqLM": AutoModelForSeq2SeqLM,
            "AutoModelForVision2Seq": AutoModelForVision2Seq,
            "LogitsProcessorList": LogitsProcessorList,
            "MinLengthLogitsProcessor": MinLengthLogitsProcessor,
            "create_tensor_fn": torch.tensor,
            "floats_tensor": floats_tensor,
            "return_tensors": "pt",
        }

    @slow
    def test_diverse_beam_search(self):
        # PT-only test: TF doesn't have a diverse beam search implementation
        article = """Justin Timberlake and Jessica Biel, welcome to parenthood.
        The celebrity couple announced the arrival of their son, Silas Randall Timberlake, in statements to People.
        "Silas was the middle name of Timberlake's maternal grandfather Bill Bomar, who died in 2012, while Randall is the musician's own middle name, as well as his father's first," People reports.
        The couple announced the pregnancy in January, with an Instagram post. It is the first baby for both."""

        bart_tokenizer = BartTokenizer.from_pretrained("facebook/bart-large-cnn")
        bart_model = BartForConditionalGeneration.from_pretrained("facebook/bart-large-cnn").to(torch_device)
        input_ids = bart_tokenizer(article, return_tensors="pt").input_ids.to(torch_device)

        outputs = bart_model.generate(
            input_ids,
            num_beams=4,
            num_return_sequences=2,
            num_beam_groups=4,
            diversity_penalty=2.0,
            remove_invalid_values=True,
        )

        generated_text = bart_tokenizer.batch_decode(outputs, skip_special_tokens=True)

        self.assertListEqual(
            generated_text,
            [
                "The couple announced the birth of their son, Silas Randall Timberlake, in a statement. Silas was the"
                " middle name of Timberlake's maternal grandfather Bill Bomar. Randall is the musician's own middle"
                " name, as well as his father's first. It is the first baby for both of them.",
                "Justin Timberlake and Jessica Biel have a son. The baby is named Silas Randall Timberlake. It is the"
                " first child for both. The couple announced the pregnancy in January. The name Silas is the middle"
                " name of Timberlake's maternal grandfather. It's also his own middle name.",
            ],
        )

    def test_max_length_if_input_embeds(self):
        # PT-only test: TF doesn't have StoppingCriteria
        article = "Today a dragon flew over Paris."
        model = AutoModelForCausalLM.from_pretrained("hf-internal-testing/tiny-random-gpt2").to(torch_device)
        tokenizer = AutoTokenizer.from_pretrained("hf-internal-testing/tiny-random-gpt2")
        input_ids = tokenizer(article, return_tensors="pt").input_ids.to(torch_device)
        inputs_embeds = model.get_input_embeddings()(input_ids)

        max_length = 20
        input_len = input_ids.shape[-1]
        out_gen = model.generate(input_ids=input_ids, max_length=max_length)
        out_gen_embeds = model.generate(inputs_embeds=inputs_embeds, max_length=max_length)
        self.assertEqual(out_gen.shape[-1], input_len + out_gen_embeds.shape[-1])

    def test_min_length_if_input_embeds(self):
        # PT-only test: TF doesn't have StoppingCriteria
        article = "Today a dragon flew over Paris."
        model = AutoModelForCausalLM.from_pretrained("hf-internal-testing/tiny-random-gpt2").to(torch_device)
        tokenizer = AutoTokenizer.from_pretrained("hf-internal-testing/tiny-random-gpt2")
        input_ids = tokenizer(article, return_tensors="pt").input_ids.to(torch_device)
        inputs_embeds = model.get_input_embeddings()(input_ids)

        min_length = 10
        input_len = input_ids.shape[-1]
        out_gen = model.generate(input_ids=input_ids, min_length=min_length)
        out_gen_embeds = model.generate(inputs_embeds=inputs_embeds, min_length=min_length)
        self.assertEqual(out_gen.shape[-1], input_len + out_gen_embeds.shape[-1])

    def test_custom_stopping_criteria_overload_error(self):
        # PT-only test: TF doesn't have StoppingCriteria
        article = """Justin Timberlake and Jessica Biel, welcome to parenthood."""
        bart_tokenizer = BartTokenizer.from_pretrained("sshleifer/bart-tiny-random")
        bart_model = BartForConditionalGeneration.from_pretrained("sshleifer/bart-tiny-random").to(torch_device)

        input_ids = bart_tokenizer(article, return_tensors="pt").input_ids.to(torch_device)
        stopping_criteria = StoppingCriteriaList()
        stopping_criteria.append(MaxLengthCriteria(max_length=42))
        with self.assertRaises(ValueError):
            bart_model.generate(input_ids, stopping_criteria=stopping_criteria)
        with self.assertRaises(ValueError):
            bart_model.generate(input_ids, stopping_criteria=stopping_criteria, max_length=32)

    def test_custom_stopping_criteria(self):
        # PT-only test: TF doesn't have StoppingCriteria
        article = """Justin Timberlake and Jessica Biel, welcome to parenthood."""
        bart_tokenizer = BartTokenizer.from_pretrained("sshleifer/bart-tiny-random")
        bart_model = BartForConditionalGeneration.from_pretrained("sshleifer/bart-tiny-random").to(torch_device)
        input_ids = bart_tokenizer(article, return_tensors="pt").input_ids.to(torch_device)

        class DummyCriteria(StoppingCriteria):
            def __call__(self, input_ids: torch.LongTensor, scores: torch.FloatTensor, **kwargs) -> bool:
                return input_ids.shape[-1] >= 20

        stopping_criteria = StoppingCriteriaList()
        stopping_criteria.append(DummyCriteria())

        self.assertEqual(
            list(bart_model.generate(input_ids, stopping_criteria=stopping_criteria, max_length=22).shape),
            [1, 20],
        )
        self.assertEqual(
            list(bart_model.generate(input_ids, stopping_criteria=stopping_criteria, max_length=18).shape),
            [1, 18],
        )

    # TODO (joao): replace `stop_sequence` in the pipeline by the more recent `generate` functionality
    def test_stop_sequence_stopping_criteria(self):
        # PT-only test: TF doesn't have StoppingCriteria
        prompt = """Hello I believe in"""
        generator = pipeline("text-generation", model="hf-internal-testing/tiny-random-bart")
        output = generator(prompt)
        self.assertEqual(
            output,
            [{"generated_text": ("Hello I believe in we we we we we we we we we")}],
        )

        output = generator(prompt, stop_sequence=" we")
        self.assertEqual(output, [{"generated_text": "Hello I believe in we"}])

    def test_generate_non_nlp_input_ids_as_kwarg(self):
        # PT-only test: AFAIK there's no non-NLP model architecture in TF that supports `input_ids` as its only input
        model = ImageGPTForCausalImageModeling.from_pretrained(
            "hf-internal-testing/tiny-random-imagegpt", max_length=10
        ).to(torch_device)
        input_ids = ids_tensor((3, 5), vocab_size=10)

        output_sequences_kwargs = model.generate(input_ids=input_ids).cpu()
        output_sequences = model.generate(input_ids).cpu()

        self.assertListEqual(output_sequences.tolist(), output_sequences_kwargs.tolist())
        self.assertEqual(output_sequences.shape, (3, 10))

    def test_generate_input_values_as_encoder_kwarg(self):
        # PT-only test: AFAIK there's no generate-capable architecture in TF that supports `input_values` as its input
        input_values = floats_tensor((2, 250))
        model = SpeechEncoderDecoderModel.from_pretrained("hf-internal-testing/tiny-random-speech-encoder-decoder")
        model = model.to(torch_device)
        output_sequences_kwargs = model.generate(input_values=input_values, max_length=5).cpu()
        output_sequences = model.generate(input_values, max_length=5).cpu()

        self.assertListEqual(output_sequences.tolist(), output_sequences_kwargs.tolist())
        self.assertEqual(output_sequences.shape, (2, 5))

    def test_transition_scores_group_beam_search_encoder_decoder(self):
        # PT-only test: TF doesn't have group beam search
        articles = [
            "Justin Timberlake and Jessica Biel, welcome to parenthood.",
            "Michael Phelps is arguably the most decorated Olympian of all time.",
        ]
        tokenizer = BartTokenizer.from_pretrained("hf-internal-testing/tiny-random-bart")
        model = BartForConditionalGeneration.from_pretrained(
            "hf-internal-testing/tiny-random-bart",
            max_length=10,
            num_beams=2,
            num_beam_groups=2,
            num_return_sequences=2,
            diversity_penalty=1.0,
            eos_token_id=None,
            return_dict_in_generate=True,
            output_scores=True,
            length_penalty=0.0,
        )
        model = model.to(torch_device)

        input_ids = tokenizer(articles, return_tensors="pt", padding=True).input_ids.to(torch_device)
        outputs = model.generate(input_ids=input_ids)

        transition_scores = model.compute_transition_scores(outputs.sequences, outputs.scores, outputs.beam_indices)
        transition_scores_sum = transition_scores.sum(-1)

        self.assertTrue(torch.allclose(transition_scores_sum, outputs.sequences_scores, atol=1e-3))

    def test_beam_search_low_memory(self):
        tokenizer = GPT2Tokenizer.from_pretrained("openai-community/gpt2")
        model = AutoModelForCausalLM.from_pretrained("openai-community/gpt2")
        tokenizer.pad_token_id = tokenizer.eos_token_id
        model_inputs = tokenizer("I", return_tensors="pt")["input_ids"]

        low_output = model.generate(model_inputs, max_new_tokens=40, num_beams=5, early_stopping=True, low_memory=True)

        high_output = model.generate(
            model_inputs, max_new_tokens=40, num_beams=5, early_stopping=True, low_memory=False
        )
        self.assertListEqual(low_output.tolist(), high_output.tolist())

    @slow
    def test_watermark_generation(self):
        tokenizer = GPT2Tokenizer.from_pretrained("openai-community/gpt2")
        model = AutoModelForCausalLM.from_pretrained("openai-community/gpt2").to(torch_device)
        tokenizer.pad_token_id = tokenizer.eos_token_id
        model_inputs = tokenizer("I will be", return_tensors="pt").to(torch_device)
        input_len = model_inputs["input_ids"].shape[-1]

        # generation should work with both input types: WatermarkingConfig or Dict, so let's check it here :)
        watermark_config = WatermarkingConfig(bias=2.5, seeding_scheme="selfhash")
        _ = model.generate(**model_inputs, watermarking_config=watermark_config, do_sample=False, max_length=15)

        # We will not check watermarked text, since we check it in `logits_processors` tests
        # Checking if generated ids are as expected fails on different hardware
        args = {
            "bias": 2.0,
            "context_width": 1,
            "seeding_scheme": "selfhash",
            "greenlist_ratio": 0.25,
            "hashing_key": 15485863,
        }
        output = model.generate(**model_inputs, do_sample=False, max_length=15)
        output_selfhash = model.generate(**model_inputs, watermarking_config=args, do_sample=False, max_length=15)

        # Check that the detector is detecting watermarked text
        detector = WatermarkDetector(model_config=model.config, device=torch_device, watermarking_config=args)
        detection_out_watermarked = detector(output_selfhash[:, input_len:], return_dict=True)
        detection_out = detector(output[:, input_len:], return_dict=True)

        self.assertListEqual(detection_out_watermarked.prediction.tolist(), [True])
        self.assertListEqual(detection_out.prediction.tolist(), [False])

    @slow
    def test_beam_search_example_integration(self):
        # PT-only test: TF doesn't have a BeamSearchScorer
        # exactly the example provided in the docstrings of beam search, which previously
        # failed after directly copying from it. Refer to PR #15555
        tokenizer = AutoTokenizer.from_pretrained("google-t5/t5-base")
        model = AutoModelForSeq2SeqLM.from_pretrained("google-t5/t5-base")

        encoder_input_str = "translate English to German: How old are you?"
        encoder_input_ids = tokenizer(encoder_input_str, return_tensors="pt").input_ids

        # lets run beam search using 3 beams
        num_beams = 3
        # define decoder start token ids
        input_ids = torch.ones((1, 1), device=model.device, dtype=torch.long)
        input_ids = input_ids * model.config.decoder_start_token_id

        # add encoder_outputs to model keyword arguments
        model_kwargs = {"encoder_outputs": model.get_encoder()(encoder_input_ids, return_dict=True)}

        outputs = model.generate(
            input_ids, num_beams=num_beams, min_length=5, eos_token_id=model.config.eos_token_id, **model_kwargs
        )
        outputs = tokenizer.batch_decode(outputs, skip_special_tokens=True)

        self.assertListEqual(outputs, ["Wie alt bist du?"])

    @slow
    def test_constrained_beam_search(self):
        # PT-only test: TF doesn't have constrained beam search
        model = GPT2LMHeadModel.from_pretrained("openai-community/gpt2").to(torch_device)
        tokenizer = GPT2Tokenizer.from_pretrained("openai-community/gpt2")

        force_tokens = tokenizer("scared", add_prefix_space=True, add_special_tokens=False).input_ids
        force_tokens_2 = tokenizer("big weapons", add_prefix_space=True, add_special_tokens=False).input_ids

        constraints = [
            PhrasalConstraint(force_tokens),
            PhrasalConstraint(force_tokens_2),
        ]

        starting_text = ["The soldiers were not prepared and"]

        input_ids = tokenizer(starting_text, return_tensors="pt").input_ids.to(torch_device)

        outputs = model.generate(
            input_ids,
            constraints=constraints,
            num_beams=10,
            num_return_sequences=1,
            no_repeat_ngram_size=1,
            max_length=30,
            remove_invalid_values=True,
        )

        generated_text = tokenizer.batch_decode(outputs, skip_special_tokens=True)

        self.assertListEqual(
            generated_text,
            [
                "The soldiers were not prepared and didn't know what to do. They had no idea how they would react if"
                " the enemy attacked them, big weapons scared"
            ],
        )

    @slow
    def test_constrained_beam_search_mixed(self):
        # PT-only test: TF doesn't have constrained beam search
        model = GPT2LMHeadModel.from_pretrained("openai-community/gpt2").to(torch_device)
        tokenizer = GPT2Tokenizer.from_pretrained("openai-community/gpt2")

        force_phrase = tokenizer("scared", add_prefix_space=True, add_special_tokens=False).input_ids
        flexible_phrases = tokenizer(
            ["scream", "screams", "screaming", "screamed"], add_prefix_space=True, add_special_tokens=False
        ).input_ids

        constraints = [
            PhrasalConstraint(force_phrase),
            DisjunctiveConstraint(flexible_phrases),
        ]

        starting_text = ["The soldiers", "The child"]

        input_ids = tokenizer(starting_text, return_tensors="pt").input_ids.to(torch_device)

        outputs = model.generate(
            input_ids,
            constraints=constraints,
            num_beams=10,
            num_return_sequences=1,
            no_repeat_ngram_size=1,
            # max_length=20,
            remove_invalid_values=True,
        )

        generated_text = tokenizer.batch_decode(outputs, skip_special_tokens=True)

        self.assertListEqual(
            generated_text,
            [
                "The soldiers, who had been stationed at the base for more than a year before being evacuated"
                " screaming scared",
                "The child was taken to a local hospital where he died.\n 'I don't think screaming scared",
            ],
        )

    @slow
    def test_constrained_beam_search_mixed_mixin(self):
        # PT-only test: TF doesn't have constrained beam search
        model = GPT2LMHeadModel.from_pretrained("openai-community/gpt2").to(torch_device)
        tokenizer = GPT2Tokenizer.from_pretrained("openai-community/gpt2")

        force_word = "scared"
        force_flexible = ["scream", "screams", "screaming", "screamed"]

        force_words_ids = [
            tokenizer([force_word], add_prefix_space=True, add_special_tokens=False).input_ids,
            tokenizer(force_flexible, add_prefix_space=True, add_special_tokens=False).input_ids,
        ]

        starting_text = ["The soldiers", "The child"]

        input_ids = tokenizer(starting_text, return_tensors="pt").input_ids.to(torch_device)

        outputs = model.generate(
            input_ids,
            force_words_ids=force_words_ids,
            num_beams=10,
            num_return_sequences=1,
            no_repeat_ngram_size=1,
            remove_invalid_values=True,
        )

        generated_text = tokenizer.batch_decode(outputs, skip_special_tokens=True)

        self.assertListEqual(
            generated_text,
            [
                "The soldiers, who had been stationed at the base for more than a year before being evacuated"
                " screaming scared",
                "The child was taken to a local hospital where he died.\n 'I don't think screaming scared",
            ],
        )

    @slow
    def test_cfg_mixin(self):
        model = GPT2LMHeadModel.from_pretrained("openai-community/gpt2").to(torch_device)
        tokenizer = GPT2Tokenizer.from_pretrained("openai-community/gpt2")

        input = tokenizer(["The dragon flew over Paris,"], return_tensors="pt", return_attention_mask=True)
        input["input_ids"] = input["input_ids"].to(torch_device)
        input["attention_mask"] = input["attention_mask"].to(torch_device)

        outputs = model.generate(**input, max_new_tokens=32, guidance_scale=1.5)
        generated_text = tokenizer.batch_decode(outputs, skip_special_tokens=True)

        self.assertListEqual(
            generated_text,
            [
                "The dragon flew over Paris, landing in the Rue de la Bastille. The crowd was so excited "
                'that they had to leave the city.\n\n"We\'re going to Paris!"\n'
            ],
        )

        neg = tokenizer(["France,"], return_tensors="pt", return_attention_mask=True)
        neg["input_ids"] = neg["input_ids"].to(torch_device)
        neg["attention_mask"] = neg["attention_mask"].to(torch_device)
        outputs = model.generate(
            **input,
            max_new_tokens=32,
            guidance_scale=1.5,
            negative_prompt_ids=neg["input_ids"],
            negative_prompt_attention_mask=neg["attention_mask"],
        )
        generated_text = tokenizer.batch_decode(outputs, skip_special_tokens=True)

        self.assertListEqual(
            generated_text,
            [
                'The dragon flew over Paris, landing on the pavement.\n\n"Paris!"\n\n"Paris!"\n\n"'
                'Paris!"\n\n"Paris!"\n\n"Paris!"\n\n'
            ],
        )

    @slow
    def test_constrained_beam_search_example_translation_mixin(self):
        # PT-only test: TF doesn't have constrained beam search
        tokenizer = AutoTokenizer.from_pretrained("google-t5/t5-base")
        model = AutoModelForSeq2SeqLM.from_pretrained("google-t5/t5-base")

        encoder_input_str = "translate English to German: How old are you?"
        force_words = ["sind"]

        input_ids = tokenizer(encoder_input_str, return_tensors="pt").input_ids
        force_words_ids = tokenizer(force_words, add_special_tokens=False).input_ids

        outputs = model.generate(
            input_ids,
            force_words_ids=force_words_ids,
            num_beams=10,
            num_return_sequences=1,
            no_repeat_ngram_size=1,
            remove_invalid_values=True,
        )

        outputs = tokenizer.batch_decode(outputs, skip_special_tokens=True)

        self.assertListEqual(outputs, ["Wie alt sind Sie?"])

    @slow
    def test_constrained_beam_search_example_integration(self):
        # PT-only test: TF doesn't have constrained beam search
        tokenizer = AutoTokenizer.from_pretrained("google-t5/t5-base")
        model = AutoModelForSeq2SeqLM.from_pretrained("google-t5/t5-base")

        encoder_input_str = "translate English to German: How old are you?"
        encoder_input_ids = tokenizer(encoder_input_str, return_tensors="pt").input_ids

        # lets run beam search using 5 beams
        num_beams = 5
        # define decoder start token ids
        input_ids = torch.ones((1, 1), device=model.device, dtype=torch.long)
        input_ids = input_ids * model.config.decoder_start_token_id

        # add encoder_outputs to model keyword arguments
        model_kwargs = {"encoder_outputs": model.get_encoder()(encoder_input_ids, return_dict=True)}

        constraint_str = "sind"
        constraint_token_ids = tokenizer.encode(constraint_str)[:-1]  # remove eos token

        outputs = model.generate(
            input_ids,
            num_beams=num_beams,
            force_words_ids=[constraint_token_ids],
            min_length=5,
            eos_token_id=model.config.eos_token_id,
            **model_kwargs,
        )
        outputs = tokenizer.batch_decode(outputs, skip_special_tokens=True)

        self.assertListEqual(outputs, ["Wie alt sind Sie?"])

    @slow
    def test_per_row_stopping_criteria(self):
        text = [
            "They completed the challenging puzzle, revealing the hidden",
            "Today a dragon flew over France",
            "The aroma of freshly baked pizza filled the kitchen",
        ]
        stop_strings = ["secrets"]

        model = AutoModelForCausalLM.from_pretrained("openai-community/gpt2").to(torch_device)
        tokenizer = AutoTokenizer.from_pretrained("openai-community/gpt2")
        tokenizer.padding_side = "left"
        tokenizer.pad_token_id = tokenizer.eos_token_id
        input_ids = tokenizer(text, return_tensors="pt", padding="longest", add_special_tokens=False).input_ids.to(
            torch_device
        )

        # normal generation with one stopping criteria
        out = model.generate(input_ids, max_length=15)
        out_text = tokenizer.batch_decode(out)
        expected_out = [
            "They completed the challenging puzzle, revealing the hidden secrets of the world.\n",
            "<|endoftext|><|endoftext|><|endoftext|>Today a dragon flew over France and the French government was forced",
            "The aroma of freshly baked pizza filled the kitchen with a sense of freshness",
        ]
        self.assertListEqual(out_text, expected_out)

        # generation should stop at "secrets" for first batch only, filling the rest with eos tokens
        out = model.generate(input_ids, max_length=15, stop_strings=stop_strings, tokenizer=tokenizer)
        out_text = tokenizer.batch_decode(out)
        expected_out = [
            "They completed the challenging puzzle, revealing the hidden secrets<|endoftext|><|endoftext|><|endoftext|><|endoftext|><|endoftext|>",
            "<|endoftext|><|endoftext|><|endoftext|>Today a dragon flew over France and the French government was forced",
            "The aroma of freshly baked pizza filled the kitchen with a sense of freshness",
        ]
        self.assertListEqual(out_text, expected_out)

    def test_constrained_beam_search_mixin_type_checks(self):
        # PT-only test: TF doesn't have constrained beam search
        tokenizer = AutoTokenizer.from_pretrained("patrickvonplaten/t5-tiny-random")
        model = AutoModelForSeq2SeqLM.from_pretrained("patrickvonplaten/t5-tiny-random")

        encoder_input_str = "translate English to German: How old are you?"
        input_ids = tokenizer(encoder_input_str, return_tensors="pt").input_ids

        with self.assertRaises(ValueError):
            force_words = ["sind"]
            force_words_ids = tokenizer(force_words, return_tensors="pt").input_ids
            model.generate(
                input_ids,
                force_words_ids=force_words_ids,
                num_beams=10,
                num_return_sequences=1,
                no_repeat_ngram_size=1,
                remove_invalid_values=True,
            )

        with self.assertRaises(ValueError):
            force_words = ["sind"]
            force_words_ids = [tokenizer(force_words, return_tensors="pt").input_ids]
            model.generate(
                input_ids,
                force_words_ids=force_words_ids,
                num_beams=10,
                num_return_sequences=1,
                no_repeat_ngram_size=1,
                remove_invalid_values=True,
            )

        with self.assertRaises(ValueError):
            model.generate(input_ids, force_words_ids=[])

        with self.assertRaises(ValueError):
            model.generate(input_ids, force_words_ids=[[-1]])

        with self.assertRaises(ValueError):
            model.generate(input_ids, force_words_ids=[[[-1]]])

    def test_batched_decoder_start_id(self):
        # PT-only test: TF doesn't support batched_decoder_start_id
        articles = [
            "Justin Timberlake and Jessica Biel, welcome to parenthood.",
            "Michael Phelps is arguably the most decorated Olympian of all time.",
        ]
        bart_tokenizer = AutoTokenizer.from_pretrained("hf-internal-testing/tiny-random-bart")
        bart_model = BartForConditionalGeneration.from_pretrained("hf-internal-testing/tiny-random-bart").to(
            torch_device
        )
        input_ids = bart_tokenizer(articles, return_tensors="pt", padding=True).input_ids.to(torch_device)
        decoder_start_token_id = bart_model.generation_config.decoder_start_token_id
        decoder_start_token_id_batch = [decoder_start_token_id] * input_ids.shape[0]

        outputs = bart_model.generate(input_ids, decoder_start_token_id=decoder_start_token_id)

        outputs_batched_ids = bart_model.generate(input_ids, decoder_start_token_id=decoder_start_token_id_batch)

        self.assertListEqual(outputs.tolist(), outputs_batched_ids.tolist())

    def test_decoder_start_id_from_config(self):
        # Refer to: (#30899)
        articles = [
            "Justin Timberlake and Jessica Biel, welcome to parenthood.",
            "Michael Phelps is arguably the most decorated Olympian of all time.",
        ]
        bart_tokenizer = AutoTokenizer.from_pretrained("hf-internal-testing/tiny-random-bart")
        bart_model = BartForConditionalGeneration.from_pretrained("hf-internal-testing/tiny-random-bart").to(
            torch_device
        )
        input_ids = bart_tokenizer(articles, return_tensors="pt", padding=True).input_ids.to(torch_device)
        decoder_start_token_id = bart_model.generation_config.decoder_start_token_id

        # we should be able to take `decoder_start_token_id` from model's generation config if user passes a `GenerationConfig` type
        outputs = bart_model.generate(input_ids, generation_config=GenerationConfig(do_sample=False))

        # If the generatoin config has no `decoder_start_token_id` or `bos_token_id`, we will raise an error unless user passes it in config
        bart_model.generation_config.decoder_start_token_id = None
        bart_model.generation_config.bos_token_id = None
        outputs_with_user_id = bart_model.generate(
            input_ids,
            generation_config=GenerationConfig(do_sample=False, decoder_start_token_id=decoder_start_token_id),
        )

        self.assertListEqual(outputs.tolist(), outputs_with_user_id.tolist())

        with self.assertRaises(ValueError):
            outputs = bart_model.generate(input_ids, generation_config=GenerationConfig(do_sample=False))

    def test_contrastive_search_batched(self):
        # PT-only test: TF doesn't have constrained beam search
        # Tests that contrastive search works with batched inputs (i.e. has the same output as for non-batched inputs)
        articles = ["Foo", "Bar Baz"]
        tokenizer = BartTokenizer.from_pretrained("hf-internal-testing/tiny-random-bart")
        model = BartForConditionalGeneration.from_pretrained("hf-internal-testing/tiny-random-bart").to(torch_device)

        model.config.eos_token_id = None
        input_ids_batched = tokenizer(articles, padding=True, return_tensors="pt").input_ids.to(torch_device)
        input_ids = tokenizer(articles[1], return_tensors="pt").input_ids.to(torch_device)

        output_sequences_batched = model.generate(
            input_ids=input_ids_batched, penalty_alpha=0.6, top_k=4, return_dict_in_generate=True, output_scores=True
        )
        output_sequences = model.generate(
            input_ids=input_ids, penalty_alpha=0.6, top_k=4, return_dict_in_generate=True, output_scores=True
        )

        batched_out = tokenizer.decode(output_sequences_batched.sequences[1], skip_special_tokens=True)
        out = tokenizer.decode(output_sequences.sequences[0], skip_special_tokens=True)
        self.assertEqual(batched_out, out)

        # output_sequences_batched.scores[0][1] -> 1st set of logits, 2nd sequence
        max_score_diff = (output_sequences_batched.scores[0][1] - output_sequences.scores[0][0]).abs().max()
        self.assertTrue(max_score_diff < 1e-5)

    def test_logits_processor_not_inplace(self):
        # PT-only test: TF fixes were not made
        article = "Today a dragon flew over Paris."
        model = AutoModelForCausalLM.from_pretrained("hf-internal-testing/tiny-random-gpt2").to(torch_device)
        tokenizer = AutoTokenizer.from_pretrained("hf-internal-testing/tiny-random-gpt2")
        input_ids = tokenizer(article, return_tensors="pt").input_ids.to(torch_device)

        out = model.generate(input_ids, output_logits=True, output_scores=True, return_dict_in_generate=True)
        out_with_temp = model.generate(
            input_ids,
            temperature=0.5,
            do_sample=True,
            output_logits=True,
            output_scores=True,
            return_dict_in_generate=True,
        )

        # if no logits processor is used, scores == logits. Otherwise, the processor has to modify the scores
        self.assertListEqual(out.logits[-1].tolist(), out.scores[-1].tolist())
        self.assertNotEqual(out_with_temp.logits[-1].tolist(), out_with_temp.scores[-1].tolist())

    def test_eos_token_id_int_and_list_top_k_top_sampling(self):
        # Has TF equivalent: this test relies on random sampling
        generation_kwargs = {
            "do_sample": True,
            "num_beams": 1,
            "top_p": 0.7,
            "top_k": 10,
            "temperature": 0.7,
        }
        expectation = 20

        tokenizer = AutoTokenizer.from_pretrained("hf-internal-testing/tiny-random-gpt2")
        text = """Hello, my dog is cute and"""
        tokens = tokenizer(text, return_tensors="pt").to(torch_device)
        model = AutoModelForCausalLM.from_pretrained("hf-internal-testing/tiny-random-gpt2").to(torch_device)

        # Only some seeds will work both on CPU/GPU for a fixed `expectation` value.
        # The selected seed is not guaranteed to work on all torch versions.
        torch.manual_seed(1)
        eos_token_id = 846
        generated_tokens = model.generate(**tokens, eos_token_id=eos_token_id, **generation_kwargs)
        self.assertTrue(expectation == len(generated_tokens[0]))

        torch.manual_seed(1)
        eos_token_id = [846, 198]
        generated_tokens = model.generate(**tokens, eos_token_id=eos_token_id, **generation_kwargs)
        self.assertTrue(expectation == len(generated_tokens[0]))

    def test_model_kwarg_encoder_signature_filtering(self):
        # Has TF equivalent: ample use of framework-specific code
        bart_tokenizer = AutoTokenizer.from_pretrained("hf-internal-testing/tiny-random-bart")
        article = """Hugging Face is a technology company based in New York and Paris."""
        input_ids = bart_tokenizer(article, return_tensors="pt").input_ids.to(torch_device)
        bart_model = BartForConditionalGeneration.from_pretrained("hf-internal-testing/tiny-random-bart").to(
            torch_device
        )
        output = bart_model.generate(input_ids).cpu().numpy()

        # Let's create a fake model that has a different signature. In particular, this fake model accepts "foo" as an
        # argument. Because "foo" is not in the encoder signature and doesn't start with "decoder_", it will be part of
        # the encoder kwargs prior to signature filtering, which would lead to an exception. But filtering kicks in and
        # saves the day.
        class FakeBart(BartForConditionalGeneration):
            def forward(self, input_ids, foo=None, **kwargs):
                return super().forward(input_ids, **kwargs)

        bart_model = FakeBart.from_pretrained("hf-internal-testing/tiny-random-bart").to(torch_device)
        fake_output = bart_model.generate(input_ids, foo="bar").cpu().numpy()
        self.assertTrue(np.array_equal(output, fake_output))

        # Encoder signature filtering only kicks in if it doesn't accept wildcard kwargs. The following test will fail
        # because it doesn't do signature filtering.
        class FakeEncoder(bart_model.model.encoder.__class__):
            def forward(self, input_ids, **kwargs):
                return super().forward(input_ids, **kwargs)

        fake_encoder = FakeEncoder(bart_model.config, bart_model.model.shared).to(torch_device)
        bart_model.model.encoder = fake_encoder

        # Normal generation still works (the output will be different because the encoder weights are different)
        fake_output = bart_model.generate(input_ids).cpu().numpy()
        with self.assertRaises(TypeError):
            # FakeEncoder.forward() accepts **kwargs -> no filtering -> type error due to unexpected input "foo"
            bart_model.generate(input_ids, foo="bar")

    def test_default_max_length_warning(self):
        model = AutoModelForCausalLM.from_pretrained("hf-internal-testing/tiny-random-gpt2").to(torch_device)
        tokenizer = AutoTokenizer.from_pretrained("hf-internal-testing/tiny-random-gpt2")
        model.generation_config.pad_token_id = tokenizer.eos_token_id

        text = "Hello world"
        tokenized_inputs = tokenizer([text], return_tensors="pt")
        input_ids = tokenized_inputs.input_ids.to(torch_device)

        # Default generation config value of 20 -> emits warning
        with self.assertWarns(UserWarning):
            model.generate(input_ids)

        # Explicitly setting max_length to 20 -> no warning
        with warnings.catch_warnings(record=True) as warning_list:
            model.generate(input_ids, max_length=20)
            self.assertEqual(len(warning_list), 0)

        # Generation config max_length != 20 -> no warning
        with warnings.catch_warnings(record=True) as warning_list:
            # generation_config is modified -> legacy mode is disabled = generation_config takes precedence
            model.generation_config.max_length = 10
            model.generate(input_ids)
            self.assertEqual(len(warning_list), 0)

    def test_length_warning_assisted_generation(self):
        # PT-only test: TF doesn't support assisted decoding yet.
        model = AutoModelForCausalLM.from_pretrained("hf-internal-testing/tiny-random-gpt2").to(torch_device)
        assistant = AutoModelForCausalLM.from_pretrained("hf-internal-testing/tiny-random-gpt2").to(torch_device)
        tokenizer = AutoTokenizer.from_pretrained("hf-internal-testing/tiny-random-gpt2")
        model.generation_config.pad_token_id = tokenizer.eos_token_id
        assistant.generation_config.pad_token_id = tokenizer.eos_token_id

        text = "Hello world"
        tokenized_inputs = tokenizer([text], return_tensors="pt")
        input_ids = tokenized_inputs.input_ids.to(torch_device)

        # This should not raise any warning that min length is not feasible in candidate generation
        with warnings.catch_warnings(record=True) as warning_list:
            model.generate(
                input_ids,
                assistant_model=assistant,
                min_new_tokens=10,
                max_length=20,
            )
            self.assertEqual(len(warning_list), 0)

    def test_default_assisted_generation(self):
        # Initialize the GenerationConfig object
        config = GenerationConfig()

        # Check the default values
        self.assertEqual(config.num_assistant_tokens, 20)
        self.assertEqual(config.num_assistant_tokens_schedule, "constant")
        self.assertEqual(config.assistant_confidence_threshold, 0.4)
        self.assertEqual(config.is_assistant, False)

    def test_generated_length_assisted_generation(self):
        # PT-only test: TF doesn't support assisted decoding yet.
        model = AutoModelForCausalLM.from_pretrained("hf-internal-testing/tiny-random-gpt2").to(torch_device)
        assistant = AutoModelForCausalLM.from_pretrained("hf-internal-testing/tiny-random-gpt2").to(torch_device)
        tokenizer = AutoTokenizer.from_pretrained("hf-internal-testing/tiny-random-gpt2")
        model.generation_config.pad_token_id = tokenizer.eos_token_id
        assistant.generation_config.pad_token_id = tokenizer.eos_token_id

        text = "Hello world"
        tokenized_inputs = tokenizer([text], return_tensors="pt")
        input_ids = tokenized_inputs.input_ids.to(torch_device)
        input_length = input_ids.shape[-1]

        out = model.generate(
            input_ids,
            assistant_model=assistant,
            min_new_tokens=10,
            max_new_tokens=20,
        )
        self.assertTrue((10 + input_length) <= out.shape[-1] <= (20 + input_length))

        out = model.generate(
            input_ids,
            assistant_model=assistant,
            min_new_tokens=10,
        )
        self.assertTrue((input_length + 10) <= out.shape[-1] <= 20)

    def test_model_kwarg_assisted_decoding_decoder_only(self):
        # PT-only test: TF doesn't support assisted decoding yet.
        model = AutoModelForCausalLM.from_pretrained("hf-internal-testing/tiny-random-gpt2").to(torch_device)
        tokenizer = AutoTokenizer.from_pretrained("hf-internal-testing/tiny-random-gpt2")
        model.generation_config.pad_token_id = tokenizer.eos_token_id

        text = "Hello world"
        tokenized_inputs = tokenizer([text], return_tensors="pt")
        input_ids = tokenized_inputs.input_ids.to(torch_device)

        # Traditional way of generating text
        outputs_normal = model.generate(input_ids)
        self.assertEqual(outputs_normal.shape, (1, 20))

        # Should be different with token_type_ids
        outputs_tti = model.generate(
            input_ids,
            token_type_ids=torch.zeros(input_ids.shape, dtype=torch.long).to(torch_device),
        )
        with self.assertRaises(AssertionError):
            self.assertListEqual(outputs_tti.tolist(), outputs_normal.tolist())

        # Assistant model
        assistant = AutoModelForCausalLM.from_pretrained("hf-internal-testing/tiny-random-gpt2").to(torch_device)
        assistant.config.pad_token_id = tokenizer.eos_token_id

        # If assisted generation passes model_kwargs correctly, should be same as previous
        outputs_assisted = model.generate(
            input_ids,
            token_type_ids=torch.zeros(input_ids.shape, dtype=torch.long).to(torch_device),
            assistant_model=assistant,
        )
        self.assertListEqual(outputs_assisted.tolist(), outputs_tti.tolist())

    def test_model_kwarg_assisted_decoding_encoder_decoder(self):
        """
        Tests that the following scenario is compatible with assisted generation:
        1. encoder-decoder main model
        2. encoder-decoder assistant model
        3. both have a custom input
        (e.g. Whisper)
        """

        # PT-only test: TF doesn't support assisted decoding yet.
        # Bart subclass with a kwarg that distorts the output
        class FakeBart(BartForConditionalGeneration):
            def forward(self, input_ids, past_key_values, foo=False, **kwargs):
                outs = super().forward(input_ids, past_key_values=past_key_values, **kwargs)
                if foo:
                    outs["logits"][:, :, :] = 0.0
                return outs

            def prepare_inputs_for_generation(self, *args, foo=False, encoder_outputs=None, **kwargs):
                kwargs["encoder_outputs"] = encoder_outputs
                inputs = super().prepare_inputs_for_generation(*args, **kwargs)
                inputs["foo"] = foo
                return inputs

        model = FakeBart.from_pretrained("hf-internal-testing/tiny-random-BartForConditionalGeneration").to(
            torch_device
        )
        tokenizer = AutoTokenizer.from_pretrained("hf-internal-testing/tiny-random-BartForConditionalGeneration")

        text = "Hello world"
        tokenized_inputs = tokenizer([text], return_tensors="pt")
        input_ids = tokenized_inputs.input_ids.to(torch_device)

        # Traditional way of generating text
        outputs_normal = model.generate(input_ids)
        self.assertEqual(outputs_normal.shape, (1, 20))

        # Should be different with foo
        outputs_foo = model.generate(input_ids, foo=True)
        with self.assertRaises(AssertionError):
            self.assertListEqual(outputs_foo.tolist(), outputs_normal.tolist())

        # Assistant model
        assistant = FakeBart.from_pretrained("hf-internal-testing/tiny-random-BartForConditionalGeneration").to(
            torch_device
        )

        # If assisted generation passes model_kwargs correctly, should be same as previous
        outputs_assisted = model.generate(
            input_ids,
            foo=True,
            assistant_model=assistant,
        )
        self.assertListEqual(outputs_assisted.tolist(), outputs_foo.tolist())

        # Check that passing encoder_outputs directly also works as expected
        encoder_outputs = assistant.get_encoder()(input_ids)

        outputs_assisted = model.generate(
            foo=True,
            assistant_model=assistant,
            encoder_outputs=encoder_outputs,
            assistant_encoder_outputs=encoder_outputs,
        )
        self.assertListEqual(outputs_assisted.tolist(), outputs_foo.tolist())

    def test_assisted_decoding_encoder_decoder_shared_encoder(self):
        """
        Tests that the following scenario is compatible with assisted generation:
        1. encoder-decoder main model
        2. decoder-only assistant model
        3. both have a custom input
        (e.g. DistilWhisper)
        """

        # PT-only test: TF doesn't support assisted decoding yet.
        # Bart subclass with a kwarg called foo that distorts the output
        class FakeBartSeq2Seq(BartForConditionalGeneration):
            def forward(self, input_ids, foo=False, **kwargs):
                outs = super().forward(input_ids, **kwargs)
                if foo:
                    outs["logits"][:, :, :] = 0.0
                return outs

            def prepare_inputs_for_generation(self, *args, foo=False, encoder_outputs=None, **kwargs):
                kwargs["encoder_outputs"] = encoder_outputs
                inputs = super().prepare_inputs_for_generation(*args, **kwargs)
                inputs["foo"] = foo
                return inputs

        class FakeBartCausalLM(BartForCausalLM):
            def forward(self, input_ids, attention_mask, past_key_values, foo=False, **kwargs):
                outs = super().forward(input_ids, attention_mask, past_key_values=past_key_values, **kwargs)
                if foo:
                    outs["logits"][:, :, :] = 0.0
                return outs

            def prepare_inputs_for_generation(self, *args, foo=False, encoder_outputs=None, **kwargs):
                kwargs["encoder_outputs"] = encoder_outputs
                inputs = super().prepare_inputs_for_generation(*args, **kwargs)
                inputs["foo"] = foo
                return inputs

        model = FakeBartSeq2Seq.from_pretrained("hf-internal-testing/tiny-random-BartForConditionalGeneration").to(
            torch_device
        )
        tokenizer = AutoTokenizer.from_pretrained("hf-internal-testing/tiny-random-BartForConditionalGeneration")

        text = "Hello world"
        tokenized_inputs = tokenizer([text], return_tensors="pt")
        input_ids = tokenized_inputs.input_ids.to(torch_device)

        # Traditional way of generating text
        outputs_normal = model.generate(input_ids)
        self.assertEqual(outputs_normal.shape, (1, 20))

        # Should be different with foo
        outputs_foo = model.generate(input_ids, foo=True)
        with self.assertRaises(AssertionError):
            self.assertListEqual(outputs_foo.tolist(), outputs_normal.tolist())

        # Assistant model
        assistant = FakeBartCausalLM.from_pretrained(
            "hf-internal-testing/tiny-random-BartForConditionalGeneration"
        ).to(torch_device)

        # If assisted generation passes model_kwargs correctly, should be same as previous
        outputs_assisted = model.generate(
            input_ids,
            foo=True,
            assistant_model=assistant,
        )
        self.assertListEqual(outputs_assisted.tolist(), outputs_foo.tolist())

        # Check that passing encoder_outputs directly also works as expected
        encoder_outputs = model.get_encoder()(input_ids)

        outputs_assisted = model.generate(
            foo=True,
            assistant_model=assistant,
            encoder_outputs=encoder_outputs,
        )
        self.assertListEqual(outputs_assisted.tolist(), outputs_foo.tolist())

    def test_assisted_decoding_num_assistant_tokens_heuristic_schedule(self):
        # This test ensures that the assisted generation num_assistant_tokens 'heuristic' schedule works properly.

        prompt = "Alice and Bob"
        checkpoint = "EleutherAI/pythia-160m-deduped"
        tokenizer = AutoTokenizer.from_pretrained(checkpoint)
        inputs = tokenizer(prompt, return_tensors="pt")

        model = AutoModelForCausalLM.from_pretrained(checkpoint)

        assistant_model = model
        assistant_model.generation_config.num_assistant_tokens = 5
        assistant_model.generation_config.num_assistant_tokens_schedule = "heuristic"
        generation_kwargs = {
            "eos_token_id": -1,
            "max_new_tokens": 5,
            "do_sample": False,
            "assistant_model": assistant_model,
        }
        model.generate(**inputs, **generation_kwargs)
        # update_candidate_strategy is called only once and therefore, assistant_model.generation_config.num_assistant_tokens should be either 4 or 7
        self.assertTrue(assistant_model.generation_config.num_assistant_tokens in (4, 7))

    def test_assisted_decoding_num_assistant_tokens_heuristic_transient_schedule(self):
        # This test ensures that the assisted generation num_assistant_tokens 'heuristic' schedule works properly.

        prompt = "Alice and Bob"
        checkpoint = "EleutherAI/pythia-160m-deduped"
        tokenizer = AutoTokenizer.from_pretrained(checkpoint)
        inputs = tokenizer(prompt, return_tensors="pt")

        model = AutoModelForCausalLM.from_pretrained(checkpoint)

        assistant_model = model
        assistant_model.generation_config.num_assistant_tokens = 5
        assistant_model.generation_config.num_assistant_tokens_schedule = "heuristic_transient"
        generation_kwargs = {
            "eos_token_id": -1,
            "max_new_tokens": 5,
            "do_sample": False,
            "assistant_model": assistant_model,
        }
        model.generate(**inputs, **generation_kwargs)
        # update_candidate_strategy is called once but assistant_model.generation_config.num_assistant_tokens should stay 5
        self.assertEqual(assistant_model.generation_config.num_assistant_tokens, 5)

    @slow
    def test_validate_assistant(self):
        # Generate a random sample:
        inputs = np.random.rand(160000)

        # Load a main encoder-decoder model:
        model_id = "openai/whisper-large-v2"
        processor = AutoProcessor.from_pretrained(model_id)
        model = AutoModelForSpeechSeq2Seq.from_pretrained(
            model_id,
            low_cpu_mem_usage=True,
            use_safetensors=True,
        )
        model.to(torch_device)

        # process the input:
        features = processor(inputs, return_tensors="pt").to(torch_device)

        # Load an encoder-decoder assistant with same encoder as the main model:
        assistant_distil_model_id = "distil-whisper/distil-large-v2"
        assistant_seq_to_seq = AutoModelForSpeechSeq2Seq.from_pretrained(
            assistant_distil_model_id,
            use_safetensors=True,
        ).to(torch_device)
        self.assertTrue(model.generate(**features, assistant_model=assistant_seq_to_seq).sum())

        # Load its decoder only version:
        assistant_causal_lm = AutoModelForCausalLM.from_pretrained(
            assistant_distil_model_id,
            low_cpu_mem_usage=True,
            use_safetensors=True,
        ).to(torch_device)
        self.assertTrue(model.generate(**features, assistant_model=assistant_causal_lm).sum())

        # Load an encoder-decoder assistant with a different encoder than the main model:
        assistant_distil_model_id = "openai/whisper-tiny"
        assistant_seq_to_seq = AutoModelForSpeechSeq2Seq.from_pretrained(
            assistant_distil_model_id,
            use_safetensors=True,
        ).to(torch_device)
        self.assertTrue(model.generate(**features, assistant_model=assistant_seq_to_seq).sum())

        # Load its decoder only version:
        assistant_causal_lm = AutoModelForCausalLM.from_pretrained(
            assistant_distil_model_id,
            low_cpu_mem_usage=True,
            use_safetensors=True,
        ).to(torch_device)
        # It will raise an error as the encoder of the main and assistant model are not compatible:
        with self.assertRaises(ValueError):
            model.generate(**features, assistant_model=assistant_causal_lm)

        # Load an encoder-decoder model with a different tokenizer than the main model:
        assistant_distil_model_id = "hf-internal-testing/tiny-random-SeamlessM4Tv2ForSpeechToText"
        assistant_seq_to_seq = AutoModelForSpeechSeq2Seq.from_pretrained(
            assistant_distil_model_id,
        ).to(torch_device)
        # This should raise an error as the main and assistant model don't use the same tokenizer:
        with self.assertRaises(ValueError):
            model.generate(**features, assistant_model=assistant_seq_to_seq)

    def test_compare_unprocessed_logit_scores(self):
        # Get unprocessed logit scores back from model generate function.
        # Assert that unprocessed logits from generate() are same as those from modal eval()

        # tell model to generate text and return unprocessed/unwarped logit scores
        tokenizer = AutoTokenizer.from_pretrained("hf-internal-testing/tiny-random-gpt2")
        text = "generate yes or no: "
        input_ids = tokenizer([text], return_tensors="pt").input_ids.to(torch_device)

        model = AutoModelForCausalLM.from_pretrained("hf-internal-testing/tiny-random-gpt2").to(torch_device)

        with torch.no_grad():
            # Get logits for the next token from fwd pass
            logits_fwd = model(input_ids).logits[:, -1, :][0]

        # Get logits for the next token from generate function
        outputs = model.generate(
            input_ids=input_ids,
            return_dict_in_generate=True,
            output_logits=True,
            max_new_tokens=1,
            do_sample=True,
        )
        logits_gen = outputs.logits[0][0]

        # assert that unprocessed logits from generate() are same as those from modal eval()
        self.assertListEqual(logits_fwd.tolist(), logits_gen.tolist())

    def test_return_unprocessed_logit_scores(self):
        # tell model to generate text and return unprocessed/unwarped logit scores
        tokenizer = AutoTokenizer.from_pretrained("hf-internal-testing/tiny-random-gpt2")
        text = "generate yes or no: "
        input_ids = tokenizer([text], return_tensors="pt").input_ids.to(torch_device)
        model = AutoModelForCausalLM.from_pretrained("hf-internal-testing/tiny-random-gpt2").to(torch_device)

        outputs = model.generate(
            input_ids=input_ids, return_dict_in_generate=True, output_logits=True, max_new_tokens=3
        )

        # perform dummy check if unpreprocessed logits make sense.
        # do preselection on high probabilities; find scores of y and n tokens
        probs_all = torch.nn.functional.softmax(outputs.logits[2][0], dim=-1)
        indices = torch.argwhere(probs_all > 0.001)
        indices = indices[:, -1]
        tokens_max = tokenizer.batch_decode(indices, skip_special_tokens=True)
        probs_max = probs_all[probs_all > 0.001]

        self.assertTrue(len(indices) >= 2)
        next_token_dict = {str(t): p for t, p in zip(tokens_max, probs_max)}
        self.assertTrue("n" in next_token_dict)
        self.assertTrue("y" in next_token_dict)
        y_prob = next_token_dict["y"]
        n_prob = next_token_dict["n"]

        self.assertTrue(y_prob > 0.001 and n_prob > 0.001)
        self.assertTrue(y_prob <= 1.0 and n_prob <= 1.0)

    @slow
    @require_torch_multi_gpu
    def test_assisted_decoding_in_different_gpu(self):
        # PT-only test: TF doesn't support assisted decoding yet.
        model = AutoModelForCausalLM.from_pretrained("hf-internal-testing/tiny-random-MistralForCausalLM").to("cuda:0")
        assistant = AutoModelForCausalLM.from_pretrained("hf-internal-testing/tiny-random-MistralForCausalLM").to(
            "cuda:1"
        )
        tokenizer = AutoTokenizer.from_pretrained("hf-internal-testing/tiny-random-MistralForCausalLM")
        model.config.pad_token_id = tokenizer.eos_token_id
        assistant.config.pad_token_id = tokenizer.eos_token_id

        text = "Hello world"
        tokenized_inputs = tokenizer([text], return_tensors="pt")
        input_ids = tokenized_inputs.input_ids.to(torch_device)
        input_length = input_ids.shape[-1]

        out = model.generate(
            input_ids,
            assistant_model=assistant,
            max_new_tokens=20,
        )
        self.assertTrue(input_length <= out.shape[-1] <= input_length + 20)

    @slow
    @require_torch_gpu
    def test_assisted_decoding_model_in_gpu_assistant_in_cpu(self):
        # PT-only test: TF doesn't support assisted decoding yet.
        model = AutoModelForCausalLM.from_pretrained("hf-internal-testing/tiny-random-MistralForCausalLM").to("cuda")
        assistant = AutoModelForCausalLM.from_pretrained("hf-internal-testing/tiny-random-MistralForCausalLM").to(
            "cpu"
        )
        tokenizer = AutoTokenizer.from_pretrained("hf-internal-testing/tiny-random-MistralForCausalLM")
        model.config.pad_token_id = tokenizer.eos_token_id
        assistant.config.pad_token_id = tokenizer.eos_token_id

        text = "Hello world"
        tokenized_inputs = tokenizer([text], return_tensors="pt")
        input_ids = tokenized_inputs.input_ids.to(torch_device)
        input_length = input_ids.shape[-1]

        out = model.generate(
            input_ids,
            assistant_model=assistant,
            max_new_tokens=20,
        )
        self.assertTrue(input_length <= out.shape[-1] <= input_length + 20)

    def test_special_tokens_fall_back_to_model_default(self):
        # PT-only test: TF doesn't support assisted decoding yet.
        model = AutoModelForCausalLM.from_pretrained("hf-internal-testing/tiny-random-MistralForCausalLM").to(
            torch_device
        )
        test_bos_id = 50

        # Sanity-check: the model has a BOS token set, and the first generated token is a BOS token
        gen_output = model.generate()
        self.assertTrue(model.generation_config.bos_token_id is not None)
        self.assertTrue(model.generation_config.bos_token_id == gen_output[0, 0])

        # If we pass a generation config **with** a BOS token, `generate` will use it
        generation_config = GenerationConfig(bos_token_id=test_bos_id)
        gen_output = model.generate(generation_config=generation_config)
        self.assertFalse(model.generation_config.bos_token_id == gen_output[0, 0])
        self.assertTrue(generation_config.bos_token_id == gen_output[0, 0])
        self.assertTrue(test_bos_id == gen_output[0, 0])

        # If we pass a generation config **without** a BOS token, `generate` will fetch the BOS token from
        # `model.generation_config`
        generation_config = GenerationConfig(bos_token_id=None)
        gen_output = model.generate(generation_config=generation_config)
        self.assertTrue(model.generation_config.bos_token_id == gen_output[0, 0])
        self.assertFalse(test_bos_id == gen_output[0, 0])
        self.assertTrue(generation_config.bos_token_id is None)

        # Changing `model.generation_config` will affect fallback behavior
        model.generation_config.bos_token_id = test_bos_id
        gen_output = model.generate(generation_config=generation_config)
        self.assertTrue(model.generation_config.bos_token_id == gen_output[0, 0])
        self.assertTrue(test_bos_id == gen_output[0, 0])
        self.assertTrue(generation_config.bos_token_id is None)

    @pytest.mark.generate
    @require_torch_multi_gpu
    def test_generate_with_static_cache_multi_gpu(self):
        """
        Tests if the static cache has been set correctly and if generate works correctly when we are using multi-gpus.
        """
        # need to split manually as auto doesn't work well with unbalanced model
        device_map = {"model.embed_tokens": 0, "model.layers.0": 0, "model.layers.1": 1, "model.norm": 1, "lm_head": 0}
        model = AutoModelForCausalLM.from_pretrained(
            "hf-internal-testing/tiny-random-MistralForCausalLM", device_map=device_map
        )
        tokenizer = AutoTokenizer.from_pretrained("hf-internal-testing/tiny-random-MistralForCausalLM")

        text = "Hello world"
        tokenized_inputs = tokenizer([text], return_tensors="pt")
        input_ids = tokenized_inputs.input_ids.to(torch_device)

        generation_kwargs = {
            "max_new_tokens": 20,
            "cache_implementation": "static",
            "return_dict_in_generate": True,  # Required to return `past_key_values`
        }

        results = model.generate(input_ids, **generation_kwargs)
        self.assertTrue(isinstance(results.past_key_values, StaticCache))

        # check device of each layer
        key_cache_0 = results.past_key_values.key_cache[0]
        value_cache_0 = results.past_key_values.value_cache[0]
        self.assertTrue(key_cache_0.device == value_cache_0.device == torch.device(0))

        key_cache_1 = results.past_key_values.key_cache[1]
        value_cache_1 = results.past_key_values.value_cache[1]
        self.assertTrue(key_cache_1.device == value_cache_1.device == torch.device(1))

    @pytest.mark.generate
    @require_torch_multi_gpu
    def test_init_static_cache_multi_gpu(self):
        """
        Tests if the static cache has been set correctly when we initialize it manually in a multi-gpu setup.
        """
        # need to split manually as auto doesn't work well with unbalanced model
        device_map = {"model.embed_tokens": 0, "model.layers.0": 0, "model.layers.1": 1, "model.norm": 1, "lm_head": 0}
        model = AutoModelForCausalLM.from_pretrained(
            "hf-internal-testing/tiny-random-MistralForCausalLM", device_map=device_map
        )
        tokenizer = AutoTokenizer.from_pretrained("hf-internal-testing/tiny-random-MistralForCausalLM")

        text = "Hello world"
        tokenized_inputs = tokenizer([text], return_tensors="pt")
        input_ids = tokenized_inputs.input_ids.to(torch_device)

        generation_kwargs = {
            "max_new_tokens": 20,
            "return_dict_in_generate": True,  # Required to return `past_key_values`
        }

        # TODO: We need to raise a warning in case the cache is not set correctly
        # with self.assertRaisesRegex(ValueError, "If you are manually initializing the cache"):
        #     past_key_values = StaticCache(
        #         config=model.config, batch_size=1, max_cache_len=30, device=torch_device, dtype=model.dtype
        #     )
        #     results = model.generate(input_ids, past_key_values=past_key_values, **generation_kwargs)

        # deduced from the device_map : layer 0 on device 0 and layer 1 on device 1
        layer_device_map = {0: 0, 1: 1}
        past_key_values = StaticCache(
            config=model.config,
            batch_size=1,
            max_cache_len=30,
            device=torch_device,
            dtype=model.dtype,
            layer_device_map=layer_device_map,
        )
        results = model.generate(input_ids, past_key_values=past_key_values, **generation_kwargs)

        # check device of each layer
        key_cache_0 = results.past_key_values.key_cache[0]
        value_cache_0 = results.past_key_values.value_cache[0]
        self.assertTrue(key_cache_0.device == value_cache_0.device == torch.device(0))

        key_cache_1 = results.past_key_values.key_cache[1]
        value_cache_1 = results.past_key_values.value_cache[1]
        self.assertTrue(key_cache_1.device == value_cache_1.device == torch.device(1))

    @slow
    def test_padding_input_contrastive_search_gpt2(self):
        # Load the pre-trained GPT-2 model and tokenizer
        model = GPT2LMHeadModel.from_pretrained("openai-community/gpt2")
        model.to(torch_device)
        tokenizer = AutoTokenizer.from_pretrained("openai-community/gpt2", clean_up_tokenization_spaces=True)

        # Set the tokenizer to left-pad the sequences
        tokenizer.padding_side = "left"

        # Define the PAD token as the EOS token
        tokenizer.pad_token = tokenizer.eos_token
        model.generation_config.pad_token_id = model.generation_config.eos_token_id

        # Define the input prompt
        prompt_text = "The whispered legends of the haunted mansion spoke"

        # Tokenize the input prompt
        encoded_prompt = tokenizer(prompt_text, return_tensors="pt", padding=True)
        input_ids = encoded_prompt.input_ids.to(torch_device)
        attention_mask = encoded_prompt.attention_mask.to(torch_device)

        # Define the contrastive search params
        penalty_alpha = 0.6
        top_k = 4

        # Define the padding length to add to the input IDs and attention mask
        padding_length = 10

        # Generate text without padding
        outputs = model.generate(
            input_ids=input_ids,
            attention_mask=attention_mask,
            do_sample=False,
            penalty_alpha=penalty_alpha,
            top_k=top_k,
            max_new_tokens=64,
        )
        generated_text_no_padding = tokenizer.decode(outputs[0], skip_special_tokens=True)

        # Pad the input IDs and attention mask on the left
        padded_input_ids = F.pad(
            input_ids, (padding_length, 0), "constant", value=model.generation_config.pad_token_id
        )
        padded_attention_mask = F.pad(attention_mask, (padding_length, 0), "constant", value=0)

        # Generate text with padded inputs
        outputs_with_padding = model.generate(
            input_ids=padded_input_ids,
            attention_mask=padded_attention_mask,
            do_sample=False,
            penalty_alpha=penalty_alpha,
            top_k=top_k,
            max_new_tokens=64,
        )
        generated_text_with_padding = tokenizer.decode(outputs_with_padding[0], skip_special_tokens=True)

        # Assert that the generated texts are identical for padded and non-padded inputs
        self.assertEqual(generated_text_no_padding, generated_text_with_padding)
        self.assertEqual(
            generated_text_with_padding,
            'The whispered legends of the haunted mansion spoke of the "souls of the dead" who were "falling '
            'out of the sky" and "falling into the sea."\n\nThe ghostly apparitions were said to have been '
            'created by the spirits of the dead, who were "falling out of the sky" and "falling into the sea',
        )

    @slow
    def test_padding_input_contrastive_search_t5(self):
        # Load the pre-trained T5 model and tokenizer
        model = T5ForConditionalGeneration.from_pretrained("google-t5/t5-small")
        model.to(torch_device)
        tokenizer = AutoTokenizer.from_pretrained("google-t5/t5-small", clean_up_tokenization_spaces=True)

        # Define the input prompt
        prompt_text = "translate English to German: I need to finish this task before the end of the day."

        # Tokenize the input prompt
        encoded_prompt = tokenizer(prompt_text, return_tensors="pt")
        input_ids = encoded_prompt.input_ids.to(torch_device)
        attention_mask = encoded_prompt.attention_mask.to(torch_device)

        # Define the decoder prompt
        decoder_prompt_text = "Ich muss diese Aufgabe"
        encoded_decoder_prompt = tokenizer(decoder_prompt_text, add_special_tokens=False, return_tensors="pt")
        decoder_input_ids = encoded_decoder_prompt.input_ids.to(torch_device)
        decoder_attention_mask = encoded_decoder_prompt.attention_mask.to(torch_device)

        # Define the contrastive search params
        penalty_alpha = 0.6
        top_k = 4

        # Generate text without padding
        outputs = model.generate(
            input_ids=input_ids,
            attention_mask=attention_mask,
            decoder_input_ids=decoder_input_ids,
            decoder_attention_mask=decoder_attention_mask,
            do_sample=False,
            penalty_alpha=penalty_alpha,
            top_k=top_k,
            max_new_tokens=64,
        )
        generated_text_no_padding = tokenizer.decode(outputs[0], skip_special_tokens=True)

        # Define the padding length to add to the input IDs and attention mask
        padding_length = 10

        # Pad the decoder input IDs and attention mask on the left
        padded_decoder_input_ids = F.pad(
            decoder_input_ids, (padding_length, 0), "constant", value=model.generation_config.pad_token_id
        )
        padded_decoder_attention_mask = F.pad(decoder_attention_mask, (padding_length, 0), "constant", value=0)
        # Since the decoder_start_token_id is the same as the pad_token_id,
        # the last padded token represents the decoder start token.
        # Set the attention mask for the decoder_start_token_id to True (1).
        padded_decoder_attention_mask[:, padding_length - 1] = 1
        # Generate text with padded inputs
        outputs_with_padding = model.generate(
            input_ids=input_ids,
            attention_mask=attention_mask,
            decoder_input_ids=padded_decoder_input_ids,
            decoder_attention_mask=padded_decoder_attention_mask,
            do_sample=False,
            penalty_alpha=penalty_alpha,
            top_k=top_k,
            max_new_tokens=64,
        )
        generated_text_with_padding = tokenizer.decode(outputs_with_padding[0], skip_special_tokens=True)

        # Assert that the generated texts are identical for padded and non-padded inputs
        self.assertEqual(generated_text_no_padding, generated_text_with_padding)
        self.assertEqual(generated_text_no_padding, "Ich muss diese Aufgabe vor Ende des Tages beenden.")

<<<<<<< HEAD
    def test_prepare_inputs_for_generation_decoder_llm(self):
        """Tests GenerationMixin.prepare_inputs_for_generation against expected usage with decoder-only llms."""

        config = AutoConfig.from_pretrained("hf-internal-testing/tiny-random-LlamaForCausalLM")
        model = AutoModelForCausalLM.from_pretrained("hf-internal-testing/tiny-random-LlamaForCausalLM")
        model = model.to(torch_device)

        # 1. Sanity check: the model's `prepare_inputs_for_generation` comes from `GenerationMixin`
        self.assertTrue("GenerationMixin" in str(model.prepare_inputs_for_generation))

        # 2. If we pass input ids by themselves, we should get back the same input ids
        input_ids = torch.tensor([[1, 2, 3], [4, 5, 6]]).to(torch_device)
        model_inputs = model.prepare_inputs_for_generation(input_ids)
        self.assertTrue(torch.all(model_inputs["input_ids"] == input_ids))

        # 3. If we pass the attention mask too, we will get back the attention mask and position ids built from it
        attention_mask = torch.tensor([[1, 1, 1], [1, 1, 1]]).to(torch_device)
        model_inputs = model.prepare_inputs_for_generation(input_ids, attention_mask=attention_mask)
        self.assertTrue(torch.all(model_inputs["attention_mask"] == attention_mask))
        self.assertTrue(model_inputs["position_ids"].shape == input_ids.shape)

        # 4. `use_cache` (and other kwargs) are forwarded
        self.assertFalse("use_cache" in model_inputs)  # From the previous input, there is no `use_cache`
        model_inputs = model.prepare_inputs_for_generation(input_ids, use_cache=True, foo="bar")
        self.assertTrue(model_inputs["use_cache"] is True)
        self.assertTrue(model_inputs["foo"] == "bar")

        # 5. When we pass a cache, we discard data related to already seen tokens in some tensors. We are now also
        # forced to pass a correctly prepared `cache_positions` to slice the data accordingly.
        init_input_ids = input_ids[:, :2]
        dynamic_cache = DynamicCache()
        dynamic_cache = model(init_input_ids, past_key_values=dynamic_cache).past_key_values
        with self.assertRaises(AttributeError):  # past_key_values + no cache_position -> exception
            model_inputs = model.prepare_inputs_for_generation(input_ids, past_key_values=dynamic_cache)

        cache_position = torch.arange(input_ids.shape[-1], dtype=torch.long).to(torch_device)
        cache_position = cache_position[dynamic_cache.get_seq_length() :]
        model_inputs = model.prepare_inputs_for_generation(
            input_ids, past_key_values=dynamic_cache, cache_position=cache_position, attention_mask=attention_mask
        )
        self.assertTrue("past_key_values" in model_inputs)
        self.assertTrue(torch.all(model_inputs["cache_position"] == cache_position))
        self.assertTrue(model_inputs["input_ids"].shape[-1] == 1)  # 1 = 3 fed tokens - 2 tokens in the cache
        self.assertTrue(model_inputs["position_ids"].shape[-1] == 1)
        self.assertTrue(model_inputs["attention_mask"].shape[-1] == 3)  # we still need the full attention mask!

        # 6. If we pass a `static_cache`, the attention mask will be prepared as a static shape 4D mask
        max_cache_len = 10
        batch_size = 2
        query_length = input_ids.shape[-1] - init_input_ids.shape[-1]
        static_cache = StaticCache(
            config=config, batch_size=batch_size, max_cache_len=max_cache_len, device=torch_device, dtype=torch.float32
        )
        static_cache = model(init_input_ids, past_key_values=static_cache).past_key_values
        model_inputs = model.prepare_inputs_for_generation(
            input_ids, past_key_values=static_cache, cache_position=cache_position, attention_mask=attention_mask
        )
        self.assertTrue("past_key_values" in model_inputs)
        self.assertTrue(list(model_inputs["attention_mask"].shape) == [batch_size, 1, query_length, max_cache_len])

        # 7. We can also pass `inputs_embeds` as the embedded prompt. Because `generate` will append its result to
        # `input_ids` and the models will only accept one of the two inputs (`input_ids` or `inputs_embeds`), we
        # a) must use the cache b) must expect `input_ids` after the prompt is processed
        init_inputs_embeds = model.get_input_embeddings()(init_input_ids)
        init_cache_positions = torch.arange(init_input_ids.shape[-1], dtype=torch.long).to(torch_device)
        empty_cache = DynamicCache()

        # Prompt processing
        model_inputs = model.prepare_inputs_for_generation(
            init_input_ids,
            past_key_values=empty_cache,
            inputs_embeds=init_inputs_embeds,
            cache_position=init_cache_positions,
        )
        self.assertTrue(model_inputs["input_ids"] is None)
        self.assertTrue(model_inputs["inputs_embeds"] is not None)

        # After prompt processing
        model_inputs = model.prepare_inputs_for_generation(
            input_ids, past_key_values=dynamic_cache, inputs_embeds=init_inputs_embeds, cache_position=cache_position
        )
        self.assertTrue(model_inputs["input_ids"] is not None)
        self.assertTrue(model_inputs["inputs_embeds"] is None)
=======
    def test_generate_compile_fullgraph_tiny(self):
        """
        Tests that we can call end-to-end generation with a tiny model (i.e. doesn't crash)
        NOTE: this test is quite slow (~20s on a consumer desktop), but it is important that we keep it as part of the
        non-slow tests to prevent regressions!
        """
        model = AutoModelForCausalLM.from_pretrained(
            "hf-internal-testing/tiny-random-LlamaForCausalLM", torch_dtype=torch.bfloat16, device_map="auto"
        )
        tokenizer = AutoTokenizer.from_pretrained("hf-internal-testing/tiny-random-LlamaForCausalLM")

        # compile generate
        compiled_generate = torch.compile(model.generate, fullgraph=True, mode="reduce-overhead")

        # compiled generate does NOT accept parameterization except a) model inputs b) a generation config
        generation_config = copy.deepcopy(model.generation_config)
        generation_config.pad_token_id = model.config.eos_token_id

        model_inputs = tokenizer(["Write a poem about the market crashing in summer"], return_tensors="pt")
        model_inputs = model_inputs.to(model.device)
        gen_out = compiled_generate(**model_inputs, generation_config=generation_config)
        self.assertTrue(gen_out.shape[1] > model_inputs["input_ids"].shape[1])  # some text was generated
>>>>>>> e782e95e


@require_torch
class TokenHealingTestCase(unittest.TestCase):
    @parameterized.expand(
        [
            (
                "square_bracket",
                'An example ["like this"] and another example [',
                'An example ["like this"] and another example ["',
            ),
            ("url", 'The link is <a href="http:', 'The link is <a href="http://'),
            # aggressive_healing: "http" shouldn't be replaced with "https"
            ("aggressive_healing", 'The link is <a href="http', 'The link is <a href="http'),
            ("trailing_whitespace", "I read a book about ", "I read a book about"),
            ("nothing_to_heal", "I read a book about", "I read a book about"),
            ("single_token", "I", "I"),
            ("empty_prompt", "", ""),
        ]
    )
    @require_auto_gptq
    def test_prompts(self, name, input, expected):
        model_name_or_path = "TheBloke/deepseek-llm-7B-base-GPTQ"
        tokenizer = AutoTokenizer.from_pretrained(model_name_or_path, use_fast=True)
        completion_model = AutoModelForCausalLM.from_pretrained(
            model_name_or_path,
            device_map="auto",
            trust_remote_code=False,
            revision="main",
            use_cache=True,
        )
        input_ids = tokenizer(input, return_tensors="pt").input_ids.to(completion_model.device)

        healed_ids = completion_model.heal_tokens(input_ids)
        predicted = tokenizer.decode(healed_ids[0], skip_special_tokens=True)

        self.assertEqual(predicted, expected)

    def test_generate_from_inputs_embeds_with_bos_token_id_is_none(self):
        article = "Today a dragon flew over Paris."
        model = AutoModelForCausalLM.from_pretrained("hf-internal-testing/tiny-random-gpt2").to(torch_device)
        tokenizer = AutoTokenizer.from_pretrained("hf-internal-testing/tiny-random-gpt2")
        input_ids = tokenizer(article, return_tensors="pt").input_ids.to(torch_device)
        inputs_embeds = model.get_input_embeddings()(input_ids)

        model.generate(inputs_embeds=inputs_embeds, max_length=20, bos_token_id=None)

        # bos_token_id is required when no input ids nor inputs_embeds is passed
        with self.assertRaises(ValueError):
            model.generate(max_length=20, bos_token_id=None)<|MERGE_RESOLUTION|>--- conflicted
+++ resolved
@@ -3728,7 +3728,6 @@
         self.assertEqual(generated_text_no_padding, generated_text_with_padding)
         self.assertEqual(generated_text_no_padding, "Ich muss diese Aufgabe vor Ende des Tages beenden.")
 
-<<<<<<< HEAD
     def test_prepare_inputs_for_generation_decoder_llm(self):
         """Tests GenerationMixin.prepare_inputs_for_generation against expected usage with decoder-only llms."""
 
@@ -3812,7 +3811,7 @@
         )
         self.assertTrue(model_inputs["input_ids"] is not None)
         self.assertTrue(model_inputs["inputs_embeds"] is None)
-=======
+
     def test_generate_compile_fullgraph_tiny(self):
         """
         Tests that we can call end-to-end generation with a tiny model (i.e. doesn't crash)
@@ -3835,7 +3834,7 @@
         model_inputs = model_inputs.to(model.device)
         gen_out = compiled_generate(**model_inputs, generation_config=generation_config)
         self.assertTrue(gen_out.shape[1] > model_inputs["input_ids"].shape[1])  # some text was generated
->>>>>>> e782e95e
+
 
 
 @require_torch
