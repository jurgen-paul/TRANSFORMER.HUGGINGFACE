--- conflicted
+++ resolved
@@ -107,15 +107,9 @@
                 * :obj:`False` or :obj:`'do_not_pad'` (default): No padding (i.e., can output a batch with sequences of
                   different lengths).
             max_length (:obj:`int`, `optional`):
-<<<<<<< HEAD
                 Maximum length of the returned list and optionally padding length (see above).
             truncation (:obj:`bool`):
-                Activates truncation to cut input sequences longer than `max_length` to `max_length`.
-=======
-                Maximum length of the returned list and optionally padding or truncation length.
-            truncation (:obj:`bool`, `optional`):
                 Activates truncation to cut input sequences longer than :obj:`max_length` to :obj:`max_length`.
->>>>>>> bd9b07f1
             pad_to_multiple_of (:obj:`int`, `optional`):
                 If set will pad the sequence to a multiple of the provided value.
 
