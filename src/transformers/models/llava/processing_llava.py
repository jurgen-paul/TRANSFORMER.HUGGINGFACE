# coding=utf-8
# Copyright 2023 The HuggingFace Inc. team.
#
# Licensed under the Apache License, Version 2.0 (the "License");
# you may not use this file except in compliance with the License.
# You may obtain a copy of the License at
#
#     http://www.apache.org/licenses/LICENSE-2.0
#
# Unless required by applicable law or agreed to in writing, software
# distributed under the License is distributed on an "AS IS" BASIS,
# WITHOUT WARRANTIES OR CONDITIONS OF ANY KIND, either express or implied.
# See the License for the specific language governing permissions and
# limitations under the License.
"""
Processor class for Llava.
"""

from typing import List, Optional, Union

from ...feature_extraction_utils import BatchFeature
from ...image_utils import ImageInput, get_image_size, to_numpy_array
from ...processing_utils import ProcessorMixin
from ...tokenization_utils_base import PaddingStrategy, PreTokenizedInput, TextInput, TruncationStrategy
from ...utils import TensorType, logging


logger = logging.get_logger(__name__)


class LlavaProcessor(ProcessorMixin):
    r"""
    Constructs a Llava processor which wraps a Llava image processor and a Llava tokenizer into a single processor.

    [`LlavaProcessor`] offers all the functionalities of [`CLIPImageProcessor`] and [`LlamaTokenizerFast`]. See the
    [`~LlavaProcessor.__call__`] and [`~LlavaProcessor.decode`] for more information.

    Args:
        image_processor ([`CLIPImageProcessor`], *optional*):
            The image processor is a required input.
        tokenizer ([`LlamaTokenizerFast`], *optional*):
            The tokenizer is a required input.
        patch_size (`int`, *optional*):
            Patch size from the vision tower.
        vision_feature_select_strategy (`str`, *optional*):
            The feature selection strategy used to select the vision feature from the vision backbone.
            Shoudl be same as in model's config
        chat_template (`str`, *optional*): A Jinja template which will be used to convert lists of messages
            in a chat into a tokenizable string.
        image_token (`str`, *optional*, defaults to `"<image>"`):
            Special token used to denote image location.
    """

    attributes = ["image_processor", "tokenizer"]
    valid_kwargs = ["chat_template"]
    image_processor_class = "AutoImageProcessor"
    tokenizer_class = "AutoTokenizer"

    def __init__(
        self,
        image_processor=None,
        tokenizer=None,
        patch_size=None,
        vision_feature_select_strategy=None,
        chat_template=None,
        image_token="<image>",  # set the default and let users change if they have peculiar special tokens in rare cases
        **kwargs,
    ):
        self.patch_size = patch_size
        self.vision_feature_select_strategy = vision_feature_select_strategy
        self.image_token = image_token
        super().__init__(image_processor, tokenizer, chat_template=chat_template)

    def __call__(
        self,
        text: Union[TextInput, PreTokenizedInput, List[TextInput], List[PreTokenizedInput]] = None,
        images: ImageInput = None,
        padding: Union[bool, str, PaddingStrategy] = False,
        truncation: Union[bool, str, TruncationStrategy] = None,
        max_length=None,
        return_tensors: Optional[Union[str, TensorType]] = TensorType.PYTORCH,
    ) -> BatchFeature:
        """
        Main method to prepare for the model one or several sequences(s) and image(s). This method forwards the `text`
        and `kwargs` arguments to LlamaTokenizerFast's [`~LlamaTokenizerFast.__call__`] if `text` is not `None` to encode
        the text. To prepare the image(s), this method forwards the `images` and `kwrags` arguments to
        CLIPImageProcessor's [`~CLIPImageProcessor.__call__`] if `images` is not `None`. Please refer to the doctsring
        of the above two methods for more information.

        Args:
            text (`str`, `List[str]`, `List[List[str]]`):
                The sequence or batch of sequences to be encoded. Each sequence can be a string or a list of strings
                (pretokenized string). If the sequences are provided as list of strings (pretokenized), you must set
                `is_split_into_words=True` (to lift the ambiguity with a batch of sequences).
            images (`PIL.Image.Image`, `np.ndarray`, `torch.Tensor`, `List[PIL.Image.Image]`, `List[np.ndarray]`, `List[torch.Tensor]`):
                The image or batch of images to be prepared. Each image can be a PIL image, NumPy array or PyTorch
                tensor. Both channels-first and channels-last formats are supported.
            padding (`bool`, `str` or [`~utils.PaddingStrategy`], *optional*, defaults to `False`):
                Select a strategy to pad the returned sequences (according to the model's padding side and padding
                index) among:
                - `True` or `'longest'`: Pad to the longest sequence in the batch (or no padding if only a single
                  sequence if provided).
                - `'max_length'`: Pad to a maximum length specified with the argument `max_length` or to the maximum
                  acceptable input length for the model if that argument is not provided.
                - `False` or `'do_not_pad'` (default): No padding (i.e., can output a batch with sequences of different
                  lengths).
            max_length (`int`, *optional*):
                Maximum length of the returned list and optionally padding length (see above).
            truncation (`bool`, *optional*):
                Activates truncation to cut input sequences longer than `max_length` to `max_length`.
            return_tensors (`str` or [`~utils.TensorType`], *optional*):
                If set, will return tensors of a particular framework. Acceptable values are:

                - `'tf'`: Return TensorFlow `tf.constant` objects.
                - `'pt'`: Return PyTorch `torch.Tensor` objects.
                - `'np'`: Return NumPy `np.ndarray` objects.
                - `'jax'`: Return JAX `jnp.ndarray` objects.

        Returns:
            [`BatchFeature`]: A [`BatchFeature`] with the following fields:

            - **input_ids** -- List of token ids to be fed to a model. Returned when `text` is not `None`.
            - **attention_mask** -- List of indices specifying which tokens should be attended to by the model (when
              `return_attention_mask=True` or if *"attention_mask"* is in `self.model_input_names` and if `text` is not
              `None`).
            - **pixel_values** -- Pixel values to be fed to a model. Returned when `images` is not `None`.
        """
        if images is not None:
            image_inputs = self.image_processor(images, return_tensors=return_tensors)
        else:
<<<<<<< HEAD
            pixel_values = None

        if isinstance(text, str):
            text = [text]
        elif not isinstance(text, list) and not isinstance(text[0], str):
            raise ValueError("Invalid input text. Please provide a string, or a list of strings")

        # try to expand inputs in processing if we have the necessary parts
        if (
            pixel_values is not None
            and self.patch_size is not None
            and self.vision_feature_select_strategy is not None
        ):
            # Replace the image token with the expanded image token sequence
            height, width = get_image_size(to_numpy_array(pixel_values[0]))
            num_image_tokens = (height // self.patch_size) * (width // self.patch_size) + 1
            if self.vision_feature_select_strategy == "default":
                num_image_tokens -= 1

            prompt_strings = []
            for sample in text:
                sample = sample.replace(self.image_token, self.image_token * num_image_tokens)
                prompt_strings.append(sample)
        elif pixel_values is not None:
            prompt_strings = text
            logger.warning_once(
                "Expanding inputs for image tokens in LLaVa should be done in processing. "
                "Please add `patch_size` and `vision_feature_select_strategy` to the model's processing config or set directly "
                "with `processor.patch_size = {{patch_size}}` and processor.vision_feature_select_strategy = {{vision_feature_select_strategy}}`. "
                "Using processors without these attributes in the config is deprecated and will throw an error in v4.44."
            )

=======
            image_inputs = {}
>>>>>>> f5f1e52f
        text_inputs = self.tokenizer(
            prompt_strings,
            return_tensors=return_tensors,
            padding=padding,
            truncation=truncation,
            max_length=max_length,
        )
<<<<<<< HEAD
        return BatchFeature(data={**text_inputs, "pixel_values": pixel_values})
=======

        return BatchFeature(data={**text_inputs, **image_inputs})
>>>>>>> f5f1e52f

    # Copied from transformers.models.clip.processing_clip.CLIPProcessor.batch_decode with CLIP->Llama
    def batch_decode(self, *args, **kwargs):
        """
        This method forwards all its arguments to LlamaTokenizerFast's [`~PreTrainedTokenizer.batch_decode`]. Please
        refer to the docstring of this method for more information.
        """
        return self.tokenizer.batch_decode(*args, **kwargs)

    # Copied from transformers.models.clip.processing_clip.CLIPProcessor.decode with CLIP->Llama
    def decode(self, *args, **kwargs):
        """
        This method forwards all its arguments to LlamaTokenizerFast's [`~PreTrainedTokenizer.decode`]. Please refer to
        the docstring of this method for more information.
        """
        return self.tokenizer.decode(*args, **kwargs)

    @property
    # Copied from transformers.models.clip.processing_clip.CLIPProcessor.model_input_names
    def model_input_names(self):
        tokenizer_input_names = self.tokenizer.model_input_names
        image_processor_input_names = self.image_processor.model_input_names
        return list(dict.fromkeys(tokenizer_input_names + image_processor_input_names))<|MERGE_RESOLUTION|>--- conflicted
+++ resolved
@@ -128,8 +128,7 @@
         if images is not None:
             image_inputs = self.image_processor(images, return_tensors=return_tensors)
         else:
-<<<<<<< HEAD
-            pixel_values = None
+            image_inputs = {}
 
         if isinstance(text, str):
             text = [text]
@@ -137,12 +136,12 @@
             raise ValueError("Invalid input text. Please provide a string, or a list of strings")
 
         # try to expand inputs in processing if we have the necessary parts
-        if (
-            pixel_values is not None
-            and self.patch_size is not None
+        if image_inputs.get("pixel_values") is not None:
+            if (self.patch_size is not None
             and self.vision_feature_select_strategy is not None
         ):
             # Replace the image token with the expanded image token sequence
+            pixel_values = image_inputs["pixel_values"]
             height, width = get_image_size(to_numpy_array(pixel_values[0]))
             num_image_tokens = (height // self.patch_size) * (width // self.patch_size) + 1
             if self.vision_feature_select_strategy == "default":
@@ -152,18 +151,15 @@
             for sample in text:
                 sample = sample.replace(self.image_token, self.image_token * num_image_tokens)
                 prompt_strings.append(sample)
-        elif pixel_values is not None:
-            prompt_strings = text
-            logger.warning_once(
-                "Expanding inputs for image tokens in LLaVa should be done in processing. "
-                "Please add `patch_size` and `vision_feature_select_strategy` to the model's processing config or set directly "
-                "with `processor.patch_size = {{patch_size}}` and processor.vision_feature_select_strategy = {{vision_feature_select_strategy}}`. "
-                "Using processors without these attributes in the config is deprecated and will throw an error in v4.44."
-            )
+            else:
+                prompt_strings = text
+                logger.warning_once(
+                    "Expanding inputs for image tokens in LLaVa should be done in processing. "
+                    "Please add `patch_size` and `vision_feature_select_strategy` to the model's processing config or set directly "
+                    "with `processor.patch_size = {{patch_size}}` and processor.vision_feature_select_strategy = {{vision_feature_select_strategy}}`. "
+                    "Using processors without these attributes in the config is deprecated and will throw an error in v4.44."
+                )
 
-=======
-            image_inputs = {}
->>>>>>> f5f1e52f
         text_inputs = self.tokenizer(
             prompt_strings,
             return_tensors=return_tensors,
@@ -171,12 +167,7 @@
             truncation=truncation,
             max_length=max_length,
         )
-<<<<<<< HEAD
-        return BatchFeature(data={**text_inputs, "pixel_values": pixel_values})
-=======
-
         return BatchFeature(data={**text_inputs, **image_inputs})
->>>>>>> f5f1e52f
 
     # Copied from transformers.models.clip.processing_clip.CLIPProcessor.batch_decode with CLIP->Llama
     def batch_decode(self, *args, **kwargs):
