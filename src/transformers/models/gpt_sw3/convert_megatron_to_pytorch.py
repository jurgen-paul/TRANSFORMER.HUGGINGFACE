####################################################################################################

# From: https://github.com/NVIDIA/NeMo/blob/117029aef03b86359a0b777079f8f39515cacf0e/nemo/collections/nlp/models/language_modeling/megatron/gpt_model.py#L94
# Original model settings parameters:
#
#   Note: This relates to attention
#   apply_query_key_layer_scaling=True, # This is set to True in config
#   normalize_attention_scores=True,    # TODO: Verify that this is True by default in Nemo Megatron GPT implementation
#
#       See: https://github.com/NVIDIA/NeMo/blob/117029aef03b86359a0b777079f8f39515cacf0e/nemo/collections/nlp/modules/common/megatron/transformer.py#L414
#
#       coeff = None
#       self.norm_factor = math.sqrt(self.hidden_size_per_attention_head) # -> sqrt(attention head dim)
#       if self.apply_query_key_layer_scaling:
#           coeff = self.layer_number
#           self.norm_factor *= coeff
#
#       matmul_result = torch.baddbmm(
#             matmul_input_buffer,
#             query_layer.transpose(0, 1),  # [b * np, sq, hn]
#             key_layer.transpose(0, 1).transpose(1, 2),  # [b * np, hn, sk]
#             beta=0.0,
#             alpha=(1.0 / self.norm_factor) if self.normalize_attention_scores else 1.0,
#         )
#
#         See: https://pytorch.org/docs/stable/generated/torch.baddbmm.html
#         alpha (Number, optional) – multiplier for batch1 @ batch2 (alpha)
#
#
#   kv_channels=None,
#
#   pre_process=True,
#       Seems to be Megatron specific and not relevant for hf implementation.
#
#   post_process=True,
#       See: https://github.com/NVIDIA/NeMo/blob/117029aef03b86359a0b777079f8f39515cacf0e/nemo/collections/nlp/models/language_modeling/megatron/gpt_model.py#L39
#       Seems to be Megatron specific and not relevant for hf implementation.
#   TODO: if comparison with NeMo fails recheck this!
#
#   init_method_std=0.02,
#   use_scaled_init_method=True,
#   hidden_dropout=0.1,
#   precision=16,
#
#   normalization='layernorm',
#   layernorm_epsilon=1e-5,
#
#   transformer_block_type='pre_ln',
#       See: https://github.com/NVIDIA/NeMo/blob/117029aef03b86359a0b777079f8f39515cacf0e/nemo/collections/nlp/modules/common/megatron/transformer.py#L1835
#       # Pre-LN: x -> LN -> MHA -> Residual -> LN -> MLP -> Residual
#
#   openai_gelu=False,
#   activation='gelu',
#       Nemo uses this one without approximate argument:
#       https://pytorch.org/docs/stable/generated/torch.nn.functional.gelu.html
#
#   From Megatron:
#   trainer:
#       precision: bf16
#

import argparse
import os
import re
import zipfile
from os.path import join, isfile

import torch

from transformers import AutoTokenizer, GptSw3Config


####################################################################################################


def recursive_print(name, val, spaces=0):
    # Format the message.
    if name is None:
        msg = None
    else:
        fmt = "." * max(0, spaces - 2) + "# {:" + str(50 - spaces) + "s}"
        msg = fmt.format(name)

    # Print and recurse (if needed).
    if isinstance(val, dict):
        if msg is not None:
            print(msg)
        for k in val.keys():
            recursive_print(k, val[k], spaces + 2)
    elif isinstance(val, torch.Tensor):
        print(msg, ":", val.size())
    else:
        print(msg, ":", val)


def fix_query_key_value_ordering(param, num_splits, num_heads, hidden_size):
    # Permutes layout of param tensor to [num_splits * num_heads * hidden_size, :]
    # for compatibility with later versions of NVIDIA Megatron-LM.
    # The inverse operation is performed inside Megatron-LM to read checkpoints:
    # https://github.com/NVIDIA/Megatron-LM/blob/v2.4/megatron/checkpointing.py#L209
    # If param is the weight tensor of the self-attention block, the returned tensor
    # will have to be transposed one more time to be read by HuggingFace GPT2.
    input_shape = param.size()
    # other versions store [num_heads * num_splits * hidden_size, :]
    saved_shape = (num_heads, num_splits, hidden_size) + input_shape[1:]
    param = param.view(*saved_shape)
    param = param.transpose(0, 1).contiguous()
    param = param.view(*input_shape)
    return param


def convert_megatron_checkpoint(sd_megatron, config):
    """
    Converts a Megatron checkpoint to a HuggingFace GPT-SW3 checkpoint.
    """
    # n_positions = config.n_positions
    layers = config.n_layer
    vocab_size = config.vocab_size
    # heads = config.n_head
    # hidden_size_per_head = config.n_embd // config.n_head

    word_embeddings = sd_megatron["model.language_model.embedding.word_embeddings.weight"][: vocab_size, :]
    sd_hf = {
        "transformer.wte.weight": word_embeddings,
        "transformer.wpe.weight": sd_megatron["model.language_model.embedding.position_embeddings.weight"],
        "transformer.ln_f.weight": sd_megatron["model.language_model.encoder.final_layernorm.weight"],
        "transformer.ln_f.bias": sd_megatron["model.language_model.encoder.final_layernorm.bias"]}

    pf = "model.language_model.encoder.layers."
    for i in range(layers):
        sd_hf[f"transformer.h.{i}.ln_1.weight"] = sd_megatron[f"{pf}{i}.input_layernorm.weight"]
        sd_hf[f"transformer.h.{i}.ln_1.bias"] = sd_megatron[f"{pf}{i}.input_layernorm.bias"]
        val1 = sd_megatron[f"{pf}{i}.self_attention.query_key_value.weight"]
        sd_hf[f"transformer.h.{i}.attn.c_attn.weight"] = val1
        val2 = sd_megatron[f"{pf}{i}.self_attention.query_key_value.bias"]
        sd_hf[f"transformer.h.{i}.attn.c_attn.bias"] = val2
        sd_hf[f"transformer.h.{i}.attn.c_proj.weight"] = sd_megatron[f"{pf}{i}.self_attention.dense.weight"]
        sd_hf[f"transformer.h.{i}.attn.c_proj.bias"] = sd_megatron[f"{pf}{i}.self_attention.dense.bias"]
        sd_hf[f"transformer.h.{i}.ln_2.weight"] = sd_megatron[f"{pf}{i}.post_attention_layernorm.weight"]
        sd_hf[f"transformer.h.{i}.ln_2.bias"] = sd_megatron[f"{pf}{i}.post_attention_layernorm.bias"]
        sd_hf[f"transformer.h.{i}.mlp.c_fc.weight"] = sd_megatron[f"{pf}{i}.mlp.dense_h_to_4h.weight"]
        sd_hf[f"transformer.h.{i}.mlp.c_fc.bias"] = sd_megatron[f"{pf}{i}.mlp.dense_h_to_4h.bias"]
        sd_hf[f"transformer.h.{i}.mlp.c_proj.weight"] = sd_megatron[f"{pf}{i}.mlp.dense_4h_to_h.weight"]
        sd_hf[f"transformer.h.{i}.mlp.c_proj.bias"] = sd_megatron[f"{pf}{i}.mlp.dense_4h_to_h.bias"]

    # For LM head, transformers' wants the matrix to weight embeddings.
    sd_hf["lm_head.weight"] = word_embeddings

    return sd_hf


def copy_config(config_hf, config_megatron):
    """Copy the config from Megatron to hf."""
    config_hf.vocab_size = 64000
    config_hf.n_positions = config_megatron["encoder_seq_length"]
    config_hf.n_embd = config_megatron["hidden_size"]
    config_hf.n_layer = config_megatron["num_layers"]
    config_hf.n_head = config_megatron["num_attention_heads"]
    config_hf.n_inner = config_megatron["ffn_hidden_size"]
    config_hf.activation_function = "gelu"
    config_hf.resid_pdrop = 0.1
    config_hf.embd_pdrop = 0.1
    config_hf.attn_pdrop = 0.1
    config_hf.layer_norm_epsilon = config_megatron["layernorm_epsilon"]  # 1e-5
    config_hf.initializer_range = config_megatron["init_method_std"]  # 0.02
    config_hf.apply_query_key_layer_scaling = config_megatron["apply_query_key_layer_scaling"]  # True
    config_hf.normalize_attention_scores = True
    config_hf.use_cache = False
<<<<<<< HEAD
    config_hf.bos_token_id = 3
    config_hf.eos_token_id = 3
    config_hf.pad_token_id = 3
=======

    # This identifies the 6.7B (7B) model which uses a different tokenizer
    if config_megatron["hidden_size"] == 4096:
        config_hf.bos_token_id = 1  # <|endoftext|>
        config_hf.eos_token_id = 1  # <|endoftext|>
        config_hf.pad_token_id = 0  # <unk>
    else:
        config_hf.bos_token_id = 2  # <s>
        config_hf.eos_token_id = 3  # <|endoftext|>
        config_hf.pad_token_id = 0  # <pad>

>>>>>>> b9be87f0
    return config_hf


def main(args):
    checkpoint_path = args.checkpoint_path
    save_path = args.save_path
    assert isfile(checkpoint_path), f"ERROR! could not find file {checkpoint_path}"

    # Load the model.
    checkpoint = torch.load(checkpoint_path, map_location="cpu")

    # Load the config.
    config_megatron = checkpoint["hyper_parameters"]["cfg"]
    config_hf = copy_config(config_hf=GptSw3Config(), config_megatron=config_megatron)
    config_hf.architectures = ["GptSw3LMHeadModel"]

    sd_megatron = checkpoint["state_dict"]

    # Convert.
    print("Converting")
    sd_hf = convert_megatron_checkpoint(sd_megatron, config_hf)

    # Print the structure of converted state dict.
    if args.print_checkpoint_structure:
        recursive_print(None, sd_hf)

    config_hf.tokenizer_class = "GptSw3Tokenizer"

    # TODO: investigate what should be saved here, especially considering we only use spiece.model as tokenizer
    #  1. config is probably correct
    #  2. torch.save for model is probably correct
    # Store the config to file.
    print("Saving config")
    config_hf.save_pretrained(save_path)

    # Store the state_dict to file.
    output_checkpoint_file = os.path.join(save_path, "pytorch_model.bin")
    print(f'Saving checkpoint to "{output_checkpoint_file}"')
    torch.save(sd_hf, output_checkpoint_file)


if __name__ == "__main__":
    parser = argparse.ArgumentParser()
    parser.add_argument(
        "--checkpoint_path",
        type=str,
        required=True,
        help="e.g. megatron_gpt--val_loss=2.42-step=38000-consumed_samples=54720000"
    )
    parser.add_argument(
        "--save_path",
        type=str,
        required=True,
        help="e.g. /home/user/gpt-sw3/hf"
    )
    parser.add_argument(
        "--print-checkpoint-structure",
        action="store_true",
    )
    _args = parser.parse_args()
    main(_args)<|MERGE_RESOLUTION|>--- conflicted
+++ resolved
@@ -166,11 +166,6 @@
     config_hf.apply_query_key_layer_scaling = config_megatron["apply_query_key_layer_scaling"]  # True
     config_hf.normalize_attention_scores = True
     config_hf.use_cache = False
-<<<<<<< HEAD
-    config_hf.bos_token_id = 3
-    config_hf.eos_token_id = 3
-    config_hf.pad_token_id = 3
-=======
 
     # This identifies the 6.7B (7B) model which uses a different tokenizer
     if config_megatron["hidden_size"] == 4096:
@@ -182,7 +177,6 @@
         config_hf.eos_token_id = 3  # <|endoftext|>
         config_hf.pad_token_id = 0  # <pad>
 
->>>>>>> b9be87f0
     return config_hf
 
 
