# coding=utf-8
# Copyright 2022 The HuggingFace Inc. team.
#
# Licensed under the Apache License, Version 2.0 (the "License");
# you may not use this file except in compliance with the License.
# You may obtain a copy of the License at
#
#     http://www.apache.org/licenses/LICENSE-2.0
#
# Unless required by applicable law or agreed to in writing, software
# distributed under the License is distributed on an "AS IS" BASIS,
# WITHOUT WARRANTIES OR CONDITIONS OF ANY KIND, either express or implied.
# See the License for the specific language governing permissions and
# limitations under the License.

import argparse
import copy
import os
import random
from dataclasses import dataclass
from typing import Any, Dict, List, Optional
import glob
import yaml


COMMON_ENV_VARIABLES = {
    "OMP_NUM_THREADS": 1,
    "TRANSFORMERS_IS_CI": True,
    "PYTEST_TIMEOUT": 120,
    "RUN_PIPELINE_TESTS": False,
    "RUN_PT_TF_CROSS_TESTS": False,
    "RUN_PT_FLAX_CROSS_TESTS": False,
}
# Disable the use of {"s": None} as the output is way too long, causing the navigation on CircleCI impractical
COMMON_PYTEST_OPTIONS = {"max-worker-restart": 0, "dist": "loadfile", "v": None}
DEFAULT_DOCKER_IMAGE = [{"image": "cimg/python:3.8.12"}]


class EmptyJob:
    job_name = "empty"

    def to_dict(self):
        return {
            "docker": copy.deepcopy(DEFAULT_DOCKER_IMAGE),
            "steps":["checkout"],
        }


@dataclass
class CircleCIJob:
    name: str
    additional_env: Dict[str, Any] = None
    docker_image: List[Dict[str, str]] = None
    install_steps: List[str] = None
    marker: Optional[str] = None
    parallelism: Optional[int] = 1
    pytest_num_workers: int = 12
    pytest_options: Dict[str, Any] = None
    resource_class: Optional[str] = "2xlarge"
    tests_to_run: Optional[List[str]] = None
    num_test_files_per_worker: Optional[int] = 10
    # This should be only used for doctest job!
    command_timeout: Optional[int] = None

    def __post_init__(self):
        # Deal with defaults for mutable attributes.
        if self.additional_env is None:
            self.additional_env = {}
        if self.docker_image is None:
            # Let's avoid changing the default list and make a copy.
            self.docker_image = copy.deepcopy(DEFAULT_DOCKER_IMAGE)
        else:
            # BIG HACK WILL REMOVE ONCE FETCHER IS UPDATED
            print(os.environ.get("GIT_COMMIT_MESSAGE"))
            if "[build-ci-image]" in os.environ.get("GIT_COMMIT_MESSAGE", "") or os.environ.get("GIT_COMMIT_MESSAGE", "") == "dev-ci":
                self.docker_image[0]["image"] = f"{self.docker_image[0]['image']}:dev"
            print(f"Using {self.docker_image} docker image")
        if self.install_steps is None:
            self.install_steps = ["uv venv && uv pip install ."]
        if self.pytest_options is None:
            self.pytest_options = {}
        if isinstance(self.tests_to_run, str):
            self.tests_to_run = [self.tests_to_run]
        else:
            test_file = os.path.join("test_preparation" , f"{self.name}_test_list.txt")
            print("Looking for ", test_file)
            if os.path.exists(test_file):
                with open(test_file) as f:
                    expanded_tests = f.read().strip().split("\n")
                self.tests_to_run = expanded_tests
            else:
                self.tests_to_run = []
        if self.parallelism is None:
            self.parallelism = 1
        else:
            self.parallelism = min(self.parallelism, 32, len(self.tests_to_run))

    def to_dict(self):
        env = COMMON_ENV_VARIABLES.copy()
        env.update(self.additional_env)

        job = {
            "docker": self.docker_image,
            "environment": env,
        }
        if self.resource_class is not None:
            job["resource_class"] = self.resource_class

        all_options = {**COMMON_PYTEST_OPTIONS, **self.pytest_options}
        pytest_flags = [f"--{key}={value}" if (value is not None or key in ["doctest-modules"]) else f"-{key}" for key, value in all_options.items()]
        pytest_flags.append(
            f"--make-reports={self.name}" if "examples" in self.name else f"--make-reports=tests_{self.name}"
        )

<<<<<<< HEAD
        timeout_cmd = f"timeout {self.command_timeout} " if self.command_timeout else ""
        marker_cmd = f"-m {self.marker}" if self.marker is not None else ""
        additional_flags = f" -rsfE -p no:warnings -o junit_family=xunit1 --junitxml=test-results/junit.xml"
=======
        steps.append({"run": {"name": "Create `test-results` directory", "command": "mkdir test-results"}})

        # Examples special case: we need to download NLTK files in advance to avoid cuncurrency issues
        if "examples" in self.name:
            steps.append({"run": {"name": "Download NLTK files", "command": """python -c "import nltk; nltk.download('punkt', quiet=True)" """}})

        test_command = ""
        if self.command_timeout:
            test_command = f"timeout {self.command_timeout} "
        # junit familiy xunit1 is necessary to support splitting on test name or class name with circleci split
        test_command += f"python3 -m pytest -rsfE -p no:warnings --tb=short -o junit_family=xunit1 --junitxml=test-results/junit.xml -n {self.pytest_num_workers} " + " ".join(pytest_flags)

        if self.parallelism == 1:
            if self.tests_to_run is None:
                test_command += " << pipeline.parameters.tests_to_run >>"
            else:
                test_command += " " + " ".join(self.tests_to_run)
        else:
            # We need explicit list instead of `pipeline.parameters.tests_to_run` (only available at job runtime)
            tests = self.tests_to_run
            if tests is None:
                folder = os.environ["test_preparation_dir"]
                test_file = os.path.join(folder, "filtered_test_list.txt")
                if os.path.exists(test_file): # We take this job's tests from the filtered test_list.txt
                    with open(test_file) as f:
                        tests = f.read().split(" ")

            # expand the test list
            if tests == ["tests"]:
                tests = [os.path.join("tests", x) for x in os.listdir("tests")]
            expanded_tests = []
            for test in tests:
                if test.endswith(".py"):
                    expanded_tests.append(test)
                elif test == "tests/models":
                    if "tokenization" in self.name:
                        expanded_tests.extend(glob.glob("tests/models/**/test_tokenization*.py", recursive=True))
                    elif self.name in ["flax","torch","tf"]:
                        name = self.name if self.name != "torch" else ""
                        if self.name == "torch":
                            all_tests = glob.glob(f"tests/models/**/test_modeling_{name}*.py", recursive=True)
                            filtered = [k for k in all_tests if ("_tf_") not in k and "_flax_" not in k]
                            expanded_tests.extend(filtered)
                        else:
                            expanded_tests.extend(glob.glob(f"tests/models/**/test_modeling_{name}*.py", recursive=True))
                    else:
                        expanded_tests.extend(glob.glob("tests/models/**/test_modeling*.py", recursive=True))
                elif test == "tests/pipelines":
                    expanded_tests.extend(glob.glob("tests/models/**/test_modeling*.py", recursive=True))
                else:
                    expanded_tests.append(test)
            tests = " ".join(expanded_tests)

            # Each executor to run ~10 tests
            n_executors = max(len(expanded_tests) // 10, 1)
            # Avoid empty test list on some executor(s) or launching too many executors
            if n_executors > self.parallelism:
                n_executors = self.parallelism
            job["parallelism"] = n_executors

            # Need to be newline separated for the command `circleci tests split` below
            command = f'echo {tests} | tr " " "\\n" >> tests.txt'
            steps.append({"run": {"name": "Get tests", "command": command}})

            command = 'TESTS=$(circleci tests split tests.txt) && echo $TESTS > splitted_tests.txt'
            steps.append({"run": {"name": "Split tests", "command": command}})

            steps.append({"store_artifacts": {"path": "tests.txt"}})
            steps.append({"store_artifacts": {"path": "splitted_tests.txt"}})

            test_command += " $(cat splitted_tests.txt)"
        if self.marker is not None:
            test_command += f" -m {self.marker}"

        if self.name == "pr_documentation_tests":
            # can't use ` | tee tee tests_output.txt` as usual
            test_command += " > tests_output.txt"
            # Save the return code, so we can check if it is timeout in the next step.
            test_command += '; touch "$?".txt'
            # Never fail the test step for the doctest job. We will check the results in the next step, and fail that
            # step instead if the actual test failures are found. This is to avoid the timeout being reported as test
            # failure.
            test_command = f"({test_command}) || true"
        else:
            test_command = f"({test_command} | tee tests_output.txt)"
        steps.append({"run": {"name": "Run tests", "command": test_command}})

        steps.append({"run": {"name": "Skipped tests", "when": "always", "command": f"python3 .circleci/parse_test_outputs.py --file tests_output.txt --skip"}})
        steps.append({"run": {"name": "Failed tests",  "when": "always", "command": f"python3 .circleci/parse_test_outputs.py --file tests_output.txt --fail"}})
        steps.append({"run": {"name": "Errors",        "when": "always", "command": f"python3 .circleci/parse_test_outputs.py --file tests_output.txt --errors"}})

        steps.append({"store_test_results": {"path": "test-results"}})
        steps.append({"store_artifacts": {"path": "tests_output.txt"}})
        steps.append({"store_artifacts": {"path": "test-results/junit.xml"}})
        steps.append({"store_artifacts": {"path": "reports"}})
>>>>>>> d806fa3e

        steps = [
            "checkout",
            {"attach_workspace": {"at": "test_preparation"}},
            {"run": " && ".join(self.install_steps)},
            {"run": {
                    "name": "Show installed libraries and their size",
                    "command": """du -h -d 1 "$(pip -V | cut -d ' ' -f 4 | sed 's/pip//g')" | grep -vE "dist-info|_distutils_hack|__pycache__" | sort -h | tee installed.txt || true"""}
            },
            {"run": {
                "name": "Show installed libraries and their versions",
                "command": """pip list --format=freeze | tee installed.txt || true"""}
            },
            {"run": {
                "name": "Show biggest libraries",
                 "command": """dpkg-query --show --showformat='${Installed-Size}\t${Package}\n' | sort -rh | head -25 | sort -h | awk '{ package=$2; sub(".*/", "", package); printf("%.5f GB %s\n", $1/1024/1024, package)}' || true"""}
            },
            {"run": {"name": "Create `test-results` directory", "command": "mkdir test-results"}},
            {"run": {"name": "Show files being tested tests", "command": f'echo {" ".join(self.tests_to_run)} | tr " " "\\n" >> {self.name}_test_list.txt'}},
            {"run": {"name": "Split tests across parallel nodes",
                     "command": f"TESTS=$(circleci tests split {self.name}_test_list.txt) && echo $TESTS > splitted_tests.txt" if self.parallelism else f"cp {self.name}_test_list.txt  splitted_tests.txt"}
            },
            {"run": {
                "name": "Run tests",
                "command": f"({timeout_cmd} python3 -m pytest -n {self.pytest_num_workers} {' '.join(pytest_flags)} {marker_cmd} $(cat splitted_tests.txt) | tee tests_output.txt)"}
            },
            {"run": {"name": "Expand to show skipped tests", "when": "always", "command": f"python3 .circleci/parse_test_outputs.py --file tests_output.txt --skip"}},
            {"run": {"name": "Failed tests: show reasons",   "when": "always", "command": f"python3 .circleci/parse_test_outputs.py --file tests_output.txt --fail"}},
            {"run": {"name": "Errors",                       "when": "always", "command": f"python3 .circleci/parse_test_outputs.py --file tests_output.txt --errors"}},
            {"store_test_results": {"path": "test-results"}},
            {"store_artifacts": {"path": "tests_output.txt"}},
            {"store_artifacts": {"path": "test-results/junit.xml"}},
            {"store_artifacts": {"path": "reports"}},
            {"store_artifacts": {"path": "tests.txt"}},
            {"store_artifacts": {"path": "splitted_tests.txt"}},
            {"store_artifacts": {"path": "installed.txt"}},
        ]
        if self.parallelism is not None:
            job["parallelism"] = self.parallelism
        job["steps"] = steps
        return job

    @property
    def job_name(self):
        return self.name if "examples" in self.name else f"tests_{self.name}"


# JOBS
torch_and_tf_job = CircleCIJob(
    "torch_and_tf",
    docker_image=[{"image":"huggingface/transformers-torch-tf-light"}],
    additional_env={"RUN_PT_TF_CROSS_TESTS": True},
    marker="is_pt_tf_cross_test",
    pytest_options={"rA": None, "durations": 0},
)


torch_and_flax_job = CircleCIJob(
    "torch_and_flax",
    additional_env={"RUN_PT_FLAX_CROSS_TESTS": True},
    docker_image=[{"image":"huggingface/transformers-torch-jax-light"}],
    marker="is_pt_flax_cross_test",
    pytest_options={"rA": None, "durations": 0},
)

torch_job = CircleCIJob(
    "torch",
    docker_image=[{"image": "huggingface/transformers-torch-light"}],
    parallelism=6,
    pytest_num_workers=16
)

tokenization_job = CircleCIJob(
    "tokenization",
    docker_image=[{"image": "huggingface/transformers-torch-light"}],
    parallelism=16,
    pytest_num_workers=6
)


tf_job = CircleCIJob(
    "tf",
    docker_image=[{"image":"huggingface/transformers-tf-light"}],
    parallelism=6,
    pytest_num_workers=16,
)


flax_job = CircleCIJob(
    "flax",
    docker_image=[{"image":"huggingface/transformers-jax-light"}],
    parallelism=6,
    pytest_num_workers=16
)


pipelines_torch_job = CircleCIJob(
    "pipelines_torch",
    additional_env={"RUN_PIPELINE_TESTS": True},
    docker_image=[{"image":"huggingface/transformers-torch-light"}],
    marker="is_pipeline_test",
    parallelism=4
)


pipelines_tf_job = CircleCIJob(
    "pipelines_tf",
    additional_env={"RUN_PIPELINE_TESTS": True},
    docker_image=[{"image":"huggingface/transformers-tf-light"}],
    marker="is_pipeline_test",
    parallelism=4
)


custom_tokenizers_job = CircleCIJob(
    "custom_tokenizers",
    additional_env={"RUN_CUSTOM_TOKENIZERS": True},
    docker_image=[{"image": "huggingface/transformers-custom-tokenizers"}],
)


examples_torch_job = CircleCIJob(
    "examples_torch",
    additional_env={"OMP_NUM_THREADS": 8},
    docker_image=[{"image":"huggingface/transformers-examples-torch"}],
    pytest_num_workers=1,
)


examples_tensorflow_job = CircleCIJob(
    "examples_tensorflow",
    docker_image=[{"image":"huggingface/transformers-examples-tf"}],
    parallelism=4
)


hub_job = CircleCIJob(
    "hub",
    additional_env={"HUGGINGFACE_CO_STAGING": True},
    docker_image=[{"image":"huggingface/transformers-torch-light"}],
    install_steps=[
        'uv venv && uv pip install .',
        'git config --global user.email "ci@dummy.com"',
        'git config --global user.name "ci"',
    ],
    marker="is_staging_test",
    pytest_num_workers=1,
)


onnx_job = CircleCIJob(
    "onnx",
    docker_image=[{"image":"huggingface/transformers-torch-tf-light"}],
    install_steps=[
        "uv venv",
        "uv pip install .[torch,tf,testing,sentencepiece,onnxruntime,vision,rjieba]",
    ],
    pytest_options={"k onnx": None},
    pytest_num_workers=1,
)


exotic_models_job = CircleCIJob(
    "exotic_models",
    docker_image=[{"image":"huggingface/transformers-exotic-models"}],
    pytest_num_workers=12,
    parallelism=4,
    pytest_options={"durations": 100},
)


repo_utils_job = CircleCIJob(
    "repo_utils",
    docker_image=[{"image":"huggingface/transformers-consistency"}],
    pytest_num_workers=1,
    resource_class="large",
)


# We also include a `dummy.py` file in the files to be doc-tested to prevent edge case failure. Otherwise, the pytest
# hangs forever during test collection while showing `collecting 0 items / 21 errors`. (To see this, we have to remove
# the bash output redirection.)
py_command = 'from utils.tests_fetcher import get_doctest_files; to_test = get_doctest_files() + ["dummy.py"]; to_test = " ".join(to_test); print(to_test)'
py_command = f"$(python3 -c '{py_command}')"
command = f'echo """{py_command}""" > pr_documentation_tests_temp.txt'
doc_test_job = CircleCIJob(
    "pr_documentation_tests",
    docker_image=[{"image":"huggingface/transformers-consistency"}],
    additional_env={"TRANSFORMERS_VERBOSITY": "error", "DATASETS_VERBOSITY": "error", "SKIP_CUDA_DOCTEST": "1"},
    install_steps=[
        # Add an empty file to keep the test step running correctly even no file is selected to be tested.
        "uv venv && pip install .",
        "touch dummy.py",
        command,
        "cat pr_documentation_tests_temp.txt",
        "tail -n1 pr_documentation_tests_temp.txt | tee pr_documentation_tests.txt"
    ],
    tests_to_run="$(cat pr_documentation_tests.txt)",  # noqa
    pytest_options={"-doctest-modules": None, "doctest-glob": "*.md", "dist": "loadfile", "rvsA": None},
    command_timeout=1200,  # test cannot run longer than 1200 seconds
    pytest_num_workers=1,
)

REGULAR_TESTS = [torch_and_tf_job, torch_and_flax_job, torch_job, tf_job, flax_job, hub_job, onnx_job, tokenization_job] # fmt: skip
EXAMPLES_TESTS = [examples_torch_job, examples_tensorflow_job]
PIPELINE_TESTS = [pipelines_torch_job, pipelines_tf_job]
REPO_UTIL_TESTS = [repo_utils_job]
DOC_TESTS = [doc_test_job]
ALL_TESTS = REGULAR_TESTS + EXAMPLES_TESTS + PIPELINE_TESTS + REPO_UTIL_TESTS + DOC_TESTS + [custom_tokenizers_job] + [exotic_models_job]  # fmt: skip

def create_circleci_config(folder=None):
    if folder is None:
        folder = os.getcwd()
    os.environ["test_preparation_dir"] = folder
    jobs = [k for k in ALL_TESTS if len(k.tests_to_run) > 0]
    print("The following jobs will be run ", jobs)

    if len(jobs) == 0:
        jobs = [EmptyJob()]

    config = {
        "version": "2.1",
        "parameters": {
            # Only used to accept the parameters from the trigger
            "nightly": {"type": "boolean", "default": False},
            "tests_to_run": {"type": "string", "default": ''},
        },
        "jobs" : {j.job_name: j.to_dict() for j in jobs},
        "workflows": {"version": 2, "run_tests": {"jobs": [j.job_name for j in jobs]}}
    }
    with open(os.path.join(folder, "generated_config.yml"), "w") as f:
        f.write(yaml.dump(config, indent=2, width=1000000, sort_keys=False))


if __name__ == "__main__":
    parser = argparse.ArgumentParser()
    parser.add_argument(
        "--fetcher_folder", type=str, default=None, help="Only test that all tests and modules are accounted for."
    )
    args = parser.parse_args()

    create_circleci_config(args.fetcher_folder)<|MERGE_RESOLUTION|>--- conflicted
+++ resolved
@@ -111,113 +111,16 @@
         pytest_flags.append(
             f"--make-reports={self.name}" if "examples" in self.name else f"--make-reports=tests_{self.name}"
         )
-
-<<<<<<< HEAD
+                # Examples special case: we need to download NLTK files in advance to avoid cuncurrency issues
         timeout_cmd = f"timeout {self.command_timeout} " if self.command_timeout else ""
         marker_cmd = f"-m {self.marker}" if self.marker is not None else ""
         additional_flags = f" -rsfE -p no:warnings -o junit_family=xunit1 --junitxml=test-results/junit.xml"
-=======
-        steps.append({"run": {"name": "Create `test-results` directory", "command": "mkdir test-results"}})
-
-        # Examples special case: we need to download NLTK files in advance to avoid cuncurrency issues
-        if "examples" in self.name:
-            steps.append({"run": {"name": "Download NLTK files", "command": """python -c "import nltk; nltk.download('punkt', quiet=True)" """}})
-
-        test_command = ""
-        if self.command_timeout:
-            test_command = f"timeout {self.command_timeout} "
-        # junit familiy xunit1 is necessary to support splitting on test name or class name with circleci split
-        test_command += f"python3 -m pytest -rsfE -p no:warnings --tb=short -o junit_family=xunit1 --junitxml=test-results/junit.xml -n {self.pytest_num_workers} " + " ".join(pytest_flags)
-
-        if self.parallelism == 1:
-            if self.tests_to_run is None:
-                test_command += " << pipeline.parameters.tests_to_run >>"
-            else:
-                test_command += " " + " ".join(self.tests_to_run)
-        else:
-            # We need explicit list instead of `pipeline.parameters.tests_to_run` (only available at job runtime)
-            tests = self.tests_to_run
-            if tests is None:
-                folder = os.environ["test_preparation_dir"]
-                test_file = os.path.join(folder, "filtered_test_list.txt")
-                if os.path.exists(test_file): # We take this job's tests from the filtered test_list.txt
-                    with open(test_file) as f:
-                        tests = f.read().split(" ")
-
-            # expand the test list
-            if tests == ["tests"]:
-                tests = [os.path.join("tests", x) for x in os.listdir("tests")]
-            expanded_tests = []
-            for test in tests:
-                if test.endswith(".py"):
-                    expanded_tests.append(test)
-                elif test == "tests/models":
-                    if "tokenization" in self.name:
-                        expanded_tests.extend(glob.glob("tests/models/**/test_tokenization*.py", recursive=True))
-                    elif self.name in ["flax","torch","tf"]:
-                        name = self.name if self.name != "torch" else ""
-                        if self.name == "torch":
-                            all_tests = glob.glob(f"tests/models/**/test_modeling_{name}*.py", recursive=True)
-                            filtered = [k for k in all_tests if ("_tf_") not in k and "_flax_" not in k]
-                            expanded_tests.extend(filtered)
-                        else:
-                            expanded_tests.extend(glob.glob(f"tests/models/**/test_modeling_{name}*.py", recursive=True))
-                    else:
-                        expanded_tests.extend(glob.glob("tests/models/**/test_modeling*.py", recursive=True))
-                elif test == "tests/pipelines":
-                    expanded_tests.extend(glob.glob("tests/models/**/test_modeling*.py", recursive=True))
-                else:
-                    expanded_tests.append(test)
-            tests = " ".join(expanded_tests)
-
-            # Each executor to run ~10 tests
-            n_executors = max(len(expanded_tests) // 10, 1)
-            # Avoid empty test list on some executor(s) or launching too many executors
-            if n_executors > self.parallelism:
-                n_executors = self.parallelism
-            job["parallelism"] = n_executors
-
-            # Need to be newline separated for the command `circleci tests split` below
-            command = f'echo {tests} | tr " " "\\n" >> tests.txt'
-            steps.append({"run": {"name": "Get tests", "command": command}})
-
-            command = 'TESTS=$(circleci tests split tests.txt) && echo $TESTS > splitted_tests.txt'
-            steps.append({"run": {"name": "Split tests", "command": command}})
-
-            steps.append({"store_artifacts": {"path": "tests.txt"}})
-            steps.append({"store_artifacts": {"path": "splitted_tests.txt"}})
-
-            test_command += " $(cat splitted_tests.txt)"
-        if self.marker is not None:
-            test_command += f" -m {self.marker}"
-
-        if self.name == "pr_documentation_tests":
-            # can't use ` | tee tee tests_output.txt` as usual
-            test_command += " > tests_output.txt"
-            # Save the return code, so we can check if it is timeout in the next step.
-            test_command += '; touch "$?".txt'
-            # Never fail the test step for the doctest job. We will check the results in the next step, and fail that
-            # step instead if the actual test failures are found. This is to avoid the timeout being reported as test
-            # failure.
-            test_command = f"({test_command}) || true"
-        else:
-            test_command = f"({test_command} | tee tests_output.txt)"
-        steps.append({"run": {"name": "Run tests", "command": test_command}})
-
-        steps.append({"run": {"name": "Skipped tests", "when": "always", "command": f"python3 .circleci/parse_test_outputs.py --file tests_output.txt --skip"}})
-        steps.append({"run": {"name": "Failed tests",  "when": "always", "command": f"python3 .circleci/parse_test_outputs.py --file tests_output.txt --fail"}})
-        steps.append({"run": {"name": "Errors",        "when": "always", "command": f"python3 .circleci/parse_test_outputs.py --file tests_output.txt --errors"}})
-
-        steps.append({"store_test_results": {"path": "test-results"}})
-        steps.append({"store_artifacts": {"path": "tests_output.txt"}})
-        steps.append({"store_artifacts": {"path": "test-results/junit.xml"}})
-        steps.append({"store_artifacts": {"path": "reports"}})
->>>>>>> d806fa3e
 
         steps = [
             "checkout",
             {"attach_workspace": {"at": "test_preparation"}},
             {"run": " && ".join(self.install_steps)},
+            {"run": {"name": "Download NLTK files", "command": """python -c "import nltk; nltk.download('punkt', quiet=True)" """}} if "example" in self.name else "",
             {"run": {
                     "name": "Show installed libraries and their size",
                     "command": """du -h -d 1 "$(pip -V | cut -d ' ' -f 4 | sed 's/pip//g')" | grep -vE "dist-info|_distutils_hack|__pycache__" | sort -h | tee installed.txt || true"""}
