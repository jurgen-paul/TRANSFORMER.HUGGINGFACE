--- conflicted
+++ resolved
@@ -176,11 +176,8 @@
     """
     config_class = SpeechEncoderDecoderConfig
     base_model_prefix = "speech_encoder_decoder"
-<<<<<<< HEAD
+    main_input_name = "input_values"
     supports_gradient_checkpointing = True
-=======
-    main_input_name = "input_values"
->>>>>>> 7ae6f070
 
     def __init__(
         self,
