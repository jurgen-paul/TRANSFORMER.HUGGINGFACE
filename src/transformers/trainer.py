--- conflicted
+++ resolved
@@ -1578,26 +1578,16 @@
                     with warnings.catch_warnings(record=True) as caught_warnings:
                         torch.save(self.lr_scheduler.state_dict(), os.path.join(output_dir, SCHEDULER_NAME))
                     reissue_pt_warnings(caught_warnings)
-<<<<<<< HEAD
                     if self.do_grad_scaling:
-                        torch.save(self.scaler.state_dict(), os.path.join(output_dir, "scaler.pt"))
-=======
-                    if self.use_amp:
                         torch.save(self.scaler.state_dict(), os.path.join(output_dir, SCALER_NAME))
->>>>>>> 5e3b4a70
         elif self.args.should_save and not self.deepspeed:
             # deepspeed.save_checkpoint above saves model/optim/sched
             torch.save(self.optimizer.state_dict(), os.path.join(output_dir, OPTIMIZER_NAME))
             with warnings.catch_warnings(record=True) as caught_warnings:
                 torch.save(self.lr_scheduler.state_dict(), os.path.join(output_dir, SCHEDULER_NAME))
             reissue_pt_warnings(caught_warnings)
-<<<<<<< HEAD
             if self.do_grad_scaling:
-                torch.save(self.scaler.state_dict(), os.path.join(output_dir, "scaler.pt"))
-=======
-            if self.use_amp:
                 torch.save(self.scaler.state_dict(), os.path.join(output_dir, SCALER_NAME))
->>>>>>> 5e3b4a70
 
         # Determine the new best metric / best model checkpoint
         if metrics is not None and self.args.metric_for_best_model is not None:
@@ -1684,13 +1674,8 @@
                 with warnings.catch_warnings(record=True) as caught_warnings:
                     self.lr_scheduler.load_state_dict(torch.load(os.path.join(checkpoint, SCHEDULER_NAME)))
                 reissue_pt_warnings(caught_warnings)
-<<<<<<< HEAD
-                if self.do_grad_scaling and os.path.isfile(os.path.join(checkpoint, "scaler.pt")):
-                    self.scaler.load_state_dict(torch.load(os.path.join(checkpoint, "scaler.pt")))
-=======
-                if self.use_amp and os.path.isfile(os.path.join(checkpoint, SCALER_NAME)):
+                if self.do_grad_scaling and os.path.isfile(os.path.join(checkpoint, SCALER_NAME)):
                     self.scaler.load_state_dict(torch.load(os.path.join(checkpoint, SCALER_NAME)))
->>>>>>> 5e3b4a70
 
     def hyperparameter_search(
         self,
