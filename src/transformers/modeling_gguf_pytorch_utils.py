# coding=utf-8
# Copyright 2024 The ggml.ai team and The HuggingFace Inc. team. and pygguf author (github.com/99991)
# https://github.com/99991/pygguf
#
# Licensed under the Apache License, Version 2.0 (the "License");
# you may not use this file except in compliance with the License.
# You may obtain a copy of the License at
#
#     http://www.apache.org/licenses/LICENSE-2.0
#
# Unless required by applicable law or agreed to in writing, software
# distributed under the License is distributed on an "AS IS" BASIS,
# WITHOUT WARRANTIES OR CONDITIONS OF ANY KIND, either express or implied.
# See the License for the specific language governing permissions and
# limitations under the License.

import re
from typing import Dict, Optional

import numpy as np
from tqdm import tqdm

from .integrations import (
    GGUF_CONFIG_MAPPING,
    GGUF_TENSOR_MAPPING,
    GGUF_TOKENIZER_MAPPING,
    _gguf_parse_value,
)
from .utils import is_torch_available
from .utils.import_utils import is_gguf_available
from .utils.logging import get_logger


if is_torch_available():
    import torch

logger = get_logger(__name__)


GGUF_TO_TRANSFORMERS_MAPPING = {
    "ignore": {
        "GGUF": {
            "version": "version",
            "tensor_count": "tensor_count",
            "kv_count": "kv_count",
        },
        "general": {"file_type": "file_type", "quantization_version": "quantization_version"},
    },
    "config": GGUF_CONFIG_MAPPING,
    "tensors": GGUF_TENSOR_MAPPING,
    "tokenizer": {"tokenizer": GGUF_TOKENIZER_MAPPING["tokenizer"]},
    "tokenizer_config": {"tokenizer": GGUF_TOKENIZER_MAPPING["tokenizer_config"]},
}

GGUF_SUPPORTED_ARCHITECTURES = list(GGUF_TO_TRANSFORMERS_MAPPING["tensors"].keys())


def read_field(reader, field):
    value = reader.fields[field]
    return [_gguf_parse_value(value.parts[_data_index], value.types) for _data_index in value.data]


def load_gguf_checkpoint(gguf_checkpoint_path, return_tensors=False):
    """
    Load a GGUF file and return a dictionary of parsed parameters containing tensors, the parsed
    tokenizer and config attributes.

    Args:
        gguf_checkpoint_path (`str`):
            The path the to GGUF file to load
        return_tensors (`bool`, defaults to `True`):
            Whether to read the tensors from the file and return them. Not doing so is faster
            and only loads the metadata in memory.
    """
    if is_gguf_available() and is_torch_available():
        from gguf import GGUFReader, dequantize
    else:
        logger.error(
            "Loading a GGUF checkpoint in PyTorch, requires both PyTorch and GGUF>=0.10.0 to be installed. Please see "
            "https://pytorch.org/ and https://github.com/ggerganov/llama.cpp/tree/master/gguf-py for installation instructions."
        )
        raise ImportError("Please install torch and gguf>=0.10.0 to load a GGUF checkpoint in PyTorch.")

    reader = GGUFReader(gguf_checkpoint_path)
    fields = reader.fields
    reader_keys = list(fields.keys())

    parsed_parameters = {k: {} for k in GGUF_TO_TRANSFORMERS_MAPPING}

    architecture = read_field(reader, "general.architecture")[0]
    model_name = read_field(reader, "general.name")

    # in llama.cpp mistral models use the same architecture as llama. We need
    # to add this patch to ensure things work correctly on our side.
    if "llama" in architecture and "mistral" in model_name:
        updated_architecture = "mistral"
    elif "t5" in architecture or "t5encoder" in architecture:
        parsed_parameters["config"]["tie_word_embeddings"] = False
        parsed_parameters["config"]["is_gated_act"] = True
        updated_architecture = "t5"
    else:
        updated_architecture = architecture

    if "qwen2moe" in architecture:
        updated_architecture = "qwen2_moe"

    model_size = ""
    # extract the number of params from file name as architectures can differ ;
    # eg. for falcon : `...falcon-7b-...`
    if "falcon" in architecture:
        gguf_file_name = gguf_checkpoint_path.split("/")[-1].lower()
        m = re.search(r"-\d+b-", gguf_file_name)  # regex to catch `-7b-`
        if m is None:
            raise ValueError(
                f"From file name, cannot determine the number of parameters for {architecture} architecture"
            )
        model_size = m.group().strip("-")  # only keeps `7b`

    if architecture + model_size not in GGUF_SUPPORTED_ARCHITECTURES:
        raise ValueError(f"Architecture {architecture + model_size} not supported")

    # List all key-value pairs in a columnized format
    for gguf_key, field in reader.fields.items():
        gguf_key = gguf_key.replace(architecture, updated_architecture)
        split = gguf_key.split(".")
        prefix = split[0]
        config_key = ".".join(split[1:])

        value = [_gguf_parse_value(field.parts[_data_index], field.types) for _data_index in field.data]

        if len(value) == 1:
            value = value[0]

        if isinstance(value, str) and architecture in value:
            value = value.replace(architecture, updated_architecture)

        for parameter in GGUF_TO_TRANSFORMERS_MAPPING:
            parameter_renames = GGUF_TO_TRANSFORMERS_MAPPING[parameter]
            if prefix in parameter_renames and config_key in parameter_renames[prefix]:
                renamed_config_key = parameter_renames[prefix][config_key]
                if renamed_config_key == -1:
                    continue

                if renamed_config_key is not None:
                    parsed_parameters[parameter][renamed_config_key] = value

                if gguf_key in reader_keys:
                    reader_keys.remove(gguf_key)

        if gguf_key in reader_keys:
            logger.info(f"Some keys were not parsed and added into account {gguf_key} | {value}")

    # retrieve config vocab_size from tokenizer
    # Pleas refer to https://github.com/huggingface/transformers/issues/32526 for more details
    if "vocab_size" not in parsed_parameters["config"]:
        tokenizer_parameters = parsed_parameters["tokenizer"]
        if "tokens" in tokenizer_parameters:
            parsed_parameters["config"]["vocab_size"] = len(tokenizer_parameters["tokens"])
        else:
            logger.warning(
                "Can't find a way to retrieve missing config vocab_size from tokenizer parameters. "
                "This will use default value from model config class and cause unexpected behavior."
            )

    if return_tensors:
        tensor_key_mapping = GGUF_TO_TRANSFORMERS_MAPPING["tensors"][architecture + model_size]

        for tensor in tqdm(reader.tensors, desc="Converting and de-quantizing GGUF tensors..."):
            name = tensor.name

            weights = dequantize(tensor.data, tensor.tensor_type)

            if architecture == "llama" and (".attn_k." in name or ".attn_q." in name):
                num_heads = parsed_parameters["config"]["num_attention_heads"]
                num_kv_heads = parsed_parameters["config"]["num_key_value_heads"]
                if ".attn_q." in name:
                    weights = reverse_permute_weights(weights, num_heads, num_heads)
                elif ".attn_k." in name:
                    weights = reverse_permute_weights(weights, num_heads, num_kv_heads)

            if architecture == "qwen2moe":
                if "_exp" in name:
                    split_moe_expert_tensor(weights, parsed_parameters, name, tensor_key_mapping)
                    continue
                if "ffn_gate_inp_shexp" in name:
                    # for compatibility tensor shared_expert_gate must be (1, 2048) dim,
                    # quantized one is (2048)
                    weights = np.expand_dims(weights, axis=0)

            if architecture == "bloom" and "attn_qkv" in name:
                num_heads = parsed_parameters["config"]["n_head"]
                n_embed = parsed_parameters["config"]["hidden_size"]
                if "weight" in name:
                    weights = reverse_reshape_weights(weights, num_heads, n_embed)
                else:
                    weights = reverse_reshape_bias(weights, num_heads, n_embed)

<<<<<<< HEAD
            bid = None
            if architecture in ("t5", "t5encoder"):
                for chunk in name.split("."):
                    if chunk.isdigit():
                        bid = int(chunk)
                        break
=======
            if architecture == "gpt2":
                if (
                    "attn_qkv.weight" in name
                    or "ffn_down.weight" in name
                    or "ffn_up.weight" in name
                    or "attn_output.weight" in name
                ):
                    # Original transpose implementation
                    # https://github.com/ggerganov/llama.cpp/blob/a38b884c6c4b0c256583acfaaabdf556c62fabea/convert_hf_to_gguf.py#L2060-L2061
                    weights = weights.T
                if name == "output.weight":
                    # output.weight has conflicts with attn_output.weight in name checking
                    # we have to explicitly check that name is exactly output.weight
                    name = "lm_head.weight"
                    parsed_parameters["tensors"][name] = torch.from_numpy(np.copy(weights))
                    continue
>>>>>>> 24bdc94d

            for tensor_name in tensor_key_mapping:
                if tensor_name.format(bid=bid) in name:
                    name = name.replace(tensor_name.format(bid=bid), tensor_key_mapping[tensor_name].format(bid=bid))

            # Use copy to avoid errors with numpy and pytorch
            parsed_parameters["tensors"][name] = torch.from_numpy(np.copy(weights))

    if len(reader_keys) > 0:
        logger.info(f"Some keys of the GGUF file were not considered: {reader_keys}")

    return parsed_parameters


def reverse_permute_weights(weights: np.ndarray, n_head: int, num_kv_heads: Optional[int] = None) -> np.ndarray:
    # Original permutation implementation
    # https://github.com/ggerganov/llama.cpp/blob/a38b884c6c4b0c256583acfaaabdf556c62fabea/convert_hf_to_gguf.py#L1402-L1408
    if num_kv_heads is not None and n_head != num_kv_heads:
        n_head = num_kv_heads

    dim = weights.shape[0] // n_head // 2
    w = weights.reshape(n_head, dim, 2, *weights.shape[1:])
    return w.swapaxes(2, 1).reshape(weights.shape)


def reverse_reshape_weights(weights: np.ndarray, n_head: int, n_embed: int):
    # Original reshape implementation
    # https://github.com/ggerganov/llama.cpp/blob/master/convert_hf_to_gguf.py#L972-L985
    q, k, v = np.array_split(weights, 3, axis=0)

    q = q.reshape(n_head, n_embed // n_head, n_embed)
    k = k.reshape(n_head, n_embed // n_head, n_embed)
    v = v.reshape(n_head, n_embed // n_head, n_embed)
    qkv_weights = np.stack([q, k, v], axis=1)

    return qkv_weights.reshape(n_head * 3 * (n_embed // n_head), n_embed)


def reverse_reshape_bias(weights: np.ndarray, n_head: int, n_embed: int):
    # Original reshape implementation
    # https://github.com/ggerganov/llama.cpp/blob/master/convert_hf_to_gguf.py#L986-L998
    q_bias, k_bias, v_bias = np.array_split(weights, 3)

    q_bias = q_bias.reshape(n_head, n_embed // n_head)
    k_bias = k_bias.reshape(n_head, n_embed // n_head)
    v_bias = v_bias.reshape(n_head, n_embed // n_head)

    qkv_bias = np.stack([q_bias, k_bias, v_bias], axis=1).flatten()
    return qkv_bias


def split_moe_expert_tensor(
    weights: np.ndarray, parsed_parameters: Dict[str, Dict], name: str, tensor_key_mapping: dict
):
    # Original merge implementation
    # https://github.com/ggerganov/llama.cpp/blob/master/convert_hf_to_gguf.py#L1994-L2022
    exp_name = ""
    if "ffn_gate_exps" in name:
        exp_name = "gate_proj"
    elif "ffn_down_exps" in name:
        exp_name = "down_proj"
    elif "ffn_up_exps" in name:
        exp_name = "up_proj"
    else:
        raise ValueError(f"Cannot map expert tensor {name} in Qwen2Moe architecture.")
    for tensor_name in tensor_key_mapping:
        if tensor_name in name:
            name = name.replace(tensor_name, tensor_key_mapping[tensor_name])
    w_counter = parsed_parameters["config"].get("num_experts", 60)
    for i in range(0, w_counter):
        temp_name = name.replace(".weight", f".{i}.{exp_name}.weight")
        exp_weight = weights[i]
        parsed_parameters["tensors"][temp_name] = torch.from_numpy(np.copy(exp_weight))<|MERGE_RESOLUTION|>--- conflicted
+++ resolved
@@ -195,14 +195,13 @@
                 else:
                     weights = reverse_reshape_bias(weights, num_heads, n_embed)
 
-<<<<<<< HEAD
             bid = None
             if architecture in ("t5", "t5encoder"):
                 for chunk in name.split("."):
                     if chunk.isdigit():
                         bid = int(chunk)
                         break
-=======
+
             if architecture == "gpt2":
                 if (
                     "attn_qkv.weight" in name
@@ -219,7 +218,6 @@
                     name = "lm_head.weight"
                     parsed_parameters["tensors"][name] = torch.from_numpy(np.copy(weights))
                     continue
->>>>>>> 24bdc94d
 
             for tensor_name in tensor_key_mapping:
                 if tensor_name.format(bid=bid) in name:
