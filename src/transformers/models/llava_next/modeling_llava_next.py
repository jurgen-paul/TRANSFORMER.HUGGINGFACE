# coding=utf-8
# Copyright 2024 the HuggingFace Inc. team. All rights reserved.
#
# Licensed under the Apache License, Version 2.0 (the "License");
# you may not use this file except in compliance with the License.
# You may obtain a copy of the License at
#
#     http://www.apache.org/licenses/LICENSE-2.0
#
# Unless required by applicable law or agreed to in writing, software
# distributed under the License is distributed on an "AS IS" BASIS,
# WITHOUT WARRANTIES OR CONDITIONS OF ANY KIND, either express or implied.
# See the License for the specific language governing permissions and
# limitations under the License.
"""PyTorch Llava-NeXT model."""

import math
from dataclasses import dataclass
from typing import List, Optional, Tuple, Union

import numpy as np
import torch
import torch.utils.checkpoint
from torch import nn

from ... import PreTrainedModel
from ...activations import ACT2FN
from ...image_processing_utils import select_best_resolution
from ...modeling_outputs import ModelOutput
from ...utils import (
    add_start_docstrings,
    add_start_docstrings_to_model_forward,
    logging,
    replace_return_docstrings,
)
from ..auto import AutoModel, AutoModelForCausalLM
from .configuration_llava_next import LlavaNextConfig


logger = logging.get_logger(__name__)

_CONFIG_FOR_DOC = "LlavaNextConfig"


def get_anyres_image_grid_shape(image_size, grid_pinpoints, patch_size):
    """
    Calculate the shape of the image patch grid after the preprocessing for images of any resolution.

    Args:
        image_size (`tuple`):
            The size of the input image in the format (width, height).
        grid_pinpoints (`List`):
            A list containing possible resolutions. Each item in the list should be a tuple or list
            of the form `(height, width)`.
        patch_size (`int`):
            The size of each image patch.

    Returns:
        tuple: The shape of the image patch grid in the format (width, height).
    """
    if not isinstance(grid_pinpoints, list):
        raise ValueError("grid_pinpoints should be a list of tuples or lists")

    # ! VERY IMPORTANT if image_size is tensor, must convert to into tuple, otherwise it will cause wrong calculate
    if not isinstance(image_size, (list, tuple)):
        if not isinstance(image_size, (torch.Tensor, np.ndarray)):
            raise ValueError(
                f"image_size invalid type: {type(image_size)} not valid, should be either list, tuple, np.ndarray or tensor"
            )
        image_size = image_size.tolist()

    height, width = select_best_resolution(image_size, grid_pinpoints)
    return height // patch_size, width // patch_size


def image_size_to_num_patches(image_size, grid_pinpoints, patch_size: int):
    """
    Calculate the number of patches after the preprocessing for images of any resolution.

    Args:
        image_size (`Union[torch.LongTensor, np.ndarray, Tuple[int, int]):
            The size of the input image in the format (height, width). ?
        grid_pinpoints (`List`):
            A list containing possible resolutions. Each item in the list should be a tuple or list
            of the form `(height, width)`.
        patch_size (`int`):
            The size of each image patch.

    Returns:
        int: the number of patches
    """
    if not isinstance(grid_pinpoints, list):
        raise ValueError("grid_pinpoints should be a list of tuples or lists")

    # ! VERY IMPORTANT if image_size is tensor, must convert to into tuple, otherwise it will cause wrong calculate
    if not isinstance(image_size, (list, tuple)):
        if not isinstance(image_size, (torch.Tensor, np.ndarray)):
            raise ValueError(f"image_size invalid type {type(image_size)} with value {image_size}")
        image_size = image_size.tolist()

    best_resolution = select_best_resolution(image_size, grid_pinpoints)
    height, width = best_resolution
    num_patches = 0
    # consider change to ceil(height/patch_size)*ceil(width/patch_size) + 1
    for i in range(0, height, patch_size):
        for j in range(0, width, patch_size):
            num_patches += 1
    # add the base patch
    num_patches += 1
    return num_patches


def unpad_image(tensor, original_size):
    """
    Unpads a PyTorch tensor of a padded and resized image.

    Args:
        tensor (`torch.Tensor`):
            The image tensor, assumed to be of shape (num_channels, height, width).
        original_size (`tuple`):
            The original size of the image (height, width).

    Returns:
        `torch.Tensor`: The unpadded image tensor.
    """
    original_height, original_width = original_size
    current_height, current_width = tensor.shape[1:]

    original_aspect_ratio = original_width / original_height
    current_aspect_ratio = current_width / current_height

    if original_aspect_ratio > current_aspect_ratio:
        scale_factor = current_width / original_width
        new_height = int(original_height * scale_factor)
        padding = (current_height - new_height) // 2
        unpadded_tensor = tensor[:, padding : current_height - padding, :]
    else:
        scale_factor = current_height / original_height
        new_width = int(original_width * scale_factor)
        padding = (current_width - new_width) // 2
        unpadded_tensor = tensor[:, :, padding : current_width - padding]

    return unpadded_tensor


@dataclass
# Copied from transformers.models.idefics.modeling_idefics.IdeficsCausalLMOutputWithPast with Idefics->LlavaNext
class LlavaNextCausalLMOutputWithPast(ModelOutput):
    """
    Base class for LlavaNext causal language model (or autoregressive) outputs.

    Args:
        loss (`torch.FloatTensor` of shape `(1,)`, *optional*, returned when `labels` is provided):
            Language modeling loss (for next-token prediction).
        logits (`torch.FloatTensor` of shape `(batch_size, sequence_length, config.vocab_size)`):
            Prediction scores of the language modeling head (scores for each vocabulary token before SoftMax).
        past_key_values (`tuple(tuple(torch.FloatTensor))`, *optional*, returned when `use_cache=True` is passed or when `config.use_cache=True`):
            Tuple of `tuple(torch.FloatTensor)` of length `config.n_layers`, with each tuple having 2 tensors of shape
            `(batch_size, num_heads, sequence_length, embed_size_per_head)`)

            Contains pre-computed hidden-states (key and values in the self-attention blocks) that can be used (see
            `past_key_values` input) to speed up sequential decoding.
        hidden_states (`tuple(torch.FloatTensor)`, *optional*, returned when `output_hidden_states=True` is passed or when `config.output_hidden_states=True`):
            Tuple of `torch.FloatTensor` (one for the output of the embeddings, if the model has an embedding layer, +
            one for the output of each layer) of shape `(batch_size, sequence_length, hidden_size)`.

            Hidden-states of the model at the output of each layer plus the optional initial embedding outputs.
        attentions (`tuple(torch.FloatTensor)`, *optional*, returned when `output_attentions=True` is passed or when `config.output_attentions=True`):
            Tuple of `torch.FloatTensor` (one for each layer) of shape `(batch_size, num_heads, sequence_length,
            sequence_length)`.

            Attentions weights after the attention softmax, used to compute the weighted average in the self-attention
            heads.
        image_hidden_states (`tuple(torch.FloatTensor)`, *optional*):
            Tuple of `torch.FloatTensor` (one for the output of the image embeddings, `(batch_size, num_images,
            sequence_length, hidden_size)`.

            image_hidden_states of the model produced by the vision encoder, and optionally by the perceiver
    """

    loss: Optional[torch.FloatTensor] = None
    logits: torch.FloatTensor = None
    past_key_values: Optional[List[torch.FloatTensor]] = None
    hidden_states: Optional[Tuple[torch.FloatTensor]] = None
    attentions: Optional[Tuple[torch.FloatTensor]] = None
    image_hidden_states: Optional[Tuple[torch.FloatTensor]] = None


# Copied from transformers.models.llava.modeling_llava.LlavaMultiModalProjector with Llava->LlavaNext
class LlavaNextMultiModalProjector(nn.Module):
    def __init__(self, config: LlavaNextConfig):
        super().__init__()

        self.linear_1 = nn.Linear(config.vision_config.hidden_size, config.text_config.hidden_size, bias=True)
        self.act = ACT2FN[config.projector_hidden_act]
        self.linear_2 = nn.Linear(config.text_config.hidden_size, config.text_config.hidden_size, bias=True)

    def forward(self, image_features):
        hidden_states = self.linear_1(image_features)
        hidden_states = self.act(hidden_states)
        hidden_states = self.linear_2(hidden_states)
        return hidden_states


LLAVA_NEXT_START_DOCSTRING = r"""
    This model inherits from [`PreTrainedModel`]. Check the superclass documentation for the generic methods the
    library implements for all its model (such as downloading or saving, resizing the input embeddings, pruning heads
    etc.)

    This model is also a PyTorch [torch.nn.Module](https://pytorch.org/docs/stable/nn.html#torch.nn.Module) subclass.
    Use it as a regular PyTorch Module and refer to the PyTorch documentation for all matter related to general usage
    and behavior.

    Parameters:
        config ([`LlavaNextConfig`] or [`LlavaNextVisionConfig`]):
            Model configuration class with all the parameters of the model. Initializing with a config file does not
            load the weights associated with the model, only the configuration. Check out the
            [`~PreTrainedModel.from_pretrained`] method to load the model weights.
"""


@add_start_docstrings(
    "The bare LLaMA Model outputting raw hidden-states without any specific head on top.",
    LLAVA_NEXT_START_DOCSTRING,
)
# Copied from transformers.models.llava.modeling_llava.LlavaPreTrainedModel with Llava->LlavaNext,llava->llava_next
class LlavaNextPreTrainedModel(PreTrainedModel):
    config_class = LlavaNextConfig
    base_model_prefix = "model"
    supports_gradient_checkpointing = True
    _no_split_modules = ["LlavaNextVisionAttention"]
    _skip_keys_device_placement = "past_key_values"
    _supports_flash_attn_2 = True

    def _init_weights(self, module):
        # important: this ported version of LlavaNext isn't meant for training from scratch - only
        # inference and fine-tuning - so the proper init weights code has been removed - the original codebase
        # https://github.com/haotian-liu/LLaVA/tree/main/llava_next should serve for that purpose
        std = (
            self.config.initializer_range
            if hasattr(self.config, "initializer_range")
            else self.config.text_config.initializer_range
        )

        if hasattr(module, "class_embedding"):
            module.class_embedding.data.normal_(mean=0.0, std=std)

        if isinstance(module, (nn.Linear, nn.Conv2d)):
            module.weight.data.normal_(mean=0.0, std=std)
            if module.bias is not None:
                module.bias.data.zero_()
        elif isinstance(module, nn.Embedding):
            module.weight.data.normal_(mean=0.0, std=std)
            if module.padding_idx is not None:
                module.weight.data[module.padding_idx].zero_()

    @property
    def _supports_sdpa(self):
        """
        Retrieve language_model's attribute to check whether the model supports
        SDPA or not.
        """
        return self.language_model._supports_sdpa


LLAVA_NEXT_INPUTS_DOCSTRING = r"""
    Args:
        input_ids (`torch.LongTensor` of shape `(batch_size, sequence_length)`):
            Indices of input sequence tokens in the vocabulary. Padding will be ignored by default should you provide
            it.

            Indices can be obtained using [`AutoTokenizer`]. See [`PreTrainedTokenizer.encode`] and
            [`PreTrainedTokenizer.__call__`] for details.

            [What are input IDs?](../glossary#input-ids)
        pixel_values (`torch.FloatTensor` of shape `(batch_size, num_channels, image_size, image_size)):
            The tensors corresponding to the input images. Pixel values can be obtained using
            [`AutoImageProcessor`]. See [`LlavaNextImageProcessor.__call__`] for details. [`LlavaProcessor`] uses
            [`LlavaNextImageProcessor`] for processing images.
        image_sizes (`torch.LongTensor` of shape `(batch_size, 2)`, *optional*):
            The sizes of the images in the batch, being (height, width) for each image.
        attention_mask (`torch.Tensor` of shape `(batch_size, sequence_length)`, *optional*):
            Mask to avoid performing attention on padding token indices. Mask values selected in `[0, 1]`:

            - 1 for tokens that are **not masked**,
            - 0 for tokens that are **masked**.

            [What are attention masks?](../glossary#attention-mask)

            Indices can be obtained using [`AutoTokenizer`]. See [`PreTrainedTokenizer.encode`] and
            [`PreTrainedTokenizer.__call__`] for details.

            If `past_key_values` is used, optionally only the last `decoder_input_ids` have to be input (see
            `past_key_values`).

            If you want to change padding behavior, you should read [`modeling_opt._prepare_decoder_attention_mask`]
            and modify to your needs. See diagram 1 in [the paper](https://arxiv.org/abs/1910.13461) for more
            information on the default strategy.

            - 1 indicates the head is **not masked**,
            - 0 indicates the head is **masked**.
        position_ids (`torch.LongTensor` of shape `(batch_size, sequence_length)`, *optional*):
            Indices of positions of each input sequence tokens in the position embeddings. Selected in the range `[0,
            config.n_positions - 1]`. [What are position IDs?](../glossary#position-ids)
        past_key_values (`tuple(tuple(torch.FloatTensor))`, *optional*, returned when `use_cache=True` is passed or when `config.use_cache=True`):
            Tuple of `tuple(torch.FloatTensor)` of length `config.n_layers`, with each tuple having 2 tensors of shape
            `(batch_size, num_heads, sequence_length, embed_size_per_head)`) and 2 additional tensors of shape
            `(batch_size, num_heads, encoder_sequence_length, embed_size_per_head)`.

            Contains pre-computed hidden-states (key and values in the self-attention blocks and in the cross-attention
            blocks) that can be used (see `past_key_values` input) to speed up sequential decoding.

            If `past_key_values` are used, the user can optionally input only the last `decoder_input_ids` (those that
            don't have their past key value states given to this model) of shape `(batch_size, 1)` instead of all
            `decoder_input_ids` of shape `(batch_size, sequence_length)`.
        inputs_embeds (`torch.FloatTensor` of shape `(batch_size, sequence_length, hidden_size)`, *optional*):
            Optionally, instead of passing `input_ids` you can choose to directly pass an embedded representation. This
            is useful if you want more control over how to convert `input_ids` indices into associated vectors than the
            model's internal embedding lookup matrix.
        vision_feature_layer (`int`, *optional*, defaults to -2):
            The index of the layer to select the vision feature.
        vision_feature_select_strategy (`str`, *optional*, defaults to `"default"`):
            The feature selection strategy used to select the vision feature from the vision backbone.
            Can be one of `"default"` or `"full"`. If `"default"`, the CLS token is removed from the vision features.
            If `"full"`, the full vision features are used.
        use_cache (`bool`, *optional*):
            If set to `True`, `past_key_values` key value states are returned and can be used to speed up decoding (see
            `past_key_values`).
        output_attentions (`bool`, *optional*):
            Whether or not to return the attentions tensors of all attention layers. See `attentions` under returned
            tensors for more detail.
        output_hidden_states (`bool`, *optional*):
            Whether or not to return the hidden states of all layers. See `hidden_states` under returned tensors for
            more detail.
        return_dict (`bool`, *optional*):
            Whether or not to return a [`~utils.ModelOutput`] instead of a plain tuple.
        cache_position (`torch.LongTensor` of shape `(sequence_length)`, *optional*):
            Indices depicting the position of the input sequence tokens in the sequence. Contrarily to `position_ids`,
            this tensor is not affected by padding. It is used to update the cache in the correct position and to infer
            the complete sequence length.
"""


@add_start_docstrings(
    """The LLAVA-NeXT model which consists of a vision backbone and a language model.""",
    LLAVA_NEXT_START_DOCSTRING,
)
class LlavaNextForConditionalGeneration(LlavaNextPreTrainedModel):
    def __init__(self, config: LlavaNextConfig):
        super().__init__(config)
        self.vision_tower = AutoModel.from_config(config.vision_config)

        self.multi_modal_projector = LlavaNextMultiModalProjector(config)
        embed_std = 1 / math.sqrt(config.text_config.hidden_size)
        self.image_newline = nn.Parameter(torch.randn(config.text_config.hidden_size, dtype=self.dtype) * embed_std)

        self.vocab_size = config.text_config.vocab_size
        self.language_model = AutoModelForCausalLM.from_config(
            config.text_config, attn_implementation=config._attn_implementation
        )
        self.pad_token_id = self.config.pad_token_id if self.config.pad_token_id is not None else -1
        self._padding_side = "left"  # set it to left by default, user can use setter to change padding_sides
        self.post_init()

    @property
    def padding_side(self):
        return self._padding_side

    @padding_side.setter
    def padding_side(self, padding_side: str):
        if padding_side not in ["left", "right"]:
            raise ValueError(f"{padding_side} is not `left` or `right`.")
        self._padding_side = padding_side

    # Copied from transformers.models.llava.modeling_llava.LlavaForConditionalGeneration.get_input_embeddings
    def get_input_embeddings(self):
        return self.language_model.get_input_embeddings()

    # Copied from transformers.models.llava.modeling_llava.LlavaForConditionalGeneration.set_input_embeddings
    def set_input_embeddings(self, value):
        self.language_model.set_input_embeddings(value)

    # Copied from transformers.models.llava.modeling_llava.LlavaForConditionalGeneration.get_output_embeddings
    def get_output_embeddings(self):
        return self.language_model.get_output_embeddings()

    # Copied from transformers.models.llava.modeling_llava.LlavaForConditionalGeneration.set_output_embeddings
    def set_output_embeddings(self, new_embeddings):
        self.language_model.set_output_embeddings(new_embeddings)

    # Copied from transformers.models.llava.modeling_llava.LlavaForConditionalGeneration.set_decoder
    def set_decoder(self, decoder):
        self.language_model.set_decoder(decoder)

    # Copied from transformers.models.llava.modeling_llava.LlavaForConditionalGeneration.get_decoder
    def get_decoder(self):
        return self.language_model.get_decoder()

    # Copied from transformers.models.llava.modeling_llava.LlavaForConditionalGeneration.tie_weights
    def tie_weights(self):
        return self.language_model.tie_weights()

    # Copied from transformers.models.llava.modeling_llava.LlavaForConditionalGeneration.resize_token_embeddings
    def resize_token_embeddings(self, new_num_tokens: Optional[int] = None, pad_to_multiple_of=None) -> nn.Embedding:
        model_embeds = self.language_model.resize_token_embeddings(new_num_tokens, pad_to_multiple_of)
        # update vocab size
        self.config.text_config.vocab_size = model_embeds.num_embeddings
        self.vocab_size = model_embeds.num_embeddings
        return model_embeds

    def _merge_input_ids_with_image_features(
        self,
        image_features,
        feature_lens,
        inputs_embeds,
        input_ids,
        attention_mask,
        position_ids=None,
        labels=None,
        image_token_index=None,
        ignore_index=-100,
    ):
        """
        Merge input_ids with with image features into final embeddings

        Args:
            image_features (`torch.Tensor` of shape `(all_feature_lens, embed_dim)`):
                All vision vectors of all images in the batch
            feature_lens (`torch.LongTensor` of shape `(num_images)`):
                The length of visual embeddings of each image as stacked in `image_features`
            inputs_embeds (`torch.Tensor` of shape `(batch_size, sequence_length, embed_dim)`):
                Token embeddings before merging with visual embeddings
            input_ids (`torch.LongTensor` of shape `(batch_size, sequence_length)`):
                Input_ids of tokens, possibly filled with image token
            attention_mask (`torch.LongTensor` of shape `(batch_size, sequence_length)`):
                Mask to avoid performing attention on padding token indices.
            position_ids (`torch.LongTensor` of shape `(batch_size, sequence_length)`):
                Indices of positions of each input sequence tokens in the position embeddings. Selected in the range `[0,
                config.n_positions - 1]`.
            labels (`torch.Tensor` of shape `(batch_size, sequence_length)`, *optional*)
                :abels need to be recalculated to support training (if provided)
            image_token_index (`int`, *optional*)
                Token id used to indicate the special "image" token. Defaults to `config.image_token_index`
            ignore_index (`int`, *optional*)
                Value that is used to pad `labels` and will be ignored when calculated loss. Default: -100.
        Returns:
            final_embedding, final_attention_mask, position_ids, final_labels

        Explanation:
            each image has variable length embeddings, with length specified by feature_lens
            image_features is concatenation of all visual embed vectors
            task: fill each <image> with the correct number of visual embeddings
            Example:
                X (5 patches), Y (3 patches), Z (8)
                X, Y are in the same sequence (in-context learning)
            if right padding
                input_ids: [
                    a b c d e f X g h i j k Y l m
                    o p q r Z s t u v _ _ _ _ _ _
                ]
                input_ids should be: [
                    a b c d e f X X X X X g h i j k Y Y Y l m
                    o p q r Z Z Z Z Z Z Z Z s t u v _ _ _ _ _
                ]
                labels should be: [
                    a b c d e f _ _ _ _ _ g h i j k _ _ _ l m
                    o p q r _ _ _ _ _ _ _ _ s t u v _ _ _ _ _
                ]
            elif left padding
                input_ids: [
                    a b c d e f X g h i j k Y l m
                    _ _ _ _ _ _ o p q r Z s t u v
                ]
                input_ids should be: [
                    a b c d e f X X X X X g h i j k Y Y Y l m
                    _ _ _ _ _ o p q r Z Z Z Z Z Z Z Z s t u v
                ]
                labels should be: [
                    a b c d e f _ _ _ _ _ g h i j k _ _ _ l m
                    _ _ _ _ _ o p q r _ _ _ _ _ _ _ _ s t u v
                ]
            Edge cases:
                * If tokens are same but image token sizes are different, then cannot infer left or right padding
                ```python
                cat_img = Image.open(requests.get("http://images.cocodataset.org/val2017/000000039769.jpg", stream=True).raw)
                chart_img = Image.open(requests.get("https://github.com/haotian-liu/LLaVA/blob/1a91fc274d7c35a9b50b3cb29c4247ae5837ce39/images/llava_v1_5_radar.jpg?raw=true", stream=True).raw)
                prompts = [
                    "[INST] <image>\nWhat is shown in this image? [/INST]",
                    "[INST] <image>\nWhat is shown in this image? [/INST]",
                ]
                inputs = processor(prompts, [chart_img, cat_img], return_tensors='pt', padding=True).to("cuda")
                    chart_img has 2634 tokens, while cat_img has 2340 tokens
                ```

                input_ids: [
                    a b c d X g h
                    i j Y k l m n
                ]
                where X is 3 tokens while Y is 5, this mean after merge
                if left-padding (batched generation)
                    input_ids should be: [
                        _ _ a b c d X X X g h
                        i j Y Y Y Y Y k l m n
                    ]
                elif (right padding) (training)
                    input_ids should be: [
                        a b c d X X X g h _ _
                        i j Y Y Y Y Y k l m n
                    ]
        """
        image_token_index = image_token_index if image_token_index is not None else self.config.image_token_index
        ignore_index = ignore_index if ignore_index is not None else self.config.ignore_index

        with torch.no_grad():
            # ! in llava 1.6, number of patches is variable
            num_images = feature_lens.size(0)
            num_image_features, embed_dim = image_features.shape
            if feature_lens.sum() != num_image_features:
                raise ValueError(f"{feature_lens=} / {feature_lens.sum()} != {image_features.shape=}")
            batch_size = input_ids.shape[0]
            _left_padding = torch.any(attention_mask[:, 0] == 0)
            _right_padding = torch.any(attention_mask[:, -1] == 0)

            left_padding = True
            if batch_size > 1:
                if _left_padding and not _right_padding:
                    left_padding = True
                elif not _left_padding and _right_padding:
                    left_padding = False
                elif not _left_padding and not _right_padding:
                    # both side is 1, so cannot tell
                    left_padding = self.padding_side == "left"
                else:
                    # invalid attention_mask
                    raise ValueError(f"both side of attention_mask has zero, invalid. {attention_mask}")

            # Whether to turn off right padding
            # 1. Create a mask to know where special image tokens are
            special_image_token_mask = input_ids == image_token_index
            # special_image_token_mask: [bsz, seqlen]
            num_special_image_tokens = torch.sum(special_image_token_mask, dim=-1)
            # num_special_image_tokens: [bsz]
            # Reserve for padding of num_images
            total_num_special_image_tokens = torch.sum(special_image_token_mask)
            if total_num_special_image_tokens != num_images:
                raise ValueError(
                    f"Number of image tokens in input_ids ({total_num_special_image_tokens}) different from num_images ({num_images})."
                )
            # Compute the maximum embed dimension
            # max_image_feature_lens is max_feature_lens per batch
            feature_lens = feature_lens.to(input_ids.device)
            feature_lens_batch = feature_lens.split(num_special_image_tokens.tolist(), dim=0)
            feature_lens_batch_sum = torch.tensor([x.sum() for x in feature_lens_batch], device=input_ids.device)
            embed_sequence_lengths = (
                (attention_mask == 1).long().sum(-1) - num_special_image_tokens + feature_lens_batch_sum
            )
            max_embed_dim = embed_sequence_lengths.max()

            batch_indices, non_image_indices = torch.where((input_ids != image_token_index) & (attention_mask == 1))
            # 2. Compute the positions where text should be written
            # Calculate new positions for text tokens in merged image-text sequence.
            # `special_image_token_mask` identifies image tokens. Each image token will be replaced by `nb_text_tokens_per_images` text tokens.
            # `torch.cumsum` computes how each image token shifts subsequent text token positions.
            # - 1 to adjust for zero-based indexing, as `cumsum` inherently increases indices by one.
            # ! instead of special_image_token_mask * (num_image_patches - 1)
            #   special_image_token_mask * (num_feature_len - 1)
            special_image_token_mask = special_image_token_mask.long()
            special_image_token_mask[special_image_token_mask == 1] = feature_lens - 1
            new_token_positions = torch.cumsum((special_image_token_mask + 1), -1) - 1
            if left_padding:
                # shift right token positions so that they are ending at the same number
                # the below here was incorrect? new_token_positions += new_token_positions[:, -1].max() - new_token_positions[:, -1:]
                new_token_positions += max_embed_dim - 1 - new_token_positions[:, -1:]

            text_to_overwrite = new_token_positions[batch_indices, non_image_indices]

        # 3. Create the full embedding, already padded to the maximum position
        final_embedding = torch.zeros(
            batch_size, max_embed_dim, embed_dim, dtype=inputs_embeds.dtype, device=inputs_embeds.device
        )
        final_attention_mask = torch.zeros(
            batch_size, max_embed_dim, dtype=attention_mask.dtype, device=inputs_embeds.device
        )
        final_input_ids = torch.full(
            (batch_size, max_embed_dim), self.pad_token_id, dtype=input_ids.dtype, device=inputs_embeds.device
        )
        # In case the Vision model or the Language model has been offloaded to CPU, we need to manually
        # set the corresponding tensors into their correct target device.
        target_device = inputs_embeds.device
        batch_indices, non_image_indices, text_to_overwrite = (
            batch_indices.to(target_device),
            non_image_indices.to(target_device),
            text_to_overwrite.to(target_device),
        )
        attention_mask = attention_mask.to(target_device)
        input_ids = input_ids.to(target_device)

        # 4. Fill the embeddings based on the mask. If we have ["hey" "<image>", "how", "are"]
        # we need to index copy on [0, 577, 578, 579] for the text and [1:576] for the image features
        final_embedding[batch_indices, text_to_overwrite] = inputs_embeds[batch_indices, non_image_indices]
        final_attention_mask[batch_indices, text_to_overwrite] = attention_mask[batch_indices, non_image_indices]
        final_input_ids[batch_indices, text_to_overwrite] = input_ids[batch_indices, non_image_indices]
        final_labels = None
        if labels is not None:
            labels = labels.to(target_device)
            final_labels = torch.full_like(final_attention_mask, ignore_index).to(torch.long)
            final_labels[batch_indices, text_to_overwrite] = labels[batch_indices, non_image_indices]

        # 5. Fill the embeddings corresponding to the images. Anything that is not `text_positions` needs filling (#29835)
        with torch.no_grad():
            image_to_overwrite = torch.full(
                (batch_size, max_embed_dim), True, dtype=torch.bool, device=inputs_embeds.device
            )
            image_to_overwrite[batch_indices, text_to_overwrite] = False
            embed_indices = torch.arange(max_embed_dim).unsqueeze(0).to(target_device)
            embed_indices = embed_indices.expand(batch_size, max_embed_dim)
            embed_seq_lens = embed_sequence_lengths[:, None].to(target_device)

            if left_padding:
                # exclude padding on the left
                max_embed_dim = max_embed_dim.to(target_device)
                val = (max_embed_dim - embed_indices) <= embed_seq_lens
            else:
                # exclude padding on the right
                val = embed_indices < embed_seq_lens
            image_to_overwrite &= val

            if image_to_overwrite.sum() != num_image_features:
                raise ValueError(
                    f"{image_to_overwrite.sum()=} != {num_image_features=} The input provided to the model are wrong. "
                    f"The number of image tokens is {torch.sum(special_image_token_mask)} while"
                    f" the number of image given to the model is {num_images}. "
                    f"This prevents correct indexing and breaks batch generation."
                )
        final_embedding[image_to_overwrite] = image_features.contiguous().reshape(-1, embed_dim).to(target_device)
        final_attention_mask |= image_to_overwrite
        position_ids = (final_attention_mask.cumsum(-1) - 1).masked_fill_((final_attention_mask == 0), 1)

        return final_embedding, final_attention_mask, position_ids, final_labels, final_input_ids

    def pack_image_features(self, image_features, image_sizes, image_newline=None):
        """
        Reshape, unpad and then pack each image_feature into a single image_features tensor containing all visual vectors.

        Args:
            image_features (`List[torch.Tensor]` of length num_images, each of shape `(num_patches, image_length, embed_dim)`)
                List of image feature tensor, each contains all the visual feature of all patches.
            image_sizes (`torch.Tensor` of shape `(num_images, 2)`)
                Actual image size of each images (H, W).
            image_newline (`torch.Tensor` of shape `(embed_dim)`)
                New line embedding vector.
        Returns:
            image_features (`torch.Tensor` of shape `(all_feat_len, embed_dim)`)
            feature_lens (`List[int]`)
                token length of each image in image_features
        """
        new_image_features = []
        feature_lens = []
        for image_idx, image_feature in enumerate(image_features):
            if image_feature.shape[0] > 1:
                base_image_feature = image_feature[0]
                image_feature = image_feature[1:]
                height = width = self.config.vision_config.image_size // self.config.vision_config.patch_size
                if height * width != base_image_feature.shape[0]:
                    raise ValueError("The number of patches is not consistent with the image size.")
                num_patch_width, num_patch_height = get_anyres_image_grid_shape(
                    image_sizes[image_idx],
                    self.config.image_grid_pinpoints,
                    self.config.vision_config.image_size,
                )
                image_feature = image_feature.view(num_patch_height, num_patch_width, height, width, -1)
                image_feature = image_feature.permute(4, 0, 2, 1, 3).contiguous()
                image_feature = image_feature.flatten(1, 2).flatten(2, 3)
                image_feature = unpad_image(image_feature, image_sizes[image_idx])
                if image_newline is not None:
                    image_feature = torch.cat(
                        (
                            image_feature,
                            image_newline[:, None, None].expand(*image_feature.shape[:-1], 1).to(image_feature.dtype),
                        ),
                        dim=-1,
                    )
                image_feature = image_feature.flatten(1, 2).transpose(0, 1)
                image_feature = torch.cat((base_image_feature, image_feature), dim=0)
            else:
                image_feature = image_feature[0]
                if image_newline is not None:
                    image_feature = torch.cat((image_feature, image_newline[None].to(image_feature)), dim=0)
            new_image_features.append(image_feature)
            feature_lens.append(image_feature.size(0))
        image_features = torch.cat(new_image_features, dim=0)
        feature_lens = torch.tensor(feature_lens, dtype=torch.long, device=image_features.device)
        return image_features, feature_lens

    @add_start_docstrings_to_model_forward(LLAVA_NEXT_INPUTS_DOCSTRING)
    @replace_return_docstrings(output_type=LlavaNextCausalLMOutputWithPast, config_class=_CONFIG_FOR_DOC)
    def forward(
        self,
        input_ids: torch.LongTensor = None,
        pixel_values: torch.FloatTensor = None,
        image_sizes: Optional[torch.LongTensor] = None,
        attention_mask: Optional[torch.Tensor] = None,
        position_ids: Optional[torch.LongTensor] = None,
        past_key_values: Optional[List[torch.FloatTensor]] = None,
        inputs_embeds: Optional[torch.FloatTensor] = None,
        vision_feature_layer: Optional[int] = None,
        vision_feature_select_strategy: Optional[str] = None,
        labels: Optional[torch.LongTensor] = None,
        use_cache: Optional[bool] = None,
        output_attentions: Optional[bool] = None,
        output_hidden_states: Optional[bool] = None,
        return_dict: Optional[bool] = None,
        cache_position: Optional[torch.LongTensor] = None,
    ) -> Union[Tuple, LlavaNextCausalLMOutputWithPast]:
        r"""
        Args:
            labels (`torch.LongTensor` of shape `(batch_size, sequence_length)`, *optional*):
                Labels for computing the masked language modeling loss. Indices should either be in `[0, ...,
                config.vocab_size]` or -100 (see `input_ids` docstring). Tokens with indices set to `-100` are ignored
                (masked), the loss is only computed for the tokens with labels in `[0, ..., config.vocab_size]`.

        Returns:

        Example:

        ```python
        >>> from PIL import Image
        >>> import requests
        >>> from transformers import AutoProcessor, LlavaNextForConditionalGeneration

        >>> model = LlavaNextForConditionalGeneration.from_pretrained("llava-hf/llava-v1.6-mistral-7b-hf")
        >>> processor = AutoProcessor.from_pretrained("llava-hf/llava-v1.6-mistral-7b-hf")

        >>> prompt = "[INST] <image>\nWhat is shown in this image? [/INST]"
        >>> url = "https://www.ilankelman.org/stopsigns/australia.jpg"
        >>> image = Image.open(requests.get(url, stream=True).raw)

        >>> inputs = processor(text=prompt, images=image, return_tensors="pt")

        >>> # Generate
        >>> generate_ids = model.generate(**inputs, max_length=30)
        >>> processor.batch_decode(generate_ids, skip_special_tokens=True, clean_up_tokenization_spaces=False)[0]
        "[INST]  \nWhat is shown in this image? [/INST] The image appears to be a radar chart, which is a type of multi-dimensional plot (...)"
        ```"""

        output_attentions = output_attentions if output_attentions is not None else self.config.output_attentions
        output_hidden_states = (
            output_hidden_states if output_hidden_states is not None else self.config.output_hidden_states
        )
        return_dict = return_dict if return_dict is not None else self.config.use_return_dict
        vision_feature_layer = (
            vision_feature_layer if vision_feature_layer is not None else self.config.vision_feature_layer
        )
        vision_feature_select_strategy = (
            vision_feature_select_strategy
            if vision_feature_select_strategy is not None
            else self.config.vision_feature_select_strategy
        )

        if (input_ids is None) ^ (inputs_embeds is not None):
            raise ValueError(
                "You cannot specify both input_ids and inputs_embeds at the same time, and must specify either one"
            )

        if pixel_values is not None and inputs_embeds is not None:
            raise ValueError(
                "You cannot specify both pixel_values and inputs_embeds at the same time, and must specify either one"
            )

        legacy_processing = False
        if inputs_embeds is None:
            inputs_embeds = self.get_input_embeddings()(input_ids)

            # if the number of image tokens is more than image embeddings seq length, then prob we expanded it in processing
            # not very reliable, but we don't expect one to actually pass 500+ images for one prompt
            # In case we're in decoding stage, legacy behavior is checked by presence of pixel values even if use_cache=True
            legacy_processing = (
                (input_ids == self.config.image_token_index).sum(1).max() < self.config.image_seq_length
            ) or (input_ids.shape[-1] == 1 and pixel_values is not None)

        if pixel_values is not None and pixel_values.size(0) > 0:
            # ! infer image_num_patches from image_sizes
            image_num_patches = [
                image_size_to_num_patches(
                    image_size=imsize,
                    grid_pinpoints=self.config.image_grid_pinpoints,
                    patch_size=self.config.vision_config.image_size,
                )
<<<<<<< HEAD
                for imsize in image_sizes
            ]
            # figure out if pixel_values is concatenated or stacked
            if pixel_values.dim() == 5:
                # stacking when input is (batch_size, num_patches, num_channels, height, width)
                _pixel_values_list = [
                    pix_val[:num_patch] for pix_val, num_patch in zip(pixel_values, image_num_patches)
                ]
                pixel_values = torch.cat(_pixel_values_list, dim=0)
            elif pixel_values.dim() != 4:
                # otherwise has to be stacked from list of (num_patches, num_channels, height, width)
                raise ValueError(f"pixel_values of shape {pixel_values.shape}, expect to be of 4 or 5 dimensions")

            image_features = self.vision_tower(pixel_values, output_hidden_states=True)
            selected_image_feature = image_features.hidden_states[vision_feature_layer]
            if vision_feature_select_strategy == "default":
                selected_image_feature = selected_image_feature[:, 1:]
            elif vision_feature_select_strategy == "full":
                selected_image_feature = selected_image_feature
            image_features = self.multi_modal_projector(selected_image_feature)
            image_features = torch.split(image_features, image_num_patches, dim=0)

            # NOTE we only support multimodal_patch_merge_type == "spatial_unpad"
            image_features, feature_lens = self.pack_image_features(
                image_features,
                image_sizes,
                image_newline=self.image_newline,
            )
            if legacy_processing:
                logger.warning_once(
                    "Expanding inputs for image tokens in LLaVa-NeXT should be done in processing. "
                    "Please add `patch_size` and `vision_feature_select_strategy` to the model's processing config or set directly "
                    "with `processor.patch_size = {{patch_size}}` and processor.vision_feature_select_strategy = {{vision_feature_select_strategy}}`. "
                    "Using processors without these attributes in the config is deprecated and will throw an error in v4.44."
=======

                inputs_embeds = inputs_embeds.to(image_features.dtype)
                inputs_embeds, attention_mask, position_ids, labels, _ = self._merge_input_ids_with_image_features(
                    image_features,
                    feature_lens,
                    inputs_embeds,
                    input_ids,
                    attention_mask,
                    position_ids,
                    labels=labels,
>>>>>>> 1c37e8c1
                )
                if input_ids.shape[1] != 1:
                    inputs_embeds = inputs_embeds.to(image_features.dtype)
                    inputs_embeds, attention_mask, position_ids, labels = self._merge_input_ids_with_image_features(
                        image_features,
                        feature_lens,
                        inputs_embeds,
                        input_ids,
                        attention_mask,
                        position_ids,
                        labels=labels,
                    )
                else:
                    # Retrieve the first layer to inspect the logits and mask out the hidden states
                    # that are set to 0
                    first_layer_past_key_value = past_key_values[0][0][:, :, :, 0]

                    # Sum all dimensions of head_dim (-2) to avoid random errors such as: https://github.com/huggingface/transformers/pull/28032#issuecomment-1863691941
                    batch_index, non_attended_tokens = torch.where(first_layer_past_key_value.float().sum(-2) == 0)

                    # Get the target length
                    target_length = input_ids.shape[1]
                    past_length = first_layer_past_key_value.shape[-1]

                    extended_attention_mask = torch.ones(
                        (attention_mask.shape[0], past_length),
                        dtype=attention_mask.dtype,
                        device=attention_mask.device,
                    )

                    # Filter out only the tokens that can be un-attended, this can happen
                    # if one uses Llava + Fused modules where the cache on the
                    # first iteration is already big enough, or if one passes custom cache
                    valid_indices = non_attended_tokens < extended_attention_mask.size(-1)
                    new_batch_index = batch_index[valid_indices]
                    new_non_attended_tokens = non_attended_tokens[valid_indices]

                    # Zero-out the places where we don't need to attend
                    extended_attention_mask[new_batch_index, new_non_attended_tokens] = 0
                    attention_mask = torch.cat((extended_attention_mask, attention_mask[:, -target_length:]), dim=1)
                    position_ids = torch.sum(attention_mask, dim=1).unsqueeze(-1) - 1

            # TODO: @raushan retain only the new behavior after v4.44
            else:
                special_image_mask = (
                    (input_ids == self.config.image_token_index).unsqueeze(-1).expand_as(inputs_embeds)
                )
                inputs_embeds[special_image_mask] = image_features.flatten()

        outputs = self.language_model(
            attention_mask=attention_mask,
            position_ids=position_ids,
            past_key_values=past_key_values,
            inputs_embeds=inputs_embeds,
            use_cache=use_cache,
            output_attentions=output_attentions,
            output_hidden_states=output_hidden_states,
            return_dict=return_dict,
            cache_position=cache_position,
        )

        logits = outputs[0]

        loss = None
        if labels is not None:
            # Shift so that tokens < n predict n
            if attention_mask is not None:
                shift_attention_mask = attention_mask[..., 1:]
                shift_logits = logits[..., :-1, :][shift_attention_mask.to(logits.device) != 0].contiguous()
                shift_labels = labels[..., 1:][shift_attention_mask.to(labels.device) != 0].contiguous()
            else:
                shift_logits = logits[..., :-1, :].contiguous()
                shift_labels = labels[..., 1:].contiguous()
            # Flatten the tokens
            loss_fct = nn.CrossEntropyLoss()
            loss = loss_fct(
                shift_logits.view(-1, shift_logits.size(-1)), shift_labels.view(-1).to(shift_logits.device)
            )

        if not return_dict:
            output = (logits,) + outputs[1:]
            return (loss,) + output if loss is not None else output

        return LlavaNextCausalLMOutputWithPast(
            loss=loss,
            logits=logits,
            past_key_values=outputs.past_key_values,
            hidden_states=outputs.hidden_states,
            attentions=outputs.attentions,
        )

    def prepare_inputs_for_generation(
        self,
        input_ids,
        past_key_values=None,
        inputs_embeds=None,
        pixel_values=None,
        image_sizes=None,
        attention_mask=None,
        cache_position=None,
        **kwargs,
    ):
        legacy_processing = (
            input_ids is not None
            and (input_ids == self.config.image_token_index).sum(1).max() < self.config.image_seq_length
        )

        model_inputs = self.language_model.prepare_inputs_for_generation(
            input_ids,
            past_key_values=past_key_values,
            inputs_embeds=inputs_embeds,
            attention_mask=attention_mask,
            cache_position=cache_position,
            **kwargs,
        )

        if legacy_processing:
            # legacy specific code copied from prev version
            if past_key_values is not None:
                model_inputs["input_ids"] = model_inputs["input_ids"][:, -1:]
                if "position_ids" in model_inputs:
                    model_inputs["position_ids"] = model_inputs["position_ids"][:, -1:]

            model_inputs["pixel_values"] = pixel_values
            model_inputs["image_sizes"] = image_sizes
            model_inputs["cache_position"] = None

        elif past_key_values is None:
            # If we're in cached decoding stage, pixel values should be None because input ids do not contain special image token anymore
            # Otherwise we need pixel values to be passed to model
            model_inputs["pixel_values"] = pixel_values
            model_inputs["image_sizes"] = image_sizes

        return model_inputs

    # Copied from transformers.models.llava.modeling_llava.LlavaForConditionalGeneration._reorder_cache
    def _reorder_cache(self, *args, **kwargs):
        return self.language_model._reorder_cache(*args, **kwargs)<|MERGE_RESOLUTION|>--- conflicted
+++ resolved
@@ -786,7 +786,6 @@
                     grid_pinpoints=self.config.image_grid_pinpoints,
                     patch_size=self.config.vision_config.image_size,
                 )
-<<<<<<< HEAD
                 for imsize in image_sizes
             ]
             # figure out if pixel_values is concatenated or stacked
@@ -821,22 +820,10 @@
                     "Please add `patch_size` and `vision_feature_select_strategy` to the model's processing config or set directly "
                     "with `processor.patch_size = {{patch_size}}` and processor.vision_feature_select_strategy = {{vision_feature_select_strategy}}`. "
                     "Using processors without these attributes in the config is deprecated and will throw an error in v4.44."
-=======
-
-                inputs_embeds = inputs_embeds.to(image_features.dtype)
-                inputs_embeds, attention_mask, position_ids, labels, _ = self._merge_input_ids_with_image_features(
-                    image_features,
-                    feature_lens,
-                    inputs_embeds,
-                    input_ids,
-                    attention_mask,
-                    position_ids,
-                    labels=labels,
->>>>>>> 1c37e8c1
                 )
                 if input_ids.shape[1] != 1:
                     inputs_embeds = inputs_embeds.to(image_features.dtype)
-                    inputs_embeds, attention_mask, position_ids, labels = self._merge_input_ids_with_image_features(
+                    inputs_embeds, attention_mask, position_ids, labels, _ = self._merge_input_ids_with_image_features(
                         image_features,
                         feature_lens,
                         inputs_embeds,
