# coding=utf-8
# Copyright 2022 The HuggingFace Inc. team.
#
# Licensed under the Apache License, Version 2.0 (the "License");
# you may not use this file except in compliance with the License.
# You may obtain a copy of the License at
#
#     http://www.apache.org/licenses/LICENSE-2.0
#
# Unless required by applicable law or agreed to in writing, software
# distributed under the License is distributed on an "AS IS" BASIS,
# WITHOUT WARRANTIES OR CONDITIONS OF ANY KIND, either express or implied.
# See the License for the specific language governing permissions and
# limitations under the License.
"""
Processing saving/loading class for common processors.
"""

import copy
import inspect
import json
import os
import warnings
from pathlib import Path
from typing import Any, Dict, List, Optional, Tuple, TypedDict, Union

import numpy as np

from .dynamic_module_utils import custom_object_save
from .image_utils import ChannelDimension, is_vision_available


if is_vision_available():
    from .image_utils import PILImageResampling


from .tokenization_utils_base import (
    PaddingStrategy,
    PreTrainedTokenizerBase,
    TruncationStrategy,
)
from .utils import (
    PROCESSOR_NAME,
    PushToHubMixin,
    TensorType,
    add_model_info_to_auto_map,
    add_model_info_to_custom_pipelines,
    cached_file,
    copy_func,
    direct_transformers_import,
    download_url,
    is_offline_mode,
    is_remote_url,
    logging,
)


logger = logging.get_logger(__name__)

# Dynamically import the Transformers module to grab the attribute classes of the processor form their names.
transformers_module = direct_transformers_import(Path(__file__).parent)


AUTO_TO_BASE_CLASS_MAPPING = {
    "AutoTokenizer": "PreTrainedTokenizerBase",
    "AutoFeatureExtractor": "FeatureExtractionMixin",
    "AutoImageProcessor": "ImageProcessingMixin",
}


class TextKwargs(TypedDict, total=False):
    """
    Keyword arguments for text processing. For extended documentation, check out tokenization_utils_base methods and
    docstrings associated.

    Attributes:
        add_special_tokens (`bool`, *optional*, defaults to `True`):
            Whether or not to add special tokens when encoding the sequences.
        padding (`bool`, `str` or [`~utils.PaddingStrategy`], *optional*, defaults to `False`):
            Activates and controls padding.
        truncation (`bool`, `str` or [`~tokenization_utils_base.TruncationStrategy`], *optional*, defaults to `False`):
            Activates and controls truncation.
        max_length (`int`, *optional*):
            Controls the maximum length to use by one of the truncation/padding parameters.
        stride (`int`, *optional*, defaults to 0):
            If set, the overflowing tokens will contain some tokens from the end of the truncated sequence.
        is_split_into_words (`bool`, *optional*, defaults to `False`):
            Whether or not the input is already pre-tokenized.
        pad_to_multiple_of (`int`, *optional*):
            If set, will pad the sequence to a multiple of the provided value.
        return_token_type_ids (`bool`, *optional*):
            Whether to return token type IDs.
        return_attention_mask (`bool`, *optional*):
            Whether to return the attention mask.
        return_overflowing_tokens (`bool`, *optional*, defaults to `False`):
            Whether or not to return overflowing token sequences.
        return_special_tokens_mask (`bool`, *optional*, defaults to `False`):
            Whether or not to return special tokens mask information.
        return_offsets_mapping (`bool`, *optional*, defaults to `False`):
            Whether or not to return `(char_start, char_end)` for each token.
        return_length (`bool`, *optional*, defaults to `False`):
            Whether or not to return the lengths of the encoded inputs.
        verbose (`bool`, *optional*, defaults to `True`):
            Whether or not to print more information and warnings.
        padding_side (`str`, *optional*):
            The side on which padding will be applied.
    """

    add_special_tokens: Optional[bool]
    padding: Union[bool, str, PaddingStrategy]
    truncation: Union[bool, str, TruncationStrategy]
    max_length: Optional[int]
    stride: Optional[int]
    is_split_into_words: Optional[bool]
    pad_to_multiple_of: Optional[int]
    return_token_type_ids: Optional[bool]
    return_attention_mask: Optional[bool]
    return_overflowing_tokens: Optional[bool]
    return_special_tokens_mask: Optional[bool]
    return_offsets_mapping: Optional[bool]
    return_length: Optional[bool]
    verbose: Optional[bool]
    padding_side: Optional[str]


class ImagesKwargs(TypedDict, total=False):
    """
    Keyword arguments for image processing. For extended documentation, check the appropriate ImageProcessor
    class methods and docstrings.

    Attributes:
        do_resize (`bool`, *optional*, defaults to `True`):
            Whether to resize the image.
        size (`Dict[str, int]`, *optional*, defaults to `{'shortest_edge': 288}`):
            Resize the shorter side of the input to `size["shortest_edge"]`.
        size_divisor (`int`, *optional*, defaults to 32):
            The size by which to make sure both the height and width can be divided.
        crop_size (`Dict[str, int]`, *optional*):
            Desired output size when applying center-cropping.
        resample (`PILImageResampling`, *optional*, defaults to `Resampling.BICUBIC`):
            Resampling filter to use if resizing the image.
        do_rescale (`bool`, *optional*, defaults to `True`):
            Whether to rescale the image by the specified scale `rescale_factor`.
        rescale_factor (`int` or `float`, *optional*, defaults to `1/255`):
            Scale factor to use if rescaling the image.
        do_normalize (`bool`, *optional*, defaults to `True`):
            Whether to normalize the image.
        image_mean (`float` or `List[float]`, *optional*, defaults to `IMAGENET_STANDARD_MEAN`):
            Mean to use if normalizing the image.
        image_std (`float` or `List[float]`, *optional*, defaults to `IMAGENET_STANDARD_STD`):
            Standard deviation to use if normalizing the image.
        do_pad (`bool`, *optional*, defaults to `True`):
            Whether to pad the image to the `(max_height, max_width)` of the images in the batch.
        do_center_crop (`bool`, *optional*, defaults to `True`):
            Whether to center crop the image.
        data_format (`ChannelDimension` or `str`, *optional*, defaults to `"channels_first"`):
            The channel dimension format for the output image.
        input_data_format (`ChannelDimension` or `str`, *optional*):
            The channel dimension format for the input image.
    """

    do_resize: Optional[bool]
    size: Optional[Dict[str, int]]
    size_divisor: Optional[int]
    crop_size: Optional[Dict[str, int]]
    resample: Optional[Union["PILImageResampling", int]]
    do_rescale: Optional[bool]
    rescale_factor: Optional[float]
    do_normalize: Optional[bool]
    image_mean: Optional[Union[float, List[float]]]
    image_std: Optional[Union[float, List[float]]]
    do_pad: Optional[bool]
    do_center_crop: Optional[bool]
    data_format: Optional[ChannelDimension]
    input_data_format: Optional[Union[str, ChannelDimension]]


class VideosKwargs(TypedDict, total=False):
    """
    Keyword arguments for video processing.

    Attributes:
        do_resize (`bool`, *optional*, defaults to `True`):
            Whether to resize the image.
        # ... (Add docstrings for other videos_kwargs)
    """

    do_resize: Optional[bool]
    size: Optional[Dict[str, int]]
    size_divisor: Optional[int]
    resample: Optional["PILImageResampling"]
    do_rescale: Optional[bool]
    rescale_factor: Optional[float]
    do_normalize: Optional[bool]
    image_mean: Optional[Union[float, List[float]]]
    image_std: Optional[Union[float, List[float]]]
    do_pad: Optional[bool]
    do_center_crop: Optional[bool]
    data_format: Optional[ChannelDimension]
    input_data_format: Optional[Union[str, ChannelDimension]]


class AudioKwargs(TypedDict, total=False):
    """
    Keyword arguments for audio processing.

    Attributes:
        sampling_rate (`int`, *optional*):
            The sampling rate at which the `raw_speech` input was sampled.
        raw_speech (`np.ndarray`, `List[float]`, `List[np.ndarray]`, `List[List[float]]`):
            The sequence or batch of sequences to be padded. Each sequence can be a numpy array, a list of float
            values, a list of numpy arrays or a list of list of float values. Must be mono channel audio, not
            stereo, i.e. single float per timestep.
        padding (`bool`, `str` or [`~utils.PaddingStrategy`], *optional*):
            Select a strategy to pad the returned sequences (according to the model's padding side and padding
            index) among:

            - `True` or `'longest'`: Pad to the longest sequence in the batch (or no padding if only a single
                sequence if provided).
            - `'max_length'`: Pad to a maximum length specified with the argument `max_length` or to the maximum
                acceptable input length for the model if that argument is not provided.
            - `False` or `'do_not_pad'` (default): No padding (i.e., can output a batch with sequences of different
                lengths).
        max_length (`int`, *optional*):
            Maximum length of the returned list and optionally padding length (see above).
        truncation (`bool`):
            Activates truncation to cut input sequences longer than *max_length* to *max_length*.
        pad_to_multiple_of (`int`, *optional*):
            If set, will pad the sequence to a multiple of the provided value.
        return_attention_mask (`bool`, *optional*, defaults to `False`):
            Whether or not [`~ASTFeatureExtractor.__call__`] should return `attention_mask`.
    """

    sampling_rate: Optional[int]
    raw_speech: Optional[Union["np.ndarray", List[float], List["np.ndarray"], List[List[float]]]]
    padding: Optional[Union[bool, str, PaddingStrategy]]
    max_length: Optional[int]
    truncation: Optional[bool]
    pad_to_multiple_of: Optional[int]
    return_attention_mask: Optional[bool]


class CommonKwargs(TypedDict, total=False):
    return_tensors: Optional[Union[str, TensorType]]


<<<<<<< HEAD
class ProcessingKwargs(TypedDict, total=False):
    common_kwargs: CommonKwargs
    text_kwargs: TextKwargs
    images_kwargs: ImagesKwargs
    audio_kwargs: AudioKwargs
    videos_kwargs: VideosKwargs
=======
class ProcessingKwargs(TextKwargs, ImagesKwargs, VideosKwargs, AudioKwargs, CommonKwargs, total=False):
    """
    Base class for kwargs passing to processors.
    A model should have its own `ModelProcessorKwargs` class that inherits from `ProcessingKwargs` to provide:
        1) Additional, typed keys and that this model requires to process inputs.
        2) Default values for existing keys.
    New keys have to be defined as follows to ensure type hinting is done correctly.

    ```python
    images_kwargs: ImagesKwargs = {"new_image_kwarg": Optional[bool]}

    _defaults = {
        "text_kwargs": {
            "padding": "max_length",
            "max_length": 64,
        },
    }

    ```
    """

    common_kwargs: CommonKwargs = {
        **CommonKwargs.__annotations__,
    }
    text_kwargs: TextKwargs = {
        **TextKwargs.__annotations__,
    }
    images_kwargs: ImagesKwargs = {
        **ImagesKwargs.__annotations__,
    }
    videos_kwargs: VideosKwargs = {
        **VideosKwargs.__annotations__,
    }
    audio_kwargs: AudioKwargs = {
        **AudioKwargs.__annotations__,
    }
>>>>>>> d510030a


class ProcessorMixin(PushToHubMixin):
    """
    This is a mixin used to provide saving/loading functionality for all processor classes.
    """

    attributes = ["feature_extractor", "tokenizer"]
    # Names need to be attr_class for attr in attributes
    feature_extractor_class = None
    tokenizer_class = None
    _auto_class = None

    # args have to match the attributes class attribute
    def __init__(self, *args, **kwargs):
        # Sanitize args and kwargs
        for key in kwargs:
            if key not in self.attributes:
                raise TypeError(f"Unexpected keyword argument {key}.")
        for arg, attribute_name in zip(args, self.attributes):
            if attribute_name in kwargs:
                raise TypeError(f"Got multiple values for argument {attribute_name}.")
            else:
                kwargs[attribute_name] = arg

        if len(kwargs) != len(self.attributes):
            raise ValueError(
                f"This processor requires {len(self.attributes)} arguments: {', '.join(self.attributes)}. Got "
                f"{len(args)} arguments instead."
            )

        # Check each arg is of the proper class (this will also catch a user initializing in the wrong order)
        for attribute_name, arg in kwargs.items():
            class_name = getattr(self, f"{attribute_name}_class")
            # Nothing is ever going to be an instance of "AutoXxx", in that case we check the base class.
            class_name = AUTO_TO_BASE_CLASS_MAPPING.get(class_name, class_name)
            if isinstance(class_name, tuple):
                proper_class = tuple(getattr(transformers_module, n) for n in class_name if n is not None)
            else:
                proper_class = getattr(transformers_module, class_name)

            if not isinstance(arg, proper_class):
                raise ValueError(
                    f"Received a {type(arg).__name__} for argument {attribute_name}, but a {class_name} was expected."
                )

            setattr(self, attribute_name, arg)

    def to_dict(self) -> Dict[str, Any]:
        """
        Serializes this instance to a Python dictionary.

        Returns:
            `Dict[str, Any]`: Dictionary of all the attributes that make up this processor instance.
        """
        output = copy.deepcopy(self.__dict__)

        # Get the kwargs in `__init__`.
        sig = inspect.signature(self.__init__)
        # Only save the attributes that are presented in the kwargs of `__init__`.
        attrs_to_save = sig.parameters
        # Don't save attributes like `tokenizer`, `image processor` etc.
        attrs_to_save = [x for x in attrs_to_save if x not in self.__class__.attributes]
        # extra attributes to be kept
        attrs_to_save += ["auto_map"]

        output = {k: v for k, v in output.items() if k in attrs_to_save}

        output["processor_class"] = self.__class__.__name__

        if "tokenizer" in output:
            del output["tokenizer"]
        if "image_processor" in output:
            del output["image_processor"]
        if "feature_extractor" in output:
            del output["feature_extractor"]

        # Some attributes have different names but containing objects that are not simple strings
        output = {
            k: v
            for k, v in output.items()
            if not (isinstance(v, PushToHubMixin) or v.__class__.__name__ == "BeamSearchDecoderCTC")
        }

        return output

    def to_json_string(self) -> str:
        """
        Serializes this instance to a JSON string.

        Returns:
            `str`: String containing all the attributes that make up this feature_extractor instance in JSON format.
        """
        dictionary = self.to_dict()

        return json.dumps(dictionary, indent=2, sort_keys=True) + "\n"

    def to_json_file(self, json_file_path: Union[str, os.PathLike]):
        """
        Save this instance to a JSON file.

        Args:
            json_file_path (`str` or `os.PathLike`):
                Path to the JSON file in which this processor instance's parameters will be saved.
        """
        with open(json_file_path, "w", encoding="utf-8") as writer:
            writer.write(self.to_json_string())

    def __repr__(self):
        attributes_repr = [f"- {name}: {repr(getattr(self, name))}" for name in self.attributes]
        attributes_repr = "\n".join(attributes_repr)
        return f"{self.__class__.__name__}:\n{attributes_repr}\n\n{self.to_json_string()}"

    def save_pretrained(self, save_directory, push_to_hub: bool = False, **kwargs):
        """
        Saves the attributes of this processor (feature extractor, tokenizer...) in the specified directory so that it
        can be reloaded using the [`~ProcessorMixin.from_pretrained`] method.

        <Tip>

        This class method is simply calling [`~feature_extraction_utils.FeatureExtractionMixin.save_pretrained`] and
        [`~tokenization_utils_base.PreTrainedTokenizerBase.save_pretrained`]. Please refer to the docstrings of the
        methods above for more information.

        </Tip>

        Args:
            save_directory (`str` or `os.PathLike`):
                Directory where the feature extractor JSON file and the tokenizer files will be saved (directory will
                be created if it does not exist).
            push_to_hub (`bool`, *optional*, defaults to `False`):
                Whether or not to push your model to the Hugging Face model hub after saving it. You can specify the
                repository you want to push to with `repo_id` (will default to the name of `save_directory` in your
                namespace).
            kwargs (`Dict[str, Any]`, *optional*):
                Additional key word arguments passed along to the [`~utils.PushToHubMixin.push_to_hub`] method.
        """
        use_auth_token = kwargs.pop("use_auth_token", None)

        if use_auth_token is not None:
            warnings.warn(
                "The `use_auth_token` argument is deprecated and will be removed in v5 of Transformers. Please use `token` instead.",
                FutureWarning,
            )
            if kwargs.get("token", None) is not None:
                raise ValueError(
                    "`token` and `use_auth_token` are both specified. Please set only the argument `token`."
                )
            kwargs["token"] = use_auth_token

        os.makedirs(save_directory, exist_ok=True)

        if push_to_hub:
            commit_message = kwargs.pop("commit_message", None)
            repo_id = kwargs.pop("repo_id", save_directory.split(os.path.sep)[-1])
            repo_id = self._create_repo(repo_id, **kwargs)
            files_timestamps = self._get_files_timestamps(save_directory)
        # If we have a custom config, we copy the file defining it in the folder and set the attributes so it can be
        # loaded from the Hub.
        if self._auto_class is not None:
            attrs = [getattr(self, attribute_name) for attribute_name in self.attributes]
            configs = [(a.init_kwargs if isinstance(a, PreTrainedTokenizerBase) else a) for a in attrs]
            configs.append(self)
            custom_object_save(self, save_directory, config=configs)

        for attribute_name in self.attributes:
            attribute = getattr(self, attribute_name)
            # Include the processor class in the attribute config so this processor can then be reloaded with the
            # `AutoProcessor` API.
            if hasattr(attribute, "_set_processor_class"):
                attribute._set_processor_class(self.__class__.__name__)
            attribute.save_pretrained(save_directory)

        if self._auto_class is not None:
            # We added an attribute to the init_kwargs of the tokenizers, which needs to be cleaned up.
            for attribute_name in self.attributes:
                attribute = getattr(self, attribute_name)
                if isinstance(attribute, PreTrainedTokenizerBase):
                    del attribute.init_kwargs["auto_map"]

        # If we save using the predefined names, we can load using `from_pretrained`
        output_processor_file = os.path.join(save_directory, PROCESSOR_NAME)

        # For now, let's not save to `processor_config.json` if the processor doesn't have extra attributes and
        # `auto_map` is not specified.
        if set(self.to_dict().keys()) != {"processor_class"}:
            self.to_json_file(output_processor_file)
            logger.info(f"processor saved in {output_processor_file}")

        if push_to_hub:
            self._upload_modified_files(
                save_directory,
                repo_id,
                files_timestamps,
                commit_message=commit_message,
                token=kwargs.get("token"),
            )

        if set(self.to_dict().keys()) == {"processor_class"}:
            return []
        return [output_processor_file]

    @classmethod
    def get_processor_dict(
        cls, pretrained_model_name_or_path: Union[str, os.PathLike], **kwargs
    ) -> Tuple[Dict[str, Any], Dict[str, Any]]:
        """
        From a `pretrained_model_name_or_path`, resolve to a dictionary of parameters, to be used for instantiating a
        processor of type [`~processing_utils.ProcessingMixin`] using `from_args_and_dict`.

        Parameters:
            pretrained_model_name_or_path (`str` or `os.PathLike`):
                The identifier of the pre-trained checkpoint from which we want the dictionary of parameters.
            subfolder (`str`, *optional*, defaults to `""`):
                In case the relevant files are located inside a subfolder of the model repo on huggingface.co, you can
                specify the folder name here.

        Returns:
            `Tuple[Dict, Dict]`: The dictionary(ies) that will be used to instantiate the processor object.
        """
        cache_dir = kwargs.pop("cache_dir", None)
        force_download = kwargs.pop("force_download", False)
        resume_download = kwargs.pop("resume_download", None)
        proxies = kwargs.pop("proxies", None)
        token = kwargs.pop("token", None)
        local_files_only = kwargs.pop("local_files_only", False)
        revision = kwargs.pop("revision", None)
        subfolder = kwargs.pop("subfolder", "")

        from_pipeline = kwargs.pop("_from_pipeline", None)
        from_auto_class = kwargs.pop("_from_auto", False)

        user_agent = {"file_type": "processor", "from_auto_class": from_auto_class}
        if from_pipeline is not None:
            user_agent["using_pipeline"] = from_pipeline

        if is_offline_mode() and not local_files_only:
            logger.info("Offline mode: forcing local_files_only=True")
            local_files_only = True

        pretrained_model_name_or_path = str(pretrained_model_name_or_path)
        is_local = os.path.isdir(pretrained_model_name_or_path)
        if os.path.isdir(pretrained_model_name_or_path):
            processor_file = os.path.join(pretrained_model_name_or_path, PROCESSOR_NAME)
        if os.path.isfile(pretrained_model_name_or_path):
            resolved_processor_file = pretrained_model_name_or_path
            is_local = True
        elif is_remote_url(pretrained_model_name_or_path):
            processor_file = pretrained_model_name_or_path
            resolved_processor_file = download_url(pretrained_model_name_or_path)
        else:
            processor_file = PROCESSOR_NAME
            try:
                # Load from local folder or from cache or download from model Hub and cache
                resolved_processor_file = cached_file(
                    pretrained_model_name_or_path,
                    processor_file,
                    cache_dir=cache_dir,
                    force_download=force_download,
                    proxies=proxies,
                    resume_download=resume_download,
                    local_files_only=local_files_only,
                    token=token,
                    user_agent=user_agent,
                    revision=revision,
                    subfolder=subfolder,
                    _raise_exceptions_for_missing_entries=False,
                )
            except EnvironmentError:
                # Raise any environment error raise by `cached_file`. It will have a helpful error message adapted to
                # the original exception.
                raise
            except Exception:
                # For any other exception, we throw a generic error.
                raise EnvironmentError(
                    f"Can't load processor for '{pretrained_model_name_or_path}'. If you were trying to load"
                    " it from 'https://huggingface.co/models', make sure you don't have a local directory with the"
                    f" same name. Otherwise, make sure '{pretrained_model_name_or_path}' is the correct path to a"
                    f" directory containing a {PROCESSOR_NAME} file"
                )

        # Existing processors on the Hub created before #27761 being merged don't have `processor_config.json` (if not
        # updated afterward), and we need to keep `from_pretrained` work. So here it fallbacks to the empty dict.
        # (`cached_file` called using `_raise_exceptions_for_missing_entries=False` to avoid exception)
        # However, for models added in the future, we won't get the expected error if this file is missing.
        if resolved_processor_file is None:
            return {}, kwargs

        try:
            # Load processor dict
            with open(resolved_processor_file, "r", encoding="utf-8") as reader:
                text = reader.read()
            processor_dict = json.loads(text)

        except json.JSONDecodeError:
            raise EnvironmentError(
                f"It looks like the config file at '{resolved_processor_file}' is not a valid JSON file."
            )

        if is_local:
            logger.info(f"loading configuration file {resolved_processor_file}")
        else:
            logger.info(f"loading configuration file {processor_file} from cache at {resolved_processor_file}")

        if not is_local:
            if "auto_map" in processor_dict:
                processor_dict["auto_map"] = add_model_info_to_auto_map(
                    processor_dict["auto_map"], pretrained_model_name_or_path
                )
            if "custom_pipelines" in processor_dict:
                processor_dict["custom_pipelines"] = add_model_info_to_custom_pipelines(
                    processor_dict["custom_pipelines"], pretrained_model_name_or_path
                )

        return processor_dict, kwargs

    @classmethod
    def from_args_and_dict(cls, args, processor_dict: Dict[str, Any], **kwargs):
        """
        Instantiates a type of [`~processing_utils.ProcessingMixin`] from a Python dictionary of parameters.

        Args:
            processor_dict (`Dict[str, Any]`):
                Dictionary that will be used to instantiate the processor object. Such a dictionary can be
                retrieved from a pretrained checkpoint by leveraging the
                [`~processing_utils.ProcessingMixin.to_dict`] method.
            kwargs (`Dict[str, Any]`):
                Additional parameters from which to initialize the processor object.

        Returns:
            [`~processing_utils.ProcessingMixin`]: The processor object instantiated from those
            parameters.
        """
        processor_dict = processor_dict.copy()
        return_unused_kwargs = kwargs.pop("return_unused_kwargs", False)

        # Unlike image processors or feature extractors whose `__init__` accept `kwargs`, processor don't have `kwargs`.
        # We have to pop up some unused (but specific) arguments to make it work.
        if "processor_class" in processor_dict:
            del processor_dict["processor_class"]

        if "auto_map" in processor_dict:
            del processor_dict["auto_map"]

        processor = cls(*args, **processor_dict)

        # Update processor with kwargs if needed
        for key in set(kwargs.keys()):
            if hasattr(processor, key):
                setattr(processor, key, kwargs.pop(key))

        logger.info(f"Processor {processor}")
        if return_unused_kwargs:
            return processor, kwargs
        else:
            return processor

    def _merge_kwargs(
        self,
        ModelProcessorKwargs: ProcessingKwargs,
        tokenizer_init_kwargs: Optional[Dict] = None,
        **kwargs,
    ) -> Dict[str, Dict]:
        """
        Method to merge dictionaries of kwargs cleanly separated by modality within a Processor instance.
        The order of operations is as follows:
            1) kwargs passed as before have highest priority to preserve BC.
                ```python
                high_priority_kwargs = {"crop_size" = (224, 224), "padding" = "max_length"}
                processor(..., **high_priority_kwargs)
                ```
            2) kwargs passed as modality-specific kwargs have second priority. This is the recommended API.
                ```python
                processor(..., text_kwargs={"padding": "max_length"}, images_kwargs={"crop_size": (224, 224)}})
                ```
            3) kwargs passed during instantiation of a modality processor have fourth priority.
                ```python
                tokenizer = tokenizer_class(..., {"padding": "max_length"})
                image_processor = image_processor_class(...)
                processor(tokenizer, image_processor) # will pass max_length unless overriden by kwargs at call
                ```
            4) defaults kwargs specified at processor level have lowest priority.
                ```python
                class MyProcessingKwargs(ProcessingKwargs, CommonKwargs, TextKwargs, ImagesKwargs, total=False):
                    _defaults = {
                        "text_kwargs": {
                            "padding": "max_length",
                            "max_length": 64,
                        },
                    }
                ```
        Args:
            ModelProcessorKwargs (`ProcessingKwargs`):
                Typed dictionary of kwargs specifically required by the model passed.
            tokenizer_init_kwargs (`Dict`, *optional*):
                Dictionary of kwargs the tokenizer was instantiated with and need to take precedence over defaults.

        Returns:
            output_kwargs (`Dict`):
                Dictionary of per-modality kwargs to be passed to each modality-specific processor.

        """
        # Initialize dictionaries
        output_kwargs = {
            "text_kwargs": {},
            "images_kwargs": {},
            "audio_kwargs": {},
            "videos_kwargs": {},
            "common_kwargs": {},
        }

        default_kwargs = {
            "text_kwargs": {},
            "images_kwargs": {},
            "audio_kwargs": {},
            "videos_kwargs": {},
            "common_kwargs": {},
        }

        # get defaults from set model processor kwargs if they exist
        for modality in default_kwargs:
            default_kwargs[modality] = ModelProcessorKwargs._defaults.get(modality, {}).copy()
        # update modality kwargs with passed kwargs
        for modality in output_kwargs:
            output_kwargs[modality] = {
                **default_kwargs[modality],
            }
            for modality_key in ModelProcessorKwargs.__annotations__[modality].__annotations__.keys():
                # init with tokenizer init kwargs if necessary
                if modality_key in tokenizer_init_kwargs:
                    output_kwargs[modality][modality_key] = tokenizer_init_kwargs[modality_key]
                # check if we received a structured kwarg dict or not to handle it correctly
                if modality in kwargs:
                    kwarg_value = kwargs[modality].pop(modality_key, "__empty__")
                else:
                    kwarg_value = kwargs.pop(modality_key, "__empty__")
                if kwarg_value != "__empty__":
                    output_kwargs[modality][modality_key] = kwarg_value

        # if something remains in kwargs, it belongs to common after flattening
        if set(kwargs) & set(default_kwargs):
            # here kwargs is dictionary-based since it shares keys with default set
            [output_kwargs["common_kwargs"].update(subdict) for _, subdict in kwargs.items()]
        else:
            # here it's a flat dict
            output_kwargs["common_kwargs"].update(kwargs)

        # all modality-specific kwargs are updated with common kwargs
        for modality in output_kwargs:
            output_kwargs[modality].update(output_kwargs["common_kwargs"])
        return output_kwargs

    @classmethod
    def from_pretrained(
        cls,
        pretrained_model_name_or_path: Union[str, os.PathLike],
        cache_dir: Optional[Union[str, os.PathLike]] = None,
        force_download: bool = False,
        local_files_only: bool = False,
        token: Optional[Union[str, bool]] = None,
        revision: str = "main",
        **kwargs,
    ):
        r"""
        Instantiate a processor associated with a pretrained model.

        <Tip>

        This class method is simply calling the feature extractor
        [`~feature_extraction_utils.FeatureExtractionMixin.from_pretrained`], image processor
        [`~image_processing_utils.ImageProcessingMixin`] and the tokenizer
        [`~tokenization_utils_base.PreTrainedTokenizer.from_pretrained`] methods. Please refer to the docstrings of the
        methods above for more information.

        </Tip>

        Args:
            pretrained_model_name_or_path (`str` or `os.PathLike`):
                This can be either:

                - a string, the *model id* of a pretrained feature_extractor hosted inside a model repo on
                  huggingface.co.
                - a path to a *directory* containing a feature extractor file saved using the
                  [`~SequenceFeatureExtractor.save_pretrained`] method, e.g., `./my_model_directory/`.
                - a path or url to a saved feature extractor JSON *file*, e.g.,
                  `./my_model_directory/preprocessor_config.json`.
            **kwargs
                Additional keyword arguments passed along to both
                [`~feature_extraction_utils.FeatureExtractionMixin.from_pretrained`] and
                [`~tokenization_utils_base.PreTrainedTokenizer.from_pretrained`].
        """
        kwargs["cache_dir"] = cache_dir
        kwargs["force_download"] = force_download
        kwargs["local_files_only"] = local_files_only
        kwargs["revision"] = revision

        use_auth_token = kwargs.pop("use_auth_token", None)
        if use_auth_token is not None:
            warnings.warn(
                "The `use_auth_token` argument is deprecated and will be removed in v5 of Transformers. Please use `token` instead.",
                FutureWarning,
            )
            if token is not None:
                raise ValueError(
                    "`token` and `use_auth_token` are both specified. Please set only the argument `token`."
                )
            token = use_auth_token

        if token is not None:
            kwargs["token"] = token

        args = cls._get_arguments_from_pretrained(pretrained_model_name_or_path, **kwargs)
        processor_dict, kwargs = cls.get_processor_dict(pretrained_model_name_or_path, **kwargs)

        return cls.from_args_and_dict(args, processor_dict, **kwargs)

    @classmethod
    def register_for_auto_class(cls, auto_class="AutoProcessor"):
        """
        Register this class with a given auto class. This should only be used for custom feature extractors as the ones
        in the library are already mapped with `AutoProcessor`.

        <Tip warning={true}>

        This API is experimental and may have some slight breaking changes in the next releases.

        </Tip>

        Args:
            auto_class (`str` or `type`, *optional*, defaults to `"AutoProcessor"`):
                The auto class to register this new feature extractor with.
        """
        if not isinstance(auto_class, str):
            auto_class = auto_class.__name__

        import transformers.models.auto as auto_module

        if not hasattr(auto_module, auto_class):
            raise ValueError(f"{auto_class} is not a valid auto class.")

        cls._auto_class = auto_class

    @classmethod
    def _get_arguments_from_pretrained(cls, pretrained_model_name_or_path, **kwargs):
        args = []
        for attribute_name in cls.attributes:
            class_name = getattr(cls, f"{attribute_name}_class")
            if isinstance(class_name, tuple):
                classes = tuple(getattr(transformers_module, n) if n is not None else None for n in class_name)
                use_fast = kwargs.get("use_fast", True)
                if use_fast and classes[1] is not None:
                    attribute_class = classes[1]
                else:
                    attribute_class = classes[0]
            else:
                attribute_class = getattr(transformers_module, class_name)

            args.append(attribute_class.from_pretrained(pretrained_model_name_or_path, **kwargs))
        return args

    @property
    def model_input_names(self):
        first_attribute = getattr(self, self.attributes[0])
        return getattr(first_attribute, "model_input_names", None)


ProcessorMixin.push_to_hub = copy_func(ProcessorMixin.push_to_hub)
if ProcessorMixin.push_to_hub.__doc__ is not None:
    ProcessorMixin.push_to_hub.__doc__ = ProcessorMixin.push_to_hub.__doc__.format(
        object="processor", object_class="AutoProcessor", object_files="processor files"
    )<|MERGE_RESOLUTION|>--- conflicted
+++ resolved
@@ -244,14 +244,6 @@
     return_tensors: Optional[Union[str, TensorType]]
 
 
-<<<<<<< HEAD
-class ProcessingKwargs(TypedDict, total=False):
-    common_kwargs: CommonKwargs
-    text_kwargs: TextKwargs
-    images_kwargs: ImagesKwargs
-    audio_kwargs: AudioKwargs
-    videos_kwargs: VideosKwargs
-=======
 class ProcessingKwargs(TextKwargs, ImagesKwargs, VideosKwargs, AudioKwargs, CommonKwargs, total=False):
     """
     Base class for kwargs passing to processors.
@@ -288,7 +280,6 @@
     audio_kwargs: AudioKwargs = {
         **AudioKwargs.__annotations__,
     }
->>>>>>> d510030a
 
 
 class ProcessorMixin(PushToHubMixin):
