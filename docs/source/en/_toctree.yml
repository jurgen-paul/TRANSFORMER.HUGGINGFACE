- sections:
  - local: index
    title: 🤗 Transformers
  - local: quicktour
    title: Quick tour
  - local: installation
    title: Installation
  title: Get started
- sections:
  - local: pipeline_tutorial
    title: Run inference with pipelines
  - local: autoclass_tutorial
    title: Write portable code with AutoClass
  - local: preprocessing
    title: Preprocess data
  - local: training
    title: Fine-tune a pretrained model
  - local: run_scripts
    title: Train with a script
  - local: accelerate
    title: Set up distributed training with 🤗 Accelerate
  - local: peft
    title: Load and train adapters with 🤗 PEFT
  - local: model_sharing
    title: Share your model
  - local: transformers_agents
    title: Agents
  - local: llm_tutorial
    title: Generation with LLMs
  title: Tutorials
- sections:
  - isExpanded: false
    sections:
    - local: tasks/sequence_classification
      title: Text classification
    - local: tasks/token_classification
      title: Token classification
    - local: tasks/question_answering
      title: Question answering
    - local: tasks/language_modeling
      title: Causal language modeling
    - local: tasks/masked_language_modeling
      title: Masked language modeling
    - local: tasks/translation
      title: Translation
    - local: tasks/summarization
      title: Summarization
    - local: tasks/multiple_choice
      title: Multiple choice
    title: Natural Language Processing
  - isExpanded: false
    sections:
    - local: tasks/audio_classification
      title: Audio classification
    - local: tasks/asr
      title: Automatic speech recognition
    title: Audio
  - isExpanded: false
    sections:
    - local: tasks/image_classification
      title: Image classification
    - local: tasks/semantic_segmentation
      title: Semantic segmentation
    - local: tasks/video_classification
      title: Video classification
    - local: tasks/object_detection
      title: Object detection
    - local: tasks/zero_shot_object_detection
      title: Zero-shot object detection
    - local: tasks/zero_shot_image_classification
      title: Zero-shot image classification
    - local: tasks/monocular_depth_estimation
      title: Depth estimation
    title: Computer Vision
  - isExpanded: false
    sections:
    - local: tasks/image_captioning
      title: Image captioning
    - local: tasks/document_question_answering
      title: Document Question Answering
    - local: tasks/visual_question_answering
      title: Visual Question Answering
    - local: tasks/text-to-speech
      title: Text to speech
    title: Multimodal
  - isExpanded: false
    sections:
    - local: generation_strategies
      title: Customize the generation strategy
    title: Generation
  title: Task Guides
- sections:
  - local: fast_tokenizers
    title: Use fast tokenizers from 🤗 Tokenizers
  - local: multilingual
    title: Run inference with multilingual models
  - local: create_a_model
    title: Use model-specific APIs
  - local: custom_models
    title: Share a custom model
  - local: sagemaker
    title: Run training on Amazon SageMaker
  - local: serialization
    title: Export to ONNX
  - local: tflite
    title: Export to TFLite
  - local: torchscript
    title: Export to TorchScript
  - local: benchmarks
    title: Benchmarks
  - local: notebooks
    title: Notebooks with examples
  - local: community
    title: Community resources
  - local: custom_tools
    title: Custom Tools and Prompts
  - local: troubleshooting
    title: Troubleshoot
  title: Developer guides
- sections:
  - local: performance
    title: Overview
  - sections:
    - local: perf_train_gpu_one
      title: Methods and tools for efficient training on a single GPU
    - local: perf_train_gpu_many
      title: Multiple GPUs and parallelism
    - local: perf_train_cpu
      title: Efficient training on CPU
    - local: perf_train_cpu_many
      title: Distributed CPU training
    - local: perf_train_tpu
      title: Training on TPUs
    - local: perf_train_tpu_tf
      title: Training on TPU with TensorFlow
    - local: perf_train_special
      title: Training on Specialized Hardware
    - local: perf_hardware
      title: Custom hardware for training
    - local: hpo_train
      title: Hyperparameter Search using Trainer API
    title: Efficient training techniques
  - sections:
    - local: perf_infer_cpu
      title: Inference on CPU
    - local: perf_infer_gpu_one
      title: Inference on one GPU
    - local: perf_infer_gpu_many
      title: Inference on many GPUs
    - local: perf_infer_special
      title: Inference on Specialized Hardware
    title: Optimizing inference
  - local: big_models
    title: Instantiating a big model
  - local: debugging
    title: Troubleshooting
  - local: tf_xla
    title: XLA Integration for TensorFlow Models
  - local: perf_torch_compile
    title: Optimize inference using `torch.compile()`
  title: Performance and scalability
- sections:
  - local: contributing
    title: How to contribute to transformers?
  - local: add_new_model
    title: How to add a model to 🤗 Transformers?
  - local: add_tensorflow_model
    title: How to convert a 🤗 Transformers model to TensorFlow?
  - local: add_new_pipeline
    title: How to add a pipeline to 🤗 Transformers?
  - local: testing
    title: Testing
  - local: pr_checks
    title: Checks on a Pull Request
  title: Contribute
- sections:
  - local: philosophy
    title: Philosophy
  - local: glossary
    title: Glossary
  - local: task_summary
    title: What 🤗 Transformers can do
  - local: tasks_explained
    title: How 🤗 Transformers solve tasks
  - local: model_summary
    title: The Transformer model family
  - local: tokenizer_summary
    title: Summary of the tokenizers
  - local: attention
    title: Attention mechanisms
  - local: pad_truncation
    title: Padding and truncation
  - local: bertology
    title: BERTology
  - local: perplexity
    title: Perplexity of fixed-length models
  - local: pipeline_webserver
    title: Pipelines for webserver inference
  - local: model_memory_anatomy
    title: Model training anatomy
  title: Conceptual guides
- sections:
  - sections:
    - local: main_classes/agent
      title: Agents and Tools
    - local: model_doc/auto
      title: Auto Classes
    - local: main_classes/callback
      title: Callbacks
    - local: main_classes/configuration
      title: Configuration
    - local: main_classes/data_collator
      title: Data Collator
    - local: main_classes/keras_callbacks
      title: Keras callbacks
    - local: main_classes/logging
      title: Logging
    - local: main_classes/model
      title: Models
    - local: main_classes/text_generation
      title: Text Generation
    - local: main_classes/onnx
      title: ONNX
    - local: main_classes/optimizer_schedules
      title: Optimization
    - local: main_classes/output
      title: Model outputs
    - local: main_classes/pipelines
      title: Pipelines
    - local: main_classes/processors
      title: Processors
    - local: main_classes/quantization
      title: Quantization
    - local: main_classes/tokenizer
      title: Tokenizer
    - local: main_classes/trainer
      title: Trainer
    - local: main_classes/deepspeed
      title: DeepSpeed Integration
    - local: main_classes/feature_extractor
      title: Feature Extractor
    - local: main_classes/image_processor
      title: Image Processor
    title: Main Classes
  - sections:
    - isExpanded: false
      sections:
      - local: model_doc/albert
        title: ALBERT
      - local: model_doc/bart
        title: BART
      - local: model_doc/barthez
        title: BARThez
      - local: model_doc/bartpho
        title: BARTpho
      - local: model_doc/bert
        title: BERT
      - local: model_doc/bert-generation
        title: BertGeneration
      - local: model_doc/bert-japanese
        title: BertJapanese
      - local: model_doc/bertweet
        title: Bertweet
      - local: model_doc/big_bird
        title: BigBird
      - local: model_doc/bigbird_pegasus
        title: BigBirdPegasus
      - local: model_doc/biogpt
        title: BioGpt
      - local: model_doc/blenderbot
        title: Blenderbot
      - local: model_doc/blenderbot-small
        title: Blenderbot Small
      - local: model_doc/bloom
        title: BLOOM
      - local: model_doc/bort
        title: BORT
      - local: model_doc/byt5
        title: ByT5
      - local: model_doc/camembert
        title: CamemBERT
      - local: model_doc/canine
        title: CANINE
      - local: model_doc/codegen
        title: CodeGen
      - local: model_doc/code_llama
        title: CodeLlama
      - local: model_doc/convbert
        title: ConvBERT
      - local: model_doc/cpm
        title: CPM
      - local: model_doc/cpmant
        title: CPMANT
      - local: model_doc/ctrl
        title: CTRL
      - local: model_doc/deberta
        title: DeBERTa
      - local: model_doc/deberta-v2
        title: DeBERTa-v2
      - local: model_doc/dialogpt
        title: DialoGPT
      - local: model_doc/distilbert
        title: DistilBERT
      - local: model_doc/dpr
        title: DPR
      - local: model_doc/electra
        title: ELECTRA
      - local: model_doc/encoder-decoder
        title: Encoder Decoder Models
      - local: model_doc/ernie
        title: ERNIE
      - local: model_doc/ernie_m
        title: ErnieM
      - local: model_doc/esm
        title: ESM
      - local: model_doc/falcon
        title: Falcon
      - local: model_doc/flan-t5
        title: FLAN-T5
      - local: model_doc/flan-ul2
        title: FLAN-UL2
      - local: model_doc/flaubert
        title: FlauBERT
      - local: model_doc/fnet
        title: FNet
      - local: model_doc/fsmt
        title: FSMT
      - local: model_doc/funnel
        title: Funnel Transformer
      - local: model_doc/openai-gpt
        title: GPT
      - local: model_doc/gpt_neo
        title: GPT Neo
      - local: model_doc/gpt_neox
        title: GPT NeoX
      - local: model_doc/gpt_neox_japanese
        title: GPT NeoX Japanese
      - local: model_doc/gptj
        title: GPT-J
      - local: model_doc/gpt2
        title: GPT2
      - local: model_doc/gpt_bigcode
        title: GPTBigCode
      - local: model_doc/gptsan-japanese
        title: GPTSAN Japanese
      - local: model_doc/gpt-sw3
        title: GPTSw3
      - local: model_doc/herbert
        title: HerBERT
      - local: model_doc/ibert
        title: I-BERT
      - local: model_doc/jukebox
        title: Jukebox
      - local: model_doc/led
        title: LED
      - local: model_doc/llama
        title: LLaMA
      - local: model_doc/llama2
        title: Llama2
      - local: model_doc/longformer
        title: Longformer
      - local: model_doc/longt5
        title: LongT5
      - local: model_doc/luke
        title: LUKE
      - local: model_doc/m2m_100
        title: M2M100
      - local: model_doc/marian
        title: MarianMT
      - local: model_doc/markuplm
        title: MarkupLM
      - local: model_doc/mbart
        title: MBart and MBart-50
      - local: model_doc/mega
        title: MEGA
      - local: model_doc/megatron-bert
        title: MegatronBERT
      - local: model_doc/megatron_gpt2
        title: MegatronGPT2
      - local: model_doc/mluke
        title: mLUKE
      - local: model_doc/mobilebert
        title: MobileBERT
      - local: model_doc/mpnet
        title: MPNet
      - local: model_doc/mpt
        title: MPT
      - local: model_doc/mra
        title: MRA
      - local: model_doc/mt5
        title: MT5
      - local: model_doc/mvp
        title: MVP
      - local: model_doc/nezha
        title: NEZHA
      - local: model_doc/nllb
        title: NLLB
      - local: model_doc/nllb-moe
        title: NLLB-MoE
      - local: model_doc/nystromformer
        title: Nyströmformer
      - local: model_doc/open-llama
        title: Open-Llama
      - local: model_doc/opt
        title: OPT
      - local: model_doc/pegasus
        title: Pegasus
      - local: model_doc/pegasus_x
        title: PEGASUS-X
      - local: model_doc/phobert
        title: PhoBERT
      - local: model_doc/plbart
        title: PLBart
      - local: model_doc/prophetnet
        title: ProphetNet
      - local: model_doc/qdqbert
        title: QDQBert
      - local: model_doc/rag
        title: RAG
      - local: model_doc/realm
        title: REALM
      - local: model_doc/reformer
        title: Reformer
      - local: model_doc/rembert
        title: RemBERT
      - local: model_doc/retribert
        title: RetriBERT
      - local: model_doc/roberta
        title: RoBERTa
      - local: model_doc/roberta-prelayernorm
        title: RoBERTa-PreLayerNorm
      - local: model_doc/roc_bert
        title: RoCBert
      - local: model_doc/roformer
        title: RoFormer
      - local: model_doc/rwkv
        title: RWKV
      - local: model_doc/splinter
        title: Splinter
      - local: model_doc/squeezebert
        title: SqueezeBERT
      - local: model_doc/switch_transformers
        title: SwitchTransformers
      - local: model_doc/t5
        title: T5
      - local: model_doc/t5v1.1
        title: T5v1.1
      - local: model_doc/tapex
        title: TAPEX
      - local: model_doc/transfo-xl
        title: Transformer XL
      - local: model_doc/ul2
        title: UL2
      - local: model_doc/umt5
        title: UMT5
      - local: model_doc/xmod
        title: X-MOD
      - local: model_doc/xglm
        title: XGLM
      - local: model_doc/xlm
        title: XLM
      - local: model_doc/xlm-prophetnet
        title: XLM-ProphetNet
      - local: model_doc/xlm-roberta
        title: XLM-RoBERTa
      - local: model_doc/xlm-roberta-xl
        title: XLM-RoBERTa-XL
      - local: model_doc/xlm-v
        title: XLM-V
      - local: model_doc/xlnet
        title: XLNet
      - local: model_doc/yoso
        title: YOSO
      title: Text models
    - isExpanded: false
      sections:
      - local: model_doc/beit
        title: BEiT
      - local: model_doc/bit
        title: BiT
      - local: model_doc/conditional_detr
        title: Conditional DETR
      - local: model_doc/convnext
        title: ConvNeXT
      - local: model_doc/convnextv2
        title: ConvNeXTV2
      - local: model_doc/cvt
        title: CvT
      - local: model_doc/deformable_detr
        title: Deformable DETR
      - local: model_doc/deit
        title: DeiT
      - local: model_doc/deta
        title: DETA
      - local: model_doc/detr
        title: DETR
      - local: model_doc/dinat
        title: DiNAT
      - local: model_doc/dinov2
        title: DINO V2
      - local: model_doc/dit
        title: DiT
      - local: model_doc/dpt
        title: DPT
      - local: model_doc/efficientformer
        title: EfficientFormer
      - local: model_doc/efficientnet
        title: EfficientNet
      - local: model_doc/focalnet
        title: FocalNet
      - local: model_doc/glpn
        title: GLPN
      - local: model_doc/imagegpt
        title: ImageGPT
      - local: model_doc/levit
        title: LeViT
      - local: model_doc/mask2former
        title: Mask2Former
      - local: model_doc/maskformer
        title: MaskFormer
      - local: model_doc/mobilenet_v1
        title: MobileNetV1
      - local: model_doc/mobilenet_v2
        title: MobileNetV2
      - local: model_doc/mobilevit
        title: MobileViT
      - local: model_doc/mobilevitv2
        title: MobileViTV2
      - local: model_doc/nat
        title: NAT
      - local: model_doc/poolformer
        title: PoolFormer
      - local: model_doc/pvt
        title: Pyramid Vision Transformer (PVT)
      - local: model_doc/regnet
        title: RegNet
      - local: model_doc/resnet
        title: ResNet
      - local: model_doc/segformer
        title: SegFormer
      - local: model_doc/swiftformer
        title: SwiftFormer
      - local: model_doc/swin
        title: Swin Transformer
      - local: model_doc/swinv2
        title: Swin Transformer V2
      - local: model_doc/swin2sr
        title: Swin2SR
      - local: model_doc/table-transformer
        title: Table Transformer
      - local: model_doc/timesformer
        title: TimeSformer
      - local: model_doc/upernet
        title: UperNet
      - local: model_doc/van
        title: VAN
      - local: model_doc/videomae
        title: VideoMAE
      - local: model_doc/vit
        title: Vision Transformer (ViT)
      - local: model_doc/vit_hybrid
        title: ViT Hybrid
      - local: model_doc/vitdet
        title: ViTDet
      - local: model_doc/vit_mae
        title: ViTMAE
      - local: model_doc/vit_msn
        title: ViTMSN
      - local: model_doc/vivit
        title: ViViT
      - local: model_doc/yolos
        title: YOLOS
      title: Vision models
    - isExpanded: false
      sections:
      - local: model_doc/audio-spectrogram-transformer
        title: Audio Spectrogram Transformer
      - local: model_doc/bark
        title: Bark
      - local: model_doc/clap
        title: CLAP
      - local: model_doc/encodec
        title: EnCodec
      - local: model_doc/hubert
        title: Hubert
      - local: model_doc/mctct
        title: MCTCT
      - local: model_doc/mms
        title: MMS
      - local: model_doc/musicgen
        title: MusicGen
      - local: model_doc/pop2piano
        title: Pop2Piano
      - local: model_doc/sew
        title: SEW
      - local: model_doc/sew-d
        title: SEW-D
      - local: model_doc/speech_to_text
        title: Speech2Text
      - local: model_doc/speech_to_text_2
        title: Speech2Text2
      - local: model_doc/speecht5
        title: SpeechT5
      - local: model_doc/unispeech
        title: UniSpeech
      - local: model_doc/unispeech-sat
        title: UniSpeech-SAT
<<<<<<< HEAD
      - local: model_doc/univnet
        title: UnivNet
=======
      - local: model_doc/vits
        title: VITS
>>>>>>> fb7d2469
      - local: model_doc/wav2vec2
        title: Wav2Vec2
      - local: model_doc/wav2vec2-conformer
        title: Wav2Vec2-Conformer
      - local: model_doc/wav2vec2_phoneme
        title: Wav2Vec2Phoneme
      - local: model_doc/wavlm
        title: WavLM
      - local: model_doc/whisper
        title: Whisper
      - local: model_doc/xls_r
        title: XLS-R
      - local: model_doc/xlsr_wav2vec2
        title: XLSR-Wav2Vec2
      title: Audio models
    - isExpanded: false
      sections:
      - local: model_doc/align
        title: ALIGN
      - local: model_doc/altclip
        title: AltCLIP
      - local: model_doc/blip
        title: BLIP
      - local: model_doc/blip-2
        title: BLIP-2
      - local: model_doc/bridgetower
        title: BridgeTower
      - local: model_doc/chinese_clip
        title: Chinese-CLIP
      - local: model_doc/clip
        title: CLIP
      - local: model_doc/clipseg
        title: CLIPSeg
      - local: model_doc/data2vec
        title: Data2Vec
      - local: model_doc/deplot
        title: DePlot
      - local: model_doc/donut
        title: Donut
      - local: model_doc/flava
        title: FLAVA
      - local: model_doc/git
        title: GIT
      - local: model_doc/groupvit
        title: GroupViT
      - local: model_doc/idefics
        title: IDEFICS
      - local: model_doc/instructblip
        title: InstructBLIP
      - local: model_doc/layoutlm
        title: LayoutLM
      - local: model_doc/layoutlmv2
        title: LayoutLMV2
      - local: model_doc/layoutlmv3
        title: LayoutLMV3
      - local: model_doc/layoutxlm
        title: LayoutXLM
      - local: model_doc/lilt
        title: LiLT
      - local: model_doc/lxmert
        title: LXMERT
      - local: model_doc/matcha
        title: MatCha
      - local: model_doc/mgp-str
        title: MGP-STR
      - local: model_doc/oneformer
        title: OneFormer
      - local: model_doc/owlvit
        title: OWL-ViT
      - local: model_doc/perceiver
        title: Perceiver
      - local: model_doc/pix2struct
        title: Pix2Struct
      - local: model_doc/sam
        title: Segment Anything
      - local: model_doc/speech-encoder-decoder
        title: Speech Encoder Decoder Models
      - local: model_doc/tapas
        title: TAPAS
      - local: model_doc/trocr
        title: TrOCR
      - local: model_doc/tvlt
        title: TVLT
      - local: model_doc/vilt
        title: ViLT
      - local: model_doc/vision-encoder-decoder
        title: Vision Encoder Decoder Models
      - local: model_doc/vision-text-dual-encoder
        title: Vision Text Dual Encoder
      - local: model_doc/visual_bert
        title: VisualBERT
      - local: model_doc/xclip
        title: X-CLIP
      title: Multimodal models
    - isExpanded: false
      sections:
      - local: model_doc/decision_transformer
        title: Decision Transformer
      - local: model_doc/trajectory_transformer
        title: Trajectory Transformer
      title: Reinforcement learning models
    - isExpanded: false
      sections:
      - local: model_doc/autoformer
        title: Autoformer
      - local: model_doc/informer
        title: Informer
      - local: model_doc/time_series_transformer
        title: Time Series Transformer
      title: Time series models
    - isExpanded: false
      sections:
      - local: model_doc/graphormer
        title: Graphormer
      title: Graph models
    title: Models
  - sections:
    - local: internal/modeling_utils
      title: Custom Layers and Utilities
    - local: internal/pipelines_utils
      title: Utilities for pipelines
    - local: internal/tokenization_utils
      title: Utilities for Tokenizers
    - local: internal/trainer_utils
      title: Utilities for Trainer
    - local: internal/generation_utils
      title: Utilities for Generation
    - local: internal/image_processing_utils
      title: Utilities for Image Processors
    - local: internal/audio_utils
      title: Utilities for Audio processing
    - local: internal/file_utils
      title: General Utilities
    - local: internal/time_series_utils
      title: Utilities for Time Series
    title: Internal Helpers
  title: API<|MERGE_RESOLUTION|>--- conflicted
+++ resolved
@@ -605,13 +605,10 @@
         title: UniSpeech
       - local: model_doc/unispeech-sat
         title: UniSpeech-SAT
-<<<<<<< HEAD
       - local: model_doc/univnet
         title: UnivNet
-=======
       - local: model_doc/vits
         title: VITS
->>>>>>> fb7d2469
       - local: model_doc/wav2vec2
         title: Wav2Vec2
       - local: model_doc/wav2vec2-conformer
