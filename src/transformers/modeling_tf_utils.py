# coding=utf-8
# Copyright 2018 The Google AI Language Team Authors and The HuggingFace Inc. team.
# Copyright (c) 2018, NVIDIA CORPORATION.  All rights reserved.
#
# Licensed under the Apache License, Version 2.0 (the "License");
# you may not use this file except in compliance with the License.
# You may obtain a copy of the License at
#
#     http://www.apache.org/licenses/LICENSE-2.0
#
# Unless required by applicable law or agreed to in writing, software
# distributed under the License is distributed on an "AS IS" BASIS,
# WITHOUT WARRANTIES OR CONDITIONS OF ANY KIND, either express or implied.
# See the License for the specific language governing permissions and
# limitations under the License.
"""TF general model utils."""
import functools
import logging
import os

import h5py
import numpy as np
import tensorflow as tf
import warnings
from tensorflow.python.keras.saving import hdf5_format

from .configuration_utils import PretrainedConfig
from .file_utils import DUMMY_INPUTS, TF2_WEIGHTS_NAME, WEIGHTS_NAME, cached_path, hf_bucket_url, is_remote_url
from .generation_tf_utils import TFGenerationMixin
from .modeling_tf_pytorch_utils import load_pytorch_checkpoint_in_tf2_model
from . import modeling_utils_samplers
from typing import Optional


logger = logging.getLogger(__name__)


class TFModelUtilsMixin:
    """
    A few utilities for `tf.keras.Model`s, to be used as a mixin.
    """

    def num_parameters(self, only_trainable: bool = False) -> int:
        """
        Get number of (optionally, trainable) parameters in the model.
        """
        if only_trainable:
            return int(sum(np.prod(w.shape.as_list()) for w in self.trainable_variables))
        else:
            return self.count_params()


def keras_serializable(cls):
    """
    Decorate a Keras Layer class to support Keras serialization.

    This is done by:
    1. adding a `transformers_config` dict to the Keras config dictionary in `get_config` (called by Keras at
       serialization time
    2. wrapping `__init__` to accept that `transformers_config` dict (passed by Keras at deserialization time) and
       convert it to a config object for the actual layer initializer
    3. registering the class as a custom object in Keras (if the Tensorflow version supports this), so that it does
       not need to be supplied in `custom_objects` in the call to `tf.keras.models.load_model`

    :param cls: a tf.keras.layers.Layers subclass that accepts a `config` argument to its initializer (typically a
                `TF*MainLayer` class in this project)
    :return: the same class object, with modifications for Keras deserialization.
    """
    initializer = cls.__init__

    config_class = getattr(cls, "config_class", None)
    if config_class is None:
        raise AttributeError("Must set `config_class` to use @keras_serializable")

    @functools.wraps(initializer)
    def wrapped_init(self, *args, **kwargs):
        transformers_config = kwargs.pop("transformers_config", None)
        config = args[0] if args and isinstance(args[0], PretrainedConfig) else kwargs.get("config", None)
        if config is not None and transformers_config is not None:
            raise ValueError("Must pass either `config` or `transformers_config`, not both")
        elif config is not None:
            # normal layer construction, call with unchanged args (config is already in there)
            initializer(self, *args, **kwargs)
        elif transformers_config is not None:
            # Keras deserialization, convert dict to config
            config = config_class.from_dict(transformers_config)
            initializer(self, config, *args, **kwargs)
        else:
            raise ValueError("Must pass either `config` (PretrainedConfig) or `transformers_config` (dict)")
        self._transformers_config = config
        self._kwargs = kwargs

    cls.__init__ = wrapped_init

    if not hasattr(cls, "get_config"):
        raise TypeError("Only use @keras_serializable on tf.keras.layers.Layer subclasses")
    if hasattr(cls.get_config, "_is_default"):

        def get_config(self):
            cfg = super(cls, self).get_config()
            cfg["transformers_config"] = self._transformers_config.to_dict()
            cfg.update(self._kwargs)
            return cfg

        cls.get_config = get_config

    cls._keras_serializable = True
    if hasattr(tf.keras.utils, "register_keras_serializable"):
        cls = tf.keras.utils.register_keras_serializable()(cls)
    return cls


class TFQuestionAnsweringLoss:
    def compute_loss(self, labels, logits):
        loss_fn = tf.keras.losses.SparseCategoricalCrossentropy(
            from_logits=True, reduction=tf.keras.losses.Reduction.NONE
        )
        start_loss = loss_fn(labels["start_position"], logits[0])
        end_loss = loss_fn(labels["end_position"], logits[1])

        return (start_loss + end_loss) / 2.0


class TFTokenClassificationLoss:
    def compute_loss(self, labels, logits):
        loss_fn = tf.keras.losses.SparseCategoricalCrossentropy(
            from_logits=True, reduction=tf.keras.losses.Reduction.NONE
        )
        active_loss = tf.reshape(labels, (-1,)) != -1
        reduced_logits = tf.boolean_mask(tf.reshape(logits, (-1, shape_list(logits)[2])), active_loss)
        labels = tf.boolean_mask(tf.reshape(labels, (-1,)), active_loss)

        return loss_fn(labels, reduced_logits)


class TFSequenceClassificationLoss:
    def compute_loss(self, labels, logits):
        if shape_list(logits)[1] == 1:
            loss_fn = tf.keras.losses.MeanSquaredError(reduction=tf.keras.losses.Reduction.NONE)
        else:
            loss_fn = tf.keras.losses.SparseCategoricalCrossentropy(
                from_logits=True, reduction=tf.keras.losses.Reduction.NONE
            )

        return loss_fn(labels, logits)


TFMultipleChoiceLoss = TFSequenceClassificationLoss


class TFPreTrainedModel(tf.keras.Model, TFModelUtilsMixin, TFGenerationMixin):
    r""" Base class for all TF models.

        :class:`~transformers.TFPreTrainedModel` takes care of storing the configuration of the models and handles methods for loading/downloading/saving models
        as well as a few methods common to all models to (i) resize the input embeddings and (ii) prune heads in the self-attention heads.

        Class attributes (overridden by derived classes):
            - ``config_class``: a class derived from :class:`~transformers.PretrainedConfig` to use as configuration class for this model architecture.
            - ``load_tf_weights``: a python ``method`` for loading a TensorFlow checkpoint in a PyTorch model, taking as arguments:

                - ``model``: an instance of the relevant subclass of :class:`~transformers.PreTrainedModel`,
                - ``config``: an instance of the relevant subclass of :class:`~transformers.PretrainedConfig`,
                - ``path``: a path (string) to the TensorFlow checkpoint.

            - ``base_model_prefix``: a string indicating the attribute associated to the base model in derived classes of the same architecture adding modules on top of the base model.
    """
    config_class = None
    base_model_prefix = ""

    @property
    def dummy_inputs(self):
        """ Dummy inputs to build the network.

        Returns:
            tf.Tensor with dummy inputs
        """
        return {"input_ids": tf.constant(DUMMY_INPUTS)}

    def __init__(self, config, *inputs, **kwargs):
        super().__init__(*inputs, **kwargs)
        if not isinstance(config, PretrainedConfig):
            raise ValueError(
                "Parameter config in `{}(config)` should be an instance of class `PretrainedConfig`. "
                "To create a model from a pretrained model use "
                "`model = {}.from_pretrained(PRETRAINED_MODEL_NAME)`".format(
                    self.__class__.__name__, self.__class__.__name__
                )
            )
        # Save config in model
        self.config = config

    def get_input_embeddings(self):
        """
        Returns the model's input embeddings.

        Returns:
            :obj:`tf.keras.layers.Layer`:
                A torch module mapping vocabulary to hidden states.
        """
        base_model = getattr(self, self.base_model_prefix, self)
        if base_model is not self:
            return base_model.get_input_embeddings()
        else:
            raise NotImplementedError

    def set_input_embeddings(self, value):
        """
        Set model's input embeddings

        Args:
            value (:obj:`tf.keras.layers.Layer`):
                A module mapping vocabulary to hidden states.
        """
        base_model = getattr(self, self.base_model_prefix, self)
        if base_model is not self:
            base_model.set_input_embeddings(value)
        else:
            raise NotImplementedError

    def get_output_embeddings(self):
        """
        Returns the model's output embeddings.

        Returns:
            :obj:`tf.keras.layers.Layer`:
                A torch module mapping hidden states to vocabulary.
        """
        return None  # Overwrite for models with output embeddings

    def resize_token_embeddings(self, new_num_tokens=None):
        """ Resize input token embeddings matrix of the model if new_num_tokens != config.vocab_size.
        Take care of tying weights embeddings afterwards if the model class has a `tie_weights()` method.

        Arguments:

            new_num_tokens: (`optional`) int:
                New number of tokens in the embedding matrix. Increasing the size will add newly initialized vectors at the end. Reducing the size will remove vectors from the end.
                If not provided or None: does nothing and just returns a pointer to the input tokens ``tf.Variable`` Module of the model.

        Return: ``tf.Variable``
            Pointer to the input tokens Embeddings Module of the model
        """
        model_embeds = self._resize_token_embeddings(new_num_tokens)
        if new_num_tokens is None:
            return model_embeds

        return model_embeds

    def _resize_token_embeddings(self, new_num_tokens):
        # get_input_embeddings and set_input_embeddings need to be implemented in base layer.
        base_model = getattr(self, self.base_model_prefix, self)
        old_embeddings = base_model.get_input_embeddings()
        new_embeddings = self._get_resized_embeddings(old_embeddings, new_num_tokens)
        base_model.set_input_embeddings(new_embeddings)
        # Update base model and current model config
        self.config.vocab_size = new_num_tokens
        base_model.vocab_size = new_num_tokens
        return base_model.get_input_embeddings()

    def _get_word_embeddings(self, embeddings):
        if hasattr(embeddings, "word_embeddings"):
            # TFBertEmbeddings, TFAlbertEmbeddings, TFElectraEmbeddings
            return embeddings.word_embeddings
        elif hasattr(embeddings, "weight"):
            # TFSharedEmbeddings
            return embeddings.weight
        else:
            raise ValueError("word embedding is not defined.")

    def _get_resized_embeddings(self, old_embeddings, new_num_tokens=None):
        """ Build a resized Embedding Variable from a provided token Embedding Module.
            Increasing the size will add newly initialized vectors at the end
            Reducing the size will remove vectors from the end.

        Args:
            new_num_tokens: (`optional`) int
                New number of tokens in the embedding matrix.
                Increasing the size will add newly initialized vectors at the end
                Reducing the size will remove vectors from the end
                If not provided or None: return the provided token Embedding Module.
        Return: ``tf.Variable``
            Pointer to the resized word Embedding Module or the old Embedding Module if new_num_tokens is None
        """
        word_embeddings = self._get_word_embeddings(old_embeddings)
        if new_num_tokens is None:
            return word_embeddings
        old_num_tokens, old_embedding_dim = word_embeddings.shape
        if old_num_tokens == new_num_tokens:
            return word_embeddings

        # initialize new embeddings
        # todo: initializer range is not always passed in config.
        init_range = getattr(self.config, "initializer_range", 0.02)
        new_embeddings = self.add_weight(
            "weight",
            shape=[new_num_tokens, old_embedding_dim],
            initializer=get_initializer(init_range),
            dtype=tf.float32,
        )
        init_weights = new_embeddings.numpy()

        # Copy token embeddings from the previous weights
        num_tokens_to_copy = min(old_num_tokens, new_num_tokens)
        init_weights[:num_tokens_to_copy] = word_embeddings[:num_tokens_to_copy, :]
        new_embeddings.assign(init_weights)

        return new_embeddings

    def prune_heads(self, heads_to_prune):
        """ Prunes heads of the base model.

            Arguments:

                heads_to_prune: dict with keys being selected layer indices (`int`) and associated values being the list of heads to prune in said layer (list of `int`).
        """
        raise NotImplementedError

    def save_pretrained(self, save_directory):
        """ Save a model and its configuration file to a directory, so that it
            can be re-loaded using the :func:`~transformers.PreTrainedModel.from_pretrained` class method.
        """
        if os.path.isfile(save_directory):
            logger.error("Provided path ({}) should be a directory, not a file".format(save_directory))
            return
        os.makedirs(save_directory, exist_ok=True)

        # Save configuration file
        self.config.save_pretrained(save_directory)

        # If we save using the predefined names, we can load using `from_pretrained`
        output_model_file = os.path.join(save_directory, TF2_WEIGHTS_NAME)
        self.save_weights(output_model_file)
        logger.info("Model weights saved in {}".format(output_model_file))

    @classmethod
    def from_pretrained(cls, pretrained_model_name_or_path, *model_args, **kwargs):
        r"""Instantiate a pretrained TF 2.0 model from a pre-trained model configuration.

        The warning ``Weights from XXX not initialized from pretrained model`` means that the weights of XXX do not come pre-trained with the rest of the model.
        It is up to you to train those weights with a downstream fine-tuning task.

        The warning ``Weights from XXX not used in YYY`` means that the layer XXX is not used by YYY, therefore those weights are discarded.

        Parameters:
            pretrained_model_name_or_path: either:
                - a string with the `shortcut name` of a pre-trained model to load from cache or download, e.g.: ``bert-base-uncased``.
                - a string with the `identifier name` of a pre-trained model that was user-uploaded to our S3, e.g.: ``dbmdz/bert-base-german-cased``.
                - a path to a `directory` containing model weights saved using :func:`~transformers.PreTrainedModel.save_pretrained`, e.g.: ``./my_model_directory/``.
                - a path or url to a `PyTorch state_dict save file` (e.g. `./pt_model/pytorch_model.bin`). In this case, ``from_pt`` should be set to True and a configuration object should be provided as ``config`` argument. This loading path is slower than converting the PyTorch checkpoint in a TensorFlow model using the provided conversion scripts and loading the TensorFlow model afterwards.

            model_args: (`optional`) Sequence of positional arguments:
                All remaning positional arguments will be passed to the underlying model's ``__init__`` method

            config: (`optional`) one of:
                    - an instance of a class derived from :class:`~transformers.PretrainedConfig`, or
                    - a string valid as input to :func:`~transformers.PretrainedConfig.from_pretrained()`

                Configuration for the model to use instead of an automatically loaded configuation. Configuration can be automatically loaded when:
                    - the model is a model provided by the library (loaded with the ``shortcut-name`` string of a pretrained model), or
                    - the model was saved using :func:`~transformers.PreTrainedModel.save_pretrained` and is reloaded by suppling the save directory.
                    - the model is loaded by suppling a local directory as ``pretrained_model_name_or_path`` and a configuration JSON file named `config.json` is found in the directory.

            from_pt: (`optional`) boolean, default False:
                Load the model weights from a PyTorch state_dict save file (see docstring of pretrained_model_name_or_path argument).

            cache_dir: (`optional`) string:
                Path to a directory in which a downloaded pre-trained model
                configuration should be cached if the standard cache should not be used.

            force_download: (`optional`) boolean, default False:
                Force to (re-)download the model weights and configuration files and override the cached versions if they exists.

            resume_download: (`optional`) boolean, default False:
                Do not delete incompletely recieved file. Attempt to resume the download if such a file exists.

            proxies: (`optional`) dict, default None:
                A dictionary of proxy servers to use by protocol or endpoint, e.g.: {'http': 'foo.bar:3128', 'http://hostname': 'foo.bar:4012'}.
                The proxies are used on each request.

            output_loading_info: (`optional`) boolean:
                Set to ``True`` to also return a dictionnary containing missing keys, unexpected keys and error messages.

            kwargs: (`optional`) Remaining dictionary of keyword arguments:
                Can be used to update the configuration object (after it being loaded) and initiate the model. (e.g. ``output_attention=True``). Behave differently depending on whether a `config` is provided or automatically loaded:

                - If a configuration is provided with ``config``, ``**kwargs`` will be directly passed to the underlying model's ``__init__`` method (we assume all relevant updates to the configuration have already been done)
                - If a configuration is not provided, ``kwargs`` will be first passed to the configuration class initialization function (:func:`~transformers.PretrainedConfig.from_pretrained`). Each key of ``kwargs`` that corresponds to a configuration attribute will be used to override said attribute with the supplied ``kwargs`` value. Remaining keys that do not correspond to any configuration attribute will be passed to the underlying model's ``__init__`` function.

        Examples::

            # For example purposes. Not runnable.
            model = BertModel.from_pretrained('bert-base-uncased')    # Download model and configuration from S3 and cache.
            model = BertModel.from_pretrained('./test/saved_model/')  # E.g. model was saved using `save_pretrained('./test/saved_model/')`
            model = BertModel.from_pretrained('bert-base-uncased', output_attention=True)  # Update configuration during loading
            assert model.config.output_attention == True
            # Loading from a TF checkpoint file instead of a PyTorch model (slower)
            config = BertConfig.from_json_file('./tf_model/my_tf_model_config.json')
            model = BertModel.from_pretrained('./tf_model/my_tf_checkpoint.ckpt.index', from_pt=True, config=config)

        """
        config = kwargs.pop("config", None)
        cache_dir = kwargs.pop("cache_dir", None)
        from_pt = kwargs.pop("from_pt", False)
        force_download = kwargs.pop("force_download", False)
        resume_download = kwargs.pop("resume_download", False)
        proxies = kwargs.pop("proxies", None)
        output_loading_info = kwargs.pop("output_loading_info", False)
        local_files_only = kwargs.pop("local_files_only", False)
        use_cdn = kwargs.pop("use_cdn", True)

        # Load config if we don't provide a configuration
        if not isinstance(config, PretrainedConfig):
            config_path = config if config is not None else pretrained_model_name_or_path
            config, model_kwargs = cls.config_class.from_pretrained(
                config_path,
                *model_args,
                cache_dir=cache_dir,
                return_unused_kwargs=True,
                force_download=force_download,
                resume_download=resume_download,
                proxies=proxies,
                local_files_only=local_files_only,
                **kwargs,
            )
        else:
            model_kwargs = kwargs

        # Load model
        if pretrained_model_name_or_path is not None:
            if os.path.isdir(pretrained_model_name_or_path):
                if os.path.isfile(os.path.join(pretrained_model_name_or_path, TF2_WEIGHTS_NAME)):
                    # Load from a TF 2.0 checkpoint
                    archive_file = os.path.join(pretrained_model_name_or_path, TF2_WEIGHTS_NAME)
                elif from_pt and os.path.isfile(os.path.join(pretrained_model_name_or_path, WEIGHTS_NAME)):
                    # Load from a PyTorch checkpoint
                    archive_file = os.path.join(pretrained_model_name_or_path, WEIGHTS_NAME)
                else:
                    raise EnvironmentError(
                        "Error no file named {} found in directory {} or `from_pt` set to False".format(
                            [WEIGHTS_NAME, TF2_WEIGHTS_NAME], pretrained_model_name_or_path
                        )
                    )
            elif os.path.isfile(pretrained_model_name_or_path) or is_remote_url(pretrained_model_name_or_path):
                archive_file = pretrained_model_name_or_path
            elif os.path.isfile(pretrained_model_name_or_path + ".index"):
                archive_file = pretrained_model_name_or_path + ".index"
            else:
                archive_file = hf_bucket_url(
                    pretrained_model_name_or_path,
                    filename=(WEIGHTS_NAME if from_pt else TF2_WEIGHTS_NAME),
                    use_cdn=use_cdn,
                )

            try:
                # Load from URL or cache if already cached
                resolved_archive_file = cached_path(
                    archive_file,
                    cache_dir=cache_dir,
                    force_download=force_download,
                    proxies=proxies,
                    resume_download=resume_download,
                    local_files_only=local_files_only,
                )
                if resolved_archive_file is None:
                    raise EnvironmentError
            except EnvironmentError:
                msg = (
                    f"Can't load weights for '{pretrained_model_name_or_path}'. Make sure that:\n\n"
                    f"- '{pretrained_model_name_or_path}' is a correct model identifier listed on 'https://huggingface.co/models'\n\n"
                    f"- or '{pretrained_model_name_or_path}' is the correct path to a directory containing a file named one of {TF2_WEIGHTS_NAME}, {WEIGHTS_NAME}.\n\n"
                )
                raise EnvironmentError(msg)
            if resolved_archive_file == archive_file:
                logger.info("loading weights file {}".format(archive_file))
            else:
                logger.info("loading weights file {} from cache at {}".format(archive_file, resolved_archive_file))
        else:
            resolved_archive_file = None

        # Instantiate model.
        model = cls(config, *model_args, **model_kwargs)

        if from_pt:
            # Load from a PyTorch checkpoint
            return load_pytorch_checkpoint_in_tf2_model(model, resolved_archive_file, allow_missing_keys=True)

        model(model.dummy_inputs, training=False)  # build the network with dummy inputs

        assert os.path.isfile(resolved_archive_file), "Error retrieving file {}".format(resolved_archive_file)
        # 'by_name' allow us to do transfer learning by skipping/adding layers
        # see https://github.com/tensorflow/tensorflow/blob/00fad90125b18b80fe054de1055770cfb8fe4ba3/tensorflow/python/keras/engine/network.py#L1339-L1357
        try:
            model.load_weights(resolved_archive_file, by_name=True)
        except OSError:
            raise OSError(
                "Unable to load weights from h5 file. "
                "If you tried to load a TF 2.0 model from a PyTorch checkpoint, please set from_pt=True. "
            )

        model(model.dummy_inputs, training=False)  # Make sure restore ops are run

        # Check if the models are the same to output loading informations
        with h5py.File(resolved_archive_file, "r") as f:
            if "layer_names" not in f.attrs and "model_weights" in f:
                f = f["model_weights"]
            hdf5_layer_names = set(hdf5_format.load_attributes_from_hdf5_group(f, "layer_names"))
        model_layer_names = set(layer.name for layer in model.layers)
        missing_keys = list(model_layer_names - hdf5_layer_names)
        unexpected_keys = list(hdf5_layer_names - model_layer_names)
        error_msgs = []

        if len(unexpected_keys) > 0:
            logger.warning(
                f"Some weights of the model checkpoint at {pretrained_model_name_or_path} were not used when "
                f"initializing {model.__class__.__name__}: {unexpected_keys}\n"
                f"- This IS expected if you are initializing {model.__class__.__name__} from the checkpoint of a model trained on another task "
                f"or with another architecture (e.g. initializing a BertForSequenceClassification model from a BertForPretraining model).\n"
                f"- This IS NOT expected if you are initializing {model.__class__.__name__} from the checkpoint of a model that you expect "
                f"to be exactly identical (initializing a BertForSequenceClassification model from a BertForSequenceClassification model)."
            )
        else:
            logger.warning(f"All model checkpoint weights were used when initializing {model.__class__.__name__}.\n")
        if len(missing_keys) > 0:
            logger.warning(
                f"Some weights of {model.__class__.__name__} were not initialized from the model checkpoint at {pretrained_model_name_or_path} "
                f"and are newly initialized: {missing_keys}\n"
                f"You should probably TRAIN this model on a down-stream task to be able to use it for predictions and inference."
            )
        else:
            logger.warning(
                f"All the weights of {model.__class__.__name__} were initialized from the model checkpoint at {pretrained_model_name_or_path}.\n"
                f"If your task is similar to the task the model of the ckeckpoint was trained on, "
                f"you can already use {model.__class__.__name__} for predictions without further training."
            )
        if len(error_msgs) > 0:
            raise RuntimeError(
                "Error(s) in loading weights for {}:\n\t{}".format(model.__class__.__name__, "\n\t".join(error_msgs))
            )
        if output_loading_info:
            loading_info = {"missing_keys": missing_keys, "unexpected_keys": unexpected_keys, "error_msgs": error_msgs}
            return model, loading_info

        return model

<<<<<<< HEAD
    def prepare_inputs_for_generation(self, inputs, **kwargs):
        return {"inputs": inputs}

    def _use_cache(self, outputs, use_cache):
        """During generation, decide whether to pass the `past` variable to the next forward pass."""
        if len(outputs) <= 1 or use_cache is False:
            return False
        if hasattr(self.config, "mem_len") and self.config.mem_len == 0:
            return False
        return True

    def generate(
        self,
        input_ids=None,
        max_length=None,
        min_length=None,
        do_sample=None,
        early_stopping=None,
        num_beams=None,
        temperature=None,
        top_k=None,
        top_p=None,
        repetition_penalty=None,
        bad_words_ids=None,
        bos_token_id=None,
        pad_token_id=None,
        eos_token_id=None,
        length_penalty=None,
        no_repeat_ngram_size=None,
        num_return_sequences=None,
        attention_mask=None,
        decoder_start_token_id=None,
        use_cache=None,
        sampler: Optional[modeling_utils_samplers.GenerationSampler] = None,
    ):
        r""" Generates sequences for models with a LM head. The method currently supports greedy or penalized greedy decoding, sampling with top-k or nucleus sampling
        and beam-search.

        Adapted in part from `Facebook's XLM beam search code`_.

        .. _`Facebook's XLM beam search code`:
           https://github.com/facebookresearch/XLM/blob/9e6f6814d17be4fe5b15f2e6c43eb2b2d76daeb4/src/model/transformer.py#L529


        Parameters:

            input_ids: (`optional`) `tf.Tensor` of `dtype=tf.int32` of shape `(batch_size, sequence_length)`
                The sequence used as a prompt for the generation. If `None` the method initializes
                it as an empty `tf.Tensor` of shape `(1,)`.

            max_length: (`optional`) int
                The max length of the sequence to be generated.  Between 1 and infinity. Default to 20.

            min_length: (`optional`) int
                The min length of the sequence to be generated.  Between 0 and infinity. Default to 0.
            do_sample: (`optional`) bool
                If set to `False` greedy decoding is used. Otherwise sampling is used. Defaults to `False` as defined in `configuration_utils.PretrainedConfig`.

            early_stopping: (`optional`) bool
                if set to `True` beam search is stopped when at least `num_beams` sentences finished per batch. Defaults to `False` as defined in `configuration_utils.PretrainedConfig`.

            num_beams: (`optional`) int
                Number of beams for beam search. Must be between 1 and infinity. 1 means no beam search. Default to 1.

            temperature: (`optional`) float
                The value used to module the next token probabilities. Must be strictely positive. Default to 1.0.

            top_k: (`optional`) int
                The number of highest probability vocabulary tokens to keep for top-k-filtering. Between 1 and infinity. Default to 50.

            top_p: (`optional`) float
                The cumulative probability of parameter highest probability vocabulary tokens to keep for nucleus sampling. Must be between 0 and 1. Default to 1.

            repetition_penalty: (`optional`) float
                The parameter for repetition penalty. Between 1.0 and infinity. 1.0 means no penalty. Default to 1.0.

            bos_token_id: (`optional`) int
                Beginning of sentence token if no prompt is provided. Default to specicic model bos_token_id or None if it does not exist.

            pad_token_id: (`optional`) int
                Pad token. Defaults to pad_token_id as defined in the models config.

            eos_token_id: (`optional`) int
                EOS token. Defaults to eos_token_id as defined in the models config.

            length_penalty: (`optional`) float
                Exponential penalty to the length. Default to 1.

            no_repeat_ngram_size: (`optional`) int
                If set to int > 0, all ngrams of size `no_repeat_ngram_size` can only occur once.

            bad_words_ids: (`optional`) list of lists of int
                `bad_words_ids` contains tokens that are not allowed to be generated. In order to get the tokens of the words that should not appear in the generated text, use `tokenizer.encode(bad_word, add_prefix_space=True)`.

            num_return_sequences: (`optional`) int
                The number of independently computed returned sequences for each element in the batch. Default to 1.

            attention_mask (`optional`) obj: `tf.Tensor` with `dtype=tf.int32` of same shape as `input_ids`
                Mask to avoid performing attention on padding token indices.
                Mask values selected in ``[0, 1]``:
                ``1`` for tokens that are NOT MASKED, ``0`` for MASKED tokens.
                Defaults to `None`.

                `What are attention masks? <../glossary.html#attention-mask>`__

            decoder_start_token_id=None: (`optional`) int
                Start token id for the decoder. Defaults to ``decoder_start_token_id`` as defined the model's config or to the ``bos_token_id``
                if no ``decoder_start_token_id`` is found in the config.
                This is only relevant for encoder-decoder models.

            use_cache: (`optional`) bool
                If `use_cache` is True, past key values are used to speed up decoding if applicable to model. Defaults to `True`.

            sampler: (`optional`) `modeling_utils_samplers.GenerationSampler`
                Sampler to use while generating (e.g. TopK, Minimum Length, Reptition Penalty, etc..)

        Return:

            output: `tf.Tensor` of `dtype=tf.int32` shape `(batch_size * num_return_sequences, sequence_length)`
                sequence_length is either equal to max_length or shorter if all batches finished early due to the `eos_token_id`

        Examples::

            tokenizer = AutoTokenizer.from_pretrained('distilgpt2')   # Initialize tokenizer
            model = TFAutoModelWithLMHead.from_pretrained('distilgpt2')    # Download model and configuration from S3 and cache.
            outputs = model.generate(max_length=40)  # do greedy decoding
            print('Generated: {}'.format(tokenizer.decode(outputs[0], skip_special_tokens=True)))

            tokenizer = AutoTokenizer.from_pretrained('openai-gpt')   # Initialize tokenizer
            model = TFAutoModelWithLMHead.from_pretrained('openai-gpt')    # Download model and configuration from S3 and cache.
            input_context = 'The dog'
            input_ids = tokenizer.encode(input_context, return_tensors='tf')  # encode input context
            outputs = model.generate(input_ids=input_ids, num_beams=5, num_return_sequences=3, temperature=1.5)  # generate 3 independent sequences using beam search decoding (5 beams) with sampling from initial context 'The dog'
            for i in range(3): #  3 output sequences were generated
                print('Generated {}: {}'.format(i, tokenizer.decode(outputs[i], skip_special_tokens=True)))

            tokenizer = AutoTokenizer.from_pretrained('distilgpt2')   # Initialize tokenizer
            model = TFAutoModelWithLMHead.from_pretrained('distilgpt2')    # Download model and configuration from S3 and cache.
            input_context = 'The dog'
            input_ids = tokenizer.encode(input_context, return_tensors='tf')  # encode input context
            outputs = model.generate(input_ids=input_ids, max_length=40, temperature=0.7, num_return_sequences=3)  # 3 generate sequences using by sampling
            for i in range(3): #  3 output sequences were generated
                print('Generated {}: {}'.format(i, tokenizer.decode(outputs[i], skip_special_tokens=True)))

            tokenizer = AutoTokenizer.from_pretrained('ctrl')   # Initialize tokenizer
            model = TFAutoModelWithLMHead.from_pretrained('ctrl')    # Download model and configuration from S3 and cache.
            input_context = 'Legal My neighbor is'  # "Legal" is one of the control codes for ctrl
            input_ids = tokenizer.encode(input_context, return_tensors='tf')  # encode input context
            outputs = model.generate(input_ids=input_ids, max_length=50, temperature=0.7, repetition_penalty=1.2)  # generate sequences
            print('Generated: {}'.format(tokenizer.decode(outputs[0], skip_special_tokens=True)))

            tokenizer = AutoTokenizer.from_pretrained('gpt2')   # Initialize tokenizer
            model = TFAutoModelWithLMHead.from_pretrained('gpt2')    # Download model and configuration from S3 and cache.
            input_context = 'My cute dog'  # "Legal" is one of the control codes for ctrl
            bad_words_ids = [tokenizer.encode(bad_word, add_prefix_space=True) for bad_word in ['idiot', 'stupid', 'shut up']]
            input_ids = tokenizer.encode(input_context, return_tensors='tf')  # encode input context
            outputs = model.generate(input_ids=input_ids, max_length=100, do_sample=True, bad_words_ids=bad_words_ids)  # generate sequences without allowing bad_words to be generated
        """

        # We cannot generate if the model does not have a LM head
        if self.get_output_embeddings() is None:
            raise AttributeError(
                "You tried to generate sequences with a model that does not have a LM Head."
                "Please use another model class (e.g. `TFOpenAIGPTLMHeadModel`, `TFXLNetLMHeadModel`, `TFGPT2LMHeadModel`, `TFCTRLLMHeadModel`, `TFT5ForConditionalGeneration`, `TFTransfoXLLMHeadModel`)"
            )

        max_length = max_length if max_length is not None else self.config.max_length
        min_length = min_length if min_length is not None else self.config.min_length
        do_sample = do_sample if do_sample is not None else self.config.do_sample
        early_stopping = early_stopping if early_stopping is not None else self.config.early_stopping
        use_cache = use_cache if use_cache is not None else self.config.use_cache
        num_beams = num_beams if num_beams is not None else self.config.num_beams
        temperature = temperature if temperature is not None else self.config.temperature
        top_k = top_k if top_k is not None else self.config.top_k
        top_p = top_p if top_p is not None else self.config.top_p
        repetition_penalty = repetition_penalty if repetition_penalty is not None else self.config.repetition_penalty
        bos_token_id = bos_token_id if bos_token_id is not None else self.config.bos_token_id
        pad_token_id = pad_token_id if pad_token_id is not None else self.config.pad_token_id
        eos_token_id = eos_token_id if eos_token_id is not None else self.config.eos_token_id
        length_penalty = length_penalty if length_penalty is not None else self.config.length_penalty
        no_repeat_ngram_size = (
            no_repeat_ngram_size if no_repeat_ngram_size is not None else self.config.no_repeat_ngram_size
        )
        bad_words_ids = bad_words_ids if bad_words_ids is not None else self.config.bad_words_ids
        num_return_sequences = (
            num_return_sequences if num_return_sequences is not None else self.config.num_return_sequences
        )
        decoder_start_token_id = (
            decoder_start_token_id if decoder_start_token_id is not None else self.config.decoder_start_token_id
        )
        sampler = sampler if sampler is not None else self.config.sampler

        if input_ids is not None:
            batch_size = shape_list(input_ids)[0]  # overriden by the input batch_size
        else:
            batch_size = 1

        assert isinstance(max_length, int) and max_length > 0, "`max_length` should be a strictely positive integer."
        assert isinstance(min_length, int) and min_length >= 0, "`min_length` should be a positive integer."
        assert isinstance(do_sample, bool), "`do_sample` should be a boolean."
        assert isinstance(early_stopping, bool), "`early_stopping` should be a boolean."
        assert isinstance(use_cache, bool), "`use_cache` should be a boolean."
        assert isinstance(num_beams, int) and num_beams > 0, "`num_beams` should be a strictely positive integer."
        assert temperature > 0, "`temperature` should be strictely positive."
        assert isinstance(top_k, int) and top_k >= 0, "`top_k` should be a positive integer."
        assert 0 <= top_p <= 1, "`top_p` should be between 0 and 1."
        assert repetition_penalty >= 1.0, "`repetition_penalty` should be >= 1."
        assert input_ids is not None or (
            isinstance(bos_token_id, int) and bos_token_id >= 0
        ), "If input_ids is not defined, `bos_token_id` should be a positive integer."
        assert pad_token_id is None or (
            isinstance(pad_token_id, int) and (pad_token_id >= 0)
        ), "`pad_token_id` should be a positive integer."
        assert (eos_token_id is None) or (
            isinstance(eos_token_id, int) and (eos_token_id >= 0)
        ), "`eos_token_id` should be a positive integer."
        assert length_penalty > 0, "`length_penalty` should be strictely positive."
        assert (
            isinstance(num_return_sequences, int) and num_return_sequences > 0
        ), "`num_return_sequences` should be a strictely positive integer."
        assert (
            bad_words_ids is None or isinstance(bad_words_ids, list) and isinstance(bad_words_ids[0], list)
        ), "`bad_words_ids` is either `None` or a list of lists of tokens that should not be generated"

        if input_ids is None:
            assert isinstance(bos_token_id, int) and bos_token_id >= 0, (
                "you should either supply a context to complete as `input_ids` input "
                "or a `bos_token_id` (integer >= 0) as a first token to start the generation."
            )
            input_ids = tf.fill((batch_size, 1), bos_token_id)
        else:
            assert len(shape_list(input_ids)) == 2, "Input prompt should be of shape (batch_size, sequence length)."

        # not allow to duplicate outputs when greedy decoding
        if do_sample is False:
            if num_beams == 1:
                # no_beam_search greedy generation conditions
                assert (
                    num_return_sequences == 1
                ), "Greedy decoding will always produce the same output for num_beams == 1 and num_return_sequences > 1. Please set num_return_sequences = 1"

            else:
                # beam_search greedy generation conditions
                assert (
                    num_beams >= num_return_sequences
                ), "Greedy beam search decoding cannot return more sequences than it has beams. Please set num_beams >= num_return_sequences"
        
        if sampler is None:
            samplers = []
            if top_k is not None:
                samplers.append(modeling_utils_samplers.TopKSampler(k=top_k, min_tokens_to_keep=(2 if num_beams > 1 else 1)))
            if top_p is not None:
                samplers.append(modeling_utils_samplers.TopPSampler(p=top_p, min_tokens_to_keep=(2 if num_beams > 1 else 1)))
            if repetition_penalty is not None:
                samplers.append(modeling_utils_samplers.RepetitionPenaltySampler(penalty=repetition_penalty))
            if no_repeat_ngram_size is not None:
                samplers.append(modeling_utils_samplers.NoRepeatNGramSampler(no_repeat_ngram_size))
            if bad_words_ids is not None:
                samplers.append(modeling_utils_samplers.NoBadWordsSampler(bad_words_ids))
            if temperature is not None:
                samplers.append(modeling_utils_samplers.TemperatureSampler(temperature))
            if min_length is not None and eos_token_id is not None:
                samplers.append(modeling_utils_samplers.MinLengthSampler(min_length, eos_token_id))

            if len(samplers) > 0:
                sampler = modeling_utils_samplers.CompositionSampler(samplers)
                warnings.warn(
                    "The sampler parameter is the preferred method of calling generate() for things like TopK and minimum length",
                    DeprecationWarning,
                )

        # create attention mask if necessary
        # TODO (PVP): this should later be handled by the forward fn() in each model in the future see PR 3140
        if (attention_mask is None) and (pad_token_id is not None) and (pad_token_id in input_ids.numpy()):
            attention_mask = tf.cast(tf.math.not_equal(input_ids, pad_token_id), dtype=tf.int32)
        elif attention_mask is None:
            attention_mask = tf.ones_like(input_ids)

        if pad_token_id is None and eos_token_id is not None:
            logger.warning(
                "Setting `pad_token_id` to {} (first `eos_token_id`) to generate sequence".format(eos_token_id)
            )
            pad_token_id = eos_token_id

        # current position and vocab size
        cur_len = shape_list(input_ids)[1]
        vocab_size = self.config.vocab_size

        # set effective batch size and effective batch multiplier according to do_sample
        if do_sample:
            effective_batch_size = batch_size * num_return_sequences
            effective_batch_mult = num_return_sequences
        else:
            effective_batch_size = batch_size
            effective_batch_mult = 1

        if self.config.is_encoder_decoder:
            if decoder_start_token_id is None:
                decoder_start_token_id = bos_token_id

            assert (
                decoder_start_token_id is not None
            ), "decoder_start_token_id or bos_token_id has to be defined for encoder-decoder generation"
            assert hasattr(self, "get_encoder"), "{} should have a 'get_encoder' function defined".format(self)
            assert callable(self.get_encoder), "{} should be a method".format(self.get_encoder)

            # get encoder and store encoder outputs
            encoder = self.get_encoder()

            encoder_outputs = encoder(input_ids, attention_mask=attention_mask)

        # Expand input ids if num_beams > 1 or num_return_sequences > 1
        if num_return_sequences > 1 or num_beams > 1:
            input_ids_len = shape_list(input_ids)[-1]
            input_ids = tf.broadcast_to(
                tf.expand_dims(input_ids, 1), (batch_size, effective_batch_mult * num_beams, input_ids_len)
            )
            attention_mask = tf.broadcast_to(
                tf.expand_dims(attention_mask, 1), (batch_size, effective_batch_mult * num_beams, input_ids_len)
            )
            input_ids = tf.reshape(
                input_ids, (effective_batch_size * num_beams, input_ids_len)
            )  # shape: (batch_size * num_return_sequences * num_beams, cur_len)
            attention_mask = tf.reshape(
                attention_mask, (effective_batch_size * num_beams, input_ids_len)
            )  # shape: (batch_size * num_return_sequences * num_beams, cur_len)

        if self.config.is_encoder_decoder:

            # create empty decoder_input_ids
            input_ids = tf.ones((effective_batch_size * num_beams, 1), dtype=tf.int32,) * decoder_start_token_id
            cur_len = 1

            assert (
                batch_size == encoder_outputs[0].shape[0]
            ), f"expected encoder_outputs[0] to have 1st dimension bs={batch_size}, got {encoder_outputs[0].shape[0]} "

            # expand batch_idx to assign correct encoder output for expanded input_ids (due to num_beams > 1 and num_return_sequences > 1)
            expanded_batch_idxs = tf.reshape(
                tf.repeat(tf.expand_dims(tf.range(batch_size), -1), repeats=num_beams * effective_batch_mult, axis=1),
                shape=(-1,),
            )
            # expand encoder_outputs
            encoder_outputs = (tf.gather(encoder_outputs[0], expanded_batch_idxs, axis=0), *encoder_outputs[1:])

        else:
            encoder_outputs = None
            cur_len = shape_list(input_ids)[-1]

        if num_beams > 1:
            output = self._generate_beam_search(
                input_ids,
                cur_len=cur_len,
                max_length=max_length,
                min_length=min_length,
                do_sample=do_sample,
                early_stopping=early_stopping,
                bos_token_id=bos_token_id,
                pad_token_id=pad_token_id,
                eos_token_id=eos_token_id,
                decoder_start_token_id=decoder_start_token_id,
                batch_size=effective_batch_size,
                num_return_sequences=num_return_sequences,
                length_penalty=length_penalty,
                num_beams=num_beams,
                vocab_size=vocab_size,
                encoder_outputs=encoder_outputs,
                attention_mask=attention_mask,
                use_cache=use_cache,
                sampler=sampler,
            )
        else:
            output = self._generate_no_beam_search(
                input_ids,
                cur_len=cur_len,
                max_length=max_length,
                min_length=min_length,
                do_sample=do_sample,
                bos_token_id=bos_token_id,
                pad_token_id=pad_token_id,
                eos_token_id=eos_token_id,
                decoder_start_token_id=decoder_start_token_id,
                batch_size=effective_batch_size,
                vocab_size=vocab_size,
                encoder_outputs=encoder_outputs,
                attention_mask=attention_mask,
                use_cache=use_cache,
                sampler=sampler,
            )

        return output

    def _generate_no_beam_search(
        self,
        input_ids,
        cur_len,
        max_length,
        min_length,
        do_sample,
        bos_token_id,
        pad_token_id,
        eos_token_id,
        decoder_start_token_id,
        batch_size,
        vocab_size,
        encoder_outputs,
        attention_mask,
        use_cache,
        sampler,
    ):
        """ Generate sequences for each example without beam search (num_beams == 1).
            All returned sequence are generated independantly.
        """

        # length of generated sentences / unfinished sentences
        unfinished_sents = tf.ones_like(input_ids[:, 0])
        sent_lengths = tf.ones_like(input_ids[:, 0]) * max_length

        past = encoder_outputs  # defined for encoder-decoder models, None for decoder-only models

        while cur_len < max_length:
            model_inputs = self.prepare_inputs_for_generation(
                input_ids, past=past, attention_mask=attention_mask, use_cache=use_cache
            )
            outputs = self(**model_inputs)
            next_token_logits = outputs[0][:, -1, :]

            if sampler is not None:
                next_token_logits = sampler.warp_tf(input_ids, next_token_logits)

            # if model has past, then set the past variable to speed up decoding
            if self._use_cache(outputs, use_cache):
                past = outputs[1]

            if do_sample:
                # Sample
                next_token = tf.squeeze(
                    tf.random.categorical(next_token_logits, dtype=tf.int32, num_samples=1), axis=1
                )
            else:
                # Greedy decoding
                next_token = tf.math.argmax(next_token_logits, axis=-1, output_type=tf.int32)

            # update generations and finished sentences
            if eos_token_id is not None:
                # pad finished sentences if eos_token_id exist
                tokens_to_add = next_token * unfinished_sents + (pad_token_id) * (1 - unfinished_sents)
            else:
                tokens_to_add = next_token

            # add token and increase length by one
            input_ids = tf.concat([input_ids, tf.expand_dims(tokens_to_add, -1)], 1)
            cur_len = cur_len + 1

            if eos_token_id is not None:
                eos_in_sents = tokens_to_add == eos_token_id
                # if sentence is unfinished and the token to add is eos, sent_lengths is filled with current length
                is_sents_unfinished_and_token_to_add_is_eos = tf.math.multiply(
                    unfinished_sents, tf.cast(eos_in_sents, tf.int32)
                )
                sent_lengths = (
                    sent_lengths * (1 - is_sents_unfinished_and_token_to_add_is_eos)
                    + cur_len * is_sents_unfinished_and_token_to_add_is_eos
                )

                # unfinished_sents is set to zero if eos in sentence
                unfinished_sents -= is_sents_unfinished_and_token_to_add_is_eos

            # stop when there is a </s> in each sentence, or if we exceed the maximul length
            if tf.math.reduce_max(unfinished_sents) == 0:
                break

            # extend attention_mask for new generated input if only decoder
            if self.config.is_encoder_decoder is False:
                attention_mask = tf.concat(
                    [attention_mask, tf.ones((shape_list(attention_mask)[0], 1), dtype=tf.int32)], axis=-1
                )

        # if there are different sentences lengths in the batch, some batches have to be padded
        min_sent_length = tf.math.reduce_min(sent_lengths)
        max_sent_length = tf.math.reduce_max(sent_lengths)
        if min_sent_length != max_sent_length:
            assert pad_token_id is not None, "`Pad_token_id` has to be defined if batches have different lengths"
            # finished sents are filled with pad_token
            padding = tf.ones([batch_size, max_sent_length.numpy()], dtype=tf.int32) * pad_token_id

            # create length masks for tf.where operation
            broad_casted_sent_lengths = tf.broadcast_to(
                tf.expand_dims(sent_lengths, -1), [batch_size, max_sent_length]
            )
            broad_casted_range = tf.transpose(
                tf.broadcast_to(tf.expand_dims(tf.range(max_sent_length), -1), [max_sent_length, batch_size])
            )

            decoded = tf.where(broad_casted_range < broad_casted_sent_lengths, input_ids, padding)
        else:
            decoded = input_ids

        return decoded

    def _generate_beam_search(
        self,
        input_ids,
        cur_len,
        max_length,
        min_length,
        do_sample,
        early_stopping,
        bos_token_id,
        pad_token_id,
        decoder_start_token_id,
        eos_token_id,
        batch_size,
        num_return_sequences,
        length_penalty,
        num_beams,
        vocab_size,
        encoder_outputs,
        attention_mask,
        use_cache,
        sampler,
    ):
        """ Generate sequences for each example with beam search.
        """

        # generated hypotheses
        generated_hyps = [
            BeamHypotheses(num_beams, max_length, length_penalty, early_stopping=early_stopping)
            for _ in range(batch_size)
        ]

        # for greedy decoding it is made sure that only tokens of the first beam are considered to avoid sampling the exact same tokens three times
        if do_sample is False:
            beam_scores_begin = tf.zeros((batch_size, 1), dtype=tf.float32)
            beam_scores_end = tf.ones((batch_size, num_beams - 1), dtype=tf.float32) * (-1e9)
            beam_scores = tf.concat([beam_scores_begin, beam_scores_end], -1)
        else:
            beam_scores = tf.zeros((batch_size, num_beams), dtype=tf.float32)

        beam_scores = tf.reshape(beam_scores, (batch_size * num_beams,))

        # cache compute states
        past = encoder_outputs

        # done sentences
        done = [False for _ in range(batch_size)]

        while cur_len < max_length:
            model_inputs = self.prepare_inputs_for_generation(
                input_ids, past=past, attention_mask=attention_mask, use_cache=use_cache
            )
            outputs = self(**model_inputs)  # (batch_size * num_beams, cur_len, vocab_size)
            next_token_logits = outputs[0][:, -1, :]  # (batch_size * num_beams, vocab_size)

            # if model has past, then set the past variable to speed up decoding
            if self._use_cache(outputs, use_cache):
                past = outputs[1]

            #             calculate log softmax score
            scores = tf.nn.log_softmax(next_token_logits, axis=-1)  # (batch_size * num_beams, vocab_size)

            if sampler is not None:
                scores = sampler.warp_tf(input_ids, scores)

            assert shape_list(scores) == [batch_size * num_beams, vocab_size]

            if do_sample:
                _scores = scores + tf.broadcast_to(
                    beam_scores[:, None], (batch_size * num_beams, vocab_size)
                )  # (batch_size * num_beams, vocab_size)

                # Sample 2 next tokens for each beam (so we have some spare tokens and match output of greedy beam search)
                _scores = tf.reshape(_scores, (batch_size, num_beams * vocab_size))

                next_tokens = sample_without_replacement(
                    _scores, num_samples=2 * num_beams
                )  # (batch_size, 2 * num_beams)
                # Compute next scores
                next_scores = tf.gather(_scores, next_tokens, batch_dims=1)  # (batch_size, 2 * num_beams)

                # sort the sampled vector to make sure that the first num_beams samples are the best
                next_scores_indices = tf.argsort(next_scores, direction="DESCENDING", axis=1)
                next_scores = tf.gather(next_scores, next_scores_indices, batch_dims=1)  # (batch_size, num_beams * 2)
                next_tokens = tf.gather(next_tokens, next_scores_indices, batch_dims=1)  # (batch_size, num_beams * 2)
            else:
                # Add the log prob of the new beams to the log prob of the beginning of the sequence (sum of logs == log of the product)
                next_scores = scores + tf.broadcast_to(
                    beam_scores[:, None], (batch_size * num_beams, vocab_size)
                )  # (batch_size * num_beams, vocab_size)

                # re-organize to group the beam together (we are keeping top hypothesis accross beams)
                next_scores = tf.reshape(
                    next_scores, (batch_size, num_beams * vocab_size)
                )  # (batch_size, num_beams * vocab_size)

                next_scores, next_tokens = tf.math.top_k(next_scores, k=2 * num_beams, sorted=True)

            assert shape_list(next_scores) == shape_list(next_tokens) == [batch_size, 2 * num_beams]

            # next batch beam content
            next_batch_beam = []

            # for each sentence
            for batch_idx in range(batch_size):

                # if we are done with this sentence
                if done[batch_idx]:
                    assert (
                        len(generated_hyps[batch_idx]) >= num_beams
                    ), "Batch can only be done if at least {} beams have been generated".format(num_beams)
                    assert (
                        eos_token_id is not None and pad_token_id is not None
                    ), "generated beams >= num_beams -> eos_token_id and pad_token have to be defined"
                    next_batch_beam.extend([(0, pad_token_id, 0)] * num_beams)  # pad the batch
                    continue

                # next sentence beam content
                next_sent_beam = []

                # next tokens for this sentence
                for beam_token_rank, (beam_token_id, beam_token_score) in enumerate(
                    zip(next_tokens[batch_idx], next_scores[batch_idx])
                ):
                    # get beam and token IDs
                    beam_id = beam_token_id // vocab_size
                    token_id = beam_token_id % vocab_size

                    effective_beam_id = batch_idx * num_beams + beam_id
                    # add to generated hypotheses if end of sentence or last iteration
                    if (eos_token_id is not None) and (token_id.numpy() == eos_token_id):
                        # if beam_token does not belong to top num_beams tokens, it should not be added
                        is_beam_token_worse_than_top_num_beams = beam_token_rank >= num_beams
                        if is_beam_token_worse_than_top_num_beams:
                            continue
                        generated_hyps[batch_idx].add(
                            tf.identity(input_ids[effective_beam_id]), beam_token_score.numpy()
                        )
                    else:
                        # add next predicted token if it is not eos_token
                        next_sent_beam.append((beam_token_score, token_id, effective_beam_id))

                    # the beam for next step is full
                    if len(next_sent_beam) == num_beams:
                        break

                # Check if we are done so that we can save a pad step if all(done)
                done[batch_idx] = done[batch_idx] or generated_hyps[batch_idx].is_done(
                    tf.reduce_max(next_scores[batch_idx]).numpy(), cur_len
                )

                # update next beam content
                assert len(next_sent_beam) == num_beams, "Beam should always be full"
                next_batch_beam.extend(next_sent_beam)
                assert len(next_batch_beam) == num_beams * (batch_idx + 1)

            # stop when we are done with each sentence
            if all(done):
                break

            # sanity check / prepare next batch
            assert len(next_batch_beam) == batch_size * num_beams
            beam_scores = tf.convert_to_tensor([x[0] for x in next_batch_beam], dtype=tf.float32)
            beam_tokens = tf.convert_to_tensor([x[1] for x in next_batch_beam], dtype=tf.int32)
            beam_idx = tf.convert_to_tensor([x[2] for x in next_batch_beam], dtype=tf.int32)

            # re-order batch and update current length
            input_ids = tf.stack([tf.identity(input_ids[x, :]) for x in beam_idx])
            input_ids = tf.concat([input_ids, tf.expand_dims(beam_tokens, 1)], axis=-1)
            cur_len = cur_len + 1

            # re-order internal states
            if past is not None:
                past = self._reorder_cache(past, beam_idx)

            # extend attention_mask for new generated input if only decoder
            if self.config.is_encoder_decoder is False:
                attention_mask = tf.concat(
                    [attention_mask, tf.ones((shape_list(attention_mask)[0], 1), dtype=tf.int32)], axis=-1
                )

        # finalize all open beam hypotheses and end to generated hypotheses
        for batch_idx in range(batch_size):
            # Add all open beam hypothesis to generated_hyps
            if done[batch_idx]:
                continue
            # test that beam scores match previously calculated scores if not eos and batch_idx not done
            if eos_token_id is not None and all(
                (token_id % vocab_size).numpy().item() != eos_token_id for token_id in next_tokens[batch_idx]
            ):
                assert tf.reduce_all(
                    next_scores[batch_idx, :num_beams] == tf.reshape(beam_scores, (batch_size, num_beams))[batch_idx]
                ), "If batch_idx is not done, final next scores: {} have to equal to accumulated beam_scores: {}".format(
                    next_scores[:, :num_beams][batch_idx], tf.reshape(beam_scores, (batch_size, num_beams))[batch_idx]
                )

            # need to add best num_beams hypotheses to generated hyps
            for beam_id in range(num_beams):
                effective_beam_id = batch_idx * num_beams + beam_id
                final_score = beam_scores[effective_beam_id].numpy().item()
                final_tokens = input_ids[effective_beam_id]
                generated_hyps[batch_idx].add(final_tokens, final_score)

        # depending on whether greedy generation is wanted or not define different output_batch_size and output_num_return_sequences_per_batch
        output_batch_size = batch_size if do_sample else batch_size * num_return_sequences
        output_num_return_sequences_per_batch = 1 if do_sample else num_return_sequences

        # select the best hypotheses
        sent_lengths_list = []
        best = []

        # retrieve best hypotheses
        for i, hypotheses in enumerate(generated_hyps):
            sorted_hyps = sorted(hypotheses.beams, key=lambda x: x[0])
            for j in range(output_num_return_sequences_per_batch):
                best_hyp = sorted_hyps.pop()[1]
                sent_lengths_list.append(len(best_hyp))
                best.append(best_hyp)
        assert output_batch_size == len(best), "Output batch size {} must match output beam hypotheses {}".format(
            output_batch_size, len(best)
        )

        sent_lengths = tf.convert_to_tensor(sent_lengths_list, dtype=tf.int32)

        # shorter batches are filled with pad_token
        if tf.reduce_min(sent_lengths).numpy() != tf.reduce_max(sent_lengths).numpy():
            assert pad_token_id is not None, "`Pad_token_id` has to be defined"
            sent_max_len = min(tf.reduce_max(sent_lengths).numpy() + 1, max_length)
            decoded_list = []

            # fill with hypothesis and eos_token_id if necessary
            for i, hypo in enumerate(best):
                assert sent_lengths[i] == shape_list(hypo)[0]
                # if sent_length is max_len do not pad
                if sent_lengths[i] == sent_max_len:
                    decoded_slice = hypo
                else:
                    # else pad to sent_max_len
                    num_pad_tokens = sent_max_len - sent_lengths[i]
                    padding = pad_token_id * tf.ones((num_pad_tokens,), dtype=tf.int32)
                    decoded_slice = tf.concat([hypo, padding], axis=-1)

                    # finish sentence with EOS token
                    if sent_lengths[i] < max_length:
                        decoded_slice = tf.where(
                            tf.range(sent_max_len, dtype=tf.int32) == sent_lengths[i],
                            eos_token_id * tf.ones((sent_max_len,), dtype=tf.int32),
                            decoded_slice,
                        )
                # add to list
                decoded_list.append(decoded_slice)

            decoded = tf.stack(decoded_list)
        else:
            # none of the hypotheses have an eos_token
            assert (len(hypo) == max_length for hypo in best)
            decoded = tf.stack(best)

        return decoded

    @staticmethod
    def _reorder_cache(past, beam_idx):
        return tuple(tf.gather(layer_past, beam_idx, axis=1) for layer_past in past)


class BeamHypotheses(object):
    def __init__(self, num_beams, max_length, length_penalty, early_stopping):
        """
        Initialize n-best list of hypotheses.
        """
        self.max_length = max_length - 1  # ignoring bos_token
        self.length_penalty = length_penalty
        self.early_stopping = early_stopping
        self.num_beams = num_beams
        self.beams = []
        self.worst_score = 1e9

    def __len__(self):
        """
        Number of hypotheses in the list.
        """
        return len(self.beams)

    def add(self, hyp, sum_logprobs):
        """
        Add a new hypothesis to the list.
        """
        score = sum_logprobs / len(hyp) ** self.length_penalty
        if len(self) < self.num_beams or score > self.worst_score:
            self.beams.append((score, hyp))
            if len(self) > self.num_beams:
                sorted_scores = sorted([(s, idx) for idx, (s, _) in enumerate(self.beams)])
                del self.beams[sorted_scores[0][1]]
                self.worst_score = sorted_scores[1][0]
            else:
                self.worst_score = min(score, self.worst_score)

    def is_done(self, best_sum_logprobs, cur_len):
        """
        If there are enough hypotheses and that none of the hypotheses being generated
        can become better than the worst one in the heap, then we are done with this sentence.
        """

        if len(self) < self.num_beams:
            return False
        elif self.early_stopping:
            return True
        else:
            cur_score = best_sum_logprobs / cur_len ** self.length_penalty
            ret = self.worst_score >= cur_score
            return ret

=======
>>>>>>> 27a7fe7a

class TFConv1D(tf.keras.layers.Layer):
    def __init__(self, nf, nx, initializer_range=0.02, **kwargs):
        """ TFConv1D layer as defined by Radford et al. for OpenAI GPT (and also used in GPT-2)
            Basically works like a Linear layer but the weights are transposed
        """
        super().__init__(**kwargs)
        self.nf = nf
        self.nx = nx
        self.initializer_range = initializer_range

    def build(self, input_shape):
        self.weight = self.add_weight(
            "weight", shape=[self.nx, self.nf], initializer=get_initializer(self.initializer_range)
        )
        self.bias = self.add_weight("bias", shape=[1, self.nf], initializer=tf.zeros_initializer())

    def call(self, x):
        bz, sl = shape_list(x)[:2]

        x = tf.reshape(x, [-1, self.nx])
        x = tf.matmul(x, self.weight) + self.bias

        x = tf.reshape(x, [bz, sl, self.nf])

        return x


class TFSharedEmbeddings(tf.keras.layers.Layer):
    """Construct shared token embeddings.
    """

    def __init__(self, vocab_size, hidden_size, initializer_range=None, **kwargs):
        super().__init__(**kwargs)
        self.vocab_size = vocab_size
        self.hidden_size = hidden_size
        self.initializer_range = hidden_size ** -0.5 if initializer_range is None else initializer_range

    def build(self, input_shape):
        """Build shared token embedding layer
        Shared weights logic adapted from
            https://github.com/tensorflow/models/blob/a009f4fb9d2fc4949e32192a944688925ef78659/official/transformer/v2/embedding_layer.py#L24
        """
        self.weight = self.add_weight(
            "weight", shape=[self.vocab_size, self.hidden_size], initializer=get_initializer(self.initializer_range)
        )
        super().build(input_shape)

    def get_config(self):
        config = {
            "vocab_size": self.vocab_size,
            "hidden_size": self.hidden_size,
            "initializer_range": self.initializer_range,
        }
        base_config = super().get_config()

        return dict(list(base_config.items()) + list(config.items()))

    def call(self, inputs, mode="embedding"):
        """Get token embeddings of inputs.
        Args:
            inputs: list of three int64 tensors with shape [batch_size, length]: (input_ids, position_ids, token_type_ids)
            mode: string, a valid value is one of "embedding" and "linear".
        Returns:
            outputs: (1) If mode == "embedding", output embedding tensor, float32 with
                shape [batch_size, length, embedding_size]; (2) mode == "linear", output
                linear tensor, float32 with shape [batch_size, length, vocab_size].
        Raises:
            ValueError: if mode is not valid.

        Shared weights logic adapted from
            https://github.com/tensorflow/models/blob/a009f4fb9d2fc4949e32192a944688925ef78659/official/transformer/v2/embedding_layer.py#L24
        """
        if mode == "embedding":
            return self._embedding(inputs)
        elif mode == "linear":
            return self._linear(inputs)
        else:
            raise ValueError("mode {} is not valid.".format(mode))

    def _embedding(self, input_ids):
        """Applies embedding based on inputs tensor."""
        return tf.gather(self.weight, input_ids)

    def _linear(self, inputs):
        """Computes logits by running inputs through a linear layer.
            Args:
                inputs: A float32 tensor with shape [..., hidden_size]
            Returns:
                float32 tensor with shape [..., vocab_size].
        """
        first_dims = shape_list(inputs)[:-1]

        x = tf.reshape(inputs, [-1, self.hidden_size])
        logits = tf.matmul(x, self.weight, transpose_b=True)

        return tf.reshape(logits, first_dims + [self.vocab_size])


class TFSequenceSummary(tf.keras.layers.Layer):
    r""" Compute a single vector summary of a sequence hidden states according to various possibilities:
        Args of the config class:
            summary_type:
                - 'last' => [default] take the last token hidden state (like XLNet)
                - 'first' => take the first token hidden state (like Bert)
                - 'mean' => take the mean of all tokens hidden states
                - 'cls_index' => supply a Tensor of classification token position (GPT/GPT-2)
                - 'attn' => Not implemented now, use multi-head attention
            summary_use_proj: Add a projection after the vector extraction
            summary_proj_to_labels: If True, the projection outputs to config.num_labels classes (otherwise to hidden_size). Default: False.
            summary_activation: 'tanh' => add a tanh activation to the output, Other => no activation. Default
            summary_first_dropout: Add a dropout before the projection and activation
            summary_last_dropout: Add a dropout after the projection and activation
    """

    def __init__(self, config, initializer_range=0.02, **kwargs):
        super().__init__(**kwargs)

        self.summary_type = config.summary_type if hasattr(config, "summary_use_proj") else "last"
        if self.summary_type == "attn":
            # We should use a standard multi-head attention module with absolute positional embedding for that.
            # Cf. https://github.com/zihangdai/xlnet/blob/master/modeling.py#L253-L276
            # We can probably just use the multi-head attention module of PyTorch >=1.1.0
            raise NotImplementedError

        self.has_summary = hasattr(config, "summary_use_proj") and config.summary_use_proj
        if self.has_summary:
            if hasattr(config, "summary_proj_to_labels") and config.summary_proj_to_labels and config.num_labels > 0:
                num_classes = config.num_labels
            else:
                num_classes = config.hidden_size
            self.summary = tf.keras.layers.Dense(
                num_classes, kernel_initializer=get_initializer(initializer_range), name="summary"
            )

        self.has_activation = hasattr(config, "summary_activation") and config.summary_activation == "tanh"
        if self.has_activation:
            self.activation = tf.keras.activations.tanh

        self.has_first_dropout = hasattr(config, "summary_first_dropout") and config.summary_first_dropout > 0
        if self.has_first_dropout:
            self.first_dropout = tf.keras.layers.Dropout(config.summary_first_dropout)

        self.has_last_dropout = hasattr(config, "summary_last_dropout") and config.summary_last_dropout > 0
        if self.has_last_dropout:
            self.last_dropout = tf.keras.layers.Dropout(config.summary_last_dropout)

    def call(self, inputs, training=False):
        """ hidden_states: float Tensor in shape [bsz, seq_len, hidden_size], the hidden-states of the last layer.
            cls_index: [optional] position of the classification token if summary_type == 'cls_index',
                shape (bsz,) or more generally (bsz, ...) where ... are optional leading dimensions of hidden_states.
                if summary_type == 'cls_index' and cls_index is None:
                    we take the last token of the sequence as classification token
        """
        if not isinstance(inputs, (dict, tuple, list)):
            hidden_states = inputs
            cls_index = None
        elif isinstance(inputs, (tuple, list)):
            hidden_states = inputs[0]
            cls_index = inputs[1] if len(inputs) > 1 else None
            assert len(inputs) <= 2, "Too many inputs."
        else:
            hidden_states = inputs.get("hidden_states")
            cls_index = inputs.get("cls_index", None)

        if self.summary_type == "last":
            output = hidden_states[:, -1]
        elif self.summary_type == "first":
            output = hidden_states[:, 0]
        elif self.summary_type == "mean":
            output = tf.reduce_mean(hidden_states, axis=1)
        elif self.summary_type == "cls_index":
            hidden_shape = shape_list(hidden_states)  # e.g. [batch, num choices, seq length, hidden dims]
            if cls_index is None:
                cls_index = tf.fill(
                    hidden_shape[:-2], hidden_shape[-2] - 1
                )  # A tensor full of shape [batch] or [batch, num choices] full of sequence length
            cls_shape = shape_list(cls_index)
            if len(cls_shape) <= len(hidden_shape) - 2:
                cls_index = cls_index[..., tf.newaxis]
            # else:
            # cls_index = cls_index[..., tf.newaxis]
            # cls_index = cls_index.expand((-1,) * (cls_index.dim()-1) + (hidden_states.size(-1),))
            # shape of cls_index: (bsz, XX, 1, hidden_size) where XX are optional leading dim of hidden_states
            output = tf.gather(hidden_states, cls_index, batch_dims=len(hidden_shape) - 2)
            output = tf.squeeze(
                output, axis=len(hidden_shape) - 2
            )  # shape of output: (batch, num choices, hidden_size)
        elif self.summary_type == "attn":
            raise NotImplementedError

        if self.has_first_dropout:
            output = self.first_dropout(output, training=training)

        if self.has_summary:
            output = self.summary(output)

        if self.has_activation:
            output = self.activation(output)

        if self.has_last_dropout:
            output = self.last_dropout(output, training=training)

        return output


def shape_list(x):
    """Deal with dynamic shape in tensorflow cleanly."""
    static = x.shape.as_list()
    dynamic = tf.shape(x)
    return [dynamic[i] if s is None else s for i, s in enumerate(static)]


def get_initializer(initializer_range=0.02):
    """Creates a `tf.initializers.truncated_normal` with the given range.
    Args:
        initializer_range: float, initializer range for stddev.
    Returns:
        TruncatedNormal initializer with stddev = `initializer_range`.
    """
    return tf.keras.initializers.TruncatedNormal(stddev=initializer_range)


def cast_bool_to_primitive(bool_variable, default_tensor_to_true=False):
    """Function arguments can be inserted as boolean tensor
        and bool variables to cope with keras serialization
        we need to cast `output_attentions` to correct bool
        if it is a tensor

    Args:
        default_tensor_to_true: bool, if tensor should default to True
        in case tensor has no numpy attribute
    """
    # if bool variable is tensor and has numpy value
    if tf.is_tensor(bool_variable):
        if hasattr(bool_variable, "numpy"):
            return bool(bool_variable.numpy())
        elif default_tensor_to_true:
            return True

    # else variable is bool
    return bool_variable<|MERGE_RESOLUTION|>--- conflicted
+++ resolved
@@ -542,820 +542,6 @@
 
         return model
 
-<<<<<<< HEAD
-    def prepare_inputs_for_generation(self, inputs, **kwargs):
-        return {"inputs": inputs}
-
-    def _use_cache(self, outputs, use_cache):
-        """During generation, decide whether to pass the `past` variable to the next forward pass."""
-        if len(outputs) <= 1 or use_cache is False:
-            return False
-        if hasattr(self.config, "mem_len") and self.config.mem_len == 0:
-            return False
-        return True
-
-    def generate(
-        self,
-        input_ids=None,
-        max_length=None,
-        min_length=None,
-        do_sample=None,
-        early_stopping=None,
-        num_beams=None,
-        temperature=None,
-        top_k=None,
-        top_p=None,
-        repetition_penalty=None,
-        bad_words_ids=None,
-        bos_token_id=None,
-        pad_token_id=None,
-        eos_token_id=None,
-        length_penalty=None,
-        no_repeat_ngram_size=None,
-        num_return_sequences=None,
-        attention_mask=None,
-        decoder_start_token_id=None,
-        use_cache=None,
-        sampler: Optional[modeling_utils_samplers.GenerationSampler] = None,
-    ):
-        r""" Generates sequences for models with a LM head. The method currently supports greedy or penalized greedy decoding, sampling with top-k or nucleus sampling
-        and beam-search.
-
-        Adapted in part from `Facebook's XLM beam search code`_.
-
-        .. _`Facebook's XLM beam search code`:
-           https://github.com/facebookresearch/XLM/blob/9e6f6814d17be4fe5b15f2e6c43eb2b2d76daeb4/src/model/transformer.py#L529
-
-
-        Parameters:
-
-            input_ids: (`optional`) `tf.Tensor` of `dtype=tf.int32` of shape `(batch_size, sequence_length)`
-                The sequence used as a prompt for the generation. If `None` the method initializes
-                it as an empty `tf.Tensor` of shape `(1,)`.
-
-            max_length: (`optional`) int
-                The max length of the sequence to be generated.  Between 1 and infinity. Default to 20.
-
-            min_length: (`optional`) int
-                The min length of the sequence to be generated.  Between 0 and infinity. Default to 0.
-            do_sample: (`optional`) bool
-                If set to `False` greedy decoding is used. Otherwise sampling is used. Defaults to `False` as defined in `configuration_utils.PretrainedConfig`.
-
-            early_stopping: (`optional`) bool
-                if set to `True` beam search is stopped when at least `num_beams` sentences finished per batch. Defaults to `False` as defined in `configuration_utils.PretrainedConfig`.
-
-            num_beams: (`optional`) int
-                Number of beams for beam search. Must be between 1 and infinity. 1 means no beam search. Default to 1.
-
-            temperature: (`optional`) float
-                The value used to module the next token probabilities. Must be strictely positive. Default to 1.0.
-
-            top_k: (`optional`) int
-                The number of highest probability vocabulary tokens to keep for top-k-filtering. Between 1 and infinity. Default to 50.
-
-            top_p: (`optional`) float
-                The cumulative probability of parameter highest probability vocabulary tokens to keep for nucleus sampling. Must be between 0 and 1. Default to 1.
-
-            repetition_penalty: (`optional`) float
-                The parameter for repetition penalty. Between 1.0 and infinity. 1.0 means no penalty. Default to 1.0.
-
-            bos_token_id: (`optional`) int
-                Beginning of sentence token if no prompt is provided. Default to specicic model bos_token_id or None if it does not exist.
-
-            pad_token_id: (`optional`) int
-                Pad token. Defaults to pad_token_id as defined in the models config.
-
-            eos_token_id: (`optional`) int
-                EOS token. Defaults to eos_token_id as defined in the models config.
-
-            length_penalty: (`optional`) float
-                Exponential penalty to the length. Default to 1.
-
-            no_repeat_ngram_size: (`optional`) int
-                If set to int > 0, all ngrams of size `no_repeat_ngram_size` can only occur once.
-
-            bad_words_ids: (`optional`) list of lists of int
-                `bad_words_ids` contains tokens that are not allowed to be generated. In order to get the tokens of the words that should not appear in the generated text, use `tokenizer.encode(bad_word, add_prefix_space=True)`.
-
-            num_return_sequences: (`optional`) int
-                The number of independently computed returned sequences for each element in the batch. Default to 1.
-
-            attention_mask (`optional`) obj: `tf.Tensor` with `dtype=tf.int32` of same shape as `input_ids`
-                Mask to avoid performing attention on padding token indices.
-                Mask values selected in ``[0, 1]``:
-                ``1`` for tokens that are NOT MASKED, ``0`` for MASKED tokens.
-                Defaults to `None`.
-
-                `What are attention masks? <../glossary.html#attention-mask>`__
-
-            decoder_start_token_id=None: (`optional`) int
-                Start token id for the decoder. Defaults to ``decoder_start_token_id`` as defined the model's config or to the ``bos_token_id``
-                if no ``decoder_start_token_id`` is found in the config.
-                This is only relevant for encoder-decoder models.
-
-            use_cache: (`optional`) bool
-                If `use_cache` is True, past key values are used to speed up decoding if applicable to model. Defaults to `True`.
-
-            sampler: (`optional`) `modeling_utils_samplers.GenerationSampler`
-                Sampler to use while generating (e.g. TopK, Minimum Length, Reptition Penalty, etc..)
-
-        Return:
-
-            output: `tf.Tensor` of `dtype=tf.int32` shape `(batch_size * num_return_sequences, sequence_length)`
-                sequence_length is either equal to max_length or shorter if all batches finished early due to the `eos_token_id`
-
-        Examples::
-
-            tokenizer = AutoTokenizer.from_pretrained('distilgpt2')   # Initialize tokenizer
-            model = TFAutoModelWithLMHead.from_pretrained('distilgpt2')    # Download model and configuration from S3 and cache.
-            outputs = model.generate(max_length=40)  # do greedy decoding
-            print('Generated: {}'.format(tokenizer.decode(outputs[0], skip_special_tokens=True)))
-
-            tokenizer = AutoTokenizer.from_pretrained('openai-gpt')   # Initialize tokenizer
-            model = TFAutoModelWithLMHead.from_pretrained('openai-gpt')    # Download model and configuration from S3 and cache.
-            input_context = 'The dog'
-            input_ids = tokenizer.encode(input_context, return_tensors='tf')  # encode input context
-            outputs = model.generate(input_ids=input_ids, num_beams=5, num_return_sequences=3, temperature=1.5)  # generate 3 independent sequences using beam search decoding (5 beams) with sampling from initial context 'The dog'
-            for i in range(3): #  3 output sequences were generated
-                print('Generated {}: {}'.format(i, tokenizer.decode(outputs[i], skip_special_tokens=True)))
-
-            tokenizer = AutoTokenizer.from_pretrained('distilgpt2')   # Initialize tokenizer
-            model = TFAutoModelWithLMHead.from_pretrained('distilgpt2')    # Download model and configuration from S3 and cache.
-            input_context = 'The dog'
-            input_ids = tokenizer.encode(input_context, return_tensors='tf')  # encode input context
-            outputs = model.generate(input_ids=input_ids, max_length=40, temperature=0.7, num_return_sequences=3)  # 3 generate sequences using by sampling
-            for i in range(3): #  3 output sequences were generated
-                print('Generated {}: {}'.format(i, tokenizer.decode(outputs[i], skip_special_tokens=True)))
-
-            tokenizer = AutoTokenizer.from_pretrained('ctrl')   # Initialize tokenizer
-            model = TFAutoModelWithLMHead.from_pretrained('ctrl')    # Download model and configuration from S3 and cache.
-            input_context = 'Legal My neighbor is'  # "Legal" is one of the control codes for ctrl
-            input_ids = tokenizer.encode(input_context, return_tensors='tf')  # encode input context
-            outputs = model.generate(input_ids=input_ids, max_length=50, temperature=0.7, repetition_penalty=1.2)  # generate sequences
-            print('Generated: {}'.format(tokenizer.decode(outputs[0], skip_special_tokens=True)))
-
-            tokenizer = AutoTokenizer.from_pretrained('gpt2')   # Initialize tokenizer
-            model = TFAutoModelWithLMHead.from_pretrained('gpt2')    # Download model and configuration from S3 and cache.
-            input_context = 'My cute dog'  # "Legal" is one of the control codes for ctrl
-            bad_words_ids = [tokenizer.encode(bad_word, add_prefix_space=True) for bad_word in ['idiot', 'stupid', 'shut up']]
-            input_ids = tokenizer.encode(input_context, return_tensors='tf')  # encode input context
-            outputs = model.generate(input_ids=input_ids, max_length=100, do_sample=True, bad_words_ids=bad_words_ids)  # generate sequences without allowing bad_words to be generated
-        """
-
-        # We cannot generate if the model does not have a LM head
-        if self.get_output_embeddings() is None:
-            raise AttributeError(
-                "You tried to generate sequences with a model that does not have a LM Head."
-                "Please use another model class (e.g. `TFOpenAIGPTLMHeadModel`, `TFXLNetLMHeadModel`, `TFGPT2LMHeadModel`, `TFCTRLLMHeadModel`, `TFT5ForConditionalGeneration`, `TFTransfoXLLMHeadModel`)"
-            )
-
-        max_length = max_length if max_length is not None else self.config.max_length
-        min_length = min_length if min_length is not None else self.config.min_length
-        do_sample = do_sample if do_sample is not None else self.config.do_sample
-        early_stopping = early_stopping if early_stopping is not None else self.config.early_stopping
-        use_cache = use_cache if use_cache is not None else self.config.use_cache
-        num_beams = num_beams if num_beams is not None else self.config.num_beams
-        temperature = temperature if temperature is not None else self.config.temperature
-        top_k = top_k if top_k is not None else self.config.top_k
-        top_p = top_p if top_p is not None else self.config.top_p
-        repetition_penalty = repetition_penalty if repetition_penalty is not None else self.config.repetition_penalty
-        bos_token_id = bos_token_id if bos_token_id is not None else self.config.bos_token_id
-        pad_token_id = pad_token_id if pad_token_id is not None else self.config.pad_token_id
-        eos_token_id = eos_token_id if eos_token_id is not None else self.config.eos_token_id
-        length_penalty = length_penalty if length_penalty is not None else self.config.length_penalty
-        no_repeat_ngram_size = (
-            no_repeat_ngram_size if no_repeat_ngram_size is not None else self.config.no_repeat_ngram_size
-        )
-        bad_words_ids = bad_words_ids if bad_words_ids is not None else self.config.bad_words_ids
-        num_return_sequences = (
-            num_return_sequences if num_return_sequences is not None else self.config.num_return_sequences
-        )
-        decoder_start_token_id = (
-            decoder_start_token_id if decoder_start_token_id is not None else self.config.decoder_start_token_id
-        )
-        sampler = sampler if sampler is not None else self.config.sampler
-
-        if input_ids is not None:
-            batch_size = shape_list(input_ids)[0]  # overriden by the input batch_size
-        else:
-            batch_size = 1
-
-        assert isinstance(max_length, int) and max_length > 0, "`max_length` should be a strictely positive integer."
-        assert isinstance(min_length, int) and min_length >= 0, "`min_length` should be a positive integer."
-        assert isinstance(do_sample, bool), "`do_sample` should be a boolean."
-        assert isinstance(early_stopping, bool), "`early_stopping` should be a boolean."
-        assert isinstance(use_cache, bool), "`use_cache` should be a boolean."
-        assert isinstance(num_beams, int) and num_beams > 0, "`num_beams` should be a strictely positive integer."
-        assert temperature > 0, "`temperature` should be strictely positive."
-        assert isinstance(top_k, int) and top_k >= 0, "`top_k` should be a positive integer."
-        assert 0 <= top_p <= 1, "`top_p` should be between 0 and 1."
-        assert repetition_penalty >= 1.0, "`repetition_penalty` should be >= 1."
-        assert input_ids is not None or (
-            isinstance(bos_token_id, int) and bos_token_id >= 0
-        ), "If input_ids is not defined, `bos_token_id` should be a positive integer."
-        assert pad_token_id is None or (
-            isinstance(pad_token_id, int) and (pad_token_id >= 0)
-        ), "`pad_token_id` should be a positive integer."
-        assert (eos_token_id is None) or (
-            isinstance(eos_token_id, int) and (eos_token_id >= 0)
-        ), "`eos_token_id` should be a positive integer."
-        assert length_penalty > 0, "`length_penalty` should be strictely positive."
-        assert (
-            isinstance(num_return_sequences, int) and num_return_sequences > 0
-        ), "`num_return_sequences` should be a strictely positive integer."
-        assert (
-            bad_words_ids is None or isinstance(bad_words_ids, list) and isinstance(bad_words_ids[0], list)
-        ), "`bad_words_ids` is either `None` or a list of lists of tokens that should not be generated"
-
-        if input_ids is None:
-            assert isinstance(bos_token_id, int) and bos_token_id >= 0, (
-                "you should either supply a context to complete as `input_ids` input "
-                "or a `bos_token_id` (integer >= 0) as a first token to start the generation."
-            )
-            input_ids = tf.fill((batch_size, 1), bos_token_id)
-        else:
-            assert len(shape_list(input_ids)) == 2, "Input prompt should be of shape (batch_size, sequence length)."
-
-        # not allow to duplicate outputs when greedy decoding
-        if do_sample is False:
-            if num_beams == 1:
-                # no_beam_search greedy generation conditions
-                assert (
-                    num_return_sequences == 1
-                ), "Greedy decoding will always produce the same output for num_beams == 1 and num_return_sequences > 1. Please set num_return_sequences = 1"
-
-            else:
-                # beam_search greedy generation conditions
-                assert (
-                    num_beams >= num_return_sequences
-                ), "Greedy beam search decoding cannot return more sequences than it has beams. Please set num_beams >= num_return_sequences"
-        
-        if sampler is None:
-            samplers = []
-            if top_k is not None:
-                samplers.append(modeling_utils_samplers.TopKSampler(k=top_k, min_tokens_to_keep=(2 if num_beams > 1 else 1)))
-            if top_p is not None:
-                samplers.append(modeling_utils_samplers.TopPSampler(p=top_p, min_tokens_to_keep=(2 if num_beams > 1 else 1)))
-            if repetition_penalty is not None:
-                samplers.append(modeling_utils_samplers.RepetitionPenaltySampler(penalty=repetition_penalty))
-            if no_repeat_ngram_size is not None:
-                samplers.append(modeling_utils_samplers.NoRepeatNGramSampler(no_repeat_ngram_size))
-            if bad_words_ids is not None:
-                samplers.append(modeling_utils_samplers.NoBadWordsSampler(bad_words_ids))
-            if temperature is not None:
-                samplers.append(modeling_utils_samplers.TemperatureSampler(temperature))
-            if min_length is not None and eos_token_id is not None:
-                samplers.append(modeling_utils_samplers.MinLengthSampler(min_length, eos_token_id))
-
-            if len(samplers) > 0:
-                sampler = modeling_utils_samplers.CompositionSampler(samplers)
-                warnings.warn(
-                    "The sampler parameter is the preferred method of calling generate() for things like TopK and minimum length",
-                    DeprecationWarning,
-                )
-
-        # create attention mask if necessary
-        # TODO (PVP): this should later be handled by the forward fn() in each model in the future see PR 3140
-        if (attention_mask is None) and (pad_token_id is not None) and (pad_token_id in input_ids.numpy()):
-            attention_mask = tf.cast(tf.math.not_equal(input_ids, pad_token_id), dtype=tf.int32)
-        elif attention_mask is None:
-            attention_mask = tf.ones_like(input_ids)
-
-        if pad_token_id is None and eos_token_id is not None:
-            logger.warning(
-                "Setting `pad_token_id` to {} (first `eos_token_id`) to generate sequence".format(eos_token_id)
-            )
-            pad_token_id = eos_token_id
-
-        # current position and vocab size
-        cur_len = shape_list(input_ids)[1]
-        vocab_size = self.config.vocab_size
-
-        # set effective batch size and effective batch multiplier according to do_sample
-        if do_sample:
-            effective_batch_size = batch_size * num_return_sequences
-            effective_batch_mult = num_return_sequences
-        else:
-            effective_batch_size = batch_size
-            effective_batch_mult = 1
-
-        if self.config.is_encoder_decoder:
-            if decoder_start_token_id is None:
-                decoder_start_token_id = bos_token_id
-
-            assert (
-                decoder_start_token_id is not None
-            ), "decoder_start_token_id or bos_token_id has to be defined for encoder-decoder generation"
-            assert hasattr(self, "get_encoder"), "{} should have a 'get_encoder' function defined".format(self)
-            assert callable(self.get_encoder), "{} should be a method".format(self.get_encoder)
-
-            # get encoder and store encoder outputs
-            encoder = self.get_encoder()
-
-            encoder_outputs = encoder(input_ids, attention_mask=attention_mask)
-
-        # Expand input ids if num_beams > 1 or num_return_sequences > 1
-        if num_return_sequences > 1 or num_beams > 1:
-            input_ids_len = shape_list(input_ids)[-1]
-            input_ids = tf.broadcast_to(
-                tf.expand_dims(input_ids, 1), (batch_size, effective_batch_mult * num_beams, input_ids_len)
-            )
-            attention_mask = tf.broadcast_to(
-                tf.expand_dims(attention_mask, 1), (batch_size, effective_batch_mult * num_beams, input_ids_len)
-            )
-            input_ids = tf.reshape(
-                input_ids, (effective_batch_size * num_beams, input_ids_len)
-            )  # shape: (batch_size * num_return_sequences * num_beams, cur_len)
-            attention_mask = tf.reshape(
-                attention_mask, (effective_batch_size * num_beams, input_ids_len)
-            )  # shape: (batch_size * num_return_sequences * num_beams, cur_len)
-
-        if self.config.is_encoder_decoder:
-
-            # create empty decoder_input_ids
-            input_ids = tf.ones((effective_batch_size * num_beams, 1), dtype=tf.int32,) * decoder_start_token_id
-            cur_len = 1
-
-            assert (
-                batch_size == encoder_outputs[0].shape[0]
-            ), f"expected encoder_outputs[0] to have 1st dimension bs={batch_size}, got {encoder_outputs[0].shape[0]} "
-
-            # expand batch_idx to assign correct encoder output for expanded input_ids (due to num_beams > 1 and num_return_sequences > 1)
-            expanded_batch_idxs = tf.reshape(
-                tf.repeat(tf.expand_dims(tf.range(batch_size), -1), repeats=num_beams * effective_batch_mult, axis=1),
-                shape=(-1,),
-            )
-            # expand encoder_outputs
-            encoder_outputs = (tf.gather(encoder_outputs[0], expanded_batch_idxs, axis=0), *encoder_outputs[1:])
-
-        else:
-            encoder_outputs = None
-            cur_len = shape_list(input_ids)[-1]
-
-        if num_beams > 1:
-            output = self._generate_beam_search(
-                input_ids,
-                cur_len=cur_len,
-                max_length=max_length,
-                min_length=min_length,
-                do_sample=do_sample,
-                early_stopping=early_stopping,
-                bos_token_id=bos_token_id,
-                pad_token_id=pad_token_id,
-                eos_token_id=eos_token_id,
-                decoder_start_token_id=decoder_start_token_id,
-                batch_size=effective_batch_size,
-                num_return_sequences=num_return_sequences,
-                length_penalty=length_penalty,
-                num_beams=num_beams,
-                vocab_size=vocab_size,
-                encoder_outputs=encoder_outputs,
-                attention_mask=attention_mask,
-                use_cache=use_cache,
-                sampler=sampler,
-            )
-        else:
-            output = self._generate_no_beam_search(
-                input_ids,
-                cur_len=cur_len,
-                max_length=max_length,
-                min_length=min_length,
-                do_sample=do_sample,
-                bos_token_id=bos_token_id,
-                pad_token_id=pad_token_id,
-                eos_token_id=eos_token_id,
-                decoder_start_token_id=decoder_start_token_id,
-                batch_size=effective_batch_size,
-                vocab_size=vocab_size,
-                encoder_outputs=encoder_outputs,
-                attention_mask=attention_mask,
-                use_cache=use_cache,
-                sampler=sampler,
-            )
-
-        return output
-
-    def _generate_no_beam_search(
-        self,
-        input_ids,
-        cur_len,
-        max_length,
-        min_length,
-        do_sample,
-        bos_token_id,
-        pad_token_id,
-        eos_token_id,
-        decoder_start_token_id,
-        batch_size,
-        vocab_size,
-        encoder_outputs,
-        attention_mask,
-        use_cache,
-        sampler,
-    ):
-        """ Generate sequences for each example without beam search (num_beams == 1).
-            All returned sequence are generated independantly.
-        """
-
-        # length of generated sentences / unfinished sentences
-        unfinished_sents = tf.ones_like(input_ids[:, 0])
-        sent_lengths = tf.ones_like(input_ids[:, 0]) * max_length
-
-        past = encoder_outputs  # defined for encoder-decoder models, None for decoder-only models
-
-        while cur_len < max_length:
-            model_inputs = self.prepare_inputs_for_generation(
-                input_ids, past=past, attention_mask=attention_mask, use_cache=use_cache
-            )
-            outputs = self(**model_inputs)
-            next_token_logits = outputs[0][:, -1, :]
-
-            if sampler is not None:
-                next_token_logits = sampler.warp_tf(input_ids, next_token_logits)
-
-            # if model has past, then set the past variable to speed up decoding
-            if self._use_cache(outputs, use_cache):
-                past = outputs[1]
-
-            if do_sample:
-                # Sample
-                next_token = tf.squeeze(
-                    tf.random.categorical(next_token_logits, dtype=tf.int32, num_samples=1), axis=1
-                )
-            else:
-                # Greedy decoding
-                next_token = tf.math.argmax(next_token_logits, axis=-1, output_type=tf.int32)
-
-            # update generations and finished sentences
-            if eos_token_id is not None:
-                # pad finished sentences if eos_token_id exist
-                tokens_to_add = next_token * unfinished_sents + (pad_token_id) * (1 - unfinished_sents)
-            else:
-                tokens_to_add = next_token
-
-            # add token and increase length by one
-            input_ids = tf.concat([input_ids, tf.expand_dims(tokens_to_add, -1)], 1)
-            cur_len = cur_len + 1
-
-            if eos_token_id is not None:
-                eos_in_sents = tokens_to_add == eos_token_id
-                # if sentence is unfinished and the token to add is eos, sent_lengths is filled with current length
-                is_sents_unfinished_and_token_to_add_is_eos = tf.math.multiply(
-                    unfinished_sents, tf.cast(eos_in_sents, tf.int32)
-                )
-                sent_lengths = (
-                    sent_lengths * (1 - is_sents_unfinished_and_token_to_add_is_eos)
-                    + cur_len * is_sents_unfinished_and_token_to_add_is_eos
-                )
-
-                # unfinished_sents is set to zero if eos in sentence
-                unfinished_sents -= is_sents_unfinished_and_token_to_add_is_eos
-
-            # stop when there is a </s> in each sentence, or if we exceed the maximul length
-            if tf.math.reduce_max(unfinished_sents) == 0:
-                break
-
-            # extend attention_mask for new generated input if only decoder
-            if self.config.is_encoder_decoder is False:
-                attention_mask = tf.concat(
-                    [attention_mask, tf.ones((shape_list(attention_mask)[0], 1), dtype=tf.int32)], axis=-1
-                )
-
-        # if there are different sentences lengths in the batch, some batches have to be padded
-        min_sent_length = tf.math.reduce_min(sent_lengths)
-        max_sent_length = tf.math.reduce_max(sent_lengths)
-        if min_sent_length != max_sent_length:
-            assert pad_token_id is not None, "`Pad_token_id` has to be defined if batches have different lengths"
-            # finished sents are filled with pad_token
-            padding = tf.ones([batch_size, max_sent_length.numpy()], dtype=tf.int32) * pad_token_id
-
-            # create length masks for tf.where operation
-            broad_casted_sent_lengths = tf.broadcast_to(
-                tf.expand_dims(sent_lengths, -1), [batch_size, max_sent_length]
-            )
-            broad_casted_range = tf.transpose(
-                tf.broadcast_to(tf.expand_dims(tf.range(max_sent_length), -1), [max_sent_length, batch_size])
-            )
-
-            decoded = tf.where(broad_casted_range < broad_casted_sent_lengths, input_ids, padding)
-        else:
-            decoded = input_ids
-
-        return decoded
-
-    def _generate_beam_search(
-        self,
-        input_ids,
-        cur_len,
-        max_length,
-        min_length,
-        do_sample,
-        early_stopping,
-        bos_token_id,
-        pad_token_id,
-        decoder_start_token_id,
-        eos_token_id,
-        batch_size,
-        num_return_sequences,
-        length_penalty,
-        num_beams,
-        vocab_size,
-        encoder_outputs,
-        attention_mask,
-        use_cache,
-        sampler,
-    ):
-        """ Generate sequences for each example with beam search.
-        """
-
-        # generated hypotheses
-        generated_hyps = [
-            BeamHypotheses(num_beams, max_length, length_penalty, early_stopping=early_stopping)
-            for _ in range(batch_size)
-        ]
-
-        # for greedy decoding it is made sure that only tokens of the first beam are considered to avoid sampling the exact same tokens three times
-        if do_sample is False:
-            beam_scores_begin = tf.zeros((batch_size, 1), dtype=tf.float32)
-            beam_scores_end = tf.ones((batch_size, num_beams - 1), dtype=tf.float32) * (-1e9)
-            beam_scores = tf.concat([beam_scores_begin, beam_scores_end], -1)
-        else:
-            beam_scores = tf.zeros((batch_size, num_beams), dtype=tf.float32)
-
-        beam_scores = tf.reshape(beam_scores, (batch_size * num_beams,))
-
-        # cache compute states
-        past = encoder_outputs
-
-        # done sentences
-        done = [False for _ in range(batch_size)]
-
-        while cur_len < max_length:
-            model_inputs = self.prepare_inputs_for_generation(
-                input_ids, past=past, attention_mask=attention_mask, use_cache=use_cache
-            )
-            outputs = self(**model_inputs)  # (batch_size * num_beams, cur_len, vocab_size)
-            next_token_logits = outputs[0][:, -1, :]  # (batch_size * num_beams, vocab_size)
-
-            # if model has past, then set the past variable to speed up decoding
-            if self._use_cache(outputs, use_cache):
-                past = outputs[1]
-
-            #             calculate log softmax score
-            scores = tf.nn.log_softmax(next_token_logits, axis=-1)  # (batch_size * num_beams, vocab_size)
-
-            if sampler is not None:
-                scores = sampler.warp_tf(input_ids, scores)
-
-            assert shape_list(scores) == [batch_size * num_beams, vocab_size]
-
-            if do_sample:
-                _scores = scores + tf.broadcast_to(
-                    beam_scores[:, None], (batch_size * num_beams, vocab_size)
-                )  # (batch_size * num_beams, vocab_size)
-
-                # Sample 2 next tokens for each beam (so we have some spare tokens and match output of greedy beam search)
-                _scores = tf.reshape(_scores, (batch_size, num_beams * vocab_size))
-
-                next_tokens = sample_without_replacement(
-                    _scores, num_samples=2 * num_beams
-                )  # (batch_size, 2 * num_beams)
-                # Compute next scores
-                next_scores = tf.gather(_scores, next_tokens, batch_dims=1)  # (batch_size, 2 * num_beams)
-
-                # sort the sampled vector to make sure that the first num_beams samples are the best
-                next_scores_indices = tf.argsort(next_scores, direction="DESCENDING", axis=1)
-                next_scores = tf.gather(next_scores, next_scores_indices, batch_dims=1)  # (batch_size, num_beams * 2)
-                next_tokens = tf.gather(next_tokens, next_scores_indices, batch_dims=1)  # (batch_size, num_beams * 2)
-            else:
-                # Add the log prob of the new beams to the log prob of the beginning of the sequence (sum of logs == log of the product)
-                next_scores = scores + tf.broadcast_to(
-                    beam_scores[:, None], (batch_size * num_beams, vocab_size)
-                )  # (batch_size * num_beams, vocab_size)
-
-                # re-organize to group the beam together (we are keeping top hypothesis accross beams)
-                next_scores = tf.reshape(
-                    next_scores, (batch_size, num_beams * vocab_size)
-                )  # (batch_size, num_beams * vocab_size)
-
-                next_scores, next_tokens = tf.math.top_k(next_scores, k=2 * num_beams, sorted=True)
-
-            assert shape_list(next_scores) == shape_list(next_tokens) == [batch_size, 2 * num_beams]
-
-            # next batch beam content
-            next_batch_beam = []
-
-            # for each sentence
-            for batch_idx in range(batch_size):
-
-                # if we are done with this sentence
-                if done[batch_idx]:
-                    assert (
-                        len(generated_hyps[batch_idx]) >= num_beams
-                    ), "Batch can only be done if at least {} beams have been generated".format(num_beams)
-                    assert (
-                        eos_token_id is not None and pad_token_id is not None
-                    ), "generated beams >= num_beams -> eos_token_id and pad_token have to be defined"
-                    next_batch_beam.extend([(0, pad_token_id, 0)] * num_beams)  # pad the batch
-                    continue
-
-                # next sentence beam content
-                next_sent_beam = []
-
-                # next tokens for this sentence
-                for beam_token_rank, (beam_token_id, beam_token_score) in enumerate(
-                    zip(next_tokens[batch_idx], next_scores[batch_idx])
-                ):
-                    # get beam and token IDs
-                    beam_id = beam_token_id // vocab_size
-                    token_id = beam_token_id % vocab_size
-
-                    effective_beam_id = batch_idx * num_beams + beam_id
-                    # add to generated hypotheses if end of sentence or last iteration
-                    if (eos_token_id is not None) and (token_id.numpy() == eos_token_id):
-                        # if beam_token does not belong to top num_beams tokens, it should not be added
-                        is_beam_token_worse_than_top_num_beams = beam_token_rank >= num_beams
-                        if is_beam_token_worse_than_top_num_beams:
-                            continue
-                        generated_hyps[batch_idx].add(
-                            tf.identity(input_ids[effective_beam_id]), beam_token_score.numpy()
-                        )
-                    else:
-                        # add next predicted token if it is not eos_token
-                        next_sent_beam.append((beam_token_score, token_id, effective_beam_id))
-
-                    # the beam for next step is full
-                    if len(next_sent_beam) == num_beams:
-                        break
-
-                # Check if we are done so that we can save a pad step if all(done)
-                done[batch_idx] = done[batch_idx] or generated_hyps[batch_idx].is_done(
-                    tf.reduce_max(next_scores[batch_idx]).numpy(), cur_len
-                )
-
-                # update next beam content
-                assert len(next_sent_beam) == num_beams, "Beam should always be full"
-                next_batch_beam.extend(next_sent_beam)
-                assert len(next_batch_beam) == num_beams * (batch_idx + 1)
-
-            # stop when we are done with each sentence
-            if all(done):
-                break
-
-            # sanity check / prepare next batch
-            assert len(next_batch_beam) == batch_size * num_beams
-            beam_scores = tf.convert_to_tensor([x[0] for x in next_batch_beam], dtype=tf.float32)
-            beam_tokens = tf.convert_to_tensor([x[1] for x in next_batch_beam], dtype=tf.int32)
-            beam_idx = tf.convert_to_tensor([x[2] for x in next_batch_beam], dtype=tf.int32)
-
-            # re-order batch and update current length
-            input_ids = tf.stack([tf.identity(input_ids[x, :]) for x in beam_idx])
-            input_ids = tf.concat([input_ids, tf.expand_dims(beam_tokens, 1)], axis=-1)
-            cur_len = cur_len + 1
-
-            # re-order internal states
-            if past is not None:
-                past = self._reorder_cache(past, beam_idx)
-
-            # extend attention_mask for new generated input if only decoder
-            if self.config.is_encoder_decoder is False:
-                attention_mask = tf.concat(
-                    [attention_mask, tf.ones((shape_list(attention_mask)[0], 1), dtype=tf.int32)], axis=-1
-                )
-
-        # finalize all open beam hypotheses and end to generated hypotheses
-        for batch_idx in range(batch_size):
-            # Add all open beam hypothesis to generated_hyps
-            if done[batch_idx]:
-                continue
-            # test that beam scores match previously calculated scores if not eos and batch_idx not done
-            if eos_token_id is not None and all(
-                (token_id % vocab_size).numpy().item() != eos_token_id for token_id in next_tokens[batch_idx]
-            ):
-                assert tf.reduce_all(
-                    next_scores[batch_idx, :num_beams] == tf.reshape(beam_scores, (batch_size, num_beams))[batch_idx]
-                ), "If batch_idx is not done, final next scores: {} have to equal to accumulated beam_scores: {}".format(
-                    next_scores[:, :num_beams][batch_idx], tf.reshape(beam_scores, (batch_size, num_beams))[batch_idx]
-                )
-
-            # need to add best num_beams hypotheses to generated hyps
-            for beam_id in range(num_beams):
-                effective_beam_id = batch_idx * num_beams + beam_id
-                final_score = beam_scores[effective_beam_id].numpy().item()
-                final_tokens = input_ids[effective_beam_id]
-                generated_hyps[batch_idx].add(final_tokens, final_score)
-
-        # depending on whether greedy generation is wanted or not define different output_batch_size and output_num_return_sequences_per_batch
-        output_batch_size = batch_size if do_sample else batch_size * num_return_sequences
-        output_num_return_sequences_per_batch = 1 if do_sample else num_return_sequences
-
-        # select the best hypotheses
-        sent_lengths_list = []
-        best = []
-
-        # retrieve best hypotheses
-        for i, hypotheses in enumerate(generated_hyps):
-            sorted_hyps = sorted(hypotheses.beams, key=lambda x: x[0])
-            for j in range(output_num_return_sequences_per_batch):
-                best_hyp = sorted_hyps.pop()[1]
-                sent_lengths_list.append(len(best_hyp))
-                best.append(best_hyp)
-        assert output_batch_size == len(best), "Output batch size {} must match output beam hypotheses {}".format(
-            output_batch_size, len(best)
-        )
-
-        sent_lengths = tf.convert_to_tensor(sent_lengths_list, dtype=tf.int32)
-
-        # shorter batches are filled with pad_token
-        if tf.reduce_min(sent_lengths).numpy() != tf.reduce_max(sent_lengths).numpy():
-            assert pad_token_id is not None, "`Pad_token_id` has to be defined"
-            sent_max_len = min(tf.reduce_max(sent_lengths).numpy() + 1, max_length)
-            decoded_list = []
-
-            # fill with hypothesis and eos_token_id if necessary
-            for i, hypo in enumerate(best):
-                assert sent_lengths[i] == shape_list(hypo)[0]
-                # if sent_length is max_len do not pad
-                if sent_lengths[i] == sent_max_len:
-                    decoded_slice = hypo
-                else:
-                    # else pad to sent_max_len
-                    num_pad_tokens = sent_max_len - sent_lengths[i]
-                    padding = pad_token_id * tf.ones((num_pad_tokens,), dtype=tf.int32)
-                    decoded_slice = tf.concat([hypo, padding], axis=-1)
-
-                    # finish sentence with EOS token
-                    if sent_lengths[i] < max_length:
-                        decoded_slice = tf.where(
-                            tf.range(sent_max_len, dtype=tf.int32) == sent_lengths[i],
-                            eos_token_id * tf.ones((sent_max_len,), dtype=tf.int32),
-                            decoded_slice,
-                        )
-                # add to list
-                decoded_list.append(decoded_slice)
-
-            decoded = tf.stack(decoded_list)
-        else:
-            # none of the hypotheses have an eos_token
-            assert (len(hypo) == max_length for hypo in best)
-            decoded = tf.stack(best)
-
-        return decoded
-
-    @staticmethod
-    def _reorder_cache(past, beam_idx):
-        return tuple(tf.gather(layer_past, beam_idx, axis=1) for layer_past in past)
-
-
-class BeamHypotheses(object):
-    def __init__(self, num_beams, max_length, length_penalty, early_stopping):
-        """
-        Initialize n-best list of hypotheses.
-        """
-        self.max_length = max_length - 1  # ignoring bos_token
-        self.length_penalty = length_penalty
-        self.early_stopping = early_stopping
-        self.num_beams = num_beams
-        self.beams = []
-        self.worst_score = 1e9
-
-    def __len__(self):
-        """
-        Number of hypotheses in the list.
-        """
-        return len(self.beams)
-
-    def add(self, hyp, sum_logprobs):
-        """
-        Add a new hypothesis to the list.
-        """
-        score = sum_logprobs / len(hyp) ** self.length_penalty
-        if len(self) < self.num_beams or score > self.worst_score:
-            self.beams.append((score, hyp))
-            if len(self) > self.num_beams:
-                sorted_scores = sorted([(s, idx) for idx, (s, _) in enumerate(self.beams)])
-                del self.beams[sorted_scores[0][1]]
-                self.worst_score = sorted_scores[1][0]
-            else:
-                self.worst_score = min(score, self.worst_score)
-
-    def is_done(self, best_sum_logprobs, cur_len):
-        """
-        If there are enough hypotheses and that none of the hypotheses being generated
-        can become better than the worst one in the heap, then we are done with this sentence.
-        """
-
-        if len(self) < self.num_beams:
-            return False
-        elif self.early_stopping:
-            return True
-        else:
-            cur_score = best_sum_logprobs / cur_len ** self.length_penalty
-            ret = self.worst_score >= cur_score
-            return ret
-
-=======
->>>>>>> 27a7fe7a
 
 class TFConv1D(tf.keras.layers.Layer):
     def __init__(self, nf, nx, initializer_range=0.02, **kwargs):
