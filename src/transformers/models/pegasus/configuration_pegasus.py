# coding=utf-8
# Copyright 2021, Google and The HuggingFace Inc. team. All rights reserved.
#
# Licensed under the Apache License, Version 2.0 (the "License");
# you may not use this file except in compliance with the License.
# You may obtain a copy of the License at
#
#     http://www.apache.org/licenses/LICENSE-2.0
#
# Unless required by applicable law or agreed to in writing, software
# distributed under the License is distributed on an "AS IS" BASIS,
# WITHOUT WARRANTIES OR CONDITIONS OF ANY KIND, either express or implied.
# See the License for the specific language governing permissions and
# limitations under the License.
""" PEGASUS model configuration"""
from collections import OrderedDict
from typing import Any, Mapping, Optional

from ... import PreTrainedTokenizer
from ...configuration_utils import PretrainedConfig
<<<<<<< HEAD
from ...onnx import OnnxConfigWithPast, OnnxSeq2SeqConfigWithPast
from ...utils import TensorType, logging
=======
from ...onnx import OnnxConfig, OnnxConfigWithPast, OnnxSeq2SeqConfigWithPast
from ...onnx.utils import compute_effective_axis_dimension
from ...utils import TensorType, is_torch_available, logging
>>>>>>> db13a23d


logger = logging.get_logger(__name__)

PEGASUS_PRETRAINED_CONFIG_ARCHIVE_MAP = {
    "google/pegasus-large": "https://huggingface.co/google/pegasus-large/resolve/main/config.json",
    # See all PEGASUS models at https://huggingface.co/models?filter=pegasus
}


class PegasusConfig(PretrainedConfig):
    r"""
    This is the configuration class to store the configuration of a [`PegasusModel`]. It is used to instantiate an
    PEGASUS model according to the specified arguments, defining the model architecture. Instantiating a configuration
    with the defaults will yield a similar configuration to that of the PEGASUS
    [google/pegasus-large](https://huggingface.co/google/pegasus-large) architecture.

    Configuration objects inherit from [`PretrainedConfig`] and can be used to control the model outputs. Read the
    documentation from [`PretrainedConfig`] for more information.


    Args:
        vocab_size (`int`, *optional*, defaults to 50265):
            Vocabulary size of the PEGASUS model. Defines the number of different tokens that can be represented by the
            `inputs_ids` passed when calling [`PegasusModel`] or [`TFPegasusModel`].
        d_model (`int`, *optional*, defaults to 1024):
            Dimensionality of the layers and the pooler layer.
        encoder_layers (`int`, *optional*, defaults to 12):
            Number of encoder layers.
        decoder_layers (`int`, *optional*, defaults to 12):
            Number of decoder layers.
        encoder_attention_heads (`int`, *optional*, defaults to 16):
            Number of attention heads for each attention layer in the Transformer encoder.
        decoder_attention_heads (`int`, *optional*, defaults to 16):
            Number of attention heads for each attention layer in the Transformer decoder.
        decoder_ffn_dim (`int`, *optional*, defaults to 4096):
            Dimensionality of the "intermediate" (often named feed-forward) layer in decoder.
        encoder_ffn_dim (`int`, *optional*, defaults to 4096):
            Dimensionality of the "intermediate" (often named feed-forward) layer in decoder.
        activation_function (`str` or `function`, *optional*, defaults to `"gelu"`):
            The non-linear activation function (function or string) in the encoder and pooler. If string, `"gelu"`,
            `"relu"`, `"silu"` and `"gelu_new"` are supported.
        dropout (`float`, *optional*, defaults to 0.1):
            The dropout probability for all fully connected layers in the embeddings, encoder, and pooler.
        attention_dropout (`float`, *optional*, defaults to 0.0):
            The dropout ratio for the attention probabilities.
        activation_dropout (`float`, *optional*, defaults to 0.0):
            The dropout ratio for activations inside the fully connected layer.
        classifier_dropout (`float`, *optional*, defaults to 0.0):
            The dropout ratio for classifier.
        max_position_embeddings (`int`, *optional*, defaults to 1024):
            The maximum sequence length that this model might ever be used with. Typically set this to something large
            just in case (e.g., 512 or 1024 or 2048).
        init_std (`float`, *optional*, defaults to 0.02):
            The standard deviation of the truncated_normal_initializer for initializing all weight matrices.
        encoder_layerdrop (`float`, *optional*, defaults to 0.0):
            The LayerDrop probability for the encoder. See the [LayerDrop paper](see https://arxiv.org/abs/1909.11556)
            for more details.
        decoder_layerdrop (`float`, *optional*, defaults to 0.0):
            The LayerDrop probability for the decoder. See the [LayerDrop paper](see https://arxiv.org/abs/1909.11556)
            for more details.
        scale_embedding (`bool`, *optional*, defaults to `False`):
            Scale embeddings by diving by sqrt(d_model).
        use_cache (`bool`, *optional*, defaults to `True`):
            Whether or not the model should return the last key/values attentions (not used by all models)
        forced_eos_token_id (`int`, *optional*, defaults to 1):
            The id of the token to force as the last generated token when `max_length` is reached. Usually set to
            `eos_token_id`.

    Example:

    ```python
    >>> from transformers import PegasusModel, PegasusConfig

    >>> # Initializing a PEGASUS google/pegasus-large style configuration
    >>> configuration = PegasusConfig()

    >>> # Initializing a model from the google/pegasus-large style configuration
    >>> model = PegasusModel(configuration)

    >>> # Accessing the model configuration
    >>> configuration = model.config
    ```"""
    model_type = "pegasus"
    keys_to_ignore_at_inference = ["past_key_values"]
    attribute_map = {"num_attention_heads": "encoder_attention_heads", "hidden_size": "d_model"}

    def __init__(
        self,
        vocab_size=50265,
        max_position_embeddings=1024,
        encoder_layers=12,
        encoder_ffn_dim=4096,
        encoder_attention_heads=16,
        decoder_layers=12,
        decoder_ffn_dim=4096,
        decoder_attention_heads=16,
        encoder_layerdrop=0.0,
        decoder_layerdrop=0.0,
        use_cache=True,
        is_encoder_decoder=True,
        activation_function="gelu",
        d_model=1024,
        dropout=0.1,
        attention_dropout=0.0,
        activation_dropout=0.0,
        init_std=0.02,
        decoder_start_token_id=0,
        classifier_dropout=0.0,
        scale_embedding=False,
        pad_token_id=0,
        eos_token_id=1,
        forced_eos_token_id=1,
        **kwargs
    ):
        self.vocab_size = vocab_size
        self.max_position_embeddings = max_position_embeddings
        self.d_model = d_model
        self.encoder_ffn_dim = encoder_ffn_dim
        self.encoder_layers = encoder_layers
        self.encoder_attention_heads = encoder_attention_heads
        self.decoder_ffn_dim = decoder_ffn_dim
        self.decoder_layers = decoder_layers
        self.decoder_attention_heads = decoder_attention_heads
        self.dropout = dropout
        self.attention_dropout = attention_dropout
        self.activation_dropout = activation_dropout
        self.activation_function = activation_function
        self.init_std = init_std
        self.encoder_layerdrop = encoder_layerdrop
        self.decoder_layerdrop = decoder_layerdrop
        self.classifier_dropout = classifier_dropout
        self.use_cache = use_cache
        self.num_hidden_layers = encoder_layers
        self.scale_embedding = scale_embedding  # scale factor will be sqrt(d_model) if True
        super().__init__(
            pad_token_id=pad_token_id,
            eos_token_id=eos_token_id,
            is_encoder_decoder=is_encoder_decoder,
            decoder_start_token_id=decoder_start_token_id,
            forced_eos_token_id=forced_eos_token_id,
            **kwargs,
        )

    @property
    def num_attention_heads(self) -> int:
        return self.encoder_attention_heads

    @property
    def hidden_size(self) -> int:
        return self.d_model

<<<<<<< HEAD

=======
# Copied from transformers.models.bart.configuration_bart.BartOnnxConfig with Bart->Pegasus
>>>>>>> db13a23d
class PegasusOnnxConfig(OnnxSeq2SeqConfigWithPast):
    @property
    def inputs(self) -> Mapping[str, Mapping[int, str]]:
        if self.task in ["default", "seq2seq-lm"]:
            common_inputs = OrderedDict(
                [
                    ("input_ids", {0: "batch", 1: "encoder_sequence"}),
                    ("attention_mask", {0: "batch", 1: "encoder_sequence"}),
                ]
            )

            if self.use_past:
                common_inputs["decoder_input_ids"] = {0: "batch"}
                common_inputs["decoder_attention_mask"] = {0: "batch", 1: "past_decoder_sequence + sequence"}
            else:
                common_inputs["decoder_input_ids"] = {0: "batch", 1: "decoder_sequence"}
                common_inputs["decoder_attention_mask"] = {0: "batch", 1: "decoder_sequence"}

            if self.use_past:
                self.fill_with_past_key_values_(common_inputs, direction="inputs")
        elif self.task == "causal-lm":
<<<<<<< HEAD
=======
            # TODO: figure this case out.
>>>>>>> db13a23d
            common_inputs = OrderedDict(
                [
                    ("input_ids", {0: "batch", 1: "encoder_sequence"}),
                    ("attention_mask", {0: "batch", 1: "encoder_sequence"}),
                ]
            )
            if self.use_past:
                num_encoder_layers, _ = self.num_layers
                for i in range(num_encoder_layers):
                    common_inputs[f"past_key_values.{i}.key"] = {0: "batch", 2: "past_sequence + sequence"}
                    common_inputs[f"past_key_values.{i}.value"] = {0: "batch", 2: "past_sequence + sequence"}
<<<<<<< HEAD
=======
        else:
            common_inputs = OrderedDict(
                [
                    ("input_ids", {0: "batch", 1: "encoder_sequence"}),
                    ("attention_mask", {0: "batch", 1: "encoder_sequence"}),
                    ("decoder_input_ids", {0: "batch", 1: "decoder_sequence"}),
                    ("decoder_attention_mask", {0: "batch", 1: "decoder_sequence"}),
                ]
            )
>>>>>>> db13a23d

        return common_inputs

    @property
    def outputs(self) -> Mapping[str, Mapping[int, str]]:
        if self.task in ["default", "seq2seq-lm"]:
            common_outputs = super().outputs
        else:
            common_outputs = super(OnnxConfigWithPast, self).outputs
            if self.use_past:
                num_encoder_layers, _ = self.num_layers
                for i in range(num_encoder_layers):
                    common_outputs[f"present.{i}.key"] = {0: "batch", 2: "past_sequence + sequence"}
                    common_outputs[f"present.{i}.value"] = {0: "batch", 2: "past_sequence + sequence"}
        return common_outputs

<<<<<<< HEAD
=======
    def _generate_dummy_inputs_for_default_and_seq2seq_lm(
        self,
        tokenizer: PreTrainedTokenizer,
        batch_size: int = -1,
        seq_length: int = -1,
        is_pair: bool = False,
        framework: Optional[TensorType] = None,
    ) -> Mapping[str, Any]:
        encoder_inputs = self._generate_dummy_inputs_for_sequence_classification_and_question_answering(
            tokenizer, batch_size, seq_length, is_pair, framework
        )

        # Generate decoder inputs
        decoder_seq_length = seq_length if not self.use_past else 1
        decoder_inputs = self._generate_dummy_inputs_for_sequence_classification_and_question_answering(
            tokenizer, batch_size, decoder_seq_length, is_pair, framework
        )
        decoder_inputs = {f"decoder_{name}": tensor for name, tensor in decoder_inputs.items()}
        common_inputs = dict(**encoder_inputs, **decoder_inputs)

        if self.use_past:
            if not is_torch_available():
                raise ValueError("Cannot generate dummy past_keys inputs without PyTorch installed.")
            else:
                import torch
            batch, encoder_seq_length = common_inputs["input_ids"].shape
            decoder_seq_length = common_inputs["decoder_input_ids"].shape[1]
            num_encoder_attention_heads, num_decoder_attention_heads = self.num_attention_heads
            encoder_shape = (
                batch,
                num_encoder_attention_heads,
                encoder_seq_length,
                self._config.hidden_size // num_encoder_attention_heads,
            )
            decoder_past_length = decoder_seq_length + 3
            decoder_shape = (
                batch,
                num_decoder_attention_heads,
                decoder_past_length,
                self._config.hidden_size // num_decoder_attention_heads,
            )

            common_inputs["decoder_attention_mask"] = torch.cat(
                [common_inputs["decoder_attention_mask"], torch.ones(batch, decoder_past_length)], dim=1
            )

            common_inputs["past_key_values"] = []
            # If the number of encoder and decoder layers are present in the model configuration, both are considered
            num_encoder_layers, num_decoder_layers = self.num_layers
            min_num_layers = min(num_encoder_layers, num_decoder_layers)
            max_num_layers = max(num_encoder_layers, num_decoder_layers) - min_num_layers
            remaining_side_name = "encoder" if num_encoder_layers > num_decoder_layers else "decoder"

            for _ in range(min_num_layers):
                common_inputs["past_key_values"].append(
                    (
                        torch.zeros(decoder_shape),
                        torch.zeros(decoder_shape),
                        torch.zeros(encoder_shape),
                        torch.zeros(encoder_shape),
                    )
                )
            # TODO: test this.
            shape = encoder_shape if remaining_side_name == "encoder" else decoder_shape
            for _ in range(min_num_layers, max_num_layers):
                common_inputs["past_key_values"].append((torch.zeros(shape), torch.zeros(shape)))
        return common_inputs

    def _generate_dummy_inputs_for_causal_lm(
        self,
        tokenizer: PreTrainedTokenizer,
        batch_size: int = -1,
        seq_length: int = -1,
        is_pair: bool = False,
        framework: Optional[TensorType] = None,
    ) -> Mapping[str, Any]:
        common_inputs = self._generate_dummy_inputs_for_sequence_classification_and_question_answering(
            tokenizer, batch_size, seq_length, is_pair, framework
        )

        if self.use_past:
            if not is_torch_available():
                raise ValueError("Cannot generate dummy past_keys inputs without PyTorch installed.")
            else:
                import torch
            batch, seqlen = common_inputs["input_ids"].shape
            # Not using the same length for past_key_values
            past_key_values_length = seqlen + 2
            num_encoder_layers, _ = self.num_layers
            num_encoder_attention_heads, _ = self.num_attention_heads
            past_shape = (
                batch,
                num_encoder_attention_heads,
                past_key_values_length,
                self._config.hidden_size // num_encoder_attention_heads,
            )

            mask_dtype = common_inputs["attention_mask"].dtype
            common_inputs["attention_mask"] = torch.cat(
                [common_inputs["attention_mask"], torch.ones(batch, past_key_values_length, dtype=mask_dtype)], dim=1
            )
            common_inputs["past_key_values"] = [
                (torch.zeros(past_shape), torch.zeros(past_shape)) for _ in range(num_encoder_layers)
            ]
        return common_inputs

    def _generate_dummy_inputs_for_sequence_classification_and_question_answering(
        self,
        tokenizer: PreTrainedTokenizer,
        batch_size: int = -1,
        seq_length: int = -1,
        is_pair: bool = False,
        framework: Optional[TensorType] = None,
    ) -> Mapping[str, Any]:
        # Copied from OnnxConfig.generate_dummy_inputs
        # Did not use super(OnnxConfigWithPast, self).generate_dummy_inputs for code clarity.
        # If dynamic axis (-1) we forward with a fixed dimension of 2 samples to avoid optimizations made by ONNX
        batch_size = compute_effective_axis_dimension(
            batch_size, fixed_dimension=OnnxConfig.default_fixed_batch, num_token_to_add=0
        )

        # If dynamic axis (-1) we forward with a fixed dimension of 8 tokens to avoid optimizations made by ONNX
        token_to_add = tokenizer.num_special_tokens_to_add(is_pair)
        seq_length = compute_effective_axis_dimension(
            seq_length, fixed_dimension=OnnxConfig.default_fixed_sequence, num_token_to_add=token_to_add
        )

        # Generate dummy inputs according to compute batch and sequence
        dummy_input = [" ".join([tokenizer.unk_token]) * seq_length] * batch_size
        common_inputs = dict(tokenizer(dummy_input, return_tensors=framework))
        return common_inputs

>>>>>>> db13a23d
    def generate_dummy_inputs(
        self,
        tokenizer: PreTrainedTokenizer,
        batch_size: int = -1,
        seq_length: int = -1,
        is_pair: bool = False,
        framework: Optional[TensorType] = None,
    ) -> Mapping[str, Any]:
        if self.task in ["default", "seq2seq-lm"]:
<<<<<<< HEAD
            common_inputs = super().generate_dummy_inputs(
=======
            common_inputs = self._generate_dummy_inputs_for_default_and_seq2seq_lm(
>>>>>>> db13a23d
                tokenizer, batch_size=batch_size, seq_length=seq_length, is_pair=is_pair, framework=framework
            )

        elif self.task == "causal-lm":
<<<<<<< HEAD
            # Generating dummy inputs for causal-lm has already been implemented in the OnnxConfigWithPast class.
            # The OnnxSeq2SeqConfigWithPast class inherits from OnnxConfigWithPast
            common_inputs = super(OnnxConfigWithPast, self).generate_dummy_inputs(
                tokenizer, batch_size=batch_size, seq_length=seq_length, is_pair=is_pair, framework=framework
            )

        return common_inputs
=======
            common_inputs = self._generate_dummy_inputs_for_causal_lm(
                tokenizer, batch_size=batch_size, seq_length=seq_length, is_pair=is_pair, framework=framework
            )
        else:
            common_inputs = self._generate_dummy_inputs_for_sequence_classification_and_question_answering(
                tokenizer, batch_size=batch_size, seq_length=seq_length, is_pair=is_pair, framework=framework
            )

        return common_inputs

    def _flatten_past_key_values_(self, flattened_output, name, idx, t):
        if self.task in ["default", "seq2seq-lm"]:
            flattened_output = super()._flatten_past_key_values_(flattened_output, name, idx, t)
        else:
            flattened_output = super(OnnxSeq2SeqConfigWithPast, self)._flatten_past_key_values_(
                flattened_output, name, idx, t
            )
>>>>>>> db13a23d
<|MERGE_RESOLUTION|>--- conflicted
+++ resolved
@@ -18,14 +18,9 @@
 
 from ... import PreTrainedTokenizer
 from ...configuration_utils import PretrainedConfig
-<<<<<<< HEAD
-from ...onnx import OnnxConfigWithPast, OnnxSeq2SeqConfigWithPast
-from ...utils import TensorType, logging
-=======
 from ...onnx import OnnxConfig, OnnxConfigWithPast, OnnxSeq2SeqConfigWithPast
 from ...onnx.utils import compute_effective_axis_dimension
 from ...utils import TensorType, is_torch_available, logging
->>>>>>> db13a23d
 
 
 logger = logging.get_logger(__name__)
@@ -178,11 +173,7 @@
     def hidden_size(self) -> int:
         return self.d_model
 
-<<<<<<< HEAD
-
-=======
 # Copied from transformers.models.bart.configuration_bart.BartOnnxConfig with Bart->Pegasus
->>>>>>> db13a23d
 class PegasusOnnxConfig(OnnxSeq2SeqConfigWithPast):
     @property
     def inputs(self) -> Mapping[str, Mapping[int, str]]:
@@ -204,10 +195,7 @@
             if self.use_past:
                 self.fill_with_past_key_values_(common_inputs, direction="inputs")
         elif self.task == "causal-lm":
-<<<<<<< HEAD
-=======
             # TODO: figure this case out.
->>>>>>> db13a23d
             common_inputs = OrderedDict(
                 [
                     ("input_ids", {0: "batch", 1: "encoder_sequence"}),
@@ -219,8 +207,6 @@
                 for i in range(num_encoder_layers):
                     common_inputs[f"past_key_values.{i}.key"] = {0: "batch", 2: "past_sequence + sequence"}
                     common_inputs[f"past_key_values.{i}.value"] = {0: "batch", 2: "past_sequence + sequence"}
-<<<<<<< HEAD
-=======
         else:
             common_inputs = OrderedDict(
                 [
@@ -230,7 +216,6 @@
                     ("decoder_attention_mask", {0: "batch", 1: "decoder_sequence"}),
                 ]
             )
->>>>>>> db13a23d
 
         return common_inputs
 
@@ -247,8 +232,6 @@
                     common_outputs[f"present.{i}.value"] = {0: "batch", 2: "past_sequence + sequence"}
         return common_outputs
 
-<<<<<<< HEAD
-=======
     def _generate_dummy_inputs_for_default_and_seq2seq_lm(
         self,
         tokenizer: PreTrainedTokenizer,
@@ -381,7 +364,6 @@
         common_inputs = dict(tokenizer(dummy_input, return_tensors=framework))
         return common_inputs
 
->>>>>>> db13a23d
     def generate_dummy_inputs(
         self,
         tokenizer: PreTrainedTokenizer,
@@ -391,24 +373,11 @@
         framework: Optional[TensorType] = None,
     ) -> Mapping[str, Any]:
         if self.task in ["default", "seq2seq-lm"]:
-<<<<<<< HEAD
-            common_inputs = super().generate_dummy_inputs(
-=======
             common_inputs = self._generate_dummy_inputs_for_default_and_seq2seq_lm(
->>>>>>> db13a23d
                 tokenizer, batch_size=batch_size, seq_length=seq_length, is_pair=is_pair, framework=framework
             )
 
         elif self.task == "causal-lm":
-<<<<<<< HEAD
-            # Generating dummy inputs for causal-lm has already been implemented in the OnnxConfigWithPast class.
-            # The OnnxSeq2SeqConfigWithPast class inherits from OnnxConfigWithPast
-            common_inputs = super(OnnxConfigWithPast, self).generate_dummy_inputs(
-                tokenizer, batch_size=batch_size, seq_length=seq_length, is_pair=is_pair, framework=framework
-            )
-
-        return common_inputs
-=======
             common_inputs = self._generate_dummy_inputs_for_causal_lm(
                 tokenizer, batch_size=batch_size, seq_length=seq_length, is_pair=is_pair, framework=framework
             )
@@ -425,5 +394,4 @@
         else:
             flattened_output = super(OnnxSeq2SeqConfigWithPast, self)._flatten_past_key_values_(
                 flattened_output, name, idx, t
-            )
->>>>>>> db13a23d
+            )