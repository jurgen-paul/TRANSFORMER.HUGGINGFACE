--- conflicted
+++ resolved
@@ -40,11 +40,6 @@
         title: Summarization
       - local: tasks/multiple_choice
         title: Multiple choice
-<<<<<<< HEAD
-      title: Task guides
-    - isExpanded: false
-=======
->>>>>>> ef42c2c4
     title: Natural Language Processing
     isExpanded: false
   - sections:
