--- conflicted
+++ resolved
@@ -70,14 +70,8 @@
         shifted_input_ids,
     )
 
-<<<<<<< HEAD
-    if tf.executing_eagerly():
-        # "Verify that `labels` has only positive values and -100"
-        assert_gte0 = tf.debugging.assert_greater_equal(shifted_input_ids, tf.constant(0, dtype=input_ids.dtype))
-=======
     # "Verify that `labels` has only positive values and -100"
     assert_gte0 = tf.debugging.assert_greater_equal(shifted_input_ids, tf.constant(0))
->>>>>>> 0e245480
 
     # Make sure the assertion op is called by wrapping the result in an identity no-op
     with tf.control_dependencies([assert_gte0]):
