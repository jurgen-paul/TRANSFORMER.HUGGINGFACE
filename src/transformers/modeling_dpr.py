--- conflicted
+++ resolved
@@ -352,30 +352,8 @@
         self.span_predictor = DPRSpanPredictor(config)
         self.init_weights()
 
-<<<<<<< HEAD
-    def forward(self, question_and_titles_ids: List[Tensor], texts_ids: List[Tensor],) -> Tuple[Tensor, ...]:
-        assert len(question_and_titles_ids) == len(
-            texts_ids
-        ), "There should be as many `question_and_titles_ids` than `texts_ids` but got sizes {}!={}".format(
-            len(question_and_titles_ids), len(texts_ids)
-        )
-        device = question_and_titles_ids[0].device
-        n_contexts = len(question_and_titles_ids)
-        input_ids = torch.ones((n_contexts, self.config.sequence_length), dtype=torch.int64, device=device) * int(
-            self.config.pad_token_id
-        )
-        for i in range(n_contexts):
-            question_and_title_ids = question_and_titles_ids[i]
-            text_ids = texts_ids[i]
-            len_question_and_title = question_and_title_ids.shape[1]
-            _, len_txt = text_ids.size()
-            input_ids[i, 0:len_question_and_title] = question_and_title_ids
-            input_ids[i, len_question_and_title : len_question_and_title + len_txt] = text_ids
-        input_ids = input_ids
-=======
     def forward(self, input_ids: Tensor) -> Tuple[Tensor, ...]:
         """Compute logits from batched inputs of size (n_questions, n_passages, sequence_length)"""
->>>>>>> 0c1d503f
         attention_mask = input_ids != self.config.pad_token_id
         attention_mask = attention_mask.to(device=input_ids.device)
         start_logits, end_logits, relevance_logits = self.span_predictor(input_ids, attention_mask)
@@ -405,22 +383,10 @@
         Examples::
 
             from transformers import DPRReaderTokenizer, DPRReader
-<<<<<<< HEAD
             tokenizer = DPRReaderTokenizer.from_pretrained('facebook/dpr-reader-single-nq-base')
             model = DPRReader.from_pretrained('facebook/dpr-reader-single-nq-base')
-            question_and_titles_ids = [
-                tokenizer("Hello, is my dog cute ?", "Dog cuteness", return_tensors='pt')["input_ids"]
-                ]  # One tensor per passage. It corresponds to the concatenation of the question and the context title.
-            texts_ids = [
-                tokenizer("Hello, my dog is definitely cute.", add_special_tokens=False, return_tensors='pt')["input_ids"]
-                ]  # One tensor per passage. It corresponds to the context text in which we're looking for the answer.
-            predicted_spans = model.generate(question_and_titles_ids, texts_ids)
-=======
-            tokenizer = DPRReaderTokenizer.from_pretrained('dpr-base-uncased')
-            model = DPRModel.from_pretrained('dpr-reader-base')
             tokenized_input = tokenizer(question, titles, texts, return_tensors="pt")
             predicted_spans = reader.generate(**tokenized_input)
->>>>>>> 0c1d503f
             # get best answer
             best_span = predicted_spans[0]
             best_span_ids = tokenized_input["input_ids"][best_span.doc_id]
@@ -437,29 +403,16 @@
         n_passages = len(relevance_logits)
         _, idxs = torch.sort(relevance_logits, descending=True)
         nbest_spans_predictions: List[DPRReaderOutput] = []
-<<<<<<< HEAD
         for p in range(n_passages):
             doc_id = idxs[p].item()
             sequence_ids = input_ids[doc_id]
             sequence_len = len(sequence_ids)
-=======
-        for p in range(docs_per_question):
-            doc_id = idxs[0, p].item()
-            sequence_ids = input_ids[doc_id]
-            sequence_len = sequence_lenghts[p]
->>>>>>> 0c1d503f
             # assuming question & title information is at the beginning of the sequence
             passage_offset = passage_offsets[p]
 
-<<<<<<< HEAD
             p_start_logits = start_logits[doc_id].tolist()[passage_offset:sequence_len]
             p_end_logits = end_logits[doc_id].tolist()[passage_offset:sequence_len]
             ctx_ids = sequence_ids.tolist()[passage_offset:]
-=======
-            p_start_logits = start_logits[0, doc_id].tolist()
-            p_end_logits = end_logits[0, doc_id].tolist()
-            ctx_ids = sequence_ids.tolist()
->>>>>>> 0c1d503f
             best_spans = self._get_best_spans(
                 start_logits=p_start_logits,
                 end_logits=p_end_logits,
