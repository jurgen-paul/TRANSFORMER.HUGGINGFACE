--- conflicted
+++ resolved
@@ -1456,11 +1456,7 @@
                     new_past_layer[i] = tf.pad(past_layer[i], padding_values)
                 new_past += (tuple(new_past_layer),)
 
-<<<<<<< HEAD
-            # 1 one for decoder_start_token_id, Zeros for the currently-unfilled locations in the past tensor
-=======
             # 1 one for decoder_start_token_id, Zeros for the currently-unfilled locations in the past tensor, ones for the actual input_ids
->>>>>>> 990a9859
             decoder_attention_mask = tf.concat(
                 [
                     tf.ones((batch_size, 1), dtype=tf.int32),
