--- conflicted
+++ resolved
@@ -52,11 +52,7 @@
     is_vision_available,
     logging,
 )
-<<<<<<< HEAD
-from .image_processing_qwen2_vl import make_batched_images, smart_resize
-=======
 from .image_processing_qwen2_vl import smart_resize
->>>>>>> d8080d55
 
 
 if is_torch_available():
@@ -329,13 +325,7 @@
             device=device,
         )
         if images is not None:
-<<<<<<< HEAD
-            images = make_batched_images(images)
-=======
             images = make_flat_list_of_images(images)
-        if videos is not None:
-            videos = make_batched_videos(videos)
->>>>>>> d8080d55
 
         if images is not None and not valid_images(images):
             raise ValueError(
@@ -343,20 +333,6 @@
                 "torch.Tensor, tf.Tensor or jax.ndarray."
             )
 
-<<<<<<< HEAD
-        validate_preprocess_arguments(
-            rescale_factor=rescale_factor,
-            do_normalize=do_normalize,
-            image_mean=image_mean,
-            image_std=image_std,
-            do_resize=do_resize,
-            size=size,
-            resample=resample,
-        )
-
-        data = {}
-=======
->>>>>>> d8080d55
         if images is not None:
             pixel_values, vision_grid_thws = [], []
             for image in images:
@@ -387,6 +363,7 @@
                 "This is a deprecated behavior and will be removed in v5.0. "
                 "Your videos should be forwarded to `Qwen2VLVideoProcessor`. "
             )
+            videos = make_batched_videos(videos)
             pixel_values_videos, vision_grid_thws_videos = [], []
             for images in videos:
                 patches, video_grid_thw = self._preprocess(
