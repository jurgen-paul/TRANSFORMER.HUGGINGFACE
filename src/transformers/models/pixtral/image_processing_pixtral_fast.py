--- conflicted
+++ resolved
@@ -307,43 +307,6 @@
 
         if do_rescale and do_normalize:
             # fused rescale and normalize
-<<<<<<< HEAD
-            image_mean = torch.tensor(image_mean, device=images_list[0][0].device) * (1.0 / rescale_factor)
-            image_std = torch.tensor(image_std, device=images_list[0][0].device) * (1.0 / rescale_factor)
-
-        batch_images = []
-        batch_image_sizes = []
-        for sample_images in images_list:
-            images = []
-            image_sizes = []
-            for image in sample_images:
-                if do_resize:
-                    interpolation = (
-                        pil_torch_interpolation_mapping[resample]
-                        if isinstance(resample, (PILImageResampling, int))
-                        else resample
-                    )
-                    image = self.resize(
-                        image=image,
-                        size=size,
-                        patch_size=patch_size,
-                        interpolation=interpolation,
-                    )
-
-                # Fused rescale and normalize
-                image = self.rescale_and_normalize(
-                    image, do_rescale, rescale_factor, do_normalize, image_mean, image_std
-                )
-
-                images.append(image)
-                image_sizes.append(get_image_size(image, input_data_format))
-            batch_images.append(images)
-            batch_image_sizes.append(image_sizes)
-
-        return BatchMixFeature(
-            data={"pixel_values": batch_images, "image_sizes": batch_image_sizes},
-            tensor_type=None,
-=======
             new_mean = torch.tensor(image_mean, device=device) * (1.0 / rescale_factor)
             new_std = torch.tensor(image_std, device=device) * (1.0 / rescale_factor)
 
@@ -399,7 +362,6 @@
 
         return BatchFeature(
             data={"pixel_values": pixel_values, "image_sizes": batch_image_sizes}, tensor_type=return_tensors
->>>>>>> 47bd4296
         )
 
 
