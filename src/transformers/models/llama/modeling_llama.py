--- conflicted
+++ resolved
@@ -803,14 +803,8 @@
                 Labels for computing the masked language modeling loss. Indices should either be in `[0, ...,
                 config.vocab_size]` or -100 (see `input_ids` docstring). Tokens with indices set to `-100` are ignored
                 (masked), the loss is only computed for the tokens with labels in `[0, ..., config.vocab_size]`.
-<<<<<<< HEAD
-            num_logits_to_keep (`int`, *optional*):
-                Calculate logits for the last `num_logits_to_keep` tokens. If `0`, calculate logits for all
-=======
-
             logits_to_keep (`int` or `torch.Tensor`, *optional*):
                 If an `int`, compute logits for the last `logits_to_keep` tokens. If `0`, calculate logits for all
->>>>>>> d7188ba6
                 `input_ids` (special case). Only last token logits are needed for generation, and calculating them only for that
                 token can save memory, which becomes pretty significant for long sequences or large vocabulary size.
                 If a `torch.Tensor`, must be 1D corresponding to the indices to keep in the sequence length dimension.
