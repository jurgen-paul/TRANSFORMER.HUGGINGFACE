--- conflicted
+++ resolved
@@ -81,12 +81,10 @@
 
 [[autodoc]] BitNetConfig
 
-<<<<<<< HEAD
 ## SpQRConfig
 
 [[autodoc]] SpQRConfig
-=======
+
 ## FineGrainedFP8Config
 
-[[autodoc]] FineGrainedFP8Config
->>>>>>> 6397916d
+[[autodoc]] FineGrainedFP8Config