import argparse
import shutil
import time
from json import JSONDecodeError
from logging import getLogger
from pathlib import Path
from typing import Dict, List

import torch
from torch.utils.data import DataLoader
from tqdm import tqdm

from transformers import AutoModelForSeq2SeqLM, AutoTokenizer
from utils import (
    Seq2SeqDataset,
    calculate_bleu,
    calculate_rouge,
    lmap,
    load_json,
    parse_numeric_n_bool_cl_kwargs,
    save_json,
    use_task_specific_params,
    write_txt_file,
)


logger = getLogger(__name__)

<<<<<<< HEAD
try:
    from .utils import (
        Seq2SeqDataset,
        calculate_bleu,
        calculate_rouge,
        lmap,
        load_json,
        parse_numeric_n_bool_cl_kwargs,
        save_json,
        use_task_specific_params,
        write_txt_file,
    )
except ImportError:
    from utils import (
        Seq2SeqDataset,
        calculate_bleu,
        calculate_rouge,
        lmap,
        load_json,
        parse_numeric_n_bool_cl_kwargs,
        save_json,
        use_task_specific_params,
        write_txt_file,
    )
def chunks(lst, n):
    """Yield successive n-sized chunks from lst."""
    for i in range(0, len(lst), n):
        yield lst[i : i + n]
=======
>>>>>>> 7cbf0f72

def eval_data_dir(
    data_dir,
    save_dir: str,
    model_name: str,
    bs: int = 8,
    max_source_length: int = 1024,
    type_path="val",
    n_obs=None,
    fp16=False,
    task="summarization",
    local_rank=None,
    num_return_sequences=1,
    **generate_kwargs,
) -> Dict:
    """Run evaluation on part of the data for one gpu and save to {save_dir}/rank_{rank}_output.json"""
    model_name = str(model_name)
    assert local_rank is not None
    torch.distributed.init_process_group(backend="nccl", rank=local_rank)


    save_dir = Path(save_dir)
    save_path = save_dir.joinpath(f"rank_{local_rank}_output.json")
    torch.cuda.set_device(local_rank)
    model = AutoModelForSeq2SeqLM.from_pretrained(model_name).cuda()
    if fp16:
        model = model.half()
    # do we need to increase num_beams?
    use_task_specific_params(model, task)  # update config with task specific params
    num_beams = generate_kwargs.pop('num_beams', model.config.num_beams)  # AttributeError risk?
    if num_return_sequences > num_beams:
        num_beams = num_return_sequences


    tokenizer = AutoTokenizer.from_pretrained(model_name)
    logger.info(f"Inferred tokenizer type: {tokenizer.__class__}")  # if this is wrong, check config.model_type.

    if max_source_length is None:
        max_source_length = tokenizer.model_max_length
    ds = Seq2SeqDataset(
        tokenizer,
        data_dir,
        max_source_length,
        max_target_length=1024,
        type_path=type_path,
        n_obs=n_obs,
        prefix=model.config.prefix,
    )
    # I set shuffle=True for a more accurate progress bar.
    # If all the longest samples are first, the prog bar estimate is too high at the beginning.
    sampler = ds.make_sortish_sampler(bs, distributed=True, add_extra_examples=False, shuffle=True)
    data_loader = DataLoader(ds, sampler=sampler, batch_size=bs, collate_fn=ds.collate_fn)
    results = []
    for batch in tqdm(data_loader):
        summaries = model.generate(
            input_ids=batch["input_ids"].to(model.device),
            attention_mask=batch["attention_mask"].to(model.device),
            num_return_sequences=num_return_sequences,
            num_beams=num_beams,
            **generate_kwargs,
        )
        preds = tokenizer.batch_decode(summaries, skip_special_tokens=True, clean_up_tokenization_spaces=False)
        ids = batch["ids"]
        if num_return_sequences > 1:
            preds = chunks(preds, num_return_sequences)
        #assert len(preds) == len(ids)
        for i, pred in enumerate(preds):
            results.append(dict(pred=pred, id=ids[i].item()))
    save_json(results, save_path)
    return results, sampler.num_replicas


def run_generate():
    parser = argparse.ArgumentParser(
        epilog="Unspecified args like --num_beams=2 --decoder_start_token_id=4 are passed to model.generate"
    )
    parser.add_argument("--data_dir", type=str, help="like cnn_dm/test.source")
    parser.add_argument(
        "--model_name",
        type=str,
        help="like facebook/bart-large-cnn,t5-base, etc.",
        default="sshleifer/distilbart-xsum-12-3",
    )
    parser.add_argument("--save_dir", type=str, help="where to save", default="tmp_gen")
    parser.add_argument("--max_source_length", type=int, default=None)
    parser.add_argument(
        "--type_path", type=str, default="test", help="which subset to evaluate typically train/val/test"
    )
    parser.add_argument("--reference_path", type=str, required=False, help="like cnn_dm/test.target")
    parser.add_argument("--task", type=str, default="summarization", help="used for task_specific_params + metrics")
    parser.add_argument("--bs", type=int, default=8, required=False, help="batch size")
    parser.add_argument(
        "--local_rank", type=int, default=-1, required=False, help="should be passed by distributed.launch"
    )

    parser.add_argument(
        "--n_obs", type=int, default=None, required=False, help="How many observations. Defaults to all."
    )
    parser.add_argument(
        "--num_return_sequences", type=int, default=1, required=False, help="How many sequences to return"
    )
    parser.add_argument(
        "--sync_timeout",
        type=int,
        default=600,
        required=False,
        help="How long should master process wait for other processes to finish.",
    )
    parser.add_argument("--fp16", action="store_true")
    parser.add_argument("--debug", action="store_true")
    start_time = time.time()
    args, rest = parser.parse_known_args()
    generate_kwargs = parse_numeric_n_bool_cl_kwargs(rest)
    if generate_kwargs and args.local_rank <= 0:
        print(f"parsed the following generate kwargs: {generate_kwargs}")
    json_save_dir = Path(args.save_dir + "_tmp")
    Path(json_save_dir).mkdir(exist_ok=True)  # this handles locking.
    intermediate_files = list(json_save_dir.glob("rank_*.json"))
    if intermediate_files:
        raise ValueError(f"Found files at {json_save_dir} please move or remove them.")
        # In theory, a node could finish and save before another node hits this. If this happens, we can address later.

    Path(args.save_dir).mkdir(exist_ok=True)
    results, num_replicas = eval_data_dir(
        args.data_dir,
        json_save_dir,
        args.model_name,
        type_path=args.type_path,
        bs=args.bs,
        fp16=args.fp16,
        task=args.task,
        local_rank=args.local_rank,
        n_obs=args.n_obs,
        max_source_length=args.max_source_length,
        num_return_sequences=args.num_return_sequences,
        **generate_kwargs,
    )

    if args.local_rank <= 0:
        save_dir = Path(args.save_dir)
        save_dir.mkdir(exist_ok=True)
        partial_results = gather_results_from_each_node(num_replicas, json_save_dir, args.sync_timeout)
        preds = combine_partial_results(partial_results)
        if args.num_return_sequences > 1:
            save_path = save_dir.joinpath('pseudolabel_results.json')
            print(f'Saving aggregated results at {save_path}, intermediate in {json_save_dir}/')
            save_json(preds, save_path)
            return
        tgt_file = Path(args.data_dir).joinpath(args.type_path + ".target")
        labels = [x.rstrip() for x in open(tgt_file).readlines()][: len(preds)]

        # Calculate metrics, save metrics,  and save _generations.txt
        calc_bleu = "translation" in args.task
        score_fn = calculate_bleu if calc_bleu else calculate_rouge
        metric_name = "bleu" if calc_bleu else "rouge"
        metrics: Dict = score_fn(preds, labels)
        metrics["n_obs"] = len(preds)
        runtime = time.time() - start_time
        metrics["seconds_per_sample"] = round(runtime / metrics["n_obs"], 4)
        metrics["n_gpus"] = num_replicas
        # TODO(@stas00): add whatever metadata to metrics
        metrics_save_path = save_dir.joinpath(f"{args.type_path}_{metric_name}.json")
        save_json(metrics, metrics_save_path, indent=None)
        print(metrics)
        write_txt_file(preds, save_dir.joinpath(f"{args.type_path}_generations.txt"))
        if args.debug:
            write_txt_file(labels, save_dir.joinpath(f"{args.type_path}.target"))
        else:
            shutil.rmtree(json_save_dir)


def combine_partial_results(partial_results) -> List:
    """Concatenate partial results into one file, then sort it by id."""
    records = []
    for partial_result in partial_results:
        records.extend(partial_result)
    records = list(sorted(records, key=lambda x: x["id"]))
    preds = [x["pred"] for x in records]
    return preds


def gather_results_from_each_node(num_replicas, save_dir, timeout) -> List[Dict[str, List]]:
    # WAIT FOR lots of .json files
    start_wait = time.time()
    logger.info("waiting for all nodes to finish")
    json_data = None
    while (time.time() - start_wait) < timeout:
        json_files = list(save_dir.glob("rank_*.json"))
        if len(json_files) < num_replicas:
            continue
        try:
            # make sure all json files are fully saved
            json_data = lmap(load_json, json_files)
            return json_data
        except JSONDecodeError:
            continue
    else:
        raise TimeoutError("Rank 0 gave up on waiting for other processes")
    # Unreachable


if __name__ == "__main__":
    # Usage for MT:
    run_generate()<|MERGE_RESOLUTION|>--- conflicted
+++ resolved
@@ -25,38 +25,6 @@
 
 
 logger = getLogger(__name__)
-
-<<<<<<< HEAD
-try:
-    from .utils import (
-        Seq2SeqDataset,
-        calculate_bleu,
-        calculate_rouge,
-        lmap,
-        load_json,
-        parse_numeric_n_bool_cl_kwargs,
-        save_json,
-        use_task_specific_params,
-        write_txt_file,
-    )
-except ImportError:
-    from utils import (
-        Seq2SeqDataset,
-        calculate_bleu,
-        calculate_rouge,
-        lmap,
-        load_json,
-        parse_numeric_n_bool_cl_kwargs,
-        save_json,
-        use_task_specific_params,
-        write_txt_file,
-    )
-def chunks(lst, n):
-    """Yield successive n-sized chunks from lst."""
-    for i in range(0, len(lst), n):
-        yield lst[i : i + n]
-=======
->>>>>>> 7cbf0f72
 
 def eval_data_dir(
     data_dir,
