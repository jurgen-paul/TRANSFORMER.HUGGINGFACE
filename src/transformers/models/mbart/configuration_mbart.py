--- conflicted
+++ resolved
@@ -170,11 +170,7 @@
 class MBartOnnxConfig(OnnxSeq2SeqConfigWithPast):
     @property
     def inputs(self) -> Mapping[str, Mapping[int, str]]:
-<<<<<<< HEAD
-        if self.task in ["default", "default-with-past", "seq2seq-lm", "seq2seq-lm-with-past"]:
-=======
         if self.task in ["default", "seq2seq-lm"]:
->>>>>>> 008fe4ea
             common_inputs = OrderedDict(
                 [
                     ("input_ids", {0: "batch", 1: "encoder_sequence"}),
@@ -191,11 +187,7 @@
 
             if self.use_past:
                 self.fill_with_past_key_values_(common_inputs, direction="inputs")
-<<<<<<< HEAD
-        elif self.task in ["causal-lm", "causal-lm-with-past"]:
-=======
         elif self.task == "causal-lm":
->>>>>>> 008fe4ea
             # TODO: figure this case out.
             common_inputs = OrderedDict(
                 [
@@ -222,11 +214,7 @@
 
     @property
     def outputs(self) -> Mapping[str, Mapping[int, str]]:
-<<<<<<< HEAD
-        if self.task in ["default", "default-with-past", "seq2seq-lm", "seq2seq-lm-with-past"]:
-=======
         if self.task in ["default", "seq2seq-lm"]:
->>>>>>> 008fe4ea
             common_outputs = super().outputs
         else:
             common_outputs = super(OnnxConfigWithPast, self).outputs
@@ -246,24 +234,15 @@
         framework: Optional[TensorType] = None,
     ) -> Mapping[str, Any]:
 
-<<<<<<< HEAD
-        if self.task in ["default", "default-with-past", "seq2seq-lm", "seq2seq-lm-with-past"]:
-=======
         if self.task in ["default", "seq2seq-lm"]:
->>>>>>> 008fe4ea
             encoder_inputs = super(OnnxConfigWithPast, self).generate_dummy_inputs(
                 tokenizer, batch_size, seq_length, is_pair, framework
             )
 
             # Generate decoder inputs
-<<<<<<< HEAD
-            decoder_inputs = super(OnnxConfigWithPast, self).generate_dummy_inputs(
-                tokenizer, batch_size, 1, is_pair, framework
-=======
             decoder_seq_length = seq_length if not self.use_past else 1
             decoder_inputs = super(OnnxConfigWithPast, self).generate_dummy_inputs(
                 tokenizer, batch_size, decoder_seq_length, is_pair, framework
->>>>>>> 008fe4ea
             )
             decoder_inputs = {f"decoder_{name}": tensor for name, tensor in decoder_inputs.items()}
             common_inputs = dict(**encoder_inputs, **decoder_inputs)
@@ -273,14 +252,8 @@
                     raise ValueError("Cannot generate dummy past_keys inputs without PyTorch installed.")
                 else:
                     import torch
-<<<<<<< HEAD
-                batch = common_inputs["input_ids"].shape[0]
-                encoder_seq_length = common_inputs["input_ids"].shape[1]
-                # decoder_seq_length = ordered_inputs["decoder_input_ids"].shape[1]
-=======
                 batch, encoder_seq_length = common_inputs["input_ids"].shape
                 decoder_seq_length = common_inputs["decoder_input_ids"].shape[1]
->>>>>>> 008fe4ea
                 num_encoder_attention_heads, num_decoder_attention_heads = self.num_attention_heads
                 encoder_shape = (
                     batch,
@@ -288,27 +261,16 @@
                     encoder_seq_length,
                     self._config.hidden_size // num_encoder_attention_heads,
                 )
-<<<<<<< HEAD
-                decoder_shape = (
-                    batch,
-                    num_decoder_attention_heads,
-                    1,
-=======
                 decoder_past_length = decoder_seq_length + 3
                 decoder_shape = (
                     batch,
                     num_decoder_attention_heads,
                     decoder_past_length,
->>>>>>> 008fe4ea
                     self._config.hidden_size // num_decoder_attention_heads,
                 )
 
                 common_inputs["decoder_attention_mask"] = torch.cat(
-<<<<<<< HEAD
-                    [common_inputs["decoder_attention_mask"], torch.ones(batch, 1)], dim=1
-=======
                     [common_inputs["decoder_attention_mask"], torch.ones(batch, decoder_past_length)], dim=1
->>>>>>> 008fe4ea
                 )
 
                 common_inputs["past_key_values"] = []
@@ -333,11 +295,7 @@
                 for _ in range(min_num_layers, max_num_layers):
                     common_inputs["past_key_values"].append((torch.zeros(shape), torch.zeros(shape)))
 
-<<<<<<< HEAD
-        elif self.task in ["causal-lm", "causal-lm-with-past"]:
-=======
         elif self.task == "causal-lm":
->>>>>>> 008fe4ea
             common_inputs = super(OnnxConfigWithPast, self).generate_dummy_inputs(
                 tokenizer, batch_size, seq_length, is_pair, framework
             )
@@ -348,32 +306,20 @@
                 else:
                     import torch
 
-<<<<<<< HEAD
-                    batch = common_inputs["input_ids"].shape[0]
-=======
                     batch, seqlen = common_inputs["input_ids"].shape
                     # Not using the same length for past_key_values
                     past_key_values_length = seqlen + 2
->>>>>>> 008fe4ea
                     num_encoder_layers, _ = self.num_layers
                     num_encoder_attention_heads, _ = self.num_attention_heads
                     past_shape = (
                         batch,
                         num_encoder_attention_heads,
-<<<<<<< HEAD
-                        1,
-=======
                         past_key_values_length,
->>>>>>> 008fe4ea
                         self._config.hidden_size // num_encoder_attention_heads,
                     )
 
                     common_inputs["attention_mask"] = torch.cat(
-<<<<<<< HEAD
-                        [common_inputs["attention_mask"], torch.ones(batch, 1)], dim=1
-=======
                         [common_inputs["attention_mask"], torch.ones(batch, past_key_values_length)], dim=1
->>>>>>> 008fe4ea
                     )
                     common_inputs["past_key_values"] = [
                         (torch.zeros(past_shape), torch.zeros(past_shape)) for _ in range(num_encoder_layers)
@@ -386,11 +332,7 @@
         return common_inputs
 
     def _flatten_past_key_values_(self, flattened_output, name, idx, t):
-<<<<<<< HEAD
-        if self.task in ["default", "default-with-past", "seq2seq-lm", "seq2seq-lm-with-past"]:
-=======
         if self.task in ["default", "seq2seq-lm"]:
->>>>>>> 008fe4ea
             flattened_output = super()._flatten_past_key_values_(flattened_output, name, idx, t)
         else:
             flattened_output = super(OnnxSeq2SeqConfigWithPast, self)._flatten_past_key_values_(
