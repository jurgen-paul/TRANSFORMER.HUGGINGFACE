- sections: 
  - local: index
    title: 🤗 Transformers
  - local: quicktour
    title: Quick tour
  - local: installation
    title: Installation
  - local: philosophy
    title: Philosophy
  - local: glossary
    title: Glossary
  title: Get started
- sections:
  - local: task_summary
    title: Summary of the tasks
  - local: model_summary
    title: Summary of the models
  - local: preprocessing
    title: Preprocessing data
  - local: training
    title: Fine-tuning a pretrained model
  - local: model_sharing
    title: Model sharing and uploading
  - local: tokenizer_summary
    title: Summary of the tokenizers
  - local: multilingual
    title: Multi-lingual models
  title: "Using 🤗 Transformers"
- sections:
  - local: examples
    title: Examples
  - local: troubleshooting
    title: Troubleshooting
  - local: custom_datasets
    title: Fine-tuning with custom datasets
  - local: notebooks
    title: "🤗 Transformers Notebooks"
  - local: sagemaker
    title: Run training on Amazon SageMaker
  - local: community
    title: Community
  - local: converting_tensorflow_models
    title: Converting Tensorflow Checkpoints
  - local: migration
    title: Migrating from previous packages
  - local: contributing
    title: How to contribute to transformers?
  - local: add_new_model
    title: "How to add a model to 🤗 Transformers?"
  - local: add_new_pipeline
    title: "How to add a pipeline to 🤗 Transformers?"
  - local: fast_tokenizers
    title: "Using tokenizers from 🤗 Tokenizers"
  - local: performance
    title: 'Performance and Scalability: How To Fit a Bigger Model and Train It Faster'
  - local: parallelism
    title: Model Parallelism
  - local: testing
    title: Testing
  - local: debugging
    title: Debugging
  - local: serialization
    title: Exporting transformers models
  - local: pr_checks
    title: Checks on a Pull Request
  title: Advanced guides
- sections:
  - local: bertology
    title: BERTology
  - local: perplexity
    title: Perplexity of fixed-length models
  - local: benchmarks
    title: Benchmarks
  title: Research
- sections:
  - sections:
    - local: main_classes/callback
      title: Callbacks
    - local: main_classes/configuration
      title: Configuration
    - local: main_classes/data_collator
      title: Data Collator
    - local: main_classes/keras_callbacks
      title: Keras callbacks
    - local: main_classes/logging
      title: Logging
    - local: main_classes/model
      title: Models
    - local: main_classes/optimizer_schedules
      title: Optimization
    - local: main_classes/output
      title: Model outputs
    - local: main_classes/pipelines
      title: Pipelines
    - local: main_classes/processors
      title: Processors
    - local: main_classes/tokenizer
      title: Tokenizer
    - local: main_classes/trainer
      title: Trainer
    - local: main_classes/deepspeed
      title: DeepSpeed Integration
    - local: main_classes/feature_extractor
      title: Feature Extractor
    title: Main Classes
  - sections:
    - local: model_doc/albert
      title: ALBERT
    - local: model_doc/auto
      title: Auto Classes
    - local: model_doc/bart
      title: BART
    - local: model_doc/barthez
      title: BARThez
    - local: model_doc/bartpho
      title: BARTpho
    - local: model_doc/beit
      title: BEiT
    - local: model_doc/bert
      title: BERT
    - local: model_doc/bertweet
      title: Bertweet
    - local: model_doc/bert-generation
      title: BertGeneration
    - local: model_doc/bert-japanese
      title: BertJapanese
    - local: model_doc/big_bird
      title: BigBird
    - local: model_doc/bigbird_pegasus
      title: BigBirdPegasus
    - local: model_doc/blenderbot
      title: Blenderbot
    - local: model_doc/blenderbot-small
      title: Blenderbot Small
    - local: model_doc/bort
      title: BORT
    - local: model_doc/byt5
      title: ByT5
    - local: model_doc/camembert
      title: CamemBERT
    - local: model_doc/canine
      title: CANINE
    - local: model_doc/clip
      title: CLIP
    - local: model_doc/convbert
      title: ConvBERT
    - local: model_doc/cpm
      title: CPM
    - local: model_doc/ctrl
      title: CTRL
    - local: model_doc/deberta
      title: DeBERTa
    - local: model_doc/deberta-v2
      title: DeBERTa-v2
    - local: model_doc/deit
      title: DeiT
    - local: model_doc/detr
      title: DETR
    - local: model_doc/dialogpt
      title: DialoGPT
    - local: model_doc/distilbert
      title: DistilBERT
    - local: model_doc/dpr
      title: DPR
    - local: model_doc/electra
      title: ELECTRA
    - local: model_doc/encoder-decoder
      title: Encoder Decoder Models
    - local: model_doc/flaubert
      title: FlauBERT
    - local: model_doc/fnet
      title: FNet
    - local: model_doc/fsmt
      title: FSMT
    - local: model_doc/funnel
      title: Funnel Transformer
    - local: model_doc/herbert
      title: HerBERT
    - local: model_doc/ibert
      title: I-BERT
    - local: model_doc/imagegpt
      title: ImageGPT
    - local: model_doc/layoutlm
      title: LayoutLM
    - local: model_doc/layoutlmv2
      title: LayoutLMV2
    - local: model_doc/layoutxlm
      title: LayoutXLM
    - local: model_doc/led
      title: LED
    - local: model_doc/longformer
      title: Longformer
    - local: model_doc/luke
      title: LUKE
    - local: model_doc/lxmert
      title: LXMERT
    - local: model_doc/marian
      title: MarianMT
    - local: model_doc/m2m_100
      title: M2M100
    - local: model_doc/mbart
      title: MBart and MBart-50
    - local: model_doc/megatron-bert
      title: MegatronBERT
    - local: model_doc/megatron_gpt2
      title: MegatronGPT2
    - local: model_doc/mluke
      title: MLUKE
    - local: model_doc/mobilebert
      title: MobileBERT
    - local: model_doc/mluke
      title: mLUKE
    - local: model_doc/mpnet
      title: MPNet
    - local: model_doc/mt5
      title: MT5
<<<<<<< HEAD
    - local: model_doc/nystromformer
      title: Nyströmformer
    - local: model_doc/gpt
=======
    - local: model_doc/openai-gpt
>>>>>>> 8f6373c6
      title: OpenAI GPT
    - local: model_doc/gpt2
      title: OpenAI GPT2
    - local: model_doc/gptj
      title: GPT-J
    - local: model_doc/gpt_neo
      title: GPT Neo
    - local: model_doc/hubert
      title: Hubert
    - local: model_doc/perceiver
      title: Perceiver
    - local: model_doc/pegasus
      title: Pegasus
    - local: model_doc/phobert
      title: PhoBERT
    - local: model_doc/prophetnet
      title: ProphetNet
    - local: model_doc/qdqbert
      title: QDQBert
    - local: model_doc/rag
      title: RAG
    - local: model_doc/reformer
      title: Reformer
    - local: model_doc/rembert
      title: RemBERT
    - local: model_doc/retribert
      title: RetriBERT
    - local: model_doc/roberta
      title: RoBERTa
    - local: model_doc/roformer
      title: RoFormer
    - local: model_doc/segformer
      title: SegFormer
    - local: model_doc/sew
      title: SEW
    - local: model_doc/sew-d
      title: SEW-D
    - local: model_doc/speech-encoder-decoder
      title: Speech Encoder Decoder Models
    - local: model_doc/speech_to_text
      title: Speech2Text
    - local: model_doc/speech_to_text_2
      title: Speech2Text2
    - local: model_doc/splinter
      title: Splinter
    - local: model_doc/squeezebert
      title: SqueezeBERT
    - local: model_doc/t5
      title: T5
    - local: model_doc/t5v1.1
      title: T5v1.1
    - local: model_doc/tapas
      title: TAPAS
    - local: model_doc/transfo-xl
      title: Transformer XL
    - local: model_doc/trocr
      title: TrOCR
    - local: model_doc/unispeech
      title: UniSpeech
    - local: model_doc/unispeech-sat
      title: UniSpeech-SAT
    - local: model_doc/vision-encoder-decoder
      title: Vision Encoder Decoder Models
    - local: model_doc/vision-text-dual-encoder
      title: Vision Text Dual Encoder
    - local: model_doc/vit
      title: Vision Transformer (ViT)
    - local: model_doc/visual_bert
      title: VisualBERT
    - local: model_doc/wav2vec2
      title: Wav2Vec2
    - local: model_doc/wav2vec2_phoneme
      title: Wav2Vec2Phoneme
    - local: model_doc/wavlm
      title: WavLM
    - local: model_doc/xlm
      title: XLM
    - local: model_doc/xlm-prophetnet
      title: XLM-ProphetNet
    - local: model_doc/xlm-roberta
      title: XLM-RoBERTa
    - local: model_doc/xlnet
      title: XLNet
    - local: model_doc/xlsr_wav2vec2
      title: XLSR-Wav2Vec2
    - local: model_doc/xls_r
      title: XLS-R
    title: Models
  - sections:
    - local: internal/modeling_utils
      title: Custom Layers and Utilities
    - local: internal/pipelines_utils
      title: Utilities for pipelines
    - local: internal/tokenization_utils
      title: Utilities for Tokenizers
    - local: internal/trainer_utils
      title: Utilities for Trainer
    - local: internal/generation_utils
      title: Utilities for Generation
    - local: internal/file_utils
      title: General Utilities
    title: Internal Helpers
  title: API<|MERGE_RESOLUTION|>--- conflicted
+++ resolved
@@ -214,13 +214,9 @@
       title: MPNet
     - local: model_doc/mt5
       title: MT5
-<<<<<<< HEAD
     - local: model_doc/nystromformer
       title: Nyströmformer
-    - local: model_doc/gpt
-=======
     - local: model_doc/openai-gpt
->>>>>>> 8f6373c6
       title: OpenAI GPT
     - local: model_doc/gpt2
       title: OpenAI GPT2
