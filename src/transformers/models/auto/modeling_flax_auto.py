--- conflicted
+++ resolved
@@ -64,8 +64,8 @@
 )
 from ..vit.modeling_flax_vit import FlaxViTForImageClassification, FlaxViTModel
 from .auto_factory import auto_class_factory
-<<<<<<< HEAD
 from .configuration_auto import (
+    BartConfig,
     BertConfig,
     BigBirdConfig,
     CLIPConfig,
@@ -74,9 +74,6 @@
     RobertaConfig,
     ViTConfig,
 )
-=======
-from .configuration_auto import BartConfig, BertConfig, CLIPConfig, ElectraConfig, GPT2Config, RobertaConfig, ViTConfig
->>>>>>> 007be9e4
 
 
 logger = logging.get_logger(__name__)
@@ -87,11 +84,8 @@
         # Base model mapping
         (RobertaConfig, FlaxRobertaModel),
         (BertConfig, FlaxBertModel),
-<<<<<<< HEAD
         (BigBirdConfig, FlaxBigBirdModel),
-=======
         (BartConfig, FlaxBartModel),
->>>>>>> 007be9e4
         (GPT2Config, FlaxGPT2Model),
         (ElectraConfig, FlaxElectraModel),
         (CLIPConfig, FlaxCLIPModel),
@@ -104,11 +98,8 @@
         # Model for pre-training mapping
         (RobertaConfig, FlaxRobertaForMaskedLM),
         (BertConfig, FlaxBertForPreTraining),
-<<<<<<< HEAD
         (BigBirdConfig, FlaxBigBirdForPreTraining),
-=======
         (BartConfig, FlaxBartForConditionalGeneration),
->>>>>>> 007be9e4
         (ElectraConfig, FlaxElectraForPreTraining),
     ]
 )
@@ -118,11 +109,8 @@
         # Model for Masked LM mapping
         (RobertaConfig, FlaxRobertaForMaskedLM),
         (BertConfig, FlaxBertForMaskedLM),
-<<<<<<< HEAD
         (BigBirdConfig, FlaxBigBirdForMaskedLM),
-=======
         (BartConfig, FlaxBartForConditionalGeneration),
->>>>>>> 007be9e4
         (ElectraConfig, FlaxElectraForMaskedLM),
     ]
 )
@@ -146,11 +134,8 @@
         # Model for Sequence Classification mapping
         (RobertaConfig, FlaxRobertaForSequenceClassification),
         (BertConfig, FlaxBertForSequenceClassification),
-<<<<<<< HEAD
         (BigBirdConfig, FlaxBigBirdForSequenceClassification),
-=======
         (BartConfig, FlaxBartForSequenceClassification),
->>>>>>> 007be9e4
         (ElectraConfig, FlaxElectraForSequenceClassification),
     ]
 )
@@ -160,11 +145,8 @@
         # Model for Question Answering mapping
         (RobertaConfig, FlaxRobertaForQuestionAnswering),
         (BertConfig, FlaxBertForQuestionAnswering),
-<<<<<<< HEAD
         (BigBirdConfig, FlaxBigBirdForQuestionAnswering),
-=======
         (BartConfig, FlaxBartForQuestionAnswering),
->>>>>>> 007be9e4
         (ElectraConfig, FlaxElectraForQuestionAnswering),
     ]
 )
