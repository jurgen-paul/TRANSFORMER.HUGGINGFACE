--- conflicted
+++ resolved
@@ -13,7 +13,7 @@
 # See the License for the specific language governing permissions and
 # limitations under the License.
 
-
+import tempfile
 import unittest
 
 from transformers import AutoTokenizer, MBartConfig, is_tf_available
@@ -65,23 +65,12 @@
         self.num_hidden_layers = num_hidden_layers
         self.num_attention_heads = num_attention_heads
         self.intermediate_size = intermediate_size
-
-<<<<<<< HEAD
         self.hidden_dropout_prob = hidden_dropout_prob
         self.attention_probs_dropout_prob = attention_probs_dropout_prob
         self.max_position_embeddings = max_position_embeddings
         self.eos_token_id = eos_token_id
         self.pad_token_id = pad_token_id
         self.bos_token_id = bos_token_id
-=======
-@require_tf
-class TFMBartModelTest(TFModelTesterMixin, unittest.TestCase):
-    all_model_classes = (TFMBartForConditionalGeneration,) if is_tf_available() else ()
-    all_generative_model_classes = (TFMBartForConditionalGeneration,) if is_tf_available() else ()
-    model_tester_cls = ModelTester
-    is_encoder_decoder = True
-    test_pruning = False
->>>>>>> 01a16840
 
     def prepare_config_and_inputs_for_common(self):
         input_ids = ids_tensor([self.batch_size, self.seq_length - 1], self.vocab_size)
@@ -111,7 +100,6 @@
         inputs_dict = prepare_mbart_inputs_dict(config, input_ids, decoder_input_ids)
         return config, inputs_dict
 
-<<<<<<< HEAD
     def check_decoder_model_past_large_inputs(self, config, inputs_dict):
         model = TFMBartModel(config=config).get_decoder()
         input_ids = inputs_dict["input_ids"]
@@ -125,31 +113,32 @@
 
         output, past_key_values = outputs.to_tuple()
         past_key_values = past_key_values[1]
-=======
+
     def test_compile_tf_model(self):
         config, inputs_dict = self.model_tester.prepare_config_and_inputs_for_common()
->>>>>>> 01a16840
-
-        # create hypothetical next token and extent to next_input_ids
-        next_tokens = ids_tensor((self.batch_size, 3), config.vocab_size)
-        next_attn_mask = tf.cast(ids_tensor((self.batch_size, 3), 2), tf.int8)
-
-        # append to next input_ids and
-        next_input_ids = tf.concat([input_ids, next_tokens], axis=-1)
-        next_attention_mask = tf.concat([attention_mask, next_attn_mask], axis=-1)
-
-        output_from_no_past = model(next_input_ids, attention_mask=next_attention_mask)[0]
-        output_from_past = model(next_tokens, attention_mask=next_attention_mask, past_key_values=past_key_values)[0]
-
-        self.parent.assertEqual(next_tokens.shape[1], output_from_past.shape[1])
-
-        # select random slice
-        random_slice_idx = int(ids_tensor((1,), output_from_past.shape[-1]))
-        output_from_no_past_slice = output_from_no_past[:, -3:, random_slice_idx]
-        output_from_past_slice = output_from_past[:, :, random_slice_idx]
-
-        # test that outputs are equal for slice
-        tf.debugging.assert_near(output_from_past_slice, output_from_no_past_slice, rtol=1e-3)
+
+        optimizer = tf.keras.optimizers.Adam(learning_rate=3e-5, epsilon=1e-08, clipnorm=1.0)
+        loss = tf.keras.losses.SparseCategoricalCrossentropy(from_logits=True)
+        metric = tf.keras.metrics.SparseCategoricalAccuracy("accuracy")
+        model_class = self.all_generative_model_classes[0]
+        input_ids = {
+            "decoder_input_ids": tf.keras.Input(batch_shape=(2, 2000), name="decoder_input_ids", dtype="int32"),
+            "input_ids": tf.keras.Input(batch_shape=(2, 2000), name="input_ids", dtype="int32"),
+        }
+        # Prepare our model
+        model = model_class(config)
+        model(self._prepare_for_class(inputs_dict, model_class))  # Model must be called before saving.
+        # Let's load it from the disk to be sure we can use pretrained weights
+        with tempfile.TemporaryDirectory() as tmpdirname:
+            model.save_pretrained(tmpdirname)
+            model = model_class.from_pretrained(tmpdirname)
+        outputs_dict = model(input_ids)
+        hidden_states = outputs_dict[0]
+        # Add a dense layer on top to test integration with other keras modules
+        outputs = tf.keras.layers.Dense(2, activation="softmax", name="outputs")(hidden_states)
+        # Compile extended model
+        extended_model = tf.keras.Model(inputs=[input_ids], outputs=[outputs])
+        extended_model.compile(optimizer=optimizer, loss=loss, metrics=[metric])
 
 
 def prepare_mbart_inputs_dict(
