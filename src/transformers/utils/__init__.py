--- conflicted
+++ resolved
@@ -181,11 +181,8 @@
     is_pytesseract_available,
     is_pytest_available,
     is_pytorch_quantization_available,
-<<<<<<< HEAD
     is_quark_available,
-=======
     is_rich_available,
->>>>>>> 51ed61e2
     is_rjieba_available,
     is_sacremoses_available,
     is_safetensors_available,
