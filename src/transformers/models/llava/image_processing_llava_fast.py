# coding=utf-8
# Copyright 2025 The HuggingFace Inc. team. All rights reserved.
#
# Licensed under the Apache License, Version 2.0 (the "License");
# you may not use this file except in compliance with the License.
# You may obtain a copy of the License at
#
#     http://www.apache.org/licenses/LICENSE-2.0
#
# Unless required by applicable law or agreed to in writing, software
# distributed under the License is distributed on an "AS IS" BASIS,
# WITHOUT WARRANTIES OR CONDITIONS OF ANY KIND, either express or implied.
# See the License for the specific language governing permissions and
# limitations under the License.
"""Fast Image processor class for LLaVa."""

from typing import List, Optional, Tuple, Union

from ...image_processing_utils import (
    BatchFeature,
)
from ...image_processing_utils_fast import (
    BaseImageProcessorFast,
<<<<<<< HEAD
    DefaultFastImageProcessorInitKwargs,
    DefaultFastImageProcessorPreprocessKwargs,
    customize_docstrings,
=======
    DefaultFastImageProcessorKwargs,
>>>>>>> 2256875a
    group_images_by_shape,
    reorder_images,
)
from ...image_utils import (
    OPENAI_CLIP_MEAN,
    OPENAI_CLIP_STD,
    ChannelDimension,
    ImageInput,
    PILImageResampling,
    SizeDict,
    get_image_size,
)
from ...processing_utils import Unpack
from ...utils import (
    TensorType,
    is_torch_available,
    is_torchvision_available,
    is_torchvision_v2_available,
    is_vision_available,
)


if is_vision_available():
    from ...image_utils import PILImageResampling

if is_torch_available():
    import torch

if is_torchvision_available():
    if is_torchvision_v2_available():
        from torchvision.transforms.v2 import functional as F
    else:
        from torchvision.transforms import functional as F


class LlavaFastImageProcessorKwargs(DefaultFastImageProcessorKwargs):
    do_pad: Optional[bool]


@customize_docstrings(
    "Constructs a fast Llava image processor.",
    """
        do_pad (`bool`, *optional*, defaults to `self.do_pad`):
            Whether to pad the image to a square based on the longest edge. Can be overridden by the `do_pad` parameter
    """,
)
class LlavaImageProcessorFast(BaseImageProcessorFast):
    resample = PILImageResampling.BICUBIC
    image_mean = OPENAI_CLIP_MEAN
    image_std = OPENAI_CLIP_STD
    size = {"shortest_edge": 224}
    default_to_square = False
    crop_size = {"height": 224, "width": 224}
    do_pad = False
    do_resize = True
    do_center_crop = True
    do_rescale = True
    do_normalize = True
    do_convert_rgb = True
    valid_kwargs = LlavaFastImageProcessorKwargs

    def __init__(self, **kwargs: Unpack[LlavaFastImageProcessorKwargs]) -> None:
        super().__init__(**kwargs)

<<<<<<< HEAD
    def preprocess(
        self, images: ImageInput, **kwargs: Unpack[LlavaFastImageProcessorPreprocessKwargs]
    ) -> BatchFeature:
=======
    @add_start_docstrings(
        BASE_IMAGE_PROCESSOR_FAST_DOCSTRING_PREPROCESS,
        """
            do_pad (`bool`, *optional*, defaults to `self.do_pad`):
                Whether to pad the image to a square based on the longest edge. Can be overridden by the `do_pad` parameter
        """,
    )
    def preprocess(self, images: ImageInput, **kwargs: Unpack[LlavaFastImageProcessorKwargs]) -> BatchFeature:
>>>>>>> 2256875a
        return super().preprocess(images, **kwargs)

    def pad_to_square(
        self,
        images: "torch.Tensor",
        background_color: Union[int, Tuple[int, int, int]] = 0,
    ) -> "torch.Tensor":
        """
        Pads an image to a square based on the longest edge.

        Args:
            images (`np.ndarray`):
                The images to pad.
            background_color (`int` or `Tuple[int, int, int]`, *optional*, defaults to 0):
                The color to use for the padding. Can be an integer for single channel or a
                tuple of integers representing for multi-channel images. If passed as integer
                in mutli-channel mode, it will default to `0` in subsequent channels.
        Returns:
            `torch.Tensor`: The padded images.
        """
        height, width = get_image_size(images, ChannelDimension.FIRST)

        if height == width:
            return images

        num_channels = images.shape[1] if len(images.shape) == 4 else images.shape[0]
        if isinstance(background_color, int):
            background_color = [background_color] + [0] * (num_channels - 1)
        elif len(background_color) != num_channels:
            raise ValueError(
                f"background_color must have no more than {num_channels} elements to match the number of channels"
            )

        max_dim = max(height, width)
        paste_x_left = (max_dim - width) // 2
        paste_y_left = (max_dim - height) // 2
        paste_x_right = max_dim - width - paste_x_left
        paste_y_right = max_dim - height - paste_y_left
        padded_images = F.pad(
            images, padding=[paste_x_left, paste_y_left, paste_x_right, paste_y_right], fill=background_color
        )

        return padded_images

    def _preprocess(
        self,
        images: List["torch.Tensor"],
        do_resize: bool,
        size: SizeDict,
        interpolation: Optional["F.InterpolationMode"],
        do_pad: bool,
        do_center_crop: bool,
        crop_size: SizeDict,
        do_rescale: bool,
        rescale_factor: float,
        do_normalize: bool,
        image_mean: Optional[Union[float, List[float]]],
        image_std: Optional[Union[float, List[float]]],
        return_tensors: Optional[Union[str, TensorType]],
    ) -> BatchFeature:
        # Group images by size for batched resizing
        grouped_images, grouped_images_index = group_images_by_shape(images)
        resized_images_grouped = {}
        for shape, stacked_images in grouped_images.items():
            if do_pad:
                stacked_images = self.pad_to_square(
                    images=stacked_images, background_color=tuple(int(x * 255) for x in self.image_mean)
                )
            resized_images_grouped[shape] = stacked_images
        padded_images = reorder_images(resized_images_grouped, grouped_images_index)

        # Group images by size for batched resizing
        # Needed in case do_pad is False, or padding returns images with different sizes
        grouped_images, grouped_images_index = group_images_by_shape(padded_images)
        resized_images_grouped = {}
        for shape, stacked_images in grouped_images.items():
            if do_resize:
                stacked_images = self.resize(image=stacked_images, size=size, interpolation=interpolation)
            resized_images_grouped[shape] = stacked_images
        resized_images = reorder_images(resized_images_grouped, grouped_images_index)

        # Group images by size for further processing
        # Needed in case do_resize is False, or resize returns images with different sizes
        grouped_images, grouped_images_index = group_images_by_shape(resized_images)
        processed_images_grouped = {}
        for shape, stacked_images in grouped_images.items():
            if do_center_crop:
                stacked_images = self.center_crop(stacked_images, crop_size)
            # Fused rescale and normalize
            stacked_images = self.rescale_and_normalize(
                stacked_images, do_rescale, rescale_factor, do_normalize, image_mean, image_std
            )
            processed_images_grouped[shape] = stacked_images

        processed_images = reorder_images(processed_images_grouped, grouped_images_index)
        processed_images = torch.stack(processed_images, dim=0) if return_tensors else processed_images

        return BatchFeature(data={"pixel_values": processed_images}, tensor_type=return_tensors)


__all__ = ["LlavaImageProcessorFast"]<|MERGE_RESOLUTION|>--- conflicted
+++ resolved
@@ -21,13 +21,8 @@
 )
 from ...image_processing_utils_fast import (
     BaseImageProcessorFast,
-<<<<<<< HEAD
-    DefaultFastImageProcessorInitKwargs,
-    DefaultFastImageProcessorPreprocessKwargs,
+    DefaultFastImageProcessorKwargs,
     customize_docstrings,
-=======
-    DefaultFastImageProcessorKwargs,
->>>>>>> 2256875a
     group_images_by_shape,
     reorder_images,
 )
@@ -92,20 +87,7 @@
     def __init__(self, **kwargs: Unpack[LlavaFastImageProcessorKwargs]) -> None:
         super().__init__(**kwargs)
 
-<<<<<<< HEAD
-    def preprocess(
-        self, images: ImageInput, **kwargs: Unpack[LlavaFastImageProcessorPreprocessKwargs]
-    ) -> BatchFeature:
-=======
-    @add_start_docstrings(
-        BASE_IMAGE_PROCESSOR_FAST_DOCSTRING_PREPROCESS,
-        """
-            do_pad (`bool`, *optional*, defaults to `self.do_pad`):
-                Whether to pad the image to a square based on the longest edge. Can be overridden by the `do_pad` parameter
-        """,
-    )
     def preprocess(self, images: ImageInput, **kwargs: Unpack[LlavaFastImageProcessorKwargs]) -> BatchFeature:
->>>>>>> 2256875a
         return super().preprocess(images, **kwargs)
 
     def pad_to_square(
