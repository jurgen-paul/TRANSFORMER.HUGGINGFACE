# coding=utf-8
# Copyright 2024 Cohere team. All rights reserved.
#
# This code is based on EleutherAI's GPT-NeoX library and the GPT-NeoX
# and OPT implementations in this library. It has been modified from its
# original forms to accommodate minor architectural differences compared
# to GPT-NeoX and OPT used by the Meta AI team that trained the model.
#
# Licensed under the Apache License, Version 2.0 (the "License");
# you may not use this file except in compliance with the License.
# You may obtain a copy of the License at
#
#     http://www.apache.org/licenses/LICENSE-2.0
#
# Unless required by applicable law or agreed to in writing, software
# distributed under the License is distributed on an "AS IS" BASIS,
# WITHOUT WARRANTIES OR CONDITIONS OF ANY KIND, either express or implied.
# See the License for the specific language governing permissions and
# limitations under the License.

# This file is based on the LLama model definition file in transformers


import math
from typing import List, Optional, Tuple, Union

import torch
import torch.nn.functional as F
import torch.utils.checkpoint
from torch import nn
from torch.nn import BCEWithLogitsLoss, CrossEntropyLoss, MSELoss

from ...activations import ACT2FN
from ...cache_utils import Cache, DynamicCache, StaticCache
from ...modeling_attn_mask_utils import AttentionMaskConverter
from ...modeling_outputs import (
    BaseModelOutputWithPast,
    CausalLMOutputWithPast,
    QuestionAnsweringModelOutput,
    SequenceClassifierOutputWithPast,
)
from ...modeling_utils import PreTrainedModel
from ...pytorch_utils import ALL_LAYERNORM_LAYERS
from ...utils import (
    add_start_docstrings,
    add_start_docstrings_to_model_forward,
    is_flash_attn_2_available,
    is_flash_attn_greater_or_equal_2_10,
    logging,
    replace_return_docstrings,
)
from .configuration_cohere import CohereConfig
from flash_attn import flash_attn_func, flash_attn_varlen_func
from flash_attn.bert_padding import index_first_axis, pad_input, unpad_input  # noqa


if is_flash_attn_2_available():
    from flash_attn import flash_attn_func, flash_attn_varlen_func
    from flash_attn.bert_padding import index_first_axis, pad_input, unpad_input  # noqa


logger = logging.get_logger(__name__)

_CONFIG_FOR_DOC = "CohereConfig"


COHERE_ATTENTION_CLASSES = {
    "eager": CohereAttention,
    "flash_attention_2": CohereFlashAttention2,
    "sdpa": CohereSdpaAttention,
}


COHERE_START_DOCSTRING = r"""
    This model inherits from [`PreTrainedModel`]. Check the superclass documentation for the generic methods the
    library implements for all its model (such as downloading or saving, resizing the input embeddings, pruning heads
    etc.)

    This model is also a PyTorch [torch.nn.Module](https://pytorch.org/docs/stable/nn.html#torch.nn.Module) subclass.
    Use it as a regular PyTorch Module and refer to the PyTorch documentation for all matter related to general usage
    and behavior.

    Parameters:
        config ([`CohereConfig`]):
            Model configuration class with all the parameters of the model. Initializing with a config file does not
            load the weights associated with the model, only the configuration. Check out the
            [`~PreTrainedModel.from_pretrained`] method to load the model weights.
"""


COHERE_INPUTS_DOCSTRING = r"""
    Args:
        input_ids (`torch.LongTensor` of shape `(batch_size, sequence_length)`):
            Indices of input sequence tokens in the vocabulary. Padding will be ignored by default should you provide
            it.

            Indices can be obtained using [`AutoTokenizer`]. See [`PreTrainedTokenizer.encode`] and
            [`PreTrainedTokenizer.__call__`] for details.

            [What are input IDs?](../glossary#input-ids)
        attention_mask (`torch.Tensor` of shape `(batch_size, sequence_length)`, *optional*):
            Mask to avoid performing attention on padding token indices. Mask values selected in `[0, 1]`:

            - 1 for tokens that are **not masked**,
            - 0 for tokens that are **masked**.

            [What are attention masks?](../glossary#attention-mask)

            Indices can be obtained using [`AutoTokenizer`]. See [`PreTrainedTokenizer.encode`] and
            [`PreTrainedTokenizer.__call__`] for details.

            If `past_key_values` is used, optionally only the last `input_ids` have to be input (see
            `past_key_values`).

            If you want to change padding behavior, you should read [`modeling_opt._prepare_decoder_attention_mask`]
            and modify to your needs. See diagram 1 in [the paper](https://arxiv.org/abs/1910.13461) for more
            information on the default strategy.

            - 1 indicates the head is **not masked**,
            - 0 indicates the head is **masked**.
        position_ids (`torch.LongTensor` of shape `(batch_size, sequence_length)`, *optional*):
            Indices of positions of each input sequence tokens in the position embeddings. Selected in the range `[0,
            config.n_positions - 1]`.

            [What are position IDs?](../glossary#position-ids)
        past_key_values (`Cache` or `tuple(tuple(torch.FloatTensor))`, *optional*):
            Pre-computed hidden-states (key and values in the self-attention blocks and in the cross-attention
            blocks) that can be used to speed up sequential decoding. This typically consists in the `past_key_values`
            returned by the model at a previous stage of decoding, when `use_cache=True` or `config.use_cache=True`.

            Two formats are allowed:
            - a [`~cache_utils.Cache`] instance;
            - Tuple of `tuple(torch.FloatTensor)` of length `config.n_layers`, with each tuple having 2 tensors of
            shape `(batch_size, num_heads, sequence_length, embed_size_per_head)`). This is also known as the legacy
            cache format.

            The model will output the same cache format that is fed as input. If no `past_key_values` are passed, the
            legacy cache format will be returned.

            If `past_key_values` are used, the user can optionally input only the last `input_ids` (those that don't
            have their past key value states given to this model) of shape `(batch_size, 1)` instead of all `input_ids`
            of shape `(batch_size, sequence_length)`.
        inputs_embeds (`torch.FloatTensor` of shape `(batch_size, sequence_length, hidden_size)`, *optional*):
            Optionally, instead of passing `input_ids` you can choose to directly pass an embedded representation. This
            is useful if you want more control over how to convert `input_ids` indices into associated vectors than the
            model's internal embedding lookup matrix.
        use_cache (`bool`, *optional*):
            If set to `True`, `past_key_values` key value states are returned and can be used to speed up decoding (see
            `past_key_values`).
        output_attentions (`bool`, *optional*):
            Whether or not to return the attentions tensors of all attention layers. See `attentions` under returned
            tensors for more detail.
        output_hidden_states (`bool`, *optional*):
            Whether or not to return the hidden states of all layers. See `hidden_states` under returned tensors for
            more detail.
        return_dict (`bool`, *optional*):
            Whether or not to return a [`~utils.ModelOutput`] instead of a plain tuple.
        cache_position (`torch.LongTensor` of shape `(sequence_length)`, *optional*):
            Indices depicting the position of the input sequence tokens in the sequence. Contrarily to `position_ids`,
            this tensor is not affected by padding. It is used to update the cache in the correct position and to infer
            the complete sequence length.
"""


def _get_unpad_data(attention_mask):
    seqlens_in_batch = attention_mask.sum(dim=-1, dtype=torch.int32)
    indices = torch.nonzero(attention_mask.flatten(), as_tuple=False).flatten()
    max_seqlen_in_batch = seqlens_in_batch.max().item()
    cu_seqlens = F.pad(torch.cumsum(seqlens_in_batch, dim=0, dtype=torch.int32), (1, 0))
    return (
        indices,
        cu_seqlens,
        max_seqlen_in_batch,
    )


def rotate_half(x):
    """Rotates half the hidden dims of the input."""
    x1 = x[..., : x.shape[-1] // 2]
    x2 = x[..., x.shape[-1] // 2 :]
    return torch.cat((-x2, x1), dim=-1)


def apply_rotary_pos_emb(q, k, cos, sin, position_ids=None, unsqueeze_dim=1):
    """Applies Rotary Position Embedding to the query and key tensors.

    Args:
        q (`torch.Tensor`): The query tensor.
        k (`torch.Tensor`): The key tensor.
        cos (`torch.Tensor`): The cosine part of the rotary embedding.
        sin (`torch.Tensor`): The sine part of the rotary embedding.
        position_ids (`torch.Tensor`, *optional*):
            Deprecated and unused.
        unsqueeze_dim (`int`, *optional*, defaults to 1):
            The 'unsqueeze_dim' argument specifies the dimension along which to unsqueeze cos[position_ids] and
            sin[position_ids] so that they can be properly broadcasted to the dimensions of q and k. For example, note
            that cos[position_ids] and sin[position_ids] have the shape [batch_size, seq_len, head_dim]. Then, if q and
            k have the shape [batch_size, heads, seq_len, head_dim], then setting unsqueeze_dim=1 makes
            cos[position_ids] and sin[position_ids] broadcastable to the shapes of q and k. Similarly, if q and k have
            the shape [batch_size, seq_len, heads, head_dim], then set unsqueeze_dim=2.
    Returns:
        `tuple(torch.Tensor)` comprising of the query and key tensors rotated using the Rotary Position Embedding.
    """
    cos = cos.unsqueeze(unsqueeze_dim)
    sin = sin.unsqueeze(unsqueeze_dim)
    q_embed = (q * cos) + (rotate_half(q) * sin)
    k_embed = (k * cos) + (rotate_half(k) * sin)
    return q_embed, k_embed


def repeat_kv(hidden_states: torch.Tensor, n_rep: int) -> torch.Tensor:
    """
    This is the equivalent of torch.repeat_interleave(x, dim=1, repeats=n_rep). The hidden states go from (batch,
    num_key_value_heads, seqlen, head_dim) to (batch, num_attention_heads, seqlen, head_dim)
    """
    batch, num_key_value_heads, slen, head_dim = hidden_states.shape
    if n_rep == 1:
        return hidden_states
    hidden_states = hidden_states[:, :, None, :, :].expand(batch, num_key_value_heads, n_rep, slen, head_dim)
    return hidden_states.reshape(batch, num_key_value_heads * n_rep, slen, head_dim)


from transformers.models.llama.modeling_llama import (
    LlamaAttention,
    LlamaRotaryEmbedding,
    LlamaMLP,
    LlamaPreTrainedModel,
    LlamaModel,
    LlamaForCausalLM,
)
import torch
from typing import *
import torch.nn as nn
from transformers import CohereConfig


class CohereLayerNorm(nn.Module):
    def __init__(self, hidden_size=None, eps=1e-5, bias=False):
        """The hidden size can be a tuple or an int. The tuple is used for QKNorm to normalize across head_dim"""
        super().__init__()
        self.weight = nn.Parameter(torch.ones(hidden_size))
        self.variance_epsilon = eps

    def forward(self, hidden_states):
        input_dtype = hidden_states.dtype
        hidden_states = hidden_states.to(torch.float32)
        mean = hidden_states.mean(-1, keepdim=True)
        variance = (hidden_states - mean).pow(2).mean(-1, keepdim=True)
        hidden_states = (hidden_states - mean) * torch.rsqrt(variance + self.variance_epsilon)
        hidden_states = self.weight.to(torch.float32) * hidden_states
        return hidden_states.to(input_dtype)


class CohereRotaryEmbedding(nn.Module):
    def __init__(self, dim, max_position_embeddings=2048, base=10000, device=None, scaling_factor=1.0):
        super().__init__()
        self.scaling_factor = scaling_factor
        self.dim = dim
        self.max_position_embeddings = max_position_embeddings
        self.base = base
        inv_freq = 1.0 / (self.base ** (torch.arange(0, self.dim, 2, dtype=torch.int64).float().to(device) / self.dim))
        self.register_buffer("inv_freq", inv_freq, persistent=False)
        # For BC we register cos and sin cached
        self.max_seq_len_cached = max_position_embeddings
        t = torch.arange(self.max_seq_len_cached, device=device, dtype=torch.int64).type_as(self.inv_freq)
        t = t / self.scaling_factor
        freqs = torch.outer(t, self.inv_freq)
        # Different from paper, but it uses a different permutation in order to obtain the same calculation
        emb = torch.cat((freqs, freqs), dim=-1)
        self.register_buffer("_cos_cached", emb.cos().to(torch.get_default_dtype()), persistent=False)
        self.register_buffer("_sin_cached", emb.sin().to(torch.get_default_dtype()), persistent=False)

    @property
    def sin_cached(self):
        logger.warning_once(
            "The sin_cached attribute will be removed in 4.39. Bear in mind that its contents changed in v4.38. Use "
            "the forward method of RoPE from now on instead. It is not used in the `CohereAttention` class"
        )
        return self._sin_cached

    @property
    def cos_cached(self):
        logger.warning_once(
            "The cos_cached attribute will be removed in 4.39. Bear in mind that its contents changed in v4.38. Use "
            "the forward method of RoPE from now on instead. It is not used in the `CohereAttention` class"
        )
        return self._cos_cached

    @torch.no_grad()
    def forward(self, x, position_ids):
        dtype = q.dtype
        q, k = q.float(), k.float()
        cos, sin = self.comput_cos_sin(q, position_ids)
        cos = cos.unsqueeze(unsqueeze_dim)
        sin = sin.unsqueeze(unsqueeze_dim)
        q_embed = (q * cos) + (self.rotate_half(q) * sin)
        k_embed = (k * cos) + (self.rotate_half(k) * sin)
        return q_embed.to(dtype=dtype), k_embed.to(dtype=dtype)


class CohereMLP(nn.Module):
    def __init__(self, config):
        super().__init__()
        self.config = config
        self.hidden_size = config.hidden_size
        self.intermediate_size = config.intermediate_size
        self.gate_proj = nn.Linear(self.hidden_size, self.intermediate_size, bias=config.mlp_bias)
        self.up_proj = nn.Linear(self.hidden_size, self.intermediate_size, bias=config.mlp_bias)
        self.down_proj = nn.Linear(self.intermediate_size, self.hidden_size, bias=config.mlp_bias)
        self.act_fn = ACT2FN[config.hidden_act]

    def forward(self, x):
        if self.config.pretraining_tp > 1:
            slice = self.intermediate_size // self.config.pretraining_tp
            gate_proj_slices = self.gate_proj.weight.split(slice, dim=0)
            up_proj_slices = self.up_proj.weight.split(slice, dim=0)
            down_proj_slices = self.down_proj.weight.split(slice, dim=1)

            gate_proj = torch.cat(
                [F.linear(x, gate_proj_slices[i]) for i in range(self.config.pretraining_tp)], dim=-1
            )
            up_proj = torch.cat([F.linear(x, up_proj_slices[i]) for i in range(self.config.pretraining_tp)], dim=-1)

            intermediate_states = (self.act_fn(gate_proj) * up_proj).split(slice, dim=2)
            down_proj = [
                F.linear(intermediate_states[i], down_proj_slices[i]) for i in range(self.config.pretraining_tp)
            ]
            down_proj = sum(down_proj)
        else:
            down_proj = self.down_proj(self.act_fn(self.gate_proj(x)) * self.up_proj(x))

        return down_proj


class CohereAttention(nn.Module):
    """Multi-headed attention from 'Attention Is All You Need' paper"""

    def __init__(self, config: CohereConfig, layer_idx: Optional[int] = None):
        super().__init__()
        self.config = config
        self.layer_idx = layer_idx
        if layer_idx is None:
            logger.warning_once(
                f"Instantiating {self.__class__.__name__} without passing a `layer_idx` is not recommended and will "
                "lead to errors during the forward call if caching is used. Please make sure to provide a `layer_idx` "
                "when creating this class."
            )

        self.attention_dropout = config.attention_dropout
        self.hidden_size = config.hidden_size
        self.num_heads = config.num_attention_heads
        self.head_dim = self.hidden_size // self.num_heads
        self.num_key_value_heads = config.num_key_value_heads
        self.num_key_value_groups = self.num_heads // self.num_key_value_heads
        self.max_position_embeddings = config.max_position_embeddings
        self.rope_theta = config.rope_theta
        self.is_causal = True

        if (self.head_dim * self.num_heads) != self.hidden_size:
            raise ValueError(
                f"hidden_size must be divisible by num_heads (got `hidden_size`: {self.hidden_size}"
                f" and `num_heads`: {self.num_heads})."
            )

        self.q_proj = nn.Linear(self.hidden_size, self.num_heads * self.head_dim, bias=config.attention_bias)
        self.k_proj = nn.Linear(self.hidden_size, self.num_key_value_heads * self.head_dim, bias=config.attention_bias)
        self.v_proj = nn.Linear(self.hidden_size, self.num_key_value_heads * self.head_dim, bias=config.attention_bias)
        self.o_proj = nn.Linear(self.hidden_size, self.hidden_size, bias=config.attention_bias)
        self._init_rope()

    def _init_rope(self):
        if self.config.rope_scaling is None:
            self.rotary_emb = CohereRotaryEmbedding(
                self.head_dim,
                max_position_embeddings=self.max_position_embeddings,
                base=self.rope_theta,
            )
        else:
            scaling_type = self.config.rope_scaling["type"]
            scaling_factor = self.config.rope_scaling["factor"]
            if scaling_type == "linear":
                self.rotary_emb = CohereLinearScalingRotaryEmbedding(
                    self.head_dim,
                    max_position_embeddings=self.max_position_embeddings,
                    scaling_factor=scaling_factor,
                    base=self.rope_theta,
                )
            elif scaling_type == "dynamic":
                self.rotary_emb = CohereDynamicNTKScalingRotaryEmbedding(
                    self.head_dim,
                    max_position_embeddings=self.max_position_embeddings,
                    scaling_factor=scaling_factor,
                    base=self.rope_theta,
                )
            else:
                raise ValueError(f"Unknown RoPE scaling type {scaling_type}")

    def forward(
        self,
        hidden_states: torch.Tensor,
        attention_mask: Optional[torch.Tensor] = None,
        position_ids: Optional[torch.LongTensor] = None,
        past_key_value: Optional[Cache] = None,
        output_attentions: bool = False,
        use_cache: bool = False,
        cache_position: Optional[torch.LongTensor] = None,
        **kwargs,
    ) -> Tuple[torch.Tensor, Optional[torch.Tensor], Optional[Tuple[torch.Tensor]]]:
        bsz, q_len, _ = hidden_states.size()

        if self.config.pretraining_tp > 1:
            key_value_slicing = (self.num_key_value_heads * self.head_dim) // self.config.pretraining_tp
            query_slices = self.q_proj.weight.split(
                (self.num_heads * self.head_dim) // self.config.pretraining_tp, dim=0
            )
            key_slices = self.k_proj.weight.split(key_value_slicing, dim=0)
            value_slices = self.v_proj.weight.split(key_value_slicing, dim=0)

            query_states = [F.linear(hidden_states, query_slices[i]) for i in range(self.config.pretraining_tp)]
            query_states = torch.cat(query_states, dim=-1)

            key_states = [F.linear(hidden_states, key_slices[i]) for i in range(self.config.pretraining_tp)]
            key_states = torch.cat(key_states, dim=-1)

            value_states = [F.linear(hidden_states, value_slices[i]) for i in range(self.config.pretraining_tp)]
            value_states = torch.cat(value_states, dim=-1)

        else:
            query_states = self.q_proj(hidden_states)
            key_states = self.k_proj(hidden_states)
            value_states = self.v_proj(hidden_states)

        query_states = query_states.view(bsz, q_len, self.num_heads, self.head_dim).transpose(1, 2)
        key_states = key_states.view(bsz, q_len, self.num_key_value_heads, self.head_dim).transpose(1, 2)
        value_states = value_states.view(bsz, q_len, self.num_key_value_heads, self.head_dim).transpose(1, 2)

        cos, sin = self.rotary_emb(value_states, position_ids)
        query_states, key_states = apply_rotary_pos_emb(query_states, key_states, cos, sin)

        if past_key_value is not None:
            # sin and cos are specific to RoPE models; cache_position needed for the static cache
            cache_kwargs = {"sin": sin, "cos": cos, "cache_position": cache_position}
            key_states, value_states = past_key_value.update(key_states, value_states, self.layer_idx, cache_kwargs)

        key_states = repeat_kv(key_states, self.num_key_value_groups)
        value_states = repeat_kv(value_states, self.num_key_value_groups)

        attn_weights = torch.matmul(query_states, key_states.transpose(2, 3)) / math.sqrt(self.head_dim)

        if attention_mask is not None:  # no matter the length, we just slice it
            causal_mask = attention_mask[:, :, :, : key_states.shape[-2]]
            attn_weights = attn_weights + causal_mask

        # upcast attention to fp32
        attn_weights = nn.functional.softmax(attn_weights, dim=-1, dtype=torch.float32).to(query_states.dtype)
        attn_weights = nn.functional.dropout(attn_weights, p=self.attention_dropout, training=self.training)
        attn_output = torch.matmul(attn_weights, value_states)

        if attn_output.size() != (bsz, self.num_heads, q_len, self.head_dim):
            raise ValueError(
                f"`attn_output` should be of size {(bsz, self.num_heads, q_len, self.head_dim)}, but is"
                f" {attn_output.size()}"
            )

        attn_output = attn_output.transpose(1, 2).contiguous()

        attn_output = attn_output.reshape(bsz, q_len, self.hidden_size)

        if self.config.pretraining_tp > 1:
            attn_output = attn_output.split(self.hidden_size // self.config.pretraining_tp, dim=2)
            o_proj_slices = self.o_proj.weight.split(self.hidden_size // self.config.pretraining_tp, dim=1)
            attn_output = sum([F.linear(attn_output[i], o_proj_slices[i]) for i in range(self.config.pretraining_tp)])
        else:
            attn_output = self.o_proj(attn_output)

        if not output_attentions:
            attn_weights = None

        return attn_output, attn_weights, past_key_value


class CohereSdpaAttention(CohereAttention):
    """
    Cohere attention module using torch.nn.functional.scaled_dot_product_attention. This module inherits from
    `CohereAttention` as the weights of the module stays untouched. The only changes are on the forward pass to adapt to
    SDPA API.
    """

    # Adapted from CohereAttention.forward
    def forward(
        self,
        hidden_states: torch.Tensor,
        attention_mask: Optional[torch.Tensor] = None,
        position_ids: Optional[torch.LongTensor] = None,
        past_key_value: Optional[Cache] = None,
        output_attentions: bool = False,
        use_cache: bool = False,
        cache_position: Optional[torch.LongTensor] = None,
    ) -> Tuple[torch.Tensor, Optional[torch.Tensor], Optional[Tuple[torch.Tensor]]]:
        if output_attentions:
            # TODO: Improve this warning with e.g. `model.config.attn_implementation = "manual"` once this is implemented.
            logger.warning_once(
                "CohereModel is using CohereSdpaAttention, but `torch.nn.functional.scaled_dot_product_attention` does not support `output_attentions=True`. Falling back to the manual attention implementation, "
                'but specifying the manual implementation will be required from Transformers version v5.0.0 onwards. This warning can be removed using the argument `attn_implementation="eager"` when loading the model.'
            )
            return super().forward(
                hidden_states=hidden_states,
                attention_mask=attention_mask,
                position_ids=position_ids,
                past_key_value=past_key_value,
                output_attentions=output_attentions,
                use_cache=use_cache,
                cache_position=cache_position,
            )

        bsz, q_len, _ = hidden_states.size()

        query_states = self.q_proj(hidden_states)
        key_states = self.k_proj(hidden_states)
        value_states = self.v_proj(hidden_states)

        query_states = query_states.view(bsz, q_len, self.num_heads, self.head_dim).transpose(1, 2)
        key_states = key_states.view(bsz, q_len, self.num_key_value_heads, self.head_dim).transpose(1, 2)
        value_states = value_states.view(bsz, q_len, self.num_key_value_heads, self.head_dim).transpose(1, 2)

        cos, sin = self.rotary_emb(value_states, position_ids)
        query_states, key_states = apply_rotary_pos_emb(query_states, key_states, cos, sin)

        if past_key_value is not None:
            # sin and cos are specific to RoPE models; cache_position needed for the static cache
            cache_kwargs = {"sin": sin, "cos": cos, "cache_position": cache_position}
            key_states, value_states = past_key_value.update(key_states, value_states, self.layer_idx, cache_kwargs)

        key_states = repeat_kv(key_states, self.num_key_value_groups)
        value_states = repeat_kv(value_states, self.num_key_value_groups)

        causal_mask = attention_mask
        if attention_mask is not None:
            causal_mask = causal_mask[:, :, :, : key_states.shape[-2]]

        # SDPA with memory-efficient backend is currently (torch==2.1.2) bugged with non-contiguous inputs with custom attn_mask,
        # Reference: https://github.com/pytorch/pytorch/issues/112577.
        if query_states.device.type == "cuda" and causal_mask is not None:
            query_states = query_states.contiguous()
            key_states = key_states.contiguous()
            value_states = value_states.contiguous()

        # We dispatch to SDPA's Flash Attention or Efficient kernels via this if statement instead of an
        # inline conditional assignment to support both torch.compile's `dynamic=True` and `fullgraph=True`
        is_causal = True if causal_mask is None and q_len > 1 else False

        attn_output = torch.nn.functional.scaled_dot_product_attention(
            query_states,
            key_states,
            value_states,
            attn_mask=causal_mask,
            dropout_p=self.attention_dropout if self.training else 0.0,
            is_causal=is_causal,
        )

        attn_output = attn_output.transpose(1, 2).contiguous()
        attn_output = attn_output.view(bsz, q_len, self.hidden_size)

        attn_output = self.o_proj(attn_output)

        return attn_output, None, past_key_value


class CohereFlashAttention2(CohereAttention):
    """
    Cohere flash attention module. This module inherits from `CohereAttention` as the weights of the module stays
    untouched. The only required change would be on the forward pass where it needs to correctly call the public API of
    flash attention and deal with padding tokens in case the input contains any of them.
    """

    def __init__(self, *args, **kwargs):
        super().__init__(*args, **kwargs)

        # TODO: Should be removed once Flash Attention for RoCm is bumped to 2.1.
        # flash_attn<2.1 generates top-left aligned causal mask, while what is needed here is bottom-right alignement, that was made default for flash_attn>=2.1. This attribute is used to handle this difference. Reference: https://github.com/Dao-AILab/flash-attention/releases/tag/v2.1.0.
        # Beware that with flash_attn<2.1, using q_seqlen != k_seqlen (except for the case q_seqlen == 1) produces a wrong mask (top-left).
        self._flash_attn_uses_top_left_mask = not is_flash_attn_greater_or_equal_2_10()

    def forward(
        self,
        hidden_states: torch.Tensor,
        attention_mask: Optional[torch.LongTensor] = None,
        position_ids: Optional[torch.LongTensor] = None,
        past_key_value: Optional[Cache] = None,
        output_attentions: bool = False,
        use_cache: bool = False,
        cache_position: Optional[torch.LongTensor] = None,
        **kwargs,
    ) -> Tuple[torch.Tensor, Optional[torch.Tensor], Optional[Tuple[torch.Tensor]]]:
        if isinstance(past_key_value, StaticCache):
            raise ValueError(
                "`static` cache implementation is not compatible with `attn_implementation==flash_attention_2` "
                "make sure to use `sdpa` in the mean time, and open an issue at https://github.com/huggingface/transformers"
            )

        output_attentions = False

        bsz, q_len, _ = hidden_states.size()

        query_states = self.q_proj(hidden_states)
        key_states = self.k_proj(hidden_states)
        value_states = self.v_proj(hidden_states)

        # Flash attention requires the input to have the shape
        # batch_size x seq_length x head_dim x hidden_dim
        # therefore we just need to keep the original shape
        query_states = query_states.view(bsz, q_len, self.num_heads, self.head_dim).transpose(1, 2)
        key_states = key_states.view(bsz, q_len, self.num_key_value_heads, self.head_dim).transpose(1, 2)
        value_states = value_states.view(bsz, q_len, self.num_key_value_heads, self.head_dim).transpose(1, 2)

        cos, sin = self.rotary_emb(value_states, position_ids)
        query_states, key_states = apply_rotary_pos_emb(query_states, key_states, cos, sin)

        if past_key_value is not None:
            # sin and cos are specific to RoPE models; cache_position needed for the static cache
            cache_kwargs = {"sin": sin, "cos": cos, "cache_position": cache_position}
            key_states, value_states = past_key_value.update(key_states, value_states, self.layer_idx, cache_kwargs)

        # TODO: These transpose are quite inefficient but Flash Attention requires the layout [batch_size, sequence_length, num_heads, head_dim]. We would need to refactor the KV cache
        # to be able to avoid many of these transpose/reshape/view.
        query_states = query_states.transpose(1, 2)
        key_states = key_states.transpose(1, 2)
        value_states = value_states.transpose(1, 2)

        dropout_rate = self.attention_dropout if self.training else 0.0

        # In PEFT, usually we cast the layer norms in float32 for training stability reasons
        # therefore the input hidden states gets silently casted in float32. Hence, we need
        # cast them back in the correct dtype just to be sure everything works as expected.
        # This might slowdown training & inference so it is recommended to not cast the LayerNorms
        # in fp32. (CohereRMSNorm handles it correctly)

        input_dtype = query_states.dtype
        if input_dtype == torch.float32:
            if torch.is_autocast_enabled():
                target_dtype = torch.get_autocast_gpu_dtype()
            # Handle the case where the model is quantized
            elif hasattr(self.config, "_pre_quantization_dtype"):
                target_dtype = self.config._pre_quantization_dtype
            else:
                target_dtype = self.q_proj.weight.dtype

            logger.warning_once(
                f"The input hidden states seems to be silently casted in float32, this might be related to"
                f" the fact you have upcasted embedding or layer norm layers in float32. We will cast back the input in"
                f" {target_dtype}."
            )

            query_states = query_states.to(target_dtype)
            key_states = key_states.to(target_dtype)
            value_states = value_states.to(target_dtype)

        attn_output = self._flash_attention_forward(
            query_states, key_states, value_states, attention_mask, q_len, dropout=dropout_rate
        )

        attn_output = attn_output.reshape(bsz, q_len, self.hidden_size).contiguous()
        attn_output = self.o_proj(attn_output)

        if not output_attentions:
            attn_weights = None

        return attn_output, attn_weights, past_key_value

    def _flash_attention_forward(
        self, query_states, key_states, value_states, attention_mask, query_length, dropout=0.0, softmax_scale=None
    ):
        """
        Calls the forward method of Flash Attention - if the input hidden states contain at least one padding token
        first unpad the input, then computes the attention scores and pad the final attention scores.

        Args:
            query_states (`torch.Tensor`):
                Input query states to be passed to Flash Attention API
            key_states (`torch.Tensor`):
                Input key states to be passed to Flash Attention API
            value_states (`torch.Tensor`):
                Input value states to be passed to Flash Attention API
            attention_mask (`torch.Tensor`):
                The padding mask - corresponds to a tensor of size `(batch_size, seq_len)` where 0 stands for the
                position of padding tokens and 1 for the position of non-padding tokens.
            dropout (`float`):
                Attention dropout
            softmax_scale (`float`, *optional*):
                The scaling of QK^T before applying softmax. Default to 1 / sqrt(head_dim)
        """
        if not self._flash_attn_uses_top_left_mask:
            causal = self.is_causal
        else:
            # TODO: Remove the `query_length != 1` check once Flash Attention for RoCm is bumped to 2.1. For details, please see the comment in CohereFlashAttention2 __init__.
            causal = self.is_causal and query_length != 1

        # Contains at least one padding token in the sequence
        if attention_mask is not None:
            batch_size = query_states.shape[0]
            query_states, key_states, value_states, indices_q, cu_seq_lens, max_seq_lens = self._upad_input(
                query_states, key_states, value_states, attention_mask, query_length
            )

            cu_seqlens_q, cu_seqlens_k = cu_seq_lens
            max_seqlen_in_batch_q, max_seqlen_in_batch_k = max_seq_lens

            attn_output_unpad = flash_attn_varlen_func(
                query_states,
                key_states,
                value_states,
                cu_seqlens_q=cu_seqlens_q,
                cu_seqlens_k=cu_seqlens_k,
                max_seqlen_q=max_seqlen_in_batch_q,
                max_seqlen_k=max_seqlen_in_batch_k,
                dropout_p=dropout,
                softmax_scale=softmax_scale,
                causal=causal,
            )

            attn_output = pad_input(attn_output_unpad, indices_q, batch_size, query_length)
        else:
            attn_output = flash_attn_func(
                query_states, key_states, value_states, dropout, softmax_scale=softmax_scale, causal=causal
            )

        return attn_output

    def _upad_input(self, query_layer, key_layer, value_layer, attention_mask, query_length):
        indices_k, cu_seqlens_k, max_seqlen_in_batch_k = _get_unpad_data(attention_mask)
        batch_size, kv_seq_len, num_key_value_heads, head_dim = key_layer.shape

        key_layer = index_first_axis(
            key_layer.reshape(batch_size * kv_seq_len, num_key_value_heads, head_dim), indices_k
        )
        value_layer = index_first_axis(
            value_layer.reshape(batch_size * kv_seq_len, num_key_value_heads, head_dim), indices_k
        )
        if query_length == kv_seq_len:
            query_layer = index_first_axis(
                query_layer.reshape(batch_size * kv_seq_len, self.num_heads, head_dim), indices_k
            )
            cu_seqlens_q = cu_seqlens_k
            max_seqlen_in_batch_q = max_seqlen_in_batch_k
            indices_q = indices_k
        elif query_length == 1:
            max_seqlen_in_batch_q = 1
            cu_seqlens_q = torch.arange(
                batch_size + 1, dtype=torch.int32, device=query_layer.device
            )  # There is a memcpy here, that is very bad.
            indices_q = cu_seqlens_q[:-1]
            query_layer = query_layer.squeeze(1)
        else:
            # The -q_len: slice assumes left padding.
            attention_mask = attention_mask[:, -query_length:]
            query_layer, indices_q, cu_seqlens_q, max_seqlen_in_batch_q = unpad_input(query_layer, attention_mask)

        return (
            query_layer,
            key_layer,
            value_layer,
            indices_q,
            (cu_seqlens_q, cu_seqlens_k),
            (max_seqlen_in_batch_q, max_seqlen_in_batch_k),
        )


COHERE_ATTENTION_CLASSES = {
    "eager": CohereAttention,
    "flash_attention_2": CohereFlashAttention2,
    "sdpa": CohereSdpaAttention,
}


class CohereDecoderLayer(nn.Module):
    def __init__(self, config: CohereConfig, layer_idx: int):
        super().__init__()
        self.hidden_size = config.hidden_size

        self.self_attn = COHERE_ATTENTION_CLASSES[config._attn_implementation](config=config, layer_idx=layer_idx)

        self.mlp = CohereMLP(config)
        self.input_layernorm = CohereLayerNorm(hidden_size=(config.hidden_size), eps=config.layer_norm_eps)

    def forward(
        self,
        hidden_states: torch.Tensor,
        attention_mask: Optional[torch.Tensor] = None,
        position_ids: Optional[torch.LongTensor] = None,
        past_key_value: Optional[Tuple[torch.Tensor]] = None,
        output_attentions: Optional[bool] = False,
        use_cache: Optional[bool] = False,
        cache_position: Optional[torch.LongTensor] = None,
    ) -> Tuple[torch.FloatTensor, Optional[Tuple[torch.FloatTensor, torch.FloatTensor]]]:
<<<<<<< HEAD
=======
        """
        Args:
            hidden_states (`torch.FloatTensor`): input to the layer of shape `(batch, seq_len, embed_dim)`
            attention_mask (`torch.FloatTensor`, *optional*):
                attention mask of size `(batch_size, sequence_length)` if flash attention is used or `(batch_size, 1,
                query_sequence_length, key_sequence_length)` if default attention is used.
            output_attentions (`bool`, *optional*):
                Whether or not to return the attentions tensors of all attention layers. See `attentions` under
                returned tensors for more detail.
            use_cache (`bool`, *optional*):
                If set to `True`, `past_key_values` key value states are returned and can be used to speed up decoding
                (see `past_key_values`).
            past_key_value (`Tuple(torch.FloatTensor)`, *optional*): cached past key and value projection states
        """
>>>>>>> 481a9578
        residual = hidden_states

        hidden_states = self.input_layernorm(hidden_states)

        # Self Attention
        hidden_states_attention, self_attn_weights, present_key_value = self.self_attn(
            hidden_states=hidden_states,
            attention_mask=attention_mask,
            position_ids=position_ids,
            past_key_value=past_key_value,
            output_attentions=output_attentions,
            use_cache=use_cache,
            cache_position=cache_position,
        )

        # Fully Connected
        hidden_states_mlp = self.mlp(hidden_states)

        # Add everything together (main diff with llama )
        hidden_states = residual + hidden_states_attention + hidden_states_mlp

        outputs = (hidden_states,)

        if output_attentions:
            outputs += (self_attn_weights,)

        if use_cache:
            outputs += (present_key_value,)

        return outputs


@add_start_docstrings(
    "The bare Cohere Model outputting raw hidden-states without any specific head on top.",
    COHERE_START_DOCSTRING,
)
class CoherePreTrainedModel(PreTrainedModel):
    config_class = CohereConfig
    base_model_prefix = "model"
    supports_gradient_checkpointing = True
    _no_split_modules = ["CohereDecoderLayer"]
    _skip_keys_device_placement = ["past_key_values"]
    _supports_flash_attn_2 = True
    _supports_sdpa = True
    _supports_cache_class = True
    _supports_static_cache = True

    def _init_weights(self, module):
        std = self.config.initializer_range
        if isinstance(module, nn.Linear):
            module.weight.data.normal_(mean=0.0, std=std)
            if module.bias is not None:
                module.bias.data.zero_()
        elif isinstance(module, nn.Embedding):
            module.weight.data.normal_(mean=0.0, std=std)
            if module.padding_idx is not None:
                module.weight.data[module.padding_idx].zero_()


@add_start_docstrings(
    "The bare Cohere Model outputting raw hidden-states without any specific head on top.",
    COHERE_START_DOCSTRING,
)
class CohereModel(CoherePreTrainedModel):
    """
    Transformer decoder consisting of *config.num_hidden_layers* layers. Each layer is a [`CohereDecoderLayer`]

    Args:
        config: CohereConfig
    """

    def __init__(self, config: CohereConfig):
        super().__init__(config)
        self.padding_idx = config.pad_token_id
        self.vocab_size = config.vocab_size

        self.embed_tokens = nn.Embedding(config.vocab_size, config.hidden_size, self.padding_idx)
        self.layers = nn.ModuleList(
            [CohereDecoderLayer(config, layer_idx) for layer_idx in range(config.num_hidden_layers)]
        )
        self.norm = CohereRMSNorm(config.hidden_size, eps=config.rms_norm_eps)
        self.gradient_checkpointing = False

        # Initialize weights and apply final processing
        self.post_init()

    def get_input_embeddings(self):
        return self.embed_tokens

    def set_input_embeddings(self, value):
        self.embed_tokens = value

    @add_start_docstrings_to_model_forward(COHERE_INPUTS_DOCSTRING)
    def forward(
        self,
        input_ids: torch.LongTensor = None,
        attention_mask: Optional[torch.Tensor] = None,
        position_ids: Optional[torch.LongTensor] = None,
        past_key_values: Optional[Union[Cache, List[torch.FloatTensor]]] = None,
        inputs_embeds: Optional[torch.FloatTensor] = None,
        use_cache: Optional[bool] = None,
        output_attentions: Optional[bool] = None,
        output_hidden_states: Optional[bool] = None,
        return_dict: Optional[bool] = None,
        cache_position: Optional[torch.LongTensor] = None,
    ) -> Union[Tuple, BaseModelOutputWithPast]:
        output_attentions = output_attentions if output_attentions is not None else self.config.output_attentions
        output_hidden_states = (
            output_hidden_states if output_hidden_states is not None else self.config.output_hidden_states
        )
        use_cache = use_cache if use_cache is not None else self.config.use_cache
        return_dict = return_dict if return_dict is not None else self.config.use_return_dict

        if (input_ids is None) ^ (inputs_embeds is not None):
            raise ValueError(
                "You cannot specify both input_ids and inputs_embeds at the same time, and must specify either one"
            )

        if self.gradient_checkpointing and self.training and use_cache:
            logger.warning_once(
                "`use_cache=True` is incompatible with gradient checkpointing. Setting `use_cache=False`."
            )
            use_cache = False

        if inputs_embeds is None:
            inputs_embeds = self.embed_tokens(input_ids)

        return_legacy_cache = False
        if use_cache and not isinstance(past_key_values, Cache):  # kept for BC (non `Cache` `past_key_values` inputs)
            return_legacy_cache = True
            past_key_values = DynamicCache.from_legacy_cache(past_key_values)

        if cache_position is None:
            past_seen_tokens = past_key_values.get_seq_length() if past_key_values is not None else 0
            cache_position = torch.arange(
                past_seen_tokens, past_seen_tokens + inputs_embeds.shape[1], device=inputs_embeds.device
            )
        if position_ids is None:
            position_ids = cache_position.unsqueeze(0)

        causal_mask = self._update_causal_mask(
            attention_mask, inputs_embeds, cache_position, past_key_values, output_attentions
        )

        # embed positions
        hidden_states = inputs_embeds

        # decoder layers
        all_hidden_states = () if output_hidden_states else None
        all_self_attns = () if output_attentions else None
        next_decoder_cache = None

        for decoder_layer in self.layers:
            if output_hidden_states:
                all_hidden_states += (hidden_states,)

            if self.gradient_checkpointing and self.training:
                layer_outputs = self._gradient_checkpointing_func(
                    decoder_layer.__call__,
                    hidden_states,
                    causal_mask,
                    position_ids,
                    past_key_values,
                    output_attentions,
                    use_cache,
                    cache_position,
                )
            else:
                layer_outputs = decoder_layer(
                    hidden_states,
                    attention_mask=causal_mask,
                    position_ids=position_ids,
                    past_key_value=past_key_values,
                    output_attentions=output_attentions,
                    use_cache=use_cache,
                    cache_position=cache_position,
                )

            hidden_states = layer_outputs[0]

            if use_cache:
                next_decoder_cache = layer_outputs[2 if output_attentions else 1]

            if output_attentions:
                all_self_attns += (layer_outputs[1],)

        hidden_states = self.norm(hidden_states)

        # add hidden states from the last decoder layer
        if output_hidden_states:
            all_hidden_states += (hidden_states,)

        next_cache = next_decoder_cache if use_cache else None
        if return_legacy_cache:
            next_cache = next_cache.to_legacy_cache()

        if not return_dict:
            return tuple(v for v in [hidden_states, next_cache, all_hidden_states, all_self_attns] if v is not None)
        return BaseModelOutputWithPast(
            last_hidden_state=hidden_states,
            past_key_values=next_cache,
            hidden_states=all_hidden_states,
            attentions=all_self_attns,
        )

    def _update_causal_mask(
        self,
        attention_mask: torch.Tensor,
        input_tensor: torch.Tensor,
        cache_position: torch.Tensor,
        past_key_values: Cache,
        output_attentions: bool,
    ):
        # TODO: As of torch==2.2.0, the `attention_mask` passed to the model in `generate` is 2D and of dynamic length even when the static
        # KV cache is used. This is an issue for torch.compile which then recaptures cudagraphs at each decode steps due to the dynamic shapes.
        # (`recording cudagraph tree for symint key 13`, etc.), which is VERY slow. A workaround is `@torch.compiler.disable`, but this prevents using
        # `fullgraph=True`. See more context in https://github.com/huggingface/transformers/pull/29114

        if self.config._attn_implementation == "flash_attention_2":
            if attention_mask is not None and 0.0 in attention_mask:
                return attention_mask
            return None

        # For SDPA, when possible, we will rely on its `is_causal` argument instead of its `attn_mask` argument, in
        # order to dispatch on Flash Attention 2. This feature is not compatible with static cache, as SDPA will fail
        # to infer the attention mask.
        past_seen_tokens = past_key_values.get_seq_length() if past_key_values is not None else 0
        using_static_cache = isinstance(past_key_values, StaticCache)

        # When output attentions is True, sdpa implementation's forward method calls the eager implementation's forward
        if self.config._attn_implementation == "sdpa" and not using_static_cache and not output_attentions:
            if AttentionMaskConverter._ignore_causal_mask_sdpa(
                attention_mask,
                inputs_embeds=input_tensor,
                past_key_values_length=past_seen_tokens,
                is_training=self.training,
            ):
                return None

        dtype, device = input_tensor.dtype, input_tensor.device
        min_dtype = torch.finfo(dtype).min
        sequence_length = input_tensor.shape[1]
        if using_static_cache:
            target_length = past_key_values.get_max_length()
        else:
            target_length = (
                attention_mask.shape[-1]
                if isinstance(attention_mask, torch.Tensor)
                else past_seen_tokens + sequence_length + 1
            )

        if attention_mask is not None and attention_mask.dim() == 4:
            # in this case we assume that the mask comes already in inverted form and requires no inversion or slicing
            if attention_mask.max() != 0:
                raise ValueError("Custom 4D attention mask should be passed in inverted form with max==0`")
            causal_mask = attention_mask
        else:
            causal_mask = torch.full(
                (sequence_length, target_length), fill_value=min_dtype, dtype=dtype, device=device
            )
            if sequence_length != 1:
                causal_mask = torch.triu(causal_mask, diagonal=1)
            causal_mask *= torch.arange(target_length, device=device) > cache_position.reshape(-1, 1)
            causal_mask = causal_mask[None, None, :, :].expand(input_tensor.shape[0], 1, -1, -1)
            if attention_mask is not None:
                causal_mask = causal_mask.clone()  # copy to contiguous memory for in-place edit
                mask_length = attention_mask.shape[-1]
                padding_mask = causal_mask[:, :, :, :mask_length] + attention_mask[:, None, None, :]
                padding_mask = padding_mask == 0
                causal_mask[:, :, :, :mask_length] = causal_mask[:, :, :, :mask_length].masked_fill(
                    padding_mask, min_dtype
                )
        if (
            self.config._attn_implementation == "sdpa"
            and attention_mask is not None
            and attention_mask.device.type == "cuda"
            and not output_attentions
        ):
            # Attend to all tokens in fully masked rows in the causal_mask, for example the relevant first rows when
            # using left padding. This is required by F.scaled_dot_product_attention memory-efficient attention path.
            # Details: https://github.com/pytorch/pytorch/issues/110213
            causal_mask = AttentionMaskConverter._unmask_unattended(causal_mask, min_dtype)

        return causal_mask


from typing import TypedDict, Unpack


class CohereForCausalLM(CoherePreTrainedModel):
    _tied_weights_keys = ["lm_head.weight"]

    def __init__(self, config):
        super().__init__(config)
        self.logit_scale = config.logit_scale
        self.tie_word_embeddings = config.tie_word_embeddings

    def get_input_embeddings(self):
        return self.model.embed_tokens

    def set_input_embeddings(self, value):
        self.model.embed_tokens = value

    def get_output_embeddings(self):
        return self.lm_head

    def set_output_embeddings(self, new_embeddings):
        self.lm_head = new_embeddings

    def set_decoder(self, decoder):
        self.model = decoder

    def get_decoder(self):
        return self.model

    @add_start_docstrings_to_model_forward(COHERE_INPUTS_DOCSTRING)
    @replace_return_docstrings(output_type=CausalLMOutputWithPast, config_class=_CONFIG_FOR_DOC)
    def forward(
        self,
        input_ids: torch.LongTensor = None,
        attention_mask: Optional[torch.Tensor] = None,
        position_ids: Optional[torch.LongTensor] = None,
        past_key_values: Optional[Union[Cache, List[torch.FloatTensor]]] = None,
        inputs_embeds: Optional[torch.FloatTensor] = None,
        labels: Optional[torch.LongTensor] = None,
        use_cache: Optional[bool] = None,
        output_attentions: Optional[bool] = None,
        output_hidden_states: Optional[bool] = None,
        return_dict: Optional[bool] = None,
        cache_position: Optional[torch.LongTensor] = None,
    ) -> Union[Tuple, CausalLMOutputWithPast]:
        output = super().forward(**kwargs)
        logits = self.lm_head(output[1])
        logits = logits * self.logit_scale

    def prepare_inputs_for_generation(
        self,
        input_ids,
        past_key_values=None,
        attention_mask=None,
        inputs_embeds=None,
        cache_position=None,
        use_cache=True,
        **kwargs,
    ):
        past_length = 0
        if past_key_values is not None:
            if isinstance(past_key_values, Cache):
                past_length = cache_position[0] if cache_position is not None else past_key_values.get_seq_length()
                max_cache_length = (
                    torch.tensor(past_key_values.get_max_length(), device=input_ids.device)
                    if past_key_values.get_max_length() is not None
                    else None
                )
                cache_length = past_length if max_cache_length is None else torch.min(max_cache_length, past_length)
            # TODO joao: remove this `else` after `generate` prioritizes `Cache` objects
            else:
                cache_length = past_length = past_key_values[0][0].shape[2]
                max_cache_length = None

            # Keep only the unprocessed tokens:
            # 1 - If the length of the attention_mask exceeds the length of input_ids, then we are in a setting where
            # some of the inputs are exclusively passed as part of the cache (e.g. when passing input_embeds as input)
            if attention_mask is not None and attention_mask.shape[1] > input_ids.shape[1]:
                input_ids = input_ids[:, -(attention_mask.shape[1] - past_length) :]
            # 2 - If the past_length is smaller than input_ids', then input_ids holds all input tokens. We can discard
            # input_ids based on the past_length.
            elif past_length < input_ids.shape[1]:
                input_ids = input_ids[:, past_length:]
            # 3 - Otherwise (past_length >= input_ids.shape[1]), let's assume input_ids only has unprocessed tokens.

            # If we are about to go beyond the maximum cache length, we need to crop the input attention mask.
            if (
                max_cache_length is not None
                and attention_mask is not None
                and cache_length + input_ids.shape[1] > max_cache_length
            ):
                attention_mask = attention_mask[:, -max_cache_length:]

        position_ids = kwargs.get("position_ids", None)
        if attention_mask is not None and position_ids is None:
            # create position_ids on the fly for batch generation
            position_ids = attention_mask.long().cumsum(-1) - 1
            position_ids.masked_fill_(attention_mask == 0, 1)
            if past_key_values:
                position_ids = position_ids[:, -input_ids.shape[1] :]

        # if `inputs_embeds` are passed, we only want to use them in the 1st generation step
        if inputs_embeds is not None and past_key_values is None:
            model_inputs = {"inputs_embeds": inputs_embeds}
        else:
            # The `contiguous()` here is necessary to have a static stride during decoding. torchdynamo otherwise
            # recompiles graphs as the stride of the inputs is a guard. Ref: https://github.com/huggingface/transformers/pull/29114
            # TODO: use `next_tokens` directly instead.
            model_inputs = {"input_ids": input_ids.contiguous()}

        input_length = position_ids.shape[-1] if position_ids is not None else input_ids.shape[-1]
        if cache_position is None:
            cache_position = torch.arange(past_length, past_length + input_length, device=input_ids.device)
        elif use_cache:
            cache_position = cache_position[-input_length:]

        model_inputs.update(
            {
                "position_ids": position_ids,
                "cache_position": cache_position,
                "past_key_values": past_key_values,
                "use_cache": use_cache,
                "attention_mask": attention_mask,
            }
        )
        return model_inputs

    @staticmethod
    def _reorder_cache(past_key_values, beam_idx):
        reordered_past = ()
        for layer_past in past_key_values:
            reordered_past += (
                tuple(past_state.index_select(0, beam_idx.to(past_state.device)) for past_state in layer_past),
            )
        return reordered_past<|MERGE_RESOLUTION|>--- conflicted
+++ resolved
@@ -792,8 +792,6 @@
         use_cache: Optional[bool] = False,
         cache_position: Optional[torch.LongTensor] = None,
     ) -> Tuple[torch.FloatTensor, Optional[Tuple[torch.FloatTensor, torch.FloatTensor]]]:
-<<<<<<< HEAD
-=======
         """
         Args:
             hidden_states (`torch.FloatTensor`): input to the layer of shape `(batch, seq_len, embed_dim)`
@@ -808,7 +806,6 @@
                 (see `past_key_values`).
             past_key_value (`Tuple(torch.FloatTensor)`, *optional*): cached past key and value projection states
         """
->>>>>>> 481a9578
         residual = hidden_states
 
         hidden_states = self.input_layernorm(hidden_states)
