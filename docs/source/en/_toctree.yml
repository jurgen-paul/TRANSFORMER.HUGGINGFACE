- title: Get started
  sections:
  - local: index
    title: Transformers
  - local: installation
    title: Installation
  - local: quicktour
    title: Quickstart
- title: Base classes
  isExpanded: False
  sections:
  - title: Models
    sections:
    - local: models
      title: Loading models
    - local: custom_models
      title: Customizing models
    - local: how_to_hack_models
      title: Customizing model components
    - local: model_sharing
      title: Sharing
    - local: add_new_model
      title: Adding a new model to Transformers
    - local: modular_transformers
      title: Modular Transformers
    - local: task_summary
      title: What 🤗 Transformers can do
    - local: tasks_explained
      title: How 🤗 Transformers solve tasks
    - local: model_summary
      title: The Transformer model family
    - local: attention
      title: Attention mechanisms
  - title: Preprocessors
    sections:
    - local: fast_tokenizers
      title: Tokenizers
    - local: image_processors
      title: Image processors
    - local: backbones
      title: Backbones
    - local: feature_extractors
      title: Feature extractors
    - local: processors
      title: Processors
    - local: tokenizer_summary
      title: Summary of the tokenizers
    - local: pad_truncation
      title: Padding and truncation
- title: Inference
  isExpanded: False
  sections:
  - title: Pipeline API
    sections:
    - local: pipeline_tutorial
      title: Pipeline
    - local: pipeline_gradio
      title: Machine learning apps
    - local: pipeline_webserver
      title: Web server inference
    - local: add_new_pipeline
      title: Adding a new pipeline
  - title: LLMs
    sections:
    - local: llm_tutorial
      title: Text generation
    - local: generation_strategies
      title: Generation strategies
    - local: generation_features
      title: Generation features
    - local: tasks/prompting
      title: Prompt engineering
    - local: llm_optims
      title: Optimizing inference
    - local: kv_cache
      title: KV cache strategies
    - local: cache_explanation
      title: Caching
    - local: llm_tutorial_optimization
      title: Getting the most out of LLMs
    - local: perplexity
      title: Perplexity of fixed-length models
  - title: Chat with models
    sections:
    - local: conversations
      title: Chat basics
    - local: chat_templating
      title: Templates
    - local: chat_templating_multimodal
      title: Multimodal templates
    - local: chat_templating_writing
      title: Template writing
    - local: chat_extras
      title: Tools and RAG
  - title: Optimization
    sections:
    - local: perf_torch_compile
      title: torch.compile
    - local: perf_infer_gpu_one
      title: GPU
    - local: perf_infer_gpu_multi
      title: Distributed GPU inference
    - local: perf_infer_cpu
      title: CPU
    - local: tf_xla
      title: XLA
  - local: agents
    title: Agents
  - local: tools
    title: Tools
- title: Training
  isExpanded: False
  sections:
  - title: Trainer API
    sections:
    - local: trainer
      title: Trainer
    - local: training
      title: Fine-tuning
    - local: optimizers
      title: Optimizers
    - local: hpo_train
      title: Hyperparameter search
  - title: Distributed training
    sections:
    - local: gpu_selection
      title: GPU selection
    - local: accelerate
      title: Accelerate
    - local: fsdp
      title: FullyShardedDataParallel
    - local: deepspeed
      title: DeepSpeed
    - local: debugging
      title: Multi-GPU debugging
    - local: perf_train_cpu_many
      title: Distributed CPUs
    - local: perf_train_gpu_many
      title: Parallelism methods
  - title: Hardware
    sections:
    - local: perf_train_gpu_one
      title: GPU
    - local: perf_train_cpu
      title: CPU
    - local: perf_train_tpu_tf
      title: TPU
    - local: perf_train_special
      title: Apple Silicon
    - local: perf_hardware
      title: Build your own machine
  - local: peft
    title: PEFT
  - local: model_memory_anatomy
    title: Model training anatomy
- title: Quantization
  isExpanded: False
  sections:
  - local: quantization/overview
    title: Overview
  - local: quantization/aqlm
    title: AQLM
  - local: quantization/awq
    title: AWQ
  - local: quantization/bitnet
    title: BitNet
  - local: quantization/bitsandbytes
    title: bitsandbytes
  - local: quantization/compressed_tensors
    title: compressed-tensors
  - local: quantization/eetq
    title: EETQ
  - local: quantization/fbgemm_fp8
    title: FBGEMM
  - local: quantization/finegrained_fp8
    title: Fine-grained FP8
  - local: gguf
    title: GGUF
  - local: quantization/gptq
    title: GPTQ
  - local: quantization/higgs
    title: HIGGS
  - local: quantization/hqq
    title: HQQ
  - local: quantization/optimum
    title: Optimum
  - local: quantization/quanto
    title: Quanto
  - local: quantization/torchao
    title: torchao
  - local: quantization/spqr
    title: SpQR
  - local: quantization/vptq
    title: VPTQ
  - local: quantization/contribute
    title: Contribute
- title: Export to production
  isExpanded: False
  sections:
  - local: serialization
    title: ONNX
  - local: tflite
    title: LiteRT
  - local: executorch
    title: ExecuTorch
  - local: torchscript
    title: TorchScript
- title: Resources
  isExpanded: False
  sections:
  - title: Task recipes
    sections:
    - title: Natural language processing
      sections:
      - local: tasks/sequence_classification
        title: Text classification
      - local: tasks/token_classification
        title: Token classification
      - local: tasks/question_answering
        title: Question answering
      - local: tasks/language_modeling
        title: Causal language modeling
      - local: tasks/masked_language_modeling
        title: Masked language modeling
      - local: tasks/translation
        title: Translation
      - local: tasks/summarization
        title: Summarization
      - local: tasks/multiple_choice
        title: Multiple choice
    - title: Audio
      sections:
      - local: tasks/audio_classification
        title: Audio classification
      - local: tasks/asr
        title: Automatic speech recognition
    - title: Computer vision
      sections:
      - local: tasks/image_classification
        title: Image classification
      - local: tasks/semantic_segmentation
        title: Image segmentation
      - local: tasks/video_classification
        title: Video classification
      - local: tasks/object_detection
        title: Object detection
      - local: tasks/zero_shot_object_detection
        title: Zero-shot object detection
      - local: tasks/zero_shot_image_classification
        title: Zero-shot image classification
      - local: tasks/monocular_depth_estimation
        title: Depth estimation
      - local: tasks/image_to_image
        title: Image-to-Image
      - local: tasks/image_feature_extraction
        title: Image Feature Extraction
      - local: tasks/mask_generation
        title: Mask Generation
      - local: tasks/keypoint_detection
        title: Keypoint detection
      - local: tasks/knowledge_distillation_for_image_classification
        title: Knowledge Distillation for Computer Vision
    - title: Multimodal
      sections:
      - local: tasks/image_captioning
        title: Image captioning
      - local: tasks/document_question_answering
        title: Document Question Answering
      - local: tasks/visual_question_answering
        title: Visual Question Answering
      - local: tasks/text-to-speech
        title: Text to speech
      - local: tasks/idefics
        title: Image tasks with IDEFICS
      - local: tasks/image_text_to_text
        title: Image-text-to-text
      - local: tasks/video_text_to_text
        title: Video-text-to-text
  - local: run_scripts
    title: Training scripts
  - local: glossary
    title: Glossary
  - local: philosophy
    title: Philosophy
  - local: notebooks
    title: Notebooks with examples
  - local: community
    title: Community resources
  - local: troubleshooting
    title: Troubleshoot
- title: Contribute
  isExpanded: False
  sections:
  - local: contributing
    title: Contribute to Transformers
  - local: testing
    title: Transformers model tests
  - local: pr_checks
    title: Pull request checks
- title: API
  isExpanded: False
  sections:
  - title: Main classes
    sections:
    - local: main_classes/agent
      title: Agents and Tools
    - local: model_doc/auto
      title: Auto Classes
    - local: main_classes/backbones
      title: Backbones
    - local: main_classes/callback
      title: Callbacks
    - local: main_classes/configuration
      title: Configuration
    - local: main_classes/data_collator
      title: Data Collator
    - local: main_classes/keras_callbacks
      title: Keras callbacks
    - local: main_classes/logging
      title: Logging
    - local: main_classes/model
      title: Models
    - local: main_classes/text_generation
      title: Text Generation
    - local: main_classes/onnx
      title: ONNX
    - local: main_classes/optimizer_schedules
      title: Optimization
    - local: main_classes/output
      title: Model outputs
    - local: main_classes/peft
      title: PEFT
    - local: main_classes/pipelines
      title: Pipelines
    - local: main_classes/processors
      title: Processors
    - local: main_classes/quantization
      title: Quantization
    - local: main_classes/tokenizer
      title: Tokenizer
    - local: main_classes/trainer
      title: Trainer
    - local: main_classes/deepspeed
      title: DeepSpeed
    - local: main_classes/executorch
      title: ExecuTorch
    - local: main_classes/feature_extractor
      title: Feature Extractor
    - local: main_classes/image_processor
      title: Image Processor
  - title: Models
    sections:
    - title: Text models
      sections:
      - local: model_doc/albert
        title: ALBERT
      - local: model_doc/bamba
        title: Bamba
      - local: model_doc/bart
        title: BART
      - local: model_doc/barthez
        title: BARThez
      - local: model_doc/bartpho
        title: BARTpho
      - local: model_doc/bert
        title: BERT
      - local: model_doc/bert-generation
        title: BertGeneration
      - local: model_doc/bert-japanese
        title: BertJapanese
      - local: model_doc/bertweet
        title: Bertweet
      - local: model_doc/big_bird
        title: BigBird
      - local: model_doc/bigbird_pegasus
        title: BigBirdPegasus
      - local: model_doc/biogpt
        title: BioGpt
      - local: model_doc/blenderbot
        title: Blenderbot
      - local: model_doc/blenderbot-small
        title: Blenderbot Small
      - local: model_doc/bloom
        title: BLOOM
      - local: model_doc/bort
        title: BORT
      - local: model_doc/byt5
        title: ByT5
      - local: model_doc/camembert
        title: CamemBERT
      - local: model_doc/canine
        title: CANINE
      - local: model_doc/codegen
        title: CodeGen
      - local: model_doc/code_llama
        title: CodeLlama
      - local: model_doc/cohere
        title: Cohere
      - local: model_doc/cohere2
        title: Cohere2
      - local: model_doc/convbert
        title: ConvBERT
      - local: model_doc/cpm
        title: CPM
      - local: model_doc/cpmant
        title: CPMANT
      - local: model_doc/ctrl
        title: CTRL
      - local: model_doc/dbrx
        title: DBRX
      - local: model_doc/deberta
        title: DeBERTa
      - local: model_doc/deberta-v2
        title: DeBERTa-v2
      - local: model_doc/dialogpt
        title: DialoGPT
      - local: model_doc/diffllama
        title: DiffLlama
      - local: model_doc/distilbert
        title: DistilBERT
      - local: model_doc/dpr
        title: DPR
      - local: model_doc/electra
        title: ELECTRA
      - local: model_doc/encoder-decoder
        title: Encoder Decoder Models
      - local: model_doc/ernie
        title: ERNIE
      - local: model_doc/ernie_m
        title: ErnieM
      - local: model_doc/esm
        title: ESM
      - local: model_doc/falcon
        title: Falcon
      - local: model_doc/falcon3
        title: Falcon3
      - local: model_doc/falcon_mamba
        title: FalconMamba
      - local: model_doc/flan-t5
        title: FLAN-T5
      - local: model_doc/flan-ul2
        title: FLAN-UL2
      - local: model_doc/flaubert
        title: FlauBERT
      - local: model_doc/fnet
        title: FNet
      - local: model_doc/fsmt
        title: FSMT
      - local: model_doc/funnel
        title: Funnel Transformer
      - local: model_doc/fuyu
        title: Fuyu
      - local: model_doc/gemma
        title: Gemma
      - local: model_doc/gemma2
        title: Gemma2
      - local: model_doc/glm
        title: GLM
      - local: model_doc/openai-gpt
        title: GPT
      - local: model_doc/gpt_neo
        title: GPT Neo
      - local: model_doc/gpt_neox
        title: GPT NeoX
      - local: model_doc/gpt_neox_japanese
        title: GPT NeoX Japanese
      - local: model_doc/gptj
        title: GPT-J
      - local: model_doc/gpt2
        title: GPT2
      - local: model_doc/gpt_bigcode
        title: GPTBigCode
      - local: model_doc/gptsan-japanese
        title: GPTSAN Japanese
      - local: model_doc/gpt-sw3
        title: GPTSw3
      - local: model_doc/granite
        title: Granite
      - local: model_doc/granitemoe
        title: GraniteMoe
      - local: model_doc/granitemoeshared
        title: GraniteMoeShared
      - local: model_doc/granitevision
        title: GraniteVision
      - local: model_doc/helium
        title: Helium
      - local: model_doc/herbert
        title: HerBERT
      - local: model_doc/ibert
        title: I-BERT
      - local: model_doc/jamba
        title: Jamba
      - local: model_doc/jetmoe
        title: JetMoe
      - local: model_doc/jukebox
        title: Jukebox
      - local: model_doc/led
        title: LED
      - local: model_doc/llama
        title: LLaMA
      - local: model_doc/llama2
        title: Llama2
      - local: model_doc/llama3
        title: Llama3
      - local: model_doc/longformer
        title: Longformer
      - local: model_doc/longt5
        title: LongT5
      - local: model_doc/luke
        title: LUKE
      - local: model_doc/m2m_100
        title: M2M100
      - local: model_doc/madlad-400
        title: MADLAD-400
      - local: model_doc/mamba
        title: Mamba
      - local: model_doc/mamba2
        title: mamba2
      - local: model_doc/marian
        title: MarianMT
      - local: model_doc/markuplm
        title: MarkupLM
      - local: model_doc/mbart
        title: MBart and MBart-50
      - local: model_doc/mega
        title: MEGA
      - local: model_doc/megatron-bert
        title: MegatronBERT
      - local: model_doc/megatron_gpt2
        title: MegatronGPT2
      - local: model_doc/mistral
        title: Mistral
      - local: model_doc/mixtral
        title: Mixtral
      - local: model_doc/mluke
        title: mLUKE
      - local: model_doc/mobilebert
        title: MobileBERT
      - local: model_doc/modernbert
        title: ModernBert
      - local: model_doc/mpnet
        title: MPNet
      - local: model_doc/mpt
        title: MPT
      - local: model_doc/mra
        title: MRA
      - local: model_doc/mt5
        title: MT5
      - local: model_doc/mvp
        title: MVP
      - local: model_doc/myt5
        title: myt5
      - local: model_doc/nemotron
        title: Nemotron
      - local: model_doc/nezha
        title: NEZHA
      - local: model_doc/nllb
        title: NLLB
      - local: model_doc/nllb-moe
        title: NLLB-MoE
      - local: model_doc/nystromformer
        title: Nyströmformer
      - local: model_doc/olmo
        title: OLMo
      - local: model_doc/olmo2
        title: OLMo2
      - local: model_doc/olmoe
        title: OLMoE
      - local: model_doc/open-llama
        title: Open-Llama
      - local: model_doc/opt
        title: OPT
      - local: model_doc/pegasus
        title: Pegasus
      - local: model_doc/pegasus_x
        title: PEGASUS-X
      - local: model_doc/persimmon
        title: Persimmon
      - local: model_doc/phi
        title: Phi
      - local: model_doc/phi3
        title: Phi-3
      - local: model_doc/phimoe
        title: PhiMoE
      - local: model_doc/phobert
        title: PhoBERT
      - local: model_doc/plbart
        title: PLBart
      - local: model_doc/prophetnet
        title: ProphetNet
      - local: model_doc/qdqbert
        title: QDQBert
      - local: model_doc/qwen2
        title: Qwen2
      - local: model_doc/qwen2_moe
        title: Qwen2MoE
      - local: model_doc/rag
        title: RAG
      - local: model_doc/realm
        title: REALM
      - local: model_doc/recurrent_gemma
        title: RecurrentGemma
      - local: model_doc/reformer
        title: Reformer
      - local: model_doc/rembert
        title: RemBERT
      - local: model_doc/retribert
        title: RetriBERT
      - local: model_doc/roberta
        title: RoBERTa
      - local: model_doc/roberta-prelayernorm
        title: RoBERTa-PreLayerNorm
      - local: model_doc/roc_bert
        title: RoCBert
      - local: model_doc/roformer
        title: RoFormer
      - local: model_doc/rwkv
        title: RWKV
      - local: model_doc/splinter
        title: Splinter
      - local: model_doc/squeezebert
        title: SqueezeBERT
      - local: model_doc/stablelm
        title: StableLm
      - local: model_doc/starcoder2
        title: Starcoder2
      - local: model_doc/switch_transformers
        title: SwitchTransformers
      - local: model_doc/t5
        title: T5
      - local: model_doc/t5v1.1
        title: T5v1.1
      - local: model_doc/tapex
        title: TAPEX
      - local: model_doc/transfo-xl
        title: Transformer XL
      - local: model_doc/ul2
        title: UL2
      - local: model_doc/umt5
        title: UMT5
      - local: model_doc/xmod
        title: X-MOD
      - local: model_doc/xglm
        title: XGLM
      - local: model_doc/xlm
        title: XLM
      - local: model_doc/xlm-prophetnet
        title: XLM-ProphetNet
      - local: model_doc/xlm-roberta
        title: XLM-RoBERTa
      - local: model_doc/xlm-roberta-xl
        title: XLM-RoBERTa-XL
      - local: model_doc/xlm-v
        title: XLM-V
      - local: model_doc/xlnet
        title: XLNet
      - local: model_doc/yoso
        title: YOSO
      - local: model_doc/zamba
        title: Zamba
      - local: model_doc/zamba2
        title: Zamba2
    - title: Vision models
      sections:
      - local: model_doc/beit
        title: BEiT
      - local: model_doc/bit
        title: BiT
      - local: model_doc/conditional_detr
        title: Conditional DETR
      - local: model_doc/convnext
        title: ConvNeXT
      - local: model_doc/convnextv2
        title: ConvNeXTV2
      - local: model_doc/cvt
        title: CvT
      - local: model_doc/dab-detr
        title: DAB-DETR
      - local: model_doc/deformable_detr
        title: Deformable DETR
      - local: model_doc/deit
        title: DeiT
      - local: model_doc/depth_anything
        title: Depth Anything
      - local: model_doc/depth_anything_v2
        title: Depth Anything V2
      - local: model_doc/depth_pro
        title: DepthPro
      - local: model_doc/deta
        title: DETA
      - local: model_doc/detr
        title: DETR
      - local: model_doc/dinat
        title: DiNAT
      - local: model_doc/dinov2
        title: DINOV2
      - local: model_doc/dinov2_with_registers
        title: DINOv2 with Registers
      - local: model_doc/dit
        title: DiT
      - local: model_doc/dpt
        title: DPT
      - local: model_doc/efficientformer
        title: EfficientFormer
      - local: model_doc/efficientnet
        title: EfficientNet
      - local: model_doc/focalnet
        title: FocalNet
      - local: model_doc/glpn
        title: GLPN
      - local: model_doc/hiera
        title: Hiera
      - local: model_doc/ijepa
        title: I-JEPA
      - local: model_doc/imagegpt
        title: ImageGPT
      - local: model_doc/levit
        title: LeViT
      - local: model_doc/mask2former
        title: Mask2Former
      - local: model_doc/maskformer
        title: MaskFormer
      - local: model_doc/mobilenet_v1
        title: MobileNetV1
      - local: model_doc/mobilenet_v2
        title: MobileNetV2
      - local: model_doc/mobilevit
        title: MobileViT
      - local: model_doc/mobilevitv2
        title: MobileViTV2
      - local: model_doc/nat
        title: NAT
      - local: model_doc/poolformer
        title: PoolFormer
      - local: model_doc/pvt
        title: Pyramid Vision Transformer (PVT)
      - local: model_doc/pvt_v2
        title: Pyramid Vision Transformer v2 (PVTv2)
      - local: model_doc/regnet
        title: RegNet
      - local: model_doc/resnet
        title: ResNet
      - local: model_doc/rt_detr
        title: RT-DETR
      - local: model_doc/rt_detr_v2
        title: RT-DETRv2
      - local: model_doc/segformer
        title: SegFormer
      - local: model_doc/seggpt
        title: SegGpt
      - local: model_doc/superglue
        title: SuperGlue
      - local: model_doc/superpoint
        title: SuperPoint
      - local: model_doc/swiftformer
        title: SwiftFormer
      - local: model_doc/swin
        title: Swin Transformer
      - local: model_doc/swinv2
        title: Swin Transformer V2
      - local: model_doc/swin2sr
        title: Swin2SR
      - local: model_doc/table-transformer
        title: Table Transformer
      - local: model_doc/textnet
        title: TextNet
      - local: model_doc/timm_wrapper
        title: Timm Wrapper
      - local: model_doc/upernet
        title: UperNet
      - local: model_doc/van
        title: VAN
      - local: model_doc/vit
        title: Vision Transformer (ViT)
      - local: model_doc/vit_hybrid
        title: ViT Hybrid
      - local: model_doc/vitdet
        title: ViTDet
      - local: model_doc/vit_mae
        title: ViTMAE
      - local: model_doc/vitmatte
        title: ViTMatte
      - local: model_doc/vit_msn
        title: ViTMSN
      - local: model_doc/vitpose
        title: ViTPose
      - local: model_doc/yolos
        title: YOLOS
      - local: model_doc/zoedepth
        title: ZoeDepth
    - title: Audio models
      sections:
      - local: model_doc/audio-spectrogram-transformer
        title: Audio Spectrogram Transformer
      - local: model_doc/bark
        title: Bark
      - local: model_doc/clap
        title: CLAP
      - local: model_doc/dac
        title: dac
      - local: model_doc/encodec
        title: EnCodec
      - local: model_doc/fastspeech2_conformer
        title: FastSpeech2Conformer
      - local: model_doc/hubert
        title: Hubert
      - local: model_doc/mctct
        title: MCTCT
      - local: model_doc/mimi
        title: Mimi
      - local: model_doc/mms
        title: MMS
      - local: model_doc/moonshine
        title: Moonshine
      - local: model_doc/moshi
        title: Moshi
      - local: model_doc/musicgen
        title: MusicGen
      - local: model_doc/musicgen_melody
        title: MusicGen Melody
      - local: model_doc/pop2piano
        title: Pop2Piano
      - local: model_doc/seamless_m4t
        title: Seamless-M4T
      - local: model_doc/seamless_m4t_v2
        title: SeamlessM4T-v2
      - local: model_doc/sew
        title: SEW
      - local: model_doc/sew-d
        title: SEW-D
      - local: model_doc/speech_to_text
        title: Speech2Text
      - local: model_doc/speech_to_text_2
        title: Speech2Text2
      - local: model_doc/speecht5
        title: SpeechT5
      - local: model_doc/unispeech
        title: UniSpeech
      - local: model_doc/unispeech-sat
        title: UniSpeech-SAT
      - local: model_doc/univnet
        title: UnivNet
      - local: model_doc/vits
        title: VITS
      - local: model_doc/wav2vec2
        title: Wav2Vec2
      - local: model_doc/wav2vec2-bert
        title: Wav2Vec2-BERT
      - local: model_doc/wav2vec2-conformer
        title: Wav2Vec2-Conformer
      - local: model_doc/wav2vec2_phoneme
        title: Wav2Vec2Phoneme
      - local: model_doc/wavlm
        title: WavLM
      - local: model_doc/whisper
        title: Whisper
      - local: model_doc/xls_r
        title: XLS-R
      - local: model_doc/xlsr_wav2vec2
        title: XLSR-Wav2Vec2
    - title: Video models
      sections:
      - local: model_doc/timesformer
        title: TimeSformer
      - local: model_doc/videomae
        title: VideoMAE
      - local: model_doc/vivit
        title: ViViT
    - title: Multimodal models
      sections:
      - local: model_doc/align
        title: ALIGN
      - local: model_doc/altclip
        title: AltCLIP
      - local: model_doc/aria
        title: Aria
      - local: model_doc/blip
        title: BLIP
      - local: model_doc/blip-2
        title: BLIP-2
      - local: model_doc/bridgetower
        title: BridgeTower
      - local: model_doc/bros
        title: BROS
      - local: model_doc/chameleon
        title: Chameleon
      - local: model_doc/chinese_clip
        title: Chinese-CLIP
      - local: model_doc/clip
        title: CLIP
      - local: model_doc/clipseg
        title: CLIPSeg
      - local: model_doc/clvp
        title: CLVP
      - local: model_doc/colpali
        title: ColPali
      - local: model_doc/data2vec
        title: Data2Vec
      - local: model_doc/deplot
        title: DePlot
      - local: model_doc/donut
        title: Donut
      - local: model_doc/emu3
        title: Emu3
      - local: model_doc/flava
        title: FLAVA
      - local: model_doc/git
        title: GIT
      - local: model_doc/got_ocr2
        title: GOT-OCR2
      - local: model_doc/grounding-dino
        title: Grounding DINO
      - local: model_doc/groupvit
        title: GroupViT
      - local: model_doc/idefics
        title: IDEFICS
      - local: model_doc/idefics2
        title: Idefics2
      - local: model_doc/idefics3
        title: Idefics3
      - local: model_doc/instructblip
        title: InstructBLIP
      - local: model_doc/instructblipvideo
        title: InstructBlipVideo
      - local: model_doc/kosmos-2
        title: KOSMOS-2
      - local: model_doc/layoutlm
        title: LayoutLM
      - local: model_doc/layoutlmv2
        title: LayoutLMV2
      - local: model_doc/layoutlmv3
        title: LayoutLMV3
      - local: model_doc/layoutxlm
        title: LayoutXLM
      - local: model_doc/lilt
        title: LiLT
      - local: model_doc/llava
        title: Llava
      - local: model_doc/llava_next
        title: LLaVA-NeXT
      - local: model_doc/llava_next_video
        title: LLaVa-NeXT-Video
      - local: model_doc/llava_onevision
        title: LLaVA-Onevision
      - local: model_doc/lxmert
        title: LXMERT
      - local: model_doc/matcha
        title: MatCha
      - local: model_doc/mgp-str
        title: MGP-STR
      - local: model_doc/mllama
        title: mllama
      - local: model_doc/nougat
        title: Nougat
      - local: model_doc/omdet-turbo
        title: OmDet-Turbo
      - local: model_doc/oneformer
        title: OneFormer
      - local: model_doc/owlvit
        title: OWL-ViT
      - local: model_doc/owlv2
        title: OWLv2
      - local: model_doc/paligemma
        title: PaliGemma
      - local: model_doc/perceiver
        title: Perceiver
      - local: model_doc/pix2struct
        title: Pix2Struct
      - local: model_doc/pixtral
        title: Pixtral
      - local: model_doc/qwen2_5_vl
        title: Qwen2.5-VL
      - local: model_doc/qwen2_audio
        title: Qwen2Audio
      - local: model_doc/qwen2_vl
        title: Qwen2VL
      - local: model_doc/sam
        title: Segment Anything
      - local: model_doc/siglip
        title: SigLIP
      - local: model_doc/siglip2
        title: SigLIP2
      - local: model_doc/smolvlm
        title: SmolVLM
      - local: model_doc/speech-encoder-decoder
        title: Speech Encoder Decoder Models
      - local: model_doc/tapas
        title: TAPAS
      - local: model_doc/trocr
        title: TrOCR
      - local: model_doc/tvlt
        title: TVLT
      - local: model_doc/tvp
        title: TVP
      - local: model_doc/udop
        title: UDOP
      - local: model_doc/video_llava
        title: VideoLlava
      - local: model_doc/vilt
        title: ViLT
      - local: model_doc/vipllava
        title: VipLlava
      - local: model_doc/vision-encoder-decoder
        title: Vision Encoder Decoder Models
      - local: model_doc/vision-text-dual-encoder
        title: Vision Text Dual Encoder
      - local: model_doc/visual_bert
        title: VisualBERT
      - local: model_doc/xclip
        title: X-CLIP
    - title: Reinforcement learning models
      sections:
      - local: model_doc/decision_transformer
        title: Decision Transformer
      - local: model_doc/trajectory_transformer
        title: Trajectory Transformer
    - title: Time series models
      sections:
      - local: model_doc/autoformer
        title: Autoformer
      - local: model_doc/informer
        title: Informer
      - local: model_doc/patchtsmixer
        title: PatchTSMixer
      - local: model_doc/patchtst
        title: PatchTST
      - local: model_doc/time_series_transformer
        title: Time Series Transformer
<<<<<<< HEAD
      - local: model_doc/timesfm
        title: TimesFM
      title: Time series models
    - isExpanded: false
=======
    - title: Graph models
>>>>>>> c0f8d055
      sections:
      - local: model_doc/graphormer
        title: Graphormer
  - title: Internal helpers
    sections:
    - local: internal/modeling_utils
      title: Custom Layers and Utilities
    - local: internal/pipelines_utils
      title: Utilities for pipelines
    - local: internal/tokenization_utils
      title: Utilities for Tokenizers
    - local: internal/trainer_utils
      title: Utilities for Trainer
    - local: internal/generation_utils
      title: Utilities for Generation
    - local: internal/image_processing_utils
      title: Utilities for Image Processors
    - local: internal/audio_utils
      title: Utilities for Audio processing
    - local: internal/file_utils
      title: General Utilities
    - local: internal/time_series_utils
      title: Utilities for Time Series
      <|MERGE_RESOLUTION|>--- conflicted
+++ resolved
@@ -1026,14 +1026,11 @@
         title: PatchTST
       - local: model_doc/time_series_transformer
         title: Time Series Transformer
-<<<<<<< HEAD
       - local: model_doc/timesfm
         title: TimesFM
       title: Time series models
     - isExpanded: false
-=======
     - title: Graph models
->>>>>>> c0f8d055
       sections:
       - local: model_doc/graphormer
         title: Graphormer
