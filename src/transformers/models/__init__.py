# Copyright 2020 The HuggingFace Team. All rights reserved.
#
# Licensed under the Apache License, Version 2.0 (the "License");
# you may not use this file except in compliance with the License.
# You may obtain a copy of the License at
#
#     http://www.apache.org/licenses/LICENSE-2.0
#
# Unless required by applicable law or agreed to in writing, software
# distributed under the License is distributed on an "AS IS" BASIS,
# WITHOUT WARRANTIES OR CONDITIONS OF ANY KIND, either express or implied.
# See the License for the specific language governing permissions and
# limitations under the License.

from . import (
    albert,
    align,
    altclip,
    aria,
    audio_spectrogram_transformer,
    auto,
    autoformer,
    bamba,
    bark,
    bart,
    barthez,
    bartpho,
    beit,
    bert,
    bert_generation,
    bert_japanese,
    bertweet,
    big_bird,
    bigbird_pegasus,
    biogpt,
    bit,
    blenderbot,
    blenderbot_small,
    blip,
    blip_2,
    bloom,
    bridgetower,
    bros,
    byt5,
    camembert,
    canine,
    chameleon,
    chinese_clip,
    clap,
    clip,
    clipseg,
    clvp,
    code_llama,
    codegen,
    cohere,
    cohere2,
    colpali,
    conditional_detr,
    convbert,
    convnext,
    convnextv2,
    cpm,
    cpmant,
    ctrl,
    cvt,
    dac,
    data2vec,
    dbrx,
    deberta,
    deberta_v2,
    decision_transformer,
    deformable_detr,
    deit,
    deprecated,
    depth_anything,
    detr,
    dialogpt,
    dinat,
    dinov2,
    distilbert,
    dit,
    donut,
    dpr,
    dpt,
    efficientnet,
    electra,
    encodec,
    encoder_decoder,
    ernie,
    esm,
    falcon,
    falcon_mamba,
    fastspeech2_conformer,
    flaubert,
    flava,
    fnet,
    focalnet,
    fsmt,
    funnel,
    fuyu,
    gemma,
    gemma2,
    git,
    glm,
    glpn,
    gpt2,
    gpt_bigcode,
    gpt_neo,
    gpt_neox,
    gpt_neox_japanese,
    gpt_sw3,
    gptj,
    granite,
    granitemoe,
    grounding_dino,
    groupvit,
    herbert,
    hiera,
    hubert,
    ibert,
    idefics,
    idefics2,
    idefics3,
    ijepa,
    imagegpt,
    informer,
    instructblip,
    instructblipvideo,
    jamba,
    jetmoe,
    kosmos2,
    layoutlm,
    layoutlmv2,
    layoutlmv3,
    layoutxlm,
    led,
    levit,
    lilt,
    llama,
    llava,
    llava_next,
    llava_next_video,
    llava_onevision,
    longformer,
    longt5,
    luke,
    lxmert,
    m2m_100,
    mamba,
    mamba2,
    marian,
    markuplm,
    mask2former,
    maskformer,
    mbart,
    mbart50,
    megatron_bert,
    megatron_gpt2,
    mgp_str,
    mimi,
    mistral,
    mixtral,
    mllama,
    mluke,
    mobilebert,
    mobilenet_v1,
    mobilenet_v2,
    mobilevit,
    mobilevitv2,
<<<<<<< HEAD
    moonshine,
=======
    modernbert,
>>>>>>> b5a557e5
    moshi,
    mpnet,
    mpt,
    mra,
    mt5,
    musicgen,
    musicgen_melody,
    mvp,
    myt5,
    nemotron,
    nllb,
    nllb_moe,
    nougat,
    nystromformer,
    olmo,
    olmo2,
    olmoe,
    omdet_turbo,
    oneformer,
    openai,
    opt,
    owlv2,
    owlvit,
    paligemma,
    patchtsmixer,
    patchtst,
    pegasus,
    pegasus_x,
    perceiver,
    persimmon,
    phi,
    phi3,
    phimoe,
    phobert,
    pix2struct,
    pixtral,
    plbart,
    poolformer,
    pop2piano,
    prophetnet,
    pvt,
    pvt_v2,
    qwen2,
    qwen2_audio,
    qwen2_moe,
    qwen2_vl,
    rag,
    recurrent_gemma,
    reformer,
    regnet,
    rembert,
    resnet,
    roberta,
    roberta_prelayernorm,
    roc_bert,
    roformer,
    rt_detr,
    rwkv,
    sam,
    seamless_m4t,
    seamless_m4t_v2,
    segformer,
    seggpt,
    sew,
    sew_d,
    siglip,
    speech_encoder_decoder,
    speech_to_text,
    speecht5,
    splinter,
    squeezebert,
    stablelm,
    starcoder2,
    superpoint,
    swiftformer,
    swin,
    swin2sr,
    swinv2,
    switch_transformers,
    t5,
    table_transformer,
    tapas,
    time_series_transformer,
    timesformer,
    timm_backbone,
    timm_wrapper,
    trocr,
    tvp,
    udop,
    umt5,
    unispeech,
    unispeech_sat,
    univnet,
    upernet,
    video_llava,
    videomae,
    vilt,
    vipllava,
    vision_encoder_decoder,
    vision_text_dual_encoder,
    visual_bert,
    vit,
    vit_mae,
    vit_msn,
    vitdet,
    vitmatte,
    vits,
    vivit,
    wav2vec2,
    wav2vec2_bert,
    wav2vec2_conformer,
    wav2vec2_phoneme,
    wav2vec2_with_lm,
    wavlm,
    whisper,
    x_clip,
    xglm,
    xlm,
    xlm_roberta,
    xlm_roberta_xl,
    xlnet,
    xmod,
    yolos,
    yoso,
    zamba,
    zoedepth,
)<|MERGE_RESOLUTION|>--- conflicted
+++ resolved
@@ -167,11 +167,8 @@
     mobilenet_v2,
     mobilevit,
     mobilevitv2,
-<<<<<<< HEAD
     moonshine,
-=======
     modernbert,
->>>>>>> b5a557e5
     moshi,
     mpnet,
     mpt,
