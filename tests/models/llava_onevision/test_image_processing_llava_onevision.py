--- conflicted
+++ resolved
@@ -31,12 +31,9 @@
     from PIL import Image
 
     from transformers import LlavaOnevisionImageProcessor
-<<<<<<< HEAD
-=======
 
     if is_torchvision_available():
         from transformers import LlavaOnevisionImageProcessorFast, LlavaOnevisionVideoProcessor
->>>>>>> d8080d55
 
 
 class LlavaOnevisionImageProcessingTester:
@@ -100,11 +97,8 @@
 @require_vision
 class LlavaOnevisionImageProcessingTest(ImageProcessingTestMixin, unittest.TestCase):
     image_processing_class = LlavaOnevisionImageProcessor if is_vision_available() else None
-<<<<<<< HEAD
-=======
     fast_image_processing_class = LlavaOnevisionImageProcessorFast if is_torchvision_available() else None
     video_processing_class = LlavaOnevisionVideoProcessor if is_vision_available() else None
->>>>>>> d8080d55
 
     # Copied from tests.models.clip.test_image_processing_clip.CLIPImageProcessingTest.setUp with CLIP->LlavaOnevision
     def setUp(self):
@@ -197,8 +191,6 @@
         reason="LlavaOnevisionImageProcessor doesn't treat 4 channel PIL and numpy consistently yet"
     )  # FIXME raushan
     def test_call_numpy_4_channels(self):
-<<<<<<< HEAD
-=======
         pass
 
     def test_nested_input(self):
@@ -276,5 +268,4 @@
         reason="LlavaOnevisionImageProcessorFast doesn't compile (infinitely) when using class transforms"
     )  # FIXME yoni
     def test_can_compile_fast_image_processor(self):
->>>>>>> d8080d55
         pass