--- conflicted
+++ resolved
@@ -985,13 +985,10 @@
         title: Qwen2VL
       - local: model_doc/sam
         title: Segment Anything
-<<<<<<< HEAD
       - local: model_doc/sam_hq
         title: Segment Anything High Quality
-=======
       - local: model_doc/shieldgemma2
         title: ShieldGemma2
->>>>>>> a41e08aa
       - local: model_doc/siglip
         title: SigLIP
       - local: model_doc/siglip2
