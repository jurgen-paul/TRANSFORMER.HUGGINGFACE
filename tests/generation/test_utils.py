# coding=utf-8
# Copyright 2020 The HuggingFace Team Inc.
#
# Licensed under the Apache License, Version 2.0 (the "License");
# you may not use this file except in compliance with the License.
# You may obtain a clone of the License at
#
#     http://www.apache.org/licenses/LICENSE-2.0
#
# Unless required by applicable law or agreed to in writing, software
# distributed under the License is distributed on an "AS IS" BASIS,
# WITHOUT WARRANTIES OR CONDITIONS OF ANY KIND, either express or implied.
# See the License for the specific language governing permissions and
# limitations under the License.


import collections
import copy
import datetime
import gc
import inspect
import tempfile
import unittest
import warnings

import numpy as np
import pytest
from packaging import version
from parameterized import parameterized

from transformers import AutoConfig, is_torch_available, pipeline
from transformers.testing_utils import (
    is_flaky,
    require_accelerate,
    require_flash_attn,
    require_optimum_quanto,
    require_torch,
    require_torch_accelerator,
    require_torch_gpu,
    require_torch_multi_accelerator,
    require_torch_multi_gpu,
    require_torch_sdpa,
    set_config_for_less_flaky_test,
    set_model_for_less_flaky_test,
    set_model_tester_for_less_flaky_test,
    slow,
    torch_device,
)
from transformers.utils import is_ipex_available

from ..test_modeling_common import floats_tensor, ids_tensor
from .test_framework_agnostic import GenerationIntegrationTestsMixin


if is_torch_available():
    import torch
    import torch.nn.functional as F

    from transformers import (
        AutoModelForCausalLM,
        AutoModelForSeq2SeqLM,
        AutoModelForSpeechSeq2Seq,
        AutoModelForVision2Seq,
        AutoProcessor,
        AutoTokenizer,
        BartForConditionalGeneration,
        BartTokenizer,
        GPT2LMHeadModel,
        GPT2Tokenizer,
        ImageGPTForCausalImageModeling,
        SpeechEncoderDecoderModel,
        T5ForConditionalGeneration,
    )
    from transformers.cache_utils import (
        Cache,
        DynamicCache,
        EncoderDecoderCache,
        HybridCache,
        QuantoQuantizedCache,
        StaticCache,
    )
    from transformers.generation import (
        BeamSampleDecoderOnlyOutput,
        BeamSampleEncoderDecoderOutput,
        BeamSearchDecoderOnlyOutput,
        BeamSearchEncoderDecoderOutput,
        DisjunctiveConstraint,
        GenerateBeamDecoderOnlyOutput,
        GenerateBeamEncoderDecoderOutput,
        GenerateDecoderOnlyOutput,
        GenerateEncoderDecoderOutput,
        GenerationConfig,
        GreedySearchDecoderOnlyOutput,
        GreedySearchEncoderDecoderOutput,
        LogitsProcessorList,
        MaxLengthCriteria,
        MinLengthLogitsProcessor,
        PhrasalConstraint,
        PromptLookupCandidateGenerator,
        SampleDecoderOnlyOutput,
        SampleEncoderDecoderOutput,
        StoppingCriteria,
        StoppingCriteriaList,
        SynthIDTextWatermarkingConfig,
        WatermarkDetector,
        WatermarkingConfig,
    )
    from transformers.generation.candidate_generator import (
        AssistedCandidateGenerator,
        AssistedCandidateGeneratorDifferentTokenizers,
    )
    from transformers.generation.utils import _speculative_sampling

from unittest.mock import patch

from transformers.utils import is_sklearn_available


class GenerationTesterMixin:
    input_name = "input_ids"
    model_tester = None
    all_generative_model_classes = ()
    max_new_tokens = 3

    def prepare_config_and_inputs_for_generate(self, batch_size=2):
        config, inputs_dict = self.model_tester.prepare_config_and_inputs_for_common()

        # We don't want a few model inputs in our model input dictionary for generation tests
        input_keys_to_ignore = [
            # we don't want to mask attention heads
            "head_mask",
            "decoder_head_mask",
            "cross_attn_head_mask",
            # we don't want encoder-decoder models to start from filled decoder ids
            "decoder_input_ids",
            "decoder_attention_mask",
            # we'll set cache use in each test differently
            "use_cache",
            # Ignore labels if it is in the input dict
            "labels",
            # model-specific exceptions should overload/overwrite this function
        ]
        filtered_inputs_dict = {
            k: v[:batch_size, ...] if isinstance(v, torch.Tensor) else v
            for k, v in inputs_dict.items()
            if k not in input_keys_to_ignore
        }

        # It is important set `eos_token_id` to `None` to avoid early stopping (would break for length-based checks)
        text_gen_config = config.get_text_config(decoder=True)
        if text_gen_config.eos_token_id is not None and text_gen_config.pad_token_id is None:
            text_gen_config.pad_token_id = (
                text_gen_config.eos_token_id
                if isinstance(text_gen_config.eos_token_id, int)
                else text_gen_config.eos_token_id[0]
            )
        text_gen_config.eos_token_id = None
        text_gen_config.forced_eos_token_id = None

        return config, filtered_inputs_dict

    def _check_similar_generate_outputs(self, output_1, output_2, atol=1e-5, rtol=1e-5):
        """
        Checks whether a pair of generate outputs are similar. Two `generate` call outputs are considered similar in
        the following siturations:
        1. The sequences are the same
        2. The sequences are different, but the scores up to (and including) the first mismatch are nearly identical
        """
        # scores doesn't include data regarding decoder input tokens
        decoder_input_length = output_1.sequences.shape[1] - len(output_1.scores)
        output_matches = output_1.sequences == output_2.sequences
        has_matching_outputs = output_matches.all()
        has_matching_scores = None
        if not has_matching_outputs:
            for batch_idx in range(output_1.sequences.shape[0]):
                batch_matches = output_matches[batch_idx]
                if batch_matches.all():
                    continue
                first_mismatch_idx = batch_matches.int().argmin()  # gets the index of the first False
                first_mismatch_idx -= decoder_input_length
                output_1_first_mismatch_scores = output_1.scores[first_mismatch_idx][batch_idx]
                output_2_first_mismatch_scores = output_2.scores[first_mismatch_idx][batch_idx]
                has_matching_scores = torch.allclose(
                    output_1_first_mismatch_scores, output_2_first_mismatch_scores, rtol=atol, atol=rtol
                )
                if not has_matching_scores:
                    break
        self.assertTrue(has_matching_outputs or has_matching_scores)

    def _get_logits_processor_kwargs(self, do_sample=False, config=None):
        logits_processor_kwargs = {
            "bad_words_ids": [[1, 0]],
            "repetition_penalty": 1.2,
            "remove_invalid_values": True,
        }
        if do_sample:
            logits_processor_kwargs.update(
                {
                    "top_k": 10,
                    "top_p": 0.7,
                    "temperature": 0.7,
                }
            )
        # TODO (joao, raushan): see this comment for a long-term fix
        # https://github.com/huggingface/transformers/pull/33593#issuecomment-2361824264)
        # This is a band-aid for VLM models, to ensure they don't generate image/video tokens which would cause them
        # to crash. On pretrained models this isn't a risk, as they are trained to not generate these tokens.
        if config is not None:
            for key in [
                "image_token_index",
                "image_token_id",
                "video_token_index",
                "video_token_id",
                "vision_start_token_id",
            ]:
                token_index = getattr(config, key, None)
                if token_index is None and hasattr(self, "model_tester"):
                    token_index = getattr(self.model_tester, key, None)
                if token_index is not None and token_index < config.get_text_config().vocab_size:
                    logits_processor_kwargs["bad_words_ids"].append([token_index])

        return logits_processor_kwargs

    def _get_beam_kwargs(self, num_return_sequences=1):
        beam_kwargs = {
            "early_stopping": False,
            "length_penalty": 2.0,
            "num_beams": 2,
            "num_return_sequences": num_return_sequences,
        }
        return beam_kwargs

    def _get_diverse_beam_kwargs(self, num_return_sequences=1):
        beam_kwargs = {
            "early_stopping": False,
            "length_penalty": 2.0,
            "num_beams": 2,
            "num_return_sequences": num_return_sequences,
            "num_beam_groups": 2,  # one beam per group
            "diversity_penalty": 2.0,
        }
        return beam_kwargs

    def _get_constrained_beam_kwargs(self, num_return_sequences=1):
        beam_kwargs = {
            "early_stopping": False,
            "length_penalty": 2.0,
            "num_beams": num_return_sequences * 4,
            "num_return_sequences": num_return_sequences,
        }
        return beam_kwargs

    def _greedy_generate(
        self,
        model,
        inputs_dict,
        output_scores=False,
        output_logits=False,
        output_attentions=False,
        output_hidden_states=False,
        return_dict_in_generate=False,
        use_cache=True,
    ):
        logits_processor_kwargs = self._get_logits_processor_kwargs(do_sample=False, config=model.config)
        output_generate = model.generate(
            do_sample=False,
            num_beams=1,
            max_new_tokens=self.max_new_tokens,
            output_attentions=output_attentions,
            output_hidden_states=output_hidden_states,
            output_scores=output_scores,
            output_logits=output_logits,
            return_dict_in_generate=return_dict_in_generate,
            use_cache=use_cache,
            **logits_processor_kwargs,
            **inputs_dict,
        )

        return output_generate

    def _sample_generate(
        self,
        model,
        inputs_dict,
        num_return_sequences,
        output_scores=False,
        output_logits=False,
        output_attentions=False,
        output_hidden_states=False,
        return_dict_in_generate=False,
        use_cache=True,
    ):
        torch.manual_seed(0)
        logits_processor_kwargs = self._get_logits_processor_kwargs(do_sample=True, config=model.config)
        output_generate = model.generate(
            do_sample=True,
            num_beams=1,
            max_new_tokens=self.max_new_tokens,
            num_return_sequences=num_return_sequences,
            output_scores=output_scores,
            output_logits=output_logits,
            output_attentions=output_attentions,
            output_hidden_states=output_hidden_states,
            return_dict_in_generate=return_dict_in_generate,
            use_cache=use_cache,
            **logits_processor_kwargs,
            **inputs_dict,
        )

        return output_generate

    def _beam_search_generate(
        self,
        model,
        inputs_dict,
        beam_kwargs,
        output_scores=False,
        output_logits=False,
        output_attentions=False,
        output_hidden_states=False,
        return_dict_in_generate=False,
        use_cache=True,
    ):
        logits_processor_kwargs = self._get_logits_processor_kwargs(do_sample=False, config=model.config)
        output_generate = model.generate(
            do_sample=False,
            max_new_tokens=self.max_new_tokens,
            output_scores=output_scores,
            output_logits=output_logits,
            output_attentions=output_attentions,
            output_hidden_states=output_hidden_states,
            return_dict_in_generate=return_dict_in_generate,
            use_cache=use_cache,
            **beam_kwargs,
            **logits_processor_kwargs,
            **inputs_dict,
        )

        return output_generate

    def _beam_sample_generate(
        self,
        model,
        inputs_dict,
        beam_kwargs,
        output_scores=False,
        output_logits=False,
        output_attentions=False,
        output_hidden_states=False,
        return_dict_in_generate=False,
        use_cache=True,
    ):
        torch.manual_seed(0)
        logits_processor_kwargs = self._get_logits_processor_kwargs(do_sample=True, config=model.config)
        output_generate = model.generate(
            do_sample=True,
            max_new_tokens=self.max_new_tokens,
            output_scores=output_scores,
            output_logits=output_logits,
            output_attentions=output_attentions,
            output_hidden_states=output_hidden_states,
            return_dict_in_generate=return_dict_in_generate,
            use_cache=use_cache,
            **beam_kwargs,
            **logits_processor_kwargs,
            **inputs_dict,
        )

        return output_generate

    def _group_beam_search_generate(
        self,
        model,
        inputs_dict,
        beam_kwargs,
        output_scores=False,
        output_logits=False,
        output_attentions=False,
        output_hidden_states=False,
        return_dict_in_generate=False,
        use_cache=True,
    ):
        logits_processor_kwargs = self._get_logits_processor_kwargs(do_sample=False, config=model.config)
        output_generate = model.generate(
            do_sample=False,
            max_new_tokens=self.max_new_tokens,
            output_scores=output_scores,
            output_logits=output_logits,
            output_attentions=output_attentions,
            output_hidden_states=output_hidden_states,
            return_dict_in_generate=return_dict_in_generate,
            use_cache=use_cache,
            **beam_kwargs,
            **logits_processor_kwargs,
            **inputs_dict,
        )

        return output_generate

    def _constrained_beam_search_generate(
        self,
        model,
        inputs_dict,
        constraints,
        beam_kwargs,
        output_scores=False,
        output_logits=False,
        output_attentions=False,
        output_hidden_states=False,
        return_dict_in_generate=False,
        use_cache=True,
    ):
        logits_processor_kwargs = self._get_logits_processor_kwargs(do_sample=False, config=model.config)
        output_generate = model.generate(
            do_sample=False,
            max_new_tokens=self.max_new_tokens,
            output_scores=output_scores,
            output_logits=output_logits,
            output_attentions=output_attentions,
            output_hidden_states=output_hidden_states,
            return_dict_in_generate=return_dict_in_generate,
            constraints=constraints,
            use_cache=use_cache,
            **beam_kwargs,
            **logits_processor_kwargs,
            **inputs_dict,
        )

        return output_generate

    def _contrastive_generate(
        self,
        model,
        inputs_dict,
        output_scores=False,
        output_logits=False,
        output_attentions=False,
        output_hidden_states=False,
        return_dict_in_generate=False,
        use_cache=True,
    ):
        contrastive_search_kwargs = {
            "penalty_alpha": 0.6,
            "top_k": 5,
        }

        logits_processor_kwargs = self._get_logits_processor_kwargs(do_sample=False, config=model.config)
        output_generate = model.generate(
            do_sample=False,
            num_beams=1,
            max_new_tokens=self.max_new_tokens,
            output_attentions=output_attentions,
            output_hidden_states=output_hidden_states,
            output_scores=output_scores,
            output_logits=output_logits,
            return_dict_in_generate=return_dict_in_generate,
            use_cache=use_cache,
            **logits_processor_kwargs,
            **contrastive_search_kwargs,
            **inputs_dict,
        )

        return output_generate

    @pytest.mark.generate
    def test_greedy_generate(self):
        for model_class in self.all_generative_model_classes:
            config, inputs_dict = self.prepare_config_and_inputs_for_generate()

            model = model_class(config).to(torch_device).eval()
            output_generate = self._greedy_generate(model=model, inputs_dict=inputs_dict)

            if model.config.is_encoder_decoder:
                self.assertTrue(output_generate.shape[-1] == self.max_new_tokens + 1)
            else:
                self.assertTrue(output_generate.shape[-1] == self.max_new_tokens + inputs_dict["input_ids"].shape[-1])

    @pytest.mark.generate
    def test_greedy_generate_dict_outputs(self):
        for model_class in self.all_generative_model_classes:
            config, inputs_dict = self.prepare_config_and_inputs_for_generate()
            if self.has_attentions:
                config._attn_implementation = "eager"  # can't output attentions otherwise

            model = model_class(config).to(torch_device).eval()
            output_generate = self._greedy_generate(
                model=model,
                inputs_dict=inputs_dict,
                output_scores=True,
                output_logits=True,
                output_hidden_states=True,
                output_attentions=self.has_attentions,
                return_dict_in_generate=True,
                use_cache=False,
            )

            if model.config.is_encoder_decoder:
                self.assertTrue(output_generate.sequences.shape[-1] == self.max_new_tokens + 1)
                self.assertIsInstance(output_generate, GenerateEncoderDecoderOutput)
                # Retrocompatibility check
                self.assertIsInstance(output_generate, GreedySearchEncoderDecoderOutput)
            else:
                self.assertTrue(
                    output_generate.sequences.shape[-1] == self.max_new_tokens + inputs_dict["input_ids"].shape[-1]
                )
                self.assertIsInstance(output_generate, GenerateDecoderOnlyOutput)
                # Retrocompatibility check
                self.assertIsInstance(output_generate, GreedySearchDecoderOnlyOutput)

            self._check_generate_outputs(output_generate, model.config)

    @pytest.mark.generate
    def test_greedy_generate_dict_outputs_use_cache(self):
        for model_class in self.all_generative_model_classes:
            config, inputs_dict = self.prepare_config_and_inputs_for_generate()
            if self.has_attentions:
                config._attn_implementation = "eager"  # can't output attentions otherwise

            if not hasattr(config.get_text_config(), "use_cache"):
                self.skipTest(reason=f"{model_class.__name__} doesn't support caching")
            if any(model_name in model_class.__name__.lower() for model_name in ["rwkv"]):
                self.skipTest(reason="Won't fix: model with non-standard dictionary output shapes")

            config.is_decoder = True
            model = model_class(config).to(torch_device).eval()
            output_generate = self._greedy_generate(
                model=model,
                inputs_dict=inputs_dict,
                output_scores=True,
                output_logits=True,
                output_hidden_states=True,
                output_attentions=self.has_attentions,
                return_dict_in_generate=True,
                use_cache=True,  # Enable cache
            )

            if model.config.is_encoder_decoder:
                self.assertTrue(output_generate.sequences.shape[-1] == self.max_new_tokens + 1)
            else:
                self.assertTrue(
                    output_generate.sequences.shape[-1] == self.max_new_tokens + inputs_dict["input_ids"].shape[-1]
                )

            self._check_generate_outputs(output_generate, model.config, use_cache=True)

    @pytest.mark.generate
    def test_sample_generate(self):
        for model_class in self.all_generative_model_classes:
            config, inputs_dict = self.prepare_config_and_inputs_for_generate()

            model = model_class(config).to(torch_device).eval()
            output_generate = self._sample_generate(model=model, inputs_dict=inputs_dict, num_return_sequences=1)

            if model.config.is_encoder_decoder:
                self.assertTrue(output_generate.shape[-1] == self.max_new_tokens + 1)
            else:
                self.assertTrue(output_generate.shape[-1] == self.max_new_tokens + inputs_dict["input_ids"].shape[-1])

    @pytest.mark.generate
    def test_sample_generate_dict_output(self):
        for model_class in self.all_generative_model_classes:
            config, inputs_dict = self.prepare_config_and_inputs_for_generate()
            if self.has_attentions:
                config._attn_implementation = "eager"  # can't output attentions otherwise

            model = model_class(config).to(torch_device).eval()
            output_generate = self._sample_generate(
                model=model,
                inputs_dict=inputs_dict,
                num_return_sequences=2,
                output_scores=True,
                output_logits=True,
                output_hidden_states=True,
                output_attentions=self.has_attentions,
                return_dict_in_generate=True,
                use_cache=False,
            )

            if model.config.is_encoder_decoder:
                self.assertTrue(output_generate.sequences.shape[-1] == self.max_new_tokens + 1)
                self.assertIsInstance(output_generate, GenerateEncoderDecoderOutput)
                # Retrocompatibility check
                self.assertIsInstance(output_generate, SampleEncoderDecoderOutput)
            else:
                self.assertTrue(
                    output_generate.sequences.shape[-1] == self.max_new_tokens + inputs_dict["input_ids"].shape[-1]
                )
                self.assertIsInstance(output_generate, GenerateDecoderOnlyOutput)
                # Retrocompatibility check
                self.assertIsInstance(output_generate, SampleDecoderOnlyOutput)

            self._check_generate_outputs(output_generate, model.config, num_return_sequences=2)

    @pytest.mark.generate
    def test_beam_search_generate(self):
        for model_class in self.all_generative_model_classes:
            config, inputs_dict = self.prepare_config_and_inputs_for_generate()

            model = model_class(config).to(torch_device).eval()

            beam_kwargs = self._get_beam_kwargs()
            output_generate = self._beam_search_generate(model=model, inputs_dict=inputs_dict, beam_kwargs=beam_kwargs)

            if model.config.is_encoder_decoder:
                self.assertTrue(output_generate.shape[-1] == self.max_new_tokens + 1)
            else:
                self.assertTrue(output_generate.shape[-1] == self.max_new_tokens + inputs_dict["input_ids"].shape[-1])

    @pytest.mark.generate
    def test_beam_search_generate_dict_output(self):
        for model_class in self.all_generative_model_classes:
            config, inputs_dict = self.prepare_config_and_inputs_for_generate()
            if self.has_attentions:
                config._attn_implementation = "eager"  # can't output attentions otherwise

            model = model_class(config).to(torch_device).eval()
            beam_kwargs = self._get_beam_kwargs()
            output_generate = self._beam_search_generate(
                model=model,
                inputs_dict=inputs_dict,
                beam_kwargs=beam_kwargs,
                output_scores=True,
                output_logits=True,
                output_hidden_states=True,
                output_attentions=self.has_attentions,
                return_dict_in_generate=True,
                use_cache=False,
            )
            if model.config.is_encoder_decoder:
                self.assertTrue(output_generate.sequences.shape[-1] == self.max_new_tokens + 1)
                self.assertIsInstance(output_generate, GenerateBeamEncoderDecoderOutput)
                # Retrocompatibility check
                self.assertIsInstance(output_generate, BeamSearchEncoderDecoderOutput)
            else:
                self.assertTrue(
                    output_generate.sequences.shape[-1] == self.max_new_tokens + inputs_dict["input_ids"].shape[-1]
                )
                self.assertIsInstance(output_generate, GenerateBeamDecoderOnlyOutput)
                # Retrocompatibility check
                self.assertIsInstance(output_generate, BeamSearchDecoderOnlyOutput)

            self._check_generate_outputs(
                output_generate,
                model.config,
                num_return_sequences=beam_kwargs["num_return_sequences"],
                num_beams=beam_kwargs["num_beams"],
            )

    @pytest.mark.generate
    def test_beam_search_generate_dict_outputs_use_cache(self):
        for model_class in self.all_generative_model_classes:
            config, inputs_dict = self.prepare_config_and_inputs_for_generate()

            if not hasattr(config.get_text_config(), "use_cache"):
                self.skipTest(reason=f"{model_class.__name__} doesn't support caching")
            if any(model_name in model_class.__name__.lower() for model_name in ["rwkv"]):
                self.skipTest(reason="Won't fix: model with non-standard dictionary output shapes")

            if self.has_attentions:
                config._attn_implementation = "eager"  # can't output attentions otherwise
            model = model_class(config).to(torch_device).eval()
            beam_kwargs = self._get_beam_kwargs()

            config.is_decoder = True
            model = model_class(config).to(torch_device).eval()
            output_generate = self._beam_search_generate(
                model=model,
                inputs_dict=inputs_dict,
                beam_kwargs=beam_kwargs,
                output_scores=True,
                output_logits=True,
                output_hidden_states=True,
                output_attentions=self.has_attentions,
                return_dict_in_generate=True,
                use_cache=True,  # Enable cache
            )

            if model.config.is_encoder_decoder:
                self.assertTrue(output_generate.sequences.shape[-1] == self.max_new_tokens + 1)
            else:
                self.assertTrue(
                    output_generate.sequences.shape[-1] == self.max_new_tokens + inputs_dict["input_ids"].shape[-1]
                )

            self._check_generate_outputs(
                output_generate,
                model.config,
                use_cache=True,
                num_return_sequences=beam_kwargs["num_return_sequences"],
                num_beams=beam_kwargs["num_beams"],
            )

    @require_accelerate
    @require_torch_multi_accelerator
    @pytest.mark.generate
    def test_model_parallel_beam_search(self):
        if "xpu" in torch_device:
            if not (is_ipex_available("2.5") or version.parse(torch.__version__) >= version.parse("2.6")):
                self.skipTest(reason="device_map='auto' does not work with XPU devices")

        for model_class in self.all_generative_model_classes:
            if model_class._no_split_modules is None:
                continue

            config, inputs_dict = self.prepare_config_and_inputs_for_generate()

            model = model_class(config).eval()
            with tempfile.TemporaryDirectory() as tmp_dir:
                model.cpu().save_pretrained(tmp_dir)
                new_model = model_class.from_pretrained(tmp_dir, device_map="auto")

                new_model.generate(
                    max_new_tokens=self.max_new_tokens,
                    num_beams=2,
                    **inputs_dict,
                )

    @pytest.mark.generate
    def test_beam_sample_generate(self):
        for model_class in self.all_generative_model_classes:
            config, inputs_dict = self.prepare_config_and_inputs_for_generate()

            model = model_class(config).to(torch_device).eval()
            beam_kwargs = self._get_beam_kwargs()
            output_generate = self._beam_sample_generate(
                model=model,
                inputs_dict=inputs_dict,
                beam_kwargs=beam_kwargs,
            )

            if model.config.is_encoder_decoder:
                self.assertTrue(output_generate.shape[-1] == self.max_new_tokens + 1)
            else:
                self.assertTrue(output_generate.shape[-1] == self.max_new_tokens + inputs_dict["input_ids"].shape[-1])

    @pytest.mark.generate
    def test_beam_sample_generate_dict_output(self):
        for model_class in self.all_generative_model_classes:
            config, inputs_dict = self.prepare_config_and_inputs_for_generate()
            if self.has_attentions:
                config._attn_implementation = "eager"  # can't output attentions otherwise

            model = model_class(config).to(torch_device).eval()
            beam_kwargs = self._get_beam_kwargs()

            output_generate = self._beam_sample_generate(
                model=model,
                inputs_dict=inputs_dict,
                beam_kwargs=beam_kwargs,
                output_scores=True,
                output_logits=True,
                output_hidden_states=True,
                output_attentions=self.has_attentions,
                return_dict_in_generate=True,
                use_cache=False,
            )

            if model.config.is_encoder_decoder:
                self.assertTrue(output_generate.sequences.shape[-1] == self.max_new_tokens + 1)
                self.assertIsInstance(output_generate, GenerateBeamEncoderDecoderOutput)
                # Retrocompatibility check
                self.assertIsInstance(output_generate, BeamSampleEncoderDecoderOutput)
            else:
                self.assertTrue(
                    output_generate.sequences.shape[-1] == self.max_new_tokens + inputs_dict["input_ids"].shape[-1]
                )
                self.assertIsInstance(output_generate, GenerateBeamDecoderOnlyOutput)
                # Retrocompatibility check
                self.assertIsInstance(output_generate, BeamSampleDecoderOnlyOutput)

            self._check_generate_outputs(
                output_generate,
                model.config,
                num_return_sequences=beam_kwargs["num_return_sequences"],
                num_beams=beam_kwargs["num_beams"],
            )

    @pytest.mark.generate
    def test_generate_without_input_ids(self):
        config, _ = self.prepare_config_and_inputs_for_generate()

        # if no bos token id => cannot generate from None
        if config.bos_token_id is None:
            self.skipTest(reason="bos_token_id is None")

        # hack in case they are equal, otherwise the attn mask will be [0]
        if config.bos_token_id == config.pad_token_id:
            config.pad_token_id = None

        for model_class in self.all_generative_model_classes:
            model = model_class(config).to(torch_device)
            model.eval()

            output_ids_generate = model.generate(
                do_sample=False, max_new_tokens=self.max_new_tokens, remove_invalid_values=True
            )
            self.assertIsNotNone(output_ids_generate)

    @pytest.mark.generate
    def test_group_beam_search_generate(self):
        for model_class in self.all_generative_model_classes:
            config, inputs_dict = self.prepare_config_and_inputs_for_generate()

            model = model_class(config).to(torch_device).eval()
            # check `generate()` and `group_beam_search()` are equal
            beam_kwargs = self._get_diverse_beam_kwargs()
            output_generate = self._group_beam_search_generate(
                model=model,
                inputs_dict=inputs_dict,
                beam_kwargs=beam_kwargs,
            )
            if model.config.is_encoder_decoder:
                self.assertTrue(output_generate.shape[-1] == self.max_new_tokens + 1)
            else:
                self.assertTrue(output_generate.shape[-1] == self.max_new_tokens + inputs_dict["input_ids"].shape[-1])

            # check `group_beam_search` for higher than 1 `num_return_sequences`
            num_return_sequences = 2
            beam_kwargs = self._get_diverse_beam_kwargs(num_return_sequences=num_return_sequences)
            output_generate = self._group_beam_search_generate(
                model=model,
                inputs_dict=inputs_dict,
                beam_kwargs=beam_kwargs,
            )
            if model.config.is_encoder_decoder:
                self.assertTrue(output_generate.shape[-1] == self.max_new_tokens + 1)
            else:
                self.assertTrue(output_generate.shape[-1] == self.max_new_tokens + inputs_dict["input_ids"].shape[-1])

    @pytest.mark.generate
    def test_group_beam_search_generate_dict_output(self):
        for model_class in self.all_generative_model_classes:
            config, inputs_dict = self.prepare_config_and_inputs_for_generate()
            if self.has_attentions:
                config._attn_implementation = "eager"  # can't output attentions otherwise

            model = model_class(config).to(torch_device).eval()
            beam_kwargs = self._get_diverse_beam_kwargs()
            output_generate = self._group_beam_search_generate(
                model=model,
                inputs_dict=inputs_dict,
                beam_kwargs=beam_kwargs,
                output_scores=True,
                output_logits=True,
                output_hidden_states=True,
                output_attentions=self.has_attentions,
                return_dict_in_generate=True,
                use_cache=False,
            )
            if model.config.is_encoder_decoder:
                self.assertTrue(output_generate.sequences.shape[-1] == self.max_new_tokens + 1)
                self.assertIsInstance(output_generate, GenerateBeamEncoderDecoderOutput)
                # Retrocompatibility check
                self.assertIsInstance(output_generate, BeamSearchEncoderDecoderOutput)
            else:
                self.assertTrue(
                    output_generate.sequences.shape[-1] == self.max_new_tokens + inputs_dict["input_ids"].shape[-1]
                )
                self.assertIsInstance(output_generate, GenerateBeamDecoderOnlyOutput)
                # Retrocompatibility check
                self.assertIsInstance(output_generate, BeamSearchDecoderOnlyOutput)

            self._check_generate_outputs(
                output_generate,
                model.config,
                num_return_sequences=beam_kwargs["num_return_sequences"],
                num_beams=beam_kwargs["num_beams"],
            )

    # TODO: @gante check why it is flaky
    @is_flaky()
    @pytest.mark.generate
    def test_constrained_beam_search_generate(self):
        for model_class in self.all_generative_model_classes:
            config, inputs_dict = self.prepare_config_and_inputs_for_generate()

            model = model_class(config).to(torch_device).eval()

            # Sample constraints
            min_id = 3
            max_id = config.get_text_config(decoder=True).vocab_size

            force_tokens = torch.randint(min_id, max_id, (1, 2)).tolist()[0]
            constraints = [
                PhrasalConstraint(force_tokens),
            ]

            beam_kwargs = self._get_constrained_beam_kwargs()
            output_generate = self._constrained_beam_search_generate(
                model=model,
                inputs_dict=inputs_dict,
                constraints=constraints,
                beam_kwargs=beam_kwargs,
            )

            if model.config.is_encoder_decoder:
                self.assertTrue(output_generate.shape[-1] == self.max_new_tokens + 1)
            else:
                self.assertTrue(output_generate.shape[-1] == self.max_new_tokens + inputs_dict["input_ids"].shape[-1])

            for generation_output in output_generate:
                self._check_sequence_inside_sequence(force_tokens, generation_output)

            # check`constrained_beam_search` for higher than 1 `num_return_sequences`
            # Sample constraints
            force_tokens = torch.randint(min_id, max_id, (1, 2)).tolist()[0]
            constraints = [
                PhrasalConstraint(force_tokens),
            ]

            beam_kwargs = self._get_constrained_beam_kwargs(num_return_sequences=2)

            output_generate = self._constrained_beam_search_generate(
                model=model,
                inputs_dict=inputs_dict,
                constraints=constraints,
                beam_kwargs=beam_kwargs,
            )

            if model.config.is_encoder_decoder:
                self.assertTrue(output_generate.shape[-1] == self.max_new_tokens + 1)
            else:
                self.assertTrue(output_generate.shape[-1] == self.max_new_tokens + inputs_dict["input_ids"].shape[-1])

            for generation_output in output_generate:
                self._check_sequence_inside_sequence(force_tokens, generation_output)

    @pytest.mark.generate
    def test_constrained_beam_search_generate_dict_output(self):
        for model_class in self.all_generative_model_classes:
            config, inputs_dict = self.prepare_config_and_inputs_for_generate()
            if self.has_attentions:
                config._attn_implementation = "eager"  # can't output attentions otherwise

            model = model_class(config).to(torch_device).eval()

            # Sample constraints
            min_id = 3
            max_id = model.config.get_text_config(decoder=True).vocab_size
            force_tokens = torch.randint(min_id, max_id, (1, 2)).tolist()[0]
            constraints = [
                PhrasalConstraint(force_tokens),
            ]

            beam_kwargs = self._get_constrained_beam_kwargs()
            output_generate = self._constrained_beam_search_generate(
                model=model,
                inputs_dict=inputs_dict,
                constraints=constraints,
                beam_kwargs=beam_kwargs,
                output_scores=True,
                output_logits=True,
                output_hidden_states=True,
                output_attentions=self.has_attentions,
                return_dict_in_generate=True,
                use_cache=False,
            )

            if model.config.is_encoder_decoder:
                self.assertTrue(output_generate.sequences.shape[-1] == self.max_new_tokens + 1)
                self.assertIsInstance(output_generate, GenerateBeamEncoderDecoderOutput)
                # Retrocompatibility check
                self.assertIsInstance(output_generate, BeamSearchEncoderDecoderOutput)
            else:
                self.assertTrue(
                    output_generate.sequences.shape[-1] == self.max_new_tokens + inputs_dict["input_ids"].shape[-1]
                )
                self.assertIsInstance(output_generate, GenerateBeamDecoderOnlyOutput)
                # Retrocompatibility check
                self.assertIsInstance(output_generate, BeamSearchDecoderOnlyOutput)

            self._check_generate_outputs(
                output_generate,
                model.config,
                num_return_sequences=beam_kwargs["num_return_sequences"],
                num_beams=beam_kwargs["num_beams"],
            )

    @pytest.mark.generate
    def test_contrastive_generate(self):
        for model_class in self.all_generative_model_classes:
            if model_class._is_stateful:
                self.skipTest(reason="Stateful models don't support contrastive search generation")

            # won't fix: FSMT and Reformer have a different cache variable type (and format).
            if any(model_name in model_class.__name__.lower() for model_name in ["fsmt", "reformer"]):
                self.skipTest(reason="Won't fix: old model with different cache format")

            config, inputs_dict = self.prepare_config_and_inputs_for_generate()

            # NOTE: contrastive search only works with cache on at the moment.
            if not hasattr(config.get_text_config(), "use_cache"):
                self.skipTest(reason=f"{model_class.__name__} doesn't support caching")
            config.is_decoder = True

            # test old generation output for backwards compatibility
            model = model_class(config).to(torch_device).eval()
            output_generate = self._contrastive_generate(
                model=model,
                inputs_dict=inputs_dict,
                use_cache=True,  # Enable cache
            )
            if model.config.is_encoder_decoder:
                self.assertTrue(output_generate.shape[-1] == self.max_new_tokens + 1)
            else:
                self.assertTrue(output_generate.shape[-1] == self.max_new_tokens + inputs_dict["input_ids"].shape[-1])

    @pytest.mark.generate
    def test_contrastive_generate_dict_outputs_use_cache(self):
        for model_class in self.all_generative_model_classes:
            if model_class._is_stateful:
                self.skipTest(reason="Stateful models don't support contrastive search generation")

            # won't fix: FSMT and Reformer have a different cache variable type (and format).
            if any(model_name in model_class.__name__.lower() for model_name in ["fsmt", "reformer"]):
                self.skipTest(reason="Won't fix: old model with different cache format")

            config, inputs_dict = self.prepare_config_and_inputs_for_generate()

            # NOTE: contrastive search only works with cache on at the moment.
            if not hasattr(config.get_text_config(), "use_cache"):
                self.skipTest(reason=f"{model_class.__name__} doesn't support caching")
            config.is_decoder = True
            if self.has_attentions:
                config._attn_implementation = "eager"  # can't output attentions otherwise

            model = model_class(config).to(torch_device).eval()
            output_generate = self._contrastive_generate(
                model=model,
                inputs_dict=inputs_dict,
                output_scores=True,
                output_logits=True,
                output_hidden_states=True,
                output_attentions=self.has_attentions,
                return_dict_in_generate=True,
                use_cache=True,  # Enable cache
            )

            if model.config.is_encoder_decoder:
                self.assertTrue(output_generate.sequences.shape[-1] == self.max_new_tokens + 1)
            else:
                self.assertTrue(
                    output_generate.sequences.shape[-1] == self.max_new_tokens + inputs_dict["input_ids"].shape[-1]
                )

            self._check_generate_outputs(output_generate, model.config, use_cache=True)

    @pytest.mark.generate
    def test_contrastive_generate_low_memory(self):
        # Check that choosing 'low_memory' does not change the model output
        for model_class in self.all_generative_model_classes:
            if model_class._is_stateful:
                self.skipTest(reason="Stateful models don't support contrastive search generation")

            if any(model_name in model_class.__name__.lower() for model_name in ["fsmt", "reformer", "speech2text"]):
                self.skipTest(reason="Won't fix: old model with different cache format")
            if any(model_name in model_class.__name__.lower() for model_name in ["gptbigcode"]):
                self.skipTest(reason="TODO: fix me")

            config, inputs_dict = self.prepare_config_and_inputs_for_generate(batch_size=1)

            # NOTE: contrastive search only works with cache on at the moment.
            if not hasattr(config.get_text_config(), "use_cache"):
                self.skipTest(reason=f"{model_class.__name__} doesn't support caching")

            config.is_decoder = True

            # test output equality of low versus high memory
            model = model_class(config).to(torch_device).eval()

            low_output = model.generate(
                top_k=4,
                penalty_alpha=0.6,
                low_memory=True,
                max_new_tokens=self.max_new_tokens,
                **inputs_dict,
                use_cache=True,
            )

            high_output = model.generate(
                top_k=4,
                penalty_alpha=0.6,
                low_memory=False,
                max_new_tokens=self.max_new_tokens,
                **inputs_dict,
                use_cache=True,
            )
            self.assertListEqual(low_output.tolist(), high_output.tolist())

    @pytest.mark.generate
    def test_beam_search_low_memory(self):
        # Check that choosing 'low_memory' does not change the model output
        for model_class in self.all_generative_model_classes:
            if model_class._is_stateful:
                self.skipTest(reason="May fix in the future: need custom cache handling")
            if any(model_name in model_class.__name__.lower() for model_name in ["fsmt", "reformer"]):
                self.skipTest(reason="Won't fix: old model with different cache format")
            if any(
                model_name in model_class.__name__.lower()
                for model_name in [
                    "ctrl",
                    "gptbigcode",
                    "transo_xl",
                    "xlnet",
                    "cpm",
                    "jamba",
                ]
            ):
                self.skipTest(reason="May fix in the future: need model-specific fixes")

            set_model_tester_for_less_flaky_test(self)

            config, inputs_dict = self.prepare_config_and_inputs_for_generate()
            set_config_for_less_flaky_test(config)
            # batch_size=1 is ok, but batch_size>1 will cause non-identical output

            config.use_cache = True
            config.is_decoder = True

            # test output equality of low versus high memory
            model = model_class(config).to(torch_device).eval()
            set_model_for_less_flaky_test(model)

            logits_processor_kwargs = self._get_logits_processor_kwargs(config=model.config)

            low_output = model.generate(
                **inputs_dict,
                max_new_tokens=8,
                num_beams=5,
                early_stopping=True,
                low_memory=True,
                use_cache=True,
                output_scores=True,
                output_logits=True,
                return_dict_in_generate=True,
                **logits_processor_kwargs,
            )

            high_output = model.generate(
                **inputs_dict,
                max_new_tokens=8,
                num_beams=5,
                early_stopping=True,
                low_memory=False,
                use_cache=True,
                output_scores=True,
                output_logits=True,
                return_dict_in_generate=True,
                **logits_processor_kwargs,
            )
            # The two outputs must match and their shape must be as expected
            self._check_similar_generate_outputs(low_output, high_output)

    @pytest.mark.generate
    @parameterized.expand([("random",), ("same",)])
    def test_assisted_decoding_matches_greedy_search(self, assistant_type):
        # This test ensures that the assisted generation does not introduce output changes over greedy search.
        # See https://github.com/huggingface/transformers/issues/25420#issuecomment-1775317535 for more info.
        # NOTE: It breaks the pattern in the tests above, for multiple reasons:
        # - assisted_decoding, contrarily to the other methods, can't be called on its own (e.g. needs to
        # prepare the assistant encoder outputs in the main generate body);
        # - assisted_decoding does not support `use_cache = False`
        # - assisted_decoding does not support `batch_size > 1`

        for model_class in self.all_generative_model_classes:
            if model_class._is_stateful:
                self.skipTest(reason="Stateful models don't support assisted generation")
            if any(model_name in model_class.__name__.lower() for model_name in ["fsmt", "reformer"]):
                self.skipTest(reason="Won't fix: old model with different cache format")
            if any(
                model_name in model_class.__name__.lower()
                for model_name in [
                    "bigbirdpegasus",
                    "led",
                    "mega",
                    "moshi",
                    "speech2text",
                    "git",
                    "prophetnet",
                    "seamlessm4t",
                    "clvp",
                    "mllama",  # special cache sizes
                    "blip2",  # overridden `generate()`
                    "instructblip",
                    "instructblipvideo",
                ]
            ):
                self.skipTest(reason="May fix in the future: need model-specific fixes")

            # enable cache
            config, inputs_dict = self.prepare_config_and_inputs_for_generate(batch_size=1)

            # NOTE: assisted generation only works with cache on at the moment.
            if not hasattr(config.get_text_config(), "use_cache"):
                self.skipTest(reason=f"{model_class.__name__} doesn't support caching")

            config.is_decoder = True
            model = model_class(config).to(torch_device).eval()
            # Sets assisted generation arguments such that:
            # a) no EOS is generated, to ensure generation doesn't break early
            # b) the assistant model always generates two tokens when it is called, to ensure the input preparation of
            #    the assistant model is correct
            # c) there are at least two forward passes in the main model, to ensure the input preparation of
            #    the main model is correct
            generation_kwargs = {
                "eos_token_id": -1,  # see a)
                "max_new_tokens": 4,  # see c)
                "num_beams": 1,
                "do_sample": False,
                "output_scores": True,
                "output_logits": True,
                "output_hidden_states": True,
                "output_attentions": self.has_attentions,
                "return_dict_in_generate": True,
                "use_cache": True,
            }
            logits_processor_kwargs = self._get_logits_processor_kwargs(config=model.config)

            output_greedy = model.generate(**generation_kwargs, **inputs_dict, **logits_processor_kwargs)

            # test with the same assistant model or randomly init one
            # in the first case all candidate tokens are accepted, in the second none is accepted
            # case when some are accepted and some not is hard to reproduce, so let's hope this catches most errors :)
            if assistant_type == "random":
                assistant_model = model_class(config).to(torch_device).eval()
            else:
                assistant_model = model
            assistant_model.generation_config.num_assistant_tokens = 2  # see b)
            assistant_model.generation_config.num_assistant_tokens_schedule = "constant"  # see b)
            generation_kwargs.update({"assistant_model": assistant_model})
            output_assisted = model.generate(**generation_kwargs, **inputs_dict, **logits_processor_kwargs)

            # The two outputs must match and their shape must be as expected
            self._check_similar_generate_outputs(output_greedy, output_assisted)
            for output in (output_greedy, output_assisted):
                self._check_generate_outputs(output, model.config, use_cache=True)

    @pytest.mark.generate
    def test_prompt_lookup_decoding_matches_greedy_search(self):
        # This test ensures that the prompt lookup generation does not introduce output changes over greedy search.
        # This test is mostly a copy of test_assisted_decoding_matches_greedy_search

        for model_class in self.all_generative_model_classes:
            if model_class._is_stateful:
                self.skipTest(reason="Stateful models don't support assisted generation")
            if any(model_name in model_class.__name__.lower() for model_name in ["fsmt", "reformer"]):
                self.skipTest(reason="Won't fix: old model with different cache format")
            if any(
                model_name in model_class.__name__.lower()
                for model_name in [
                    "bigbirdpegasus",
                    "led",
                    "mega",
                    "moshi",
                    "speech2text",
                    "git",
                    "prophetnet",
                    "seamlessm4t",
                    "clvp",
                    "fuyu",
                    "mllama",  # special cache sizes
                    "blip2",  # overridden `generate()`
                    "instructblip",
                    "instructblipvideo",
                ]
            ):
                self.skipTest(reason="May fix in the future: need model-specific fixes")

            # enable cache
            config, inputs_dict = self.prepare_config_and_inputs_for_generate(batch_size=1)

            # NOTE: assisted generation only works with cache on at the moment.
            if not hasattr(config.get_text_config(), "use_cache"):
                self.skipTest(reason=f"{model_class.__name__} doesn't support caching")

            config.is_decoder = True
            model = model_class(config).to(torch_device).eval()
            # Sets assisted generation arguments such that:
            # a) no EOS is generated, to ensure generation doesn't break early
            # b) the prompt lookup tries to give the model 2 tokens, to ensure the input preparation of
            #    prompt lookup is correct
            # c) there are at least two forward passes in the main model, to ensure the input preparation of
            #    the main model is correct
            generation_kwargs = {
                "eos_token_id": -1,  # see a)
                "max_new_tokens": 4,  # see c)
                "num_beams": 1,
                "do_sample": False,
                "output_scores": True,
                "output_logits": True,
                "output_hidden_states": True,
                "output_attentions": self.has_attentions,
                "return_dict_in_generate": True,
                "use_cache": True,
            }

            output_greedy = model.generate(**generation_kwargs, **inputs_dict)

            generation_kwargs.update({"prompt_lookup_num_tokens": 2})  # see b)
            output_prompt_lookup = model.generate(**generation_kwargs, **inputs_dict)

            # The two outputs must match and their shape must be as expected
            self._check_similar_generate_outputs(output_greedy, output_prompt_lookup)
            for output in (output_greedy, output_prompt_lookup):
                self._check_generate_outputs(output, model.config, use_cache=True)

    @pytest.mark.generate
    def test_dola_decoding_sample(self):
        # TODO (joao): investigate skips, try to reduce incompatibilities
        for model_class in self.all_generative_model_classes:
            if model_class._is_stateful:
                self.skipTest(reason="Stateful models don't support DoLa decoding")

            if any(model_name in model_class.__name__.lower() for model_name in ["reformer"]):
                self.skipTest("Skip Reformer as the lm_head input size is 2 * hidden size, adopted from Rev Nets.")

            if any(model_name in model_class.__name__.lower() for model_name in ["marian", "mbart", "pegasus"]):
                self.skipTest("DoLa is not supported for models that don't return layerwise hidden states")

            if any(model_name == model_class.__name__ for model_name in ["LlavaNextVideoForConditionalGeneration"]):
                self.skipTest(f"DoLa is failing for {model_class.__name__}")

            # enable cache if the model is not openai-gpt, xlnet, cpm, or xlm
            config, inputs_dict = self.prepare_config_and_inputs_for_generate()

            # Encoder-decoder models are not supported
            if config.is_encoder_decoder:
                self.skipTest("DoLa is not supported for encoder-decoder models")
            config.is_decoder = True
            model = model_class(config).to(torch_device).eval()

            if model.get_output_embeddings() is None:
                self.skipTest("DoLa is not supported for models that don't have output embeddings")

            logits_processor_kwargs = self._get_logits_processor_kwargs(do_sample=True, config=model.config)

            # Sets dola generation arguments such that:
            # a) no EOS is generated, to ensure generation doesn't break early
            # b) there are at least two forward passes in the main model, to ensure the input preparation of
            #    the main model is correct
            generation_kwargs = {
                "eos_token_id": -1,  # see a)
                "max_new_tokens": 4,  # see b)
                "num_beams": 1,
                "do_sample": True,
                "output_scores": True,
                "output_logits": True,
                "output_hidden_states": True,
                "output_attentions": self.has_attentions,
                "return_dict_in_generate": True,
                "use_cache": getattr(config, "use_cache", False),  # Some models don't support the cache
                "dola_layers": "low",
            }
            output_dola = model.generate(**generation_kwargs, **logits_processor_kwargs, **inputs_dict)
            self._check_generate_outputs(output_dola, model.config, use_cache=getattr(config, "use_cache", False))

    @pytest.mark.generate
    def test_assisted_decoding_sample(self):
        # In this test we don't check assisted vs non-assisted output -- seeded assisted decoding with sample will not
        # match sample for the same seed, as the forward pass does not return the exact same logits (due to matmul with
        # different shapes, see https://github.com/huggingface/transformers/issues/25420#issuecomment-1775317535).
        for model_class in self.all_generative_model_classes:
            if model_class._is_stateful:
                self.skipTest(reason="Stateful models don't support assisted generation")
            if any(model_name in model_class.__name__.lower() for model_name in ["fsmt", "reformer"]):
                self.skipTest(reason="Won't fix: old model with different cache format")
            if any(
                model_name in model_class.__name__.lower()
                for model_name in [
                    "bigbirdpegasus",
                    "led",
                    "mega",
                    "moshi",
                    "speech2text",
                    "git",
                    "prophetnet",
                    "seamlessm4t",
                    "clvp",
                    "mllama",  # special cache sizes
                    "blip2",  # overridden `generate()`
                    "instructblip",
                    "instructblipvideo",
                ]
            ):
                self.skipTest(reason="May fix in the future: need model-specific fixes")

            # enable cache
            config, inputs_dict = self.prepare_config_and_inputs_for_generate(batch_size=1)

            # NOTE: assisted generation only works with cache on at the moment.
            if not hasattr(config.get_text_config(), "use_cache"):
                self.skipTest(reason=f"{model_class.__name__} doesn't support caching")

            config.is_decoder = True
            model = model_class(config).to(torch_device).eval()
            # Sets assisted generation arguments such that:
            # a) no EOS is generated, to ensure generation doesn't break early
            # b) the assistant model always generates two tokens when it is called, to ensure the input preparation of
            #    the assistant model is correct
            # c) there are at least two forward passes in the main model, to ensure the input preparation of
            #    the main model is correct
            assistant_model = model
            assistant_model.generation_config.num_assistant_tokens = 2  # see b)
            assistant_model.generation_config.num_assistant_tokens_schedule = "constant"  # see b)
            generation_kwargs = {
                "eos_token_id": -1,  # see a)
                "max_new_tokens": 4,  # see c)
                "num_beams": 1,
                "do_sample": True,
                "assistant_model": assistant_model,
                "output_scores": True,
                "output_logits": True,
                "output_hidden_states": True,
                "output_attentions": self.has_attentions,
                "return_dict_in_generate": True,
                "use_cache": True,
            }
            output_assisted = model.generate(**generation_kwargs, **inputs_dict)

            self._check_generate_outputs(output_assisted, config, use_cache=True)

    @pytest.mark.generate
    def test_prompt_lookup_decoding_stops_at_eos(self):
        # This test ensures that the prompt lookup generation stops at eos token and does not suggest more tokens
        # (see https://github.com/huggingface/transformers/pull/31301)

        # The main idea is to have an ngram (unigram in our case) that is repeated twice in the input ids.
        # First time at the very end, so input ends with the unigrams, and second any arbitrary location.
        # Also, we need an EOS token which will be injected just after the arbitrary located ngram.
        # We verify that PLD will not copy and propose candidated that contain an EOS token, even if there are overlapping ngrams
        # in input ids. Otherwise a proposed EOS along with the trailing (ngrams-1) tokens might be accepted by the target model.
        # That seems as if the model "generated" and EOS but didn't stop from user's perspective

        input_ids = torch.randint(1, 50, (1, 10), device=torch_device)  # generate inputs in range from 1-50
        arbitrary_ngram = 51  # this is the arbitrary ngram, specifically chosen OOV to prevent flaky tests
        input_ids[:, 3] = arbitrary_ngram  # set pre-eos to arbitrary_ngram which is for sure not present in inputs
        input_ids[:, -1] = arbitrary_ngram  # put arbitrary_ngram in the end for the necessary match to happen

        eos_token_id = torch.tensor([0], device=torch_device)
        input_ids[:, 4] = eos_token_id  # inject eos-token-id in input ids so that it is located after arbitrary_ngram

        # init cand geenerator with max_matching_ngram_size=1 to match per-token
        candidate_generator = PromptLookupCandidateGenerator(
            eos_token_id=eos_token_id, num_output_tokens=4, max_matching_ngram_size=1
        )
        output_prompt_lookup = candidate_generator.get_candidates(input_ids)[0]

        # PLD shouldn't propose any new tokens based on eos-match
        self.assertTrue(output_prompt_lookup.shape[-1] == 10)

    @pytest.mark.generate
    def test_generate_with_head_masking(self):
        """Test designed for encoder-decoder models to ensure the attention head masking is used."""
        attention_names = ["encoder_attentions", "decoder_attentions", "cross_attentions"]
        for model_class in self.all_generative_model_classes:
            config, inputs_dict = self.prepare_config_and_inputs_for_generate()
            text_config = config.get_text_config()
            if self.has_attentions:
                config._attn_implementation = "eager"  # can't output attentions otherwise

            # We want to test only encoder-decoder models
            if not text_config.is_encoder_decoder:
                continue
            model = model_class(config).to(torch_device)

            head_masking = {
                "head_mask": torch.zeros(
                    text_config.encoder_layers, text_config.encoder_attention_heads, device=torch_device
                ),
                "decoder_head_mask": torch.zeros(
                    text_config.decoder_layers, text_config.decoder_attention_heads, device=torch_device
                ),
                "cross_attn_head_mask": torch.zeros(
                    text_config.decoder_layers, text_config.decoder_attention_heads, device=torch_device
                ),
            }

            signature = inspect.signature(model.forward)
            # We want to test only models where encoder/decoder head masking is implemented
            if not set(head_masking.keys()) < {*signature.parameters.keys()}:
                continue

            for attn_name, (name, mask) in zip(attention_names, head_masking.items()):
                out = model.generate(
                    num_beams=1,
                    output_attentions=self.has_attentions,
                    return_dict_in_generate=True,
                    remove_invalid_values=True,
                    **{name: mask},
                    **inputs_dict,
                )
                # We check the state of decoder_attentions and cross_attentions just from the last step
                attn_weights = out[attn_name] if attn_name == attention_names[0] else out[attn_name][-1]
                self.assertEqual(sum([w.sum().item() for w in attn_weights]), 0.0)

    @pytest.mark.generate
    def test_left_padding_compatibility(self):
        # NOTE: left-padding results in small numerical differences. This is expected.
        # See https://github.com/huggingface/transformers/issues/25420#issuecomment-1775317535

        # First, filter out models that don't support left padding
        # - The model must have generative capabilities
        if len(self.all_generative_model_classes) == 0:
            self.skipTest(reason="No generative architecture available for this model.")

        # - The model must support padding
        if not self.has_attentions:
            self.skipTest(reason="This model doesn't support padding.")

        # - The model must be a decoder-only architecture (encoder-based architectures use right-padding)
        decoder_only_classes = []
        for model_class in self.all_generative_model_classes:
            config, _ = self.prepare_config_and_inputs_for_generate()
            if config.is_encoder_decoder:
                continue
            else:
                decoder_only_classes.append(model_class)
        if len(decoder_only_classes) == 0:
            self.skipTest(reason="No decoder-only architecture available for this model.")

        # - Decoder-only architectures derived from encoder-decoder models could support it in theory, but we haven't
        #   added support for it yet. We skip these models for now.
        has_encoder_attributes = any(
            attr_name
            for attr_name in config.to_dict().keys()
            if attr_name.startswith("encoder") and attr_name != "encoder_no_repeat_ngram_size"
        )
        if has_encoder_attributes:
            self.skipTest(
                reason="The decoder-only derived from encoder-decoder models are not expected to support left-padding."
            )

        # Then, test left-padding
        def _prepare_model_kwargs(input_ids, attention_mask, signature):
            model_kwargs = {"input_ids": input_ids, "attention_mask": attention_mask}
            if "position_ids" in signature:
                position_ids = torch.cumsum(attention_mask, dim=-1) - 1
                position_ids.masked_fill_(attention_mask == 0, 1)
                model_kwargs["position_ids"] = position_ids
            if "cache_position" in signature:
                cache_position = torch.arange(input_ids.shape[-1], device=torch_device)
                model_kwargs["cache_position"] = cache_position
            return model_kwargs

        for model_class in decoder_only_classes:
            config, inputs_dict = self.prepare_config_and_inputs_for_generate()
            input_ids = inputs_dict["input_ids"]
            attention_mask = inputs_dict.get("attention_mask")
            if attention_mask is None:
                attention_mask = torch.ones_like(input_ids)

            model = model_class(config).to(torch_device).eval()
            signature = inspect.signature(model.forward).parameters.keys()

            # no cache as some models require special cache classes to be init outside forward
            model.generation_config.use_cache = False

            # Without padding
            model_kwargs = _prepare_model_kwargs(input_ids, attention_mask, signature)
            next_logits_wo_padding = model(**model_kwargs).logits[:, -1, :]

            # With left-padding (length 32)
            # can hardcode pad_token to be 0 as we'll do attn masking anyway
            pad_token_id = (
                config.get_text_config().pad_token_id if config.get_text_config().pad_token_id is not None else 0
            )
            pad_size = (input_ids.shape[0], 32)
            padding = torch.ones(pad_size, dtype=input_ids.dtype, device=torch_device) * pad_token_id
            padded_input_ids = torch.cat((padding, input_ids), dim=1)
            padded_attention_mask = torch.cat((torch.zeros_like(padding), attention_mask), dim=1)
            model_kwargs = _prepare_model_kwargs(padded_input_ids, padded_attention_mask, signature)
            next_logits_with_padding = model(**model_kwargs).logits[:, -1, :]

            # They should result in very similar logits
            torch.testing.assert_close(next_logits_wo_padding, next_logits_with_padding, rtol=1e-5, atol=1e-5)

    @pytest.mark.generate
    def test_past_key_values_format(self):
        # Test that the KV cache is formatted correctly. Exceptions need to explicitly overwrite this test. Having a
        # standard KV cache format is important for a consistent API (and for advanced generation methods).
        for model_class in self.all_generative_model_classes:
            config, inputs = self.model_tester.prepare_config_and_inputs_for_common()

            # If it doesn't support cache, pass the test
            if not hasattr(config.get_text_config(), "use_cache"):
                self.skipTest(reason=f"{model_class.__name__} doesn't support caching")

            model = model_class(config).to(torch_device)
            if "use_cache" not in inputs:
                inputs["use_cache"] = True
            outputs = model(**inputs)

            # If "past_key_values" is not returned, pass the test (e.g. RWKV uses a different cache name and format)
            if "past_key_values" not in outputs:
                self.skipTest(reason="This model doesn't return `past_key_values`")

            text_config = config.get_text_config()
            num_hidden_layers = (
                getattr(text_config, "decoder_layers", None)
                or getattr(text_config, "num_decoder_layers", None)
                or text_config.num_hidden_layers
            )
            num_attention_heads = getattr(text_config, "decoder_attention_heads", text_config.num_attention_heads)
            embed_dim = getattr(text_config, "d_model", text_config.hidden_size)
            per_head_embed_dim = embed_dim // num_attention_heads

            # some models have diffent num-head for query vs key/value so we need to assign correct value
            # BUT only after `per_head_embed_dim` is set
            num_attention_heads = (
                text_config.num_key_value_heads
                if getattr(text_config, "num_key_value_heads", None) is not None
                else num_attention_heads
            )

            past_kv = outputs["past_key_values"]
            self.assertEqual(len(past_kv), num_hidden_layers)

            # Encoder-Decoder checks
            if config.is_encoder_decoder:
<<<<<<< HEAD
=======
                # encoder-decoder models usually don't have text config
                # below is needed only for Pix2Struct which we cannot modify now due to BC
                config = config.get_text_config()
>>>>>>> d7c5d1b5
                encoder_num_attention_heads = (
                    config.encoder_attention_heads
                    if hasattr(config, "encoder_attention_heads")
                    else config.num_attention_heads
                )
                encoder_per_head_embed_dim = embed_dim // encoder_num_attention_heads
                batch_size, seq_length = inputs["decoder_input_ids"].shape
                for i in range(num_hidden_layers):
                    self.assertEqual(len(past_kv[i]), 4)  # K V for the decoder + K V for the encoder = 4
                    self.assertEqual(
                        past_kv[i][0].shape, (batch_size, num_attention_heads, seq_length, per_head_embed_dim)
                    )
                    self.assertEqual(
                        past_kv[i][1].shape, (batch_size, num_attention_heads, seq_length, per_head_embed_dim)
                    )
                    # The sequence length for the encoder K V depends on the model. Since it is not manipulated in
                    # autoregressive generation, I'm keeping the test general and not checking the 3rd dim
                    self.assertEqual(
                        (past_kv[i][2].shape[0], past_kv[i][2].shape[1], past_kv[i][2].shape[3]),
                        (batch_size, encoder_num_attention_heads, encoder_per_head_embed_dim),
                    )
                    self.assertEqual(
                        (past_kv[i][3].shape[0], past_kv[i][3].shape[1], past_kv[i][3].shape[3]),
                        (batch_size, encoder_num_attention_heads, encoder_per_head_embed_dim),
                    )

            # Decoder-only checks
            else:
                # TODO: this line is only needed because of imagegpt, where "pixel_values" = "input_ids". Fix the
                # tests in imagegpt such that `prepare_config_and_inputs_for_common` returns the later (and the other
                # tests use it)
                key = "input_ids" if "input_ids" in inputs else "pixel_values"
                batch_size, seq_length = inputs[key].shape
                for i in range(num_hidden_layers):
                    self.assertEqual(len(past_kv[0]), 2)  # K V for the decoder = 2
                    self.assertEqual(
                        past_kv[i][0].shape, (batch_size, num_attention_heads, seq_length, per_head_embed_dim)
                    )
                    self.assertEqual(
                        past_kv[i][1].shape, (batch_size, num_attention_heads, seq_length, per_head_embed_dim)
                    )

    @pytest.mark.generate
    @parameterized.expand([("greedy", 1), ("beam search", 2)])
    def test_generate_from_inputs_embeds(self, _, num_beams):
        """Tests that we can generate from `inputs_embeds` instead of `input_ids` in LLMs, VLMs, etc"""
        # When supported, tests that the decoder model can generate from `inputs_embeds` instead of `input_ids`
        # if fails, you should probably update the `prepare_inputs_for_generation` function
        for model_class in self.all_generative_model_classes:
            config, inputs_dict = self.prepare_config_and_inputs_for_generate()

            # This test is for decoder-only models (encoder-decoder models have native input embeddings support in the
            # decoder)
            if config.is_encoder_decoder:
                continue
            config.is_decoder = True

            # Skip models without explicit support
            model = model_class(config).to(torch_device).eval()
            if "inputs_embeds" not in inspect.signature(model.prepare_inputs_for_generation).parameters.keys():
                continue

            # There are a few exception patterns in this test:
            # 1 - Some models can't generate without `input_ids`, when `inputs_embeds` are passed
            requires_inputs_ids = any(model_name in model_class.__name__.lower() for model_name in ["idefics"])
            # 2 - Complex `inputs_embeds` computation, i.e. the correct computation of inputs embeds is more complex
            # than calling the embedding layer with `input_ids`. Subcases of this exception:
            #   2.A - Ignore `scale_embedding`, if the model supports it (it is controlled by a model-dependent flag)
            if hasattr(config, "scale_embedding"):
                config.scale_embedding = False
            #   2.B - Some VLMs assume `inputs_embeds` and `pixel_values` are mutually exclusive AND fall in the
            #   exception above (complex `inputs_embeds` computation). Popping `pixel_values` allow us to run the
            #   checks without adding test complexity. Ditto for `pixel_values_videos` and `pixel_values_images`
            pixel_values_is_mutually_exclusive = any(
                model_name in model_class.__name__.lower()
                for model_name in ["llava", "idefics2", "idefics3", "mllama", "paligemma", "emu3", "gotocr2"]
            )
            if pixel_values_is_mutually_exclusive:
                inputs_dict.pop("pixel_values", None)
                inputs_dict.pop("pixel_values_videos", None)
                inputs_dict.pop("pixel_values_images", None)
            #   2.C - No easy fix, let's skip the check that compares the outputs from `input_ids` and `inputs_embeds`
            has_complex_embeds_computation = any(
                model_name in model_class.__name__.lower() for model_name in ["moshi", "qwen2vl", "qwen2_5_vl"]
            )
            # 3 - `inputs_dict` doesn't contain `attention_mask`. When `attention_mask` is not passed to generate,
            # we infer it from `input_ids`. The last test case will fail if there is a pad token in the original input.
            missing_attention_mask = "attention_mask" not in inputs_dict

            # Traditional way of generating text
            input_ids = inputs_dict.pop("input_ids")
            generation_kwargs = {
                "return_dict_in_generate": True,
                "output_scores": True,
                "num_beams": num_beams,
                "do_sample": False,
                "max_new_tokens": 5,
                "min_new_tokens": 5,  # generate exactly 5 tokens
            }
            outputs_from_ids = model.generate(input_ids, **generation_kwargs, **inputs_dict)
            self.assertEqual(outputs_from_ids.sequences.shape, (input_ids.shape[0], input_ids.shape[1] + 5))

            # Same thing, but from input embeddings (`input_ids` is passed so the prompt is present in the output).
            # The output of the two calls should be the same.
            inputs_embeds = model.get_input_embeddings()(input_ids)
            outputs_from_embeds = model.generate(
                input_ids, inputs_embeds=inputs_embeds, **generation_kwargs, **inputs_dict
            )
            if not has_complex_embeds_computation:
                self._check_similar_generate_outputs(outputs_from_ids, outputs_from_embeds)

            # If we pass different inputs_embeds, we should get different outputs (the output text may be the
            # same, but the logits will almost surely be different)
            random_embeds = torch.rand_like(inputs_embeds)
            outputs_from_rand_embeds = model.generate(
                input_ids, inputs_embeds=random_embeds, **generation_kwargs, **inputs_dict
            )
            for i in range(len(outputs_from_rand_embeds.scores)):
                self.assertFalse(torch.allclose(outputs_from_embeds.scores[i], outputs_from_rand_embeds.scores[i]))

            # input_ids is not a required input on most models -- if we don't pass it, the newly generated tokens will
            # be the same
            if not (requires_inputs_ids or missing_attention_mask):
                outputs_from_embeds_wo_ids = model.generate(
                    inputs_embeds=inputs_embeds, **generation_kwargs, **inputs_dict
                )
                outputs_from_embeds.sequences = outputs_from_embeds.sequences[:, inputs_embeds.shape[1] :]
                self._check_similar_generate_outputs(outputs_from_embeds_wo_ids, outputs_from_embeds)

    @pytest.mark.generate
    def test_generate_from_inputs_embeds_with_static_cache(self):
        """
        Test that StaticCache can generate from inputs_embeds and calculates max_cache_length
        correctly in `generate()`. We force the model to not stop generation until max-length is reached
        to verify that the cache length is indeed set correctly and we don't run out of index when slicing the cache.
        """
        for model_class in self.all_generative_model_classes:
            if not model_class._supports_static_cache:
                self.skipTest(reason="This model does not support the static cache format")

            config, inputs_dict = self.prepare_config_and_inputs_for_generate()

            if config.is_encoder_decoder:
                self.skipTest(reason="This model is encoder-decoder and has Encoder-Decoder Cache")

            model = model_class(config).to(torch_device).eval()
            if "inputs_embeds" not in inspect.signature(model.prepare_inputs_for_generation).parameters.keys():
                self.skipTest(reason="This model does not support `inputs_embeds` in generation")

            #   Some VLMs assume `inputs_embeds` and `pixel_values` are mutually exclusive AND fall in the
            #   exception above (complex `inputs_embeds` computation). Popping `pixel_values` allow us to run the
            #   checks without adding test complexity. Ditto for `pixel_values_videos` and `pixel_values_images`
            pixel_values_is_mutually_exclusive = any(
                model_name in model_class.__name__.lower()
                for model_name in ["llava", "idefics2", "idefics3", "mllama", "paligemma", "emu3"]
            )
            if pixel_values_is_mutually_exclusive:
                inputs_dict.pop("pixel_values", None)
                inputs_dict.pop("pixel_values_videos", None)
                inputs_dict.pop("pixel_values_images", None)

            input_ids = inputs_dict.pop("input_ids")

            model.config.use_cache = True
            model.config.is_decoder = True
            batch_size = input_ids.shape[0]
            max_length = 30

            # here we force to not stop at eos and go until max-length
            model.generation_config.eos_token_id = model.config.get_text_config().eos_token_id = -1
            generation_kwargs = {
                "max_length": max_length,
                "cache_implementation": "static",
                "return_dict_in_generate": True,  # Required to return `past_key_values`
            }

            text_config = model.config.get_text_config()
            head_dim = (
                text_config.head_dim
                if hasattr(text_config, "head_dim")
                else text_config.hidden_size // text_config.num_attention_heads
            )
            num_key_value_heads = (
                text_config.num_attention_heads
                if getattr(text_config, "num_key_value_heads", None) is None
                else text_config.num_key_value_heads
            )
            num_hidden_layers = text_config.num_hidden_layers

            inputs_embeds = model.get_input_embeddings()(input_ids)
            outputs = model.generate(inputs_embeds=inputs_embeds, **generation_kwargs, **inputs_dict)

            # we should get `max_length - 1` in shape, not `max_length - embeds_length`.
            # -1 because the last generated token isn't yet in the cache.
            cache_shape = (batch_size, num_key_value_heads, max_length - 1, head_dim)
            self.assertTrue(isinstance(outputs.past_key_values, StaticCache))
            self.assertTrue(len(outputs.past_key_values.key_cache) == num_hidden_layers)
            self.assertTrue(outputs.past_key_values.key_cache[0].shape == cache_shape)

    @pytest.mark.generate
    def test_generate_continue_from_past_key_values(self):
        # Tests that we can continue generating from past key values, returned from a previous `generate` call
        for model_class in self.all_generative_model_classes:
            if any(model_name in model_class.__name__.lower() for model_name in ["imagegpt", "mllama"]):
                self.skipTest(reason="Won't fix: old model with unique inputs/caches/other")
            if any(model_name in model_class.__name__.lower() for model_name in ["umt5"]):
                self.skipTest(reason="TODO: needs modeling or test input preparation fixes for compatibility")

            config, inputs = self.model_tester.prepare_config_and_inputs_for_common()

            if not hasattr(config.get_text_config(), "use_cache"):
                self.skipTest(reason=f"{model_class.__name__} doesn't support caching")

            # Let's make it always:
            # 1. use cache (for obvious reasons)
            # 2. generate to max length (which can be achieved by setting the eos token to an invalid value), which
            #    would make the test flaky (e.g. EOS is generated on iteration 1 on both generations, but the
            #    continuation would force it to generate beyond an EOS token)
            # 3. ignore `token_type_ids` for simplicity
            # 4. ignore `forced_eos_token_id`, which requires further manipulation of the continuation inputs and is
            #    active by default on some models
            # 5. ignore `encoder_no_repeat_ngram_size`, which is set by default in some encoder-decoder models. When
            #    we use their decoder as a stand-alone model, `encoder_no_repeat_ngram_size` actually prevents
            #    repetition exclusively from the prompt. This test relies on comparing one call vs 2 calls
            #    with cache, what is considered a prompt is different in the two cases.

            if "token_type_ids" in inputs:
                del inputs["token_type_ids"]

            model = model_class(config).to(torch_device)
            model.eval()
            model.generation_config.pad_token_id = model.generation_config.eos_token_id = -1
            model.generation_config.forced_eos_token_id = None
            model.generation_config.encoder_no_repeat_ngram_size = 0
            model.generation_config.use_cache = True

            # If "past_key_values" is not returned, skip the test (e.g. RWKV uses a different cache name and format)
            outputs = model(**inputs)
            if "past_key_values" not in outputs:
                self.skipTest(reason="This model doesn't return `past_key_values`")

            # Traditional way of generating text, with `return_dict_in_generate` to return the past key values
            outputs = model.generate(**inputs, do_sample=False, max_new_tokens=4, return_dict_in_generate=True)

            # Let's generate again, but passing the past key values in between (3 + 1 = 4 tokens). Note that the
            # inputs may need to be tweaked across `generate` calls (like the attention mask).
            outputs_cached = model.generate(**inputs, do_sample=False, max_new_tokens=3, return_dict_in_generate=True)

            # Continue from the tokens generated above, preparing the inputs accordingly
            inputs["past_key_values"] = outputs_cached.past_key_values
            new_attention_len = outputs_cached.sequences.shape[-1]
            if config.is_encoder_decoder:
                inputs["decoder_input_ids"] = outputs_cached.sequences
                if "decoder_attention_mask" in inputs:
                    inputs["decoder_attention_mask"] = torch.nn.functional.pad(
                        inputs["decoder_attention_mask"],
                        (0, new_attention_len - inputs["decoder_attention_mask"].shape[1]),
                        mode="constant",
                        value=1,
                    )
            else:
                inputs["input_ids"] = outputs_cached.sequences
                if "attention_mask" in inputs:
                    inputs["attention_mask"] = torch.nn.functional.pad(
                        inputs["attention_mask"],
                        (0, new_attention_len - inputs["attention_mask"].shape[1]),
                        mode="constant",
                        value=1,
                    )
            outputs_cached = model.generate(**inputs, do_sample=False, max_new_tokens=1, return_dict_in_generate=True)

            # The two sets of generated text and past kv should be equal to each other
            self.assertListEqual(outputs.sequences.tolist(), outputs_cached.sequences.tolist())
            for layer_idx in range(len(outputs_cached.past_key_values)):
                for kv_idx in range(len(outputs_cached.past_key_values[layer_idx])):
                    self.assertTrue(
                        torch.allclose(
                            outputs.past_key_values[layer_idx][kv_idx],
                            outputs_cached.past_key_values[layer_idx][kv_idx],
                        )
                    )

    @pytest.mark.generate
    def test_generate_continue_from_inputs_embeds(self):
        """Tests that we can continue generation from `inputs_embeds` and past key values returned from a previous `generate` call."""
        for model_class in self.all_generative_model_classes:
            if any(model_name in model_class.__name__.lower() for model_name in ["imagegpt"]):
                self.skipTest(reason="Won't fix: old model with unique inputs/caches/other")
            if any(model_name in model_class.__name__.lower() for model_name in ["umt5"]):
                self.skipTest(reason="TODO: needs modeling or test input preparation fixes for compatibility")

            config, inputs_dict = self.prepare_config_and_inputs_for_generate()

            if "token_type_ids" in inputs_dict:
                del inputs_dict["token_type_ids"]

            if config.is_encoder_decoder:
                self.skipTest(reason="This model is encoder-decoder")
            if not hasattr(config, "use_cache"):
                self.skipTest(reason=f"{model_class.__name__} doesn't support caching")

            model = model_class(config).to(torch_device).eval()

            if "inputs_embeds" not in inspect.signature(model.prepare_inputs_for_generation).parameters.keys():
                self.skipTest(reason="This model does not support `inputs_embeds` in generation")

            # If "past_key_values" is not returned, skip the test (e.g. RWKV uses a different cache name and format)
            outputs = model(**inputs_dict)
            if "past_key_values" not in outputs:
                self.skipTest(reason="This model doesn't return `past_key_values`")

            pixel_values_is_mutually_exclusive = any(
                model_name in model_class.__name__.lower()
                for model_name in ["llava", "idefics2", "idefics3", "mllama", "paligemma", "emu3"]
            )
            if pixel_values_is_mutually_exclusive:
                inputs_dict.pop("pixel_values", None)
                inputs_dict.pop("pixel_values_videos", None)
                inputs_dict.pop("pixel_values_images", None)

            input_ids = inputs_dict.pop("input_ids")

            model.generation_config.pad_token_id = model.generation_config.eos_token_id = -1
            model.generation_config.forced_eos_token_id = None
            model.config.is_decoder = True
            model.generation_config.use_cache = True

            generation_kwargs = {
                "return_dict_in_generate": True,
                "do_sample": False,
            }

            # Traditional way of generating text, with `return_dict_in_generate` to return the past key values.
            input_embeds = model.get_input_embeddings()(input_ids)
            outputs = model.generate(inputs_embeds=input_embeds, max_new_tokens=4, **generation_kwargs)

            # Let's generate again, but passing the past key values in between (3 + 1 = 4 tokens)
            initial_output = model.generate(inputs_embeds=input_embeds, max_new_tokens=3, **generation_kwargs)
            continued_embeds = torch.cat([input_embeds, model.get_input_embeddings()(initial_output.sequences)], dim=1)
            cached_output = model.generate(
                inputs_embeds=continued_embeds,
                max_new_tokens=1,
                past_key_values=initial_output.past_key_values,
                **generation_kwargs,
            )

            # Combine the (3 + 1) generated tokens and verify it matches with full generation.
            combined_output_sequences = torch.concat([initial_output.sequences, cached_output.sequences], axis=1)
            self.assertListEqual(outputs.sequences.tolist(), combined_output_sequences.tolist())
            # The two sets of past kv should be equal to each other
            for layer_idx in range(len(cached_output.past_key_values)):
                for kv_idx in range(len(cached_output.past_key_values[layer_idx])):
                    self.assertTrue(
                        torch.allclose(
                            outputs.past_key_values[layer_idx][kv_idx],
                            cached_output.past_key_values[layer_idx][kv_idx],
                        )
                    )

    @parameterized.expand([("offloaded",)])  # ("offloaded_static",) TODO: @raushan fixme in some models (eg T5)
    @require_torch_gpu
    @pytest.mark.generate
    def test_offloaded_cache_implementation(self, cache_implementation):
        """Tests we can generate by indicating `cache_implementation` for each possible cache class"""
        for model_class in self.all_generative_model_classes:
            if not model_class._supports_cache_class:
                self.skipTest(reason="This model does not support the new cache format")

            config, inputs_dict = self.prepare_config_and_inputs_for_generate()

            model = model_class(config).to(torch_device).eval()
            generation_kwargs = {
                "max_new_tokens": 5,
                "use_cache": True,
                "cache_implementation": cache_implementation,
            }

            legacy_results = model.generate(**generation_kwargs, **inputs_dict)

            # Most cache classes have their own tests except for some that are tested here
            # The ones here do not need special treatment when passing `cache_implementation`
            # and are not bound to specific models only
            new_results = model.generate(**generation_kwargs, **inputs_dict)
            self.assertListEqual(legacy_results.tolist(), new_results.tolist())

    @pytest.mark.generate
    def test_generate_with_static_cache(self):
        """
        Tests that generating with static cache give almost same results as with dynamic cache, and the output cache
        has the expected shapes
        """
        set_model_tester_for_less_flaky_test(self)
        for model_class in self.all_generative_model_classes:
            if not model_class._supports_static_cache:
                self.skipTest(reason="This model does not support the static cache format")

            config, inputs_dict = self.prepare_config_and_inputs_for_generate()
            set_config_for_less_flaky_test(config)
            main_input = inputs_dict[model_class.main_input_name]

            if config.is_encoder_decoder:
                self.skipTest(reason="This model is encoder-decoder and has Encoder-Decoder Cache")

            config.is_decoder = True
            batch_size = main_input.shape[0]
            seq_length = self.model_tester.seq_length
            max_new_tokens = 20

            for dtype in (torch.float32, torch.float16):
                model = model_class(config).to(torch_device).to(dtype).eval()
                inputs_dict = {
                    k: v.to(dtype) if isinstance(v, torch.Tensor) and torch.is_floating_point(v) else v
                    for k, v in inputs_dict.items()
                }
                set_model_for_less_flaky_test(model)

                generation_kwargs = {
                    "max_new_tokens": max_new_tokens,
                    "return_dict_in_generate": True,  # Required to return `past_key_values`
                    "output_scores": True,
                    "use_cache": True,
                }

                static_cache_generation = model.generate(
                    **generation_kwargs, **inputs_dict, cache_implementation="static"
                )

                # Check 1: The cache shapes must match the expected shapes
                max_cache_len = seq_length + max_new_tokens - 1  # cache len = gen len - 1, the last token has no cache
                text_config = config.text_config if hasattr(config, "text_config") else config
                head_dim = (
                    text_config.head_dim
                    if hasattr(text_config, "head_dim")
                    else text_config.hidden_size // text_config.num_attention_heads
                )
                num_key_value_heads = (
                    text_config.num_attention_heads
                    if getattr(text_config, "num_key_value_heads", None) is None
                    else text_config.num_key_value_heads
                )
                num_hidden_layers = text_config.num_hidden_layers
                cache_shape = (batch_size, num_key_value_heads, max_cache_len, head_dim)
                self.assertTrue(isinstance(static_cache_generation.past_key_values, StaticCache))
                self.assertTrue(len(static_cache_generation.past_key_values.key_cache) == num_hidden_layers)
                self.assertTrue(static_cache_generation.past_key_values.key_cache[0].shape == cache_shape)

                # Check 2: The outputs must be similar to the case with dynamic cache
                dynamic_cache_generation = model.generate(**generation_kwargs, **inputs_dict)
                self._check_similar_generate_outputs(dynamic_cache_generation, static_cache_generation)

    @require_optimum_quanto
    @pytest.mark.generate
    def test_generate_with_quant_cache(self):
        for model_class in self.all_generative_model_classes:
            if not model_class._supports_quantized_cache:
                self.skipTest(reason="This model does not support the quantized cache format")

            config, inputs_dict = self.prepare_config_and_inputs_for_generate()
            config.is_decoder = True

            model = model_class(config).to(torch_device).eval()
            generation_kwargs = {
                "max_new_tokens": 5,
                "cache_implementation": "quantized",
                # careful with group size, should be divisor of model's hidden size
                "cache_config": {"backend": "quanto", "nbits": 2, "q_group_size": 8, "residual_length": 128},
                "return_dict_in_generate": True,  # Required to return `past_key_values`
                "use_cache": True,
            }

            results = model.generate(**generation_kwargs, **inputs_dict)
            self.assertTrue(isinstance(results.past_key_values, QuantoQuantizedCache))

            # passing past key values of different type should raise Error
            with self.assertRaises(ValueError):
                model.generate(past_key_valyes=DynamicCache(), **generation_kwargs, **inputs_dict)

            # setting incorrect cache_config args should raise an Error, i.e. nbits=60 does not make sense
            generation_kwargs["cache_config"] = {"nbits": 60, "q_group_size": 8, "residual_length": 128}
            with self.assertRaises(ValueError):
                model.generate(**generation_kwargs, **inputs_dict)

    @pytest.mark.generate
    def test_generate_compile_model_forward(self):
        """
        Tests that `.generate` is compatible with torch.compile without graph breaks, keeping the same results.
        ⚠️ Runs two sequential generations to ensure the cache doesn't get stuck after the first compiled run! ⚠️
        """
        for model_class in self.all_generative_model_classes:
            if not model_class._supports_static_cache:
                self.skipTest("This model doesn't support static cache (= no expectations of compilation support)")

            config, inputs_dict = self.prepare_config_and_inputs_for_generate(batch_size=4)

            model = model_class(config).to(torch_device)
            model.eval()  # otherwise `self.training` is `True` -- this flag is used at attn mask creation time

            main_input = inputs_dict[model.main_input_name].to(torch_device)
            # creates two sets of *different* inputs with the same shape
            half_batch_size = main_input.shape[0] // 2
            input_1 = {}
            input_2 = {}
            for key, value in inputs_dict.items():
                if isinstance(value, torch.Tensor):
                    input_1[key] = value[:half_batch_size, :].to(torch_device)
                    input_2[key] = value[half_batch_size : half_batch_size * 2, :].to(torch_device)
                else:
                    input_1[key] = value
                    input_2[key] = value
            model_input_sets = [input_1, input_2]
            self.assertTrue(
                model_input_sets[0][model.main_input_name].shape == model_input_sets[1][model.main_input_name].shape
            )

            # compilation-specific setup
            torch.compiler.reset()  # prevent cached compilation from being used in the test
            has_defined_cache_implementation = model.generation_config.cache_implementation is not None
            model.generation_config.compile_config._compile_all_devices = True  # force compilation (e.g. fast CI, CPU)

            generation_kwargs = {
                "do_sample": False,
                "max_new_tokens": 5,
                "return_dict_in_generate": True,
                "output_scores": True,
            }

            # get eager + dynamic cache results for future comparison
            dynamic_outputs = []
            for model_inputs in model_input_sets:
                gen_out = model.generate(**model_inputs, **generation_kwargs)
                dynamic_outputs.append(gen_out)
                # sanity checks for the default cache implementation
                if not has_defined_cache_implementation:
                    decoder_cache = (
                        gen_out.past_key_values.self_attention_cache
                        if config.is_encoder_decoder
                        else gen_out.past_key_values
                    )
                    self.assertTrue(isinstance(decoder_cache, DynamicCache))
                    self.assertFalse(decoder_cache.is_compileable)
                    self.assertFalse(hasattr(model, "_compiled_call"))  # our auto compile should NOT have been called

            # get compiled results -- relies on the automatic compilation triggered by specific "cache_implementation"
            if not has_defined_cache_implementation:
                generation_kwargs["cache_implementation"] = "static"

            compiled_outputs = []
            for model_inputs in model_input_sets:
                gen_out = model.generate(**model_inputs, **generation_kwargs)
                compiled_outputs.append(gen_out)
                # sanity checks
                decoder_cache = (
                    gen_out.past_key_values.self_attention_cache
                    if config.is_encoder_decoder
                    else gen_out.past_key_values
                )
                self.assertFalse(isinstance(decoder_cache, DynamicCache))
                self.assertTrue(decoder_cache.is_compileable)

                # BLIP is the only exception with custom generate which call `self.lm.generate()`
                # We should avoid such calls in all subsequent multimodal models and try to make `generate()`
                # compatible with multimodality
                if "blip" in model.__class__.__name__.lower():
                    self.assertTrue(hasattr(model.language_model, "_compiled_call"))
                else:
                    self.assertTrue(hasattr(model, "_compiled_call"))  # our auto compile should have been called

            for dynamic_result, compiled_result in zip(dynamic_outputs, compiled_outputs):
                self._check_similar_generate_outputs(dynamic_result, compiled_result)

    @pytest.mark.generate
    def test_generate_compilation_all_outputs(self):
        """
        Tests that all optional outputs are behaving as expected when compilation is triggered.
        In essence, it's the same as `test_greedy_generate_dict_outputs`, but with automatic compilation triggered.
        """
        for model_class in self.all_generative_model_classes:
            if not model_class._supports_static_cache:
                self.skipTest("This model doesn't support static cache (= no expectations of compilation support)")

            config, inputs_dict = self.prepare_config_and_inputs_for_generate()
            if self.has_attentions:
                config._attn_implementation = "eager"  # can't output attentions otherwise
            model = model_class(config).to(torch_device).eval()

            # compilation-specific setup
            torch.compiler.reset()  # prevent cached compilation from being used in the test
            has_defined_cache_implementation = model.generation_config.cache_implementation is not None
            model.generation_config.compile_config._compile_all_devices = True  # force compilation (e.g. fast CI, CPU)
            if not has_defined_cache_implementation:
                model.generation_config.cache_implementation = "static"

            logits_processor_kwargs = self._get_logits_processor_kwargs(do_sample=False, config=model.config)
            output_generate = model.generate(
                do_sample=False,
                num_beams=1,
                max_new_tokens=self.max_new_tokens,
                min_new_tokens=self.max_new_tokens,
                output_attentions=True,
                output_hidden_states=True,
                output_scores=True,
                output_logits=True,
                return_dict_in_generate=True,
                use_cache=True,
                **logits_processor_kwargs,
                **inputs_dict,
            )

            # Sanity check: compilation has happened
            self.assertTrue(hasattr(model, "_compiled_call"))

            if model.config.is_encoder_decoder:
                self.assertTrue(output_generate.sequences.shape[-1] == self.max_new_tokens + 1)
                self.assertIsInstance(output_generate, GenerateEncoderDecoderOutput)
            else:
                self.assertTrue(
                    output_generate.sequences.shape[-1] == self.max_new_tokens + inputs_dict["input_ids"].shape[-1]
                )
                self.assertIsInstance(output_generate, GenerateDecoderOnlyOutput)

            self._check_generate_outputs(output_generate, model.config, use_cache=True)

    @pytest.mark.generate
    def test_generate_methods_with_logits_to_keep(self):
        for model_class in self.all_generative_model_classes:
            if "logits_to_keep" not in set(inspect.signature(model_class.forward).parameters.keys()):
                self.skipTest(reason="This model does not support `logits_to_keep` argument.")

            config, inputs_dict = self.prepare_config_and_inputs_for_generate()
            config.use_cache = True
            config.is_decoder = True

            model = model_class(config).to(torch_device).eval()
            # All generation methods (except assisted decoding) rely on always extracting the last token logits of the
            # full logits matrix, so testing out only greedy search and assisted decoding is enough (if it works,
            # other methods will work as well)
            generation_kwargs = {
                "max_new_tokens": 10,
                "do_sample": False,
            }

            # Setting logits_to_keep at 0 keeps all logits (old behavior)
            with_all_logits = model.generate(**generation_kwargs, **inputs_dict, logits_to_keep=0)
            # By default, logits_to_keep is automatically set to 1 if not provided (new behavior)
            without_all_logits = model.generate(**inputs_dict, **generation_kwargs)
            self.assertEqual(with_all_logits.tolist(), without_all_logits.tolist())

    @pytest.mark.generate
    def test_assisted_decoding_with_logits_to_keep(self):
        for model_class in self.all_generative_model_classes:
            if "logits_to_keep" not in set(inspect.signature(model_class.forward).parameters.keys()):
                self.skipTest(reason="This model does not support `logits_to_keep` argument.")
            if model_class._is_stateful:
                self.skipTest(reason="Stateful models don't support assisted generation")

            config, inputs_dict = self.prepare_config_and_inputs_for_generate(batch_size=1)
            # NOTE: assisted generation only works with cache on at the moment.
            if not hasattr(config.get_text_config(), "use_cache"):
                self.skipTest(reason=f"{model_class.__name__} doesn't support caching")
            config.use_cache = True
            config.is_decoder = True

            model = model_class(config).to(torch_device).eval()
            assistant_model = model
            # All generation methods (except assisted decoding) rely on always extracting the last token logits of the
            # full logits matrix, so testing out only greedy search and assisted decoding is enough (if it works,
            # other methods will work as well)
            generation_kwargs = {
                "max_new_tokens": 10,
                "do_sample": False,
                "assistant_model": assistant_model,
                "return_dict_in_generate": True,
                "output_scores": True,
            }

            # Setting logits_to_keep at 0 keeps all logits (old behavior)
            with_all_logits = model.generate(**generation_kwargs, **inputs_dict, logits_to_keep=0)
            # By default, logits_to_keep is automatically set to 1 if not provided (new behavior)
            without_all_logits = model.generate(**inputs_dict, **generation_kwargs)

            self._check_similar_generate_outputs(with_all_logits, without_all_logits)

    @pytest.mark.generate
    def test_inherits_generation_mixin(self):
        """
        Tests that the model class directly inherits `GenerationMixin`, as opposed to relying on `PreTrainedModel`
        to inherit it.
        """
        for model_class in self.all_generative_model_classes:
            self.assertTrue("GenerationMixin" in str(model_class.__bases__))

    def _test_attention_implementation(self, attn_implementation):
        """
        Compares the output of generate with the eager attention implementation against other implementations.
        NOTE: despite the test logic being the same, different implementations actually need diferent decorators, hence
        this separate function.
        """
        max_new_tokens = 30
        support_flag = {
            "sdpa": "_supports_sdpa",
            "flash_attention_2": "_supports_flash_attn_2",
        }

        for model_class in self.all_generative_model_classes:
            if not getattr(model_class, support_flag[attn_implementation]):
                self.skipTest(f"{model_class.__name__} does not support `attn_implementation={attn_implementation}`")

            config, original_inputs_dict = self.prepare_config_and_inputs_for_generate()
            inputs_dict = {}
            for input_name, input_data in original_inputs_dict.items():
                if isinstance(input_data, torch.Tensor) and input_data.dtype in [torch.float32, torch.bfloat16]:
                    inputs_dict[input_name] = input_data.to(torch.float16)
                else:
                    inputs_dict[input_name] = input_data
            main_input = inputs_dict[model_class.main_input_name]

            # make sure that all models have enough positions for generation
            if hasattr(config, "max_position_embeddings"):
                config.max_position_embeddings = max_new_tokens + main_input.shape[1] + 1

            model = model_class(config)

            with tempfile.TemporaryDirectory() as tmpdirname:
                model.save_pretrained(tmpdirname)
                del model
                gc.collect()

                generate_kwargs = {
                    "max_new_tokens": max_new_tokens,
                    "do_sample": False,
                    "return_dict_in_generate": True,
                    "output_scores": True,
                    "use_cache": True,
                }

                model_eager = model_class.from_pretrained(
                    tmpdirname,
                    torch_dtype=torch.float16,
                    low_cpu_mem_usage=True,
                    attn_implementation="eager",
                ).to(torch_device)
                res_eager = model_eager.generate(**inputs_dict, **generate_kwargs)
                del model_eager
                gc.collect()

                model_attn = model_class.from_pretrained(
                    tmpdirname,
                    torch_dtype=torch.float16,
                    low_cpu_mem_usage=True,
                    attn_implementation=attn_implementation,
                ).to(torch_device)
                res_attn = model_attn.generate(**inputs_dict, **generate_kwargs)
                del model_attn
                gc.collect()

                self._check_similar_generate_outputs(res_eager, res_attn, atol=1e-3, rtol=1e-3)

    @pytest.mark.generate
    @require_torch_sdpa
    @slow
    def test_eager_matches_sdpa_generate(self):
        """Tests that generate has equivalent outputs with SDPA and eager attention implementations."""
        self._test_attention_implementation("sdpa")

    @pytest.mark.flash_attn_test
    @require_flash_attn
    @require_torch_gpu
    @slow
    def test_eager_matches_fa2_generate(self):
        """Tests that generate has equivalent outputs with FA2 and eager attention implementations."""
        # TODO (@joao @raushan) -- this test is failing the output checks on most models, investigate. After fixing,
        # check whether we still need the overwrites
        self._test_attention_implementation("flash_attention_2")

    def _check_generate_outputs(self, output, config, use_cache=False, num_return_sequences=1, num_beams=1):
        input_batch_size = int(output.sequences.shape[0] / num_return_sequences)
        internal_batch_size = (
            input_batch_size * num_beams if num_beams > 1 else input_batch_size * num_return_sequences
        )

        prompt_length = getattr(self.model_tester, "seq_length", None)
        prompt_length = getattr(self.model_tester, "encoder_seq_length", prompt_length)
        prompt_length = getattr(self.model_tester, "text_seq_length", prompt_length)

        config = config.text_config if hasattr(config, "text_config") else config

        generated_length = (
            output.sequences.shape[-1] - 1 if config.is_encoder_decoder else output.sequences.shape[-1] - prompt_length
        )
        decoder_past_key_values = getattr(output, "past_key_values", None)
        if config.is_encoder_decoder and isinstance(decoder_past_key_values, EncoderDecoderCache):
            decoder_past_key_values = decoder_past_key_values.self_attention_cache

        # in some models we subsample the sequence length in inner layers
        if hasattr(self.model_tester, "get_subsampled_output_lengths"):
            prompt_length = self.model_tester.get_subsampled_output_lengths(prompt_length)

        # scores
        self._check_scores(
            batch_size=internal_batch_size, scores=output.scores, generated_length=generated_length, config=config
        )

        # unprocessed logits
        self._check_logits(batch_size=internal_batch_size, logits=output.logits, config=config)

        # Attentions
        if self.has_attentions:
            if config.is_encoder_decoder:
                # encoder
                self._check_encoder_attention_for_generate(
                    attentions=output.encoder_attentions,
                    batch_size=input_batch_size,
                    config=config,
                    prompt_length=prompt_length,
                )
                # decoder
                self._check_attentions_for_generate(
                    batch_size=internal_batch_size,
                    attentions=output.decoder_attentions,
                    prompt_length=1,  # the BOS token
                    output_length=output.sequences.shape[-1],
                    config=config,
                    decoder_past_key_values=decoder_past_key_values,
                )
            else:
                self._check_attentions_for_generate(
                    batch_size=internal_batch_size,
                    attentions=output.attentions,
                    prompt_length=prompt_length,
                    output_length=output.sequences.shape[-1],
                    config=config,
                    decoder_past_key_values=decoder_past_key_values,
                )

        # Hidden States
        if config.is_encoder_decoder:
            # encoder
            self._check_encoder_hidden_states_for_generate(
                hidden_states=output.encoder_hidden_states,
                batch_size=input_batch_size,
                config=config,
                prompt_length=prompt_length,
            )
            # decoder
            self._check_hidden_states_for_generate(
                batch_size=internal_batch_size,
                hidden_states=output.decoder_hidden_states,
                prompt_length=1,  # the BOS token
                output_length=output.sequences.shape[-1],
                config=config,
                use_cache=use_cache,
            )
        else:
            self._check_hidden_states_for_generate(
                batch_size=internal_batch_size,
                hidden_states=output.hidden_states,
                prompt_length=prompt_length,
                output_length=output.sequences.shape[-1],
                config=config,
                use_cache=use_cache,
            )

        # Past Key Value States -- a few notes here:
        # 1. Its inner sequence length is with respect to the inputs of the latest forward pass, hence the "-1"
        # 2. We ignore models that have unique cache structures (e.g. mamba) or are in need of refatoring to match the
        #    standard cache format (e.g.gptbigcode )
        models_without_standard_cache = (
            "bamba",
            "ctrl",
            "fsmt",
            "gptbigcode",
            "mega",
            "reformer",
            "jamba",
            "mamba",
            "xlnet",
            "zamba",
            "zamba2",
        )
        has_standard_cache = not any(
            model_name in config.__class__.__name__.lower() for model_name in models_without_standard_cache
        )
        if has_standard_cache:
            if use_cache:
                cache_length = output.sequences.shape[-1] - 1
                self._check_past_key_values_for_generate(
                    batch_size=internal_batch_size,
                    decoder_past_key_values=decoder_past_key_values,
                    cache_length=cache_length,
                    config=config,
                )
            elif use_cache is False:
                self.assertTrue(decoder_past_key_values is None)

    def _check_scores(self, batch_size, scores, generated_length, config):
        vocab_size = config.get_text_config(decoder=True).vocab_size
        expected_shape = (batch_size, vocab_size)
        self.assertIsInstance(scores, tuple)
        self.assertEqual(len(scores), generated_length)
        self.assertListEqual([iter_scores.shape for iter_scores in scores], [expected_shape] * len(scores))

    def _check_logits(self, batch_size, logits, config):
        vocab_size = config.get_text_config(decoder=True).vocab_size
        self.assertIsInstance(logits, tuple)
        self.assertListEqual([iter_logits.shape[0] for iter_logits in logits], [batch_size] * len(logits))
        # vocabulary difference equal to one (imagegptmodel?) or zero (all other models)
        vocab_diff = vocab_size - logits[0].shape[-1]
        self.assertTrue(vocab_diff in [0, 1])
        self.assertListEqual([vocab_size - score.shape[-1] for score in logits], [vocab_diff] * len(logits))

    def _check_attentions_for_generate(
        self, batch_size, attentions, prompt_length, output_length, config, decoder_past_key_values
    ):
        self.assertIsInstance(attentions, tuple)
        self.assertListEqual(
            [isinstance(iter_attentions, tuple) for iter_attentions in attentions], [True] * len(attentions)
        )
        self.assertEqual(len(attentions), (output_length - prompt_length))

        use_cache = decoder_past_key_values is not None
        has_static_cache = isinstance(decoder_past_key_values, (StaticCache, HybridCache))

        # When `output_attentions=True`, each iteration of generate appends the attentions corresponding to the new
        # token(s)
        # NOTE: `HybridCache` may have different lengths on different layers, if this test starts failing add more
        # elaborate checks
        for generated_length, iter_attentions in enumerate(attentions):
            # regardless of using cache, the first forward pass will have the full prompt as input
            if use_cache and generated_length > 0:
                model_input_length = 1
            else:
                model_input_length = prompt_length + generated_length
            query_length = (
                prompt_length + generated_length
                if not has_static_cache
                else decoder_past_key_values.get_max_cache_shape()
            )

            expected_shape = (
                batch_size,
                config.num_attention_heads,
                model_input_length,
                query_length,
            )
            # check attn size
            self.assertListEqual(
                [layer_attention.shape for layer_attention in iter_attentions], [expected_shape] * len(iter_attentions)
            )

    def _check_encoder_attention_for_generate(self, attentions, batch_size, config, prompt_length):
        encoder_expected_shape = (batch_size, config.num_attention_heads, prompt_length, prompt_length)
        self.assertIsInstance(attentions, tuple)
        self.assertListEqual(
            [layer_attentions.shape for layer_attentions in attentions],
            [encoder_expected_shape] * len(attentions),
        )

    def _check_hidden_states_for_generate(
        self, batch_size, hidden_states, prompt_length, output_length, config, use_cache=False
    ):
        self.assertIsInstance(hidden_states, tuple)
        self.assertListEqual(
            [isinstance(iter_hidden_states, tuple) for iter_hidden_states in hidden_states],
            [True] * len(hidden_states),
        )
        self.assertEqual(len(hidden_states), (output_length - prompt_length))

        # When `output_hidden_states=True`, each iteration of generate appends the hidden states corresponding to the
        # new token(s)
        # NOTE: `HybridCache` may have different lengths on different layers, if this test starts failing add more
        # elaborate checks
        for generated_length, iter_hidden_states in enumerate(hidden_states):
            # regardless of using cache, the first forward pass will have the full prompt as input
            if use_cache and generated_length > 0:
                model_input_length = 1
            else:
                model_input_length = prompt_length + generated_length
            expected_shape = (batch_size, model_input_length, config.hidden_size)
            # check hidden size
            self.assertListEqual(
                [layer_hidden_states.shape for layer_hidden_states in iter_hidden_states],
                [expected_shape] * len(iter_hidden_states),
            )

    def _check_encoder_hidden_states_for_generate(self, hidden_states, batch_size, config, prompt_length):
        encoder_expected_shape = (batch_size, prompt_length, config.hidden_size)
        self.assertIsInstance(hidden_states, tuple)
        self.assertListEqual(
            [layer_hidden_states.shape for layer_hidden_states in hidden_states],
            [encoder_expected_shape] * len(hidden_states),
        )

    def _check_past_key_values_for_generate(self, batch_size, decoder_past_key_values, cache_length, config):
        self.assertIsInstance(decoder_past_key_values, (tuple, Cache))

        # (batch, head, seq_length, head_features)
        expected_shape = (
            batch_size,
            config.num_key_value_heads if hasattr(config, "num_key_value_heads") else config.num_attention_heads,
            cache_length,
            config.hidden_size // config.num_attention_heads,
        )

        if isinstance(decoder_past_key_values, Cache):
            self.assertListEqual(
                [key_tensor.shape for key_tensor in decoder_past_key_values.key_cache],
                [expected_shape] * len(decoder_past_key_values.key_cache),
            )
            self.assertListEqual(
                [value_tensor.shape for value_tensor in decoder_past_key_values.value_cache],
                [expected_shape] * len(decoder_past_key_values.value_cache),
            )

        # Legacy cache format checks. This branch should be removed when all models use `Cache` by default
        else:
            self.assertListEqual(
                [isinstance(iter_past_key_values, tuple) for iter_past_key_values in decoder_past_key_values],
                [True] * len(decoder_past_key_values),
            )
            # check shape key, value
            self.assertListEqual(
                [layer_past_key_values[0].shape for layer_past_key_values in decoder_past_key_values],
                [expected_shape] * len(decoder_past_key_values),
            )
            self.assertListEqual(
                [layer_past_key_values[1].shape for layer_past_key_values in decoder_past_key_values],
                [expected_shape] * len(decoder_past_key_values),
            )

    def _check_sequence_inside_sequence(self, tensor_1, tensor_2):
        # check if tensor_1 inside tensor_2 or tensor_2 inside tensor_1.
        # set to same device. we don't care what device.

        if not isinstance(tensor_1, list):
            tensor_1 = tensor_1.cpu().tolist()
        if not isinstance(tensor_2, list):
            tensor_2 = tensor_2.cpu().tolist()

        in_order = len(tensor_1) <= len(tensor_2)
        longer = tensor_2 if in_order else tensor_1
        shorter = tensor_1 if in_order else tensor_2

        flag = False
        chunk_size = len(shorter)
        for chunk_idx in range(len(longer) - chunk_size + 1):
            subseq = longer[chunk_idx : chunk_idx + chunk_size]
            if subseq == shorter:
                flag = True
                break

        self.assertTrue(flag)


@require_torch
class UtilsFunctionsTest(unittest.TestCase):
    def test_speculative_sampling(self):
        # assume vocab size 10, input length 5 + 3 generated candidates
        candidate_input_ids = torch.tensor([[8, 0, 3, 9, 8, 1, 4, 5]])  # input tokens
        candidate_logits = torch.tensor(
            [
                [
                    [-10.0, 10.0, -10.0, -10.0, -10.0, -10.0, -10.0, -10.0, -10.0, -10.0],  # generated 1
                    [-10.0, -10.0, -10.0, -10.0, 10.0, -10.0, -10.0, -10.0, -10.0, -10.0],  # generated 4
                    [-10.0, -10.0, -10.0, -10.0, -10.0, 10.0, -10.0, -10.0, -10.0, -10.0],  # generated 5
                ]
            ]
        )
        candidate_length = 3
        inf = float("inf")
        new_logits = torch.tensor(
            [
                [
                    [-10.0, 10.0, -10.0, -10.0, -10.0, -10.0, -10.0, -10.0, -10.0, -10.0],  # accepts 1
                    [-10.0, -10.0, -10.0, -10.0, 10.0, -10.0, -10.0, -10.0, -10.0, -10.0],  # accepts 4
                    [-inf, -inf, -inf, -inf, -inf, -inf, -inf, -inf, 10.0, -inf],  # rejects 5, accepts 8
                    [-10.0, -10.0, -10.0, -10.0, -10.0, -10.0, -10.0, -10.0, -10.0, -10.0],  # N/A
                ]
            ]
        )
        last_assistant_token_is_eos = False
        validated_tokens, n_matches = _speculative_sampling(
            candidate_input_ids,
            candidate_logits,
            candidate_length,
            new_logits,
            last_assistant_token_is_eos,
        )
        self.assertTrue(n_matches.item() == 2)
        self.assertTrue(validated_tokens.tolist()[0] == [1, 4, 8])

    def test_speculative_sampling_target_distribution(self):
        """
        Asserts that the target distribution is preserved.
        Should help with catching issues like #32867.
        """
        # assume vocab size 10, input length 5 + 3 generated candidates
        candidate_input_ids = torch.tensor([[8, 0, 3, 9, 8, 1, 4, 5]])  # input tokens
        candidate_logits = torch.tensor(
            [
                [
                    [-10.0, 10.0, -10.0, -10.0, -10.0, -10.0, -10.0, -10.0, -10.0, -10.0],  # generated 1
                    [-10.0, -10.0, -10.0, -10.0, 10.0, -10.0, -10.0, -10.0, -10.0, -10.0],  # generated 4
                    [-10.0, -10.0, -10.0, -10.0, -10.0, 10.0, -10.0, -10.0, -10.0, -10.0],  # generated 5
                ]
            ]
        )
        candidate_length = 3
        inf = float("inf")
        new_logits = torch.tensor(
            [
                [
                    # accepts 1:
                    [-inf, 10.0, -inf, -inf, -inf, -inf, -inf, -inf, -inf, -inf],
                    # accepts 4:
                    [-inf, -inf, -inf, -inf, 10.0, -inf, -inf, -inf, -inf, -inf],
                    # most likely to be 1 or 8, less likely to be 3, then 7, and should never be any other value:
                    [-inf, 2.0, -inf, 1.0, -inf, -inf, -inf, -0.01, 2.0, -inf],
                    # N/A:
                    [-inf, -inf, -inf, -inf, -inf, -inf, -inf, -inf, -inf, -inf],
                ]
            ]
        )
        last_assistant_token_is_eos = False
        last_validated_token = []
        for _ in range(10_000):
            validated_tokens, n_matches = _speculative_sampling(
                candidate_input_ids,
                candidate_logits,
                candidate_length,
                new_logits,
                last_assistant_token_is_eos,
            )
            self.assertTrue(n_matches.item() == 2)
            self.assertTrue(validated_tokens.tolist()[0][0] == 1)
            self.assertTrue(validated_tokens.tolist()[0][1] == 4)
            self.assertTrue(validated_tokens.tolist()[0][2] in [1, 3, 7, 8])
            last_validated_token.append(validated_tokens.tolist()[0][2])
        # check that the most likely tokens are selected more often than the less likely ones
        last_token_counts = collections.Counter(last_validated_token)
        self.assertTrue(last_token_counts[1] > last_token_counts[3] > last_token_counts[7] > 0)
        self.assertTrue(last_token_counts[8] > last_token_counts[3])


@pytest.mark.generate
@require_torch
class GenerationIntegrationTests(unittest.TestCase, GenerationIntegrationTestsMixin):
    # setting framework_dependent_parameters needs to be gated, just like its contents' imports
    if is_torch_available():
        framework_dependent_parameters = {
            "AutoModelForCausalLM": AutoModelForCausalLM,
            "AutoModelForSpeechSeq2Seq": AutoModelForSpeechSeq2Seq,
            "AutoModelForSeq2SeqLM": AutoModelForSeq2SeqLM,
            "AutoModelForVision2Seq": AutoModelForVision2Seq,
            "LogitsProcessorList": LogitsProcessorList,
            "MinLengthLogitsProcessor": MinLengthLogitsProcessor,
            "create_tensor_fn": torch.tensor,
            "floats_tensor": floats_tensor,
            "return_tensors": "pt",
        }

    @slow
    def test_diverse_beam_search(self):
        # PT-only test: TF doesn't have a diverse beam search implementation
        article = """Justin Timberlake and Jessica Biel, welcome to parenthood.
        The celebrity couple announced the arrival of their son, Silas Randall Timberlake, in statements to People.
        "Silas was the middle name of Timberlake's maternal grandfather Bill Bomar, who died in 2012, while Randall is the musician's own middle name, as well as his father's first," People reports.
        The couple announced the pregnancy in January, with an Instagram post. It is the first baby for both."""

        bart_tokenizer = BartTokenizer.from_pretrained("facebook/bart-large-cnn")
        bart_model = BartForConditionalGeneration.from_pretrained("facebook/bart-large-cnn").to(torch_device)
        input_ids = bart_tokenizer(article, return_tensors="pt").input_ids.to(torch_device)

        outputs = bart_model.generate(
            input_ids,
            num_beams=4,
            num_return_sequences=2,
            num_beam_groups=4,
            diversity_penalty=2.0,
            remove_invalid_values=True,
        )

        generated_text = bart_tokenizer.batch_decode(outputs, skip_special_tokens=True)

        self.assertListEqual(
            generated_text,
            [
                "The couple announced the birth of their son, Silas Randall Timberlake, in a statement. Silas was the"
                " middle name of Timberlake's maternal grandfather Bill Bomar. Randall is the musician's own middle"
                " name, as well as his father's first. It is the first baby for both of them.",
                "Justin Timberlake and Jessica Biel have a son. The baby is named Silas Randall Timberlake. It is the"
                " first child for both. The couple announced the pregnancy in January. The name Silas is the middle"
                " name of Timberlake's maternal grandfather. It's also his own middle name.",
            ],
        )

    def test_max_length_if_input_embeds(self):
        # PT-only test: TF doesn't have StoppingCriteria
        article = "Today a dragon flew over Paris."
        model = AutoModelForCausalLM.from_pretrained("hf-internal-testing/tiny-random-gpt2").to(torch_device)
        tokenizer = AutoTokenizer.from_pretrained("hf-internal-testing/tiny-random-gpt2")
        input_ids = tokenizer(article, return_tensors="pt").input_ids.to(torch_device)
        inputs_embeds = model.get_input_embeddings()(input_ids)

        max_length = 20
        input_len = input_ids.shape[-1]
        out_gen = model.generate(input_ids=input_ids, max_length=max_length)
        out_gen_embeds = model.generate(inputs_embeds=inputs_embeds, max_length=max_length)
        self.assertEqual(out_gen.shape[-1], input_len + out_gen_embeds.shape[-1])

    def test_min_length_if_input_embeds(self):
        # PT-only test: TF doesn't have StoppingCriteria
        article = "Today a dragon flew over Paris."
        model = AutoModelForCausalLM.from_pretrained("hf-internal-testing/tiny-random-gpt2").to(torch_device)
        tokenizer = AutoTokenizer.from_pretrained("hf-internal-testing/tiny-random-gpt2")
        input_ids = tokenizer(article, return_tensors="pt").input_ids.to(torch_device)
        inputs_embeds = model.get_input_embeddings()(input_ids)

        min_length = 10
        input_len = input_ids.shape[-1]
        out_gen = model.generate(input_ids=input_ids, min_length=min_length)
        out_gen_embeds = model.generate(inputs_embeds=inputs_embeds, min_length=min_length)
        self.assertEqual(out_gen.shape[-1], input_len + out_gen_embeds.shape[-1])

    def test_custom_stopping_criteria_overload_error(self):
        # PT-only test: TF doesn't have StoppingCriteria
        article = """Justin Timberlake and Jessica Biel, welcome to parenthood."""
        bart_tokenizer = BartTokenizer.from_pretrained("sshleifer/bart-tiny-random")
        bart_model = BartForConditionalGeneration.from_pretrained("sshleifer/bart-tiny-random").to(torch_device)

        input_ids = bart_tokenizer(article, return_tensors="pt").input_ids.to(torch_device)
        stopping_criteria = StoppingCriteriaList()
        stopping_criteria.append(MaxLengthCriteria(max_length=42))
        with self.assertRaises(ValueError):
            bart_model.generate(input_ids, stopping_criteria=stopping_criteria)
        with self.assertRaises(ValueError):
            bart_model.generate(input_ids, stopping_criteria=stopping_criteria, max_length=32)

    def test_custom_stopping_criteria(self):
        # PT-only test: TF doesn't have StoppingCriteria
        article = """Justin Timberlake and Jessica Biel, welcome to parenthood."""
        bart_tokenizer = BartTokenizer.from_pretrained("sshleifer/bart-tiny-random")
        bart_model = BartForConditionalGeneration.from_pretrained("sshleifer/bart-tiny-random").to(torch_device)
        input_ids = bart_tokenizer(article, return_tensors="pt").input_ids.to(torch_device)

        class DummyCriteria(StoppingCriteria):
            def __call__(self, input_ids: torch.LongTensor, scores: torch.FloatTensor, **kwargs) -> bool:
                return input_ids.shape[-1] >= 20

        stopping_criteria = StoppingCriteriaList()
        stopping_criteria.append(DummyCriteria())

        self.assertEqual(
            list(bart_model.generate(input_ids, stopping_criteria=stopping_criteria, max_length=22).shape),
            [1, 20],
        )
        self.assertEqual(
            list(bart_model.generate(input_ids, stopping_criteria=stopping_criteria, max_length=18).shape),
            [1, 18],
        )

    # TODO (joao): replace `stop_sequence` in the pipeline by the more recent `generate` functionality
    def test_stop_sequence_stopping_criteria(self):
        # PT-only test: TF doesn't have StoppingCriteria
        prompt = """Hello I believe in"""
        generator = pipeline("text-generation", model="hf-internal-testing/tiny-random-bart")
        output = generator(prompt)
        self.assertEqual(
            output,
            [{"generated_text": ("Hello I believe in we we we we we we we we we")}],
        )

        output = generator(prompt, stop_sequence=" we")
        self.assertEqual(output, [{"generated_text": "Hello I believe in we"}])

    def test_generate_non_nlp_input_ids_as_kwarg(self):
        # PT-only test: AFAIK there's no non-NLP model architecture in TF that supports `input_ids` as its only input
        model = ImageGPTForCausalImageModeling.from_pretrained(
            "hf-internal-testing/tiny-random-imagegpt", max_length=10
        ).to(torch_device)
        input_ids = ids_tensor((3, 5), vocab_size=10)

        output_sequences_kwargs = model.generate(input_ids=input_ids).cpu()
        output_sequences = model.generate(input_ids).cpu()

        self.assertListEqual(output_sequences.tolist(), output_sequences_kwargs.tolist())
        self.assertEqual(output_sequences.shape, (3, 10))

    def test_generate_input_values_as_encoder_kwarg(self):
        # PT-only test: AFAIK there's no generate-capable architecture in TF that supports `input_values` as its input
        input_values = floats_tensor((2, 250))
        model = SpeechEncoderDecoderModel.from_pretrained("hf-internal-testing/tiny-random-speech-encoder-decoder")
        model = model.to(torch_device)
        output_sequences_kwargs = model.generate(input_values=input_values, max_length=5).cpu()
        output_sequences = model.generate(input_values, max_length=5).cpu()

        self.assertListEqual(output_sequences.tolist(), output_sequences_kwargs.tolist())
        self.assertEqual(output_sequences.shape, (2, 5))

    def test_transition_scores_group_beam_search_encoder_decoder(self):
        # PT-only test: TF doesn't have group beam search
        articles = [
            "Justin Timberlake and Jessica Biel, welcome to parenthood.",
            "Michael Phelps is arguably the most decorated Olympian of all time.",
        ]
        tokenizer = BartTokenizer.from_pretrained("hf-internal-testing/tiny-random-bart")
        model = BartForConditionalGeneration.from_pretrained(
            "hf-internal-testing/tiny-random-bart",
            max_length=10,
            num_beams=2,
            num_beam_groups=2,
            num_return_sequences=2,
            diversity_penalty=1.0,
            eos_token_id=None,
            return_dict_in_generate=True,
            output_scores=True,
            length_penalty=0.0,
        )
        model = model.to(torch_device)

        input_ids = tokenizer(articles, return_tensors="pt", padding=True).input_ids.to(torch_device)
        outputs = model.generate(input_ids=input_ids)

        transition_scores = model.compute_transition_scores(outputs.sequences, outputs.scores, outputs.beam_indices)
        transition_scores_sum = transition_scores.sum(-1)

        torch.testing.assert_close(transition_scores_sum, outputs.sequences_scores, rtol=1e-3, atol=1e-3)

    def test_beam_search_low_memory(self):
        tokenizer = GPT2Tokenizer.from_pretrained("openai-community/gpt2")
        model = AutoModelForCausalLM.from_pretrained("openai-community/gpt2")
        tokenizer.pad_token_id = tokenizer.eos_token_id
        model_inputs = tokenizer("I", return_tensors="pt")["input_ids"]

        low_output = model.generate(model_inputs, max_new_tokens=40, num_beams=5, early_stopping=True, low_memory=True)

        high_output = model.generate(
            model_inputs, max_new_tokens=40, num_beams=5, early_stopping=True, low_memory=False
        )
        self.assertListEqual(low_output.tolist(), high_output.tolist())

    @slow
    def test_green_red_watermark_generation(self):
        model = AutoModelForCausalLM.from_pretrained("hf-internal-testing/tiny-random-gpt2").to(torch_device)
        tokenizer = AutoTokenizer.from_pretrained("hf-internal-testing/tiny-random-gpt2")
        tokenizer.pad_token_id = tokenizer.eos_token_id
        model_inputs = tokenizer("I will be", return_tensors="pt").to(torch_device)
        input_len = model_inputs["input_ids"].shape[-1]

        # generation should work with both input types: WatermarkingConfig or Dict, so let's check it here :)
        watermark_config = WatermarkingConfig(bias=2.5, seeding_scheme="selfhash")
        _ = model.generate(**model_inputs, watermarking_config=watermark_config, do_sample=False, max_length=15)

        # We will not check watermarked text, since we check it in `logits_processors` tests
        # Checking if generated ids are as expected fails on different hardware
        args = {
            "bias": 2.0,
            "context_width": 1,
            "seeding_scheme": "selfhash",
            "greenlist_ratio": 0.25,
            "hashing_key": 15485863,
        }
        output = model.generate(**model_inputs, do_sample=False, max_length=15)
        output_selfhash = model.generate(**model_inputs, watermarking_config=args, do_sample=False, max_length=15)

        # Check that the detector is detecting watermarked text
        detector = WatermarkDetector(model_config=model.config, device=torch_device, watermarking_config=args)
        detection_out_watermarked = detector(output_selfhash[:, input_len:], return_dict=True)
        detection_out = detector(output[:, input_len:], return_dict=True)

        self.assertListEqual(detection_out_watermarked.prediction.tolist(), [True])
        self.assertListEqual(detection_out.prediction.tolist(), [False])

    """Check the mean bias inserted by the watermarking algorithm."""

    @slow
    def test_synthid_text_watermark_generation_mean_expected_bias(self):
        model = AutoModelForCausalLM.from_pretrained("hf-internal-testing/tiny-random-gpt2").to(torch_device)
        tokenizer = AutoTokenizer.from_pretrained("hf-internal-testing/tiny-random-gpt2")
        tokenizer.pad_token_id = tokenizer.eos_token_id
        model_inputs = tokenizer("I will be", return_tensors="pt").to(torch_device)
        input_len = 5
        batch_size = 200

        # generation should work with both input types: WatermarkingConfig or Dict, so let's check it here :)
        watermark_config = SynthIDTextWatermarkingConfig(keys=[10, 20], ngram_len=5, debug_mode=True)
        logits_processor = watermark_config.construct_processor(model.config.vocab_size, torch_device)
        mean_g_values_repeats = []
        for _ in range(40):
            input_ids = torch.zeros(
                (batch_size, input_len),
                dtype=torch.int64,
                device=torch_device,
            )
            model_inputs = {
                "input_ids": input_ids,
                "attention_mask": torch.ones_like(input_ids, device=torch_device),
            }
            output = model.generate(
                **model_inputs, watermarking_config=watermark_config, do_sample=True, max_length=500, top_k=1000
            )
            g_values = logits_processor.compute_g_values(input_ids=output[:, input_len:])
            context_repetition_mask = logits_processor.compute_context_repetition_mask(
                input_ids=output[:, input_len:],
            ).unsqueeze(dim=2)

            mean_g_values = torch.masked.mean(
                g_values,
                mask=context_repetition_mask,
                dim=0,
                keepdim=True,
                dtype=torch.float64,
            )
            mean_g_values_repeats.append(mean_g_values)

        mean_g_values = torch.concat(mean_g_values_repeats, dim=0).mean(dim=0)
        expected_mean_g_value = logits_processor.expected_mean_g_value(
            vocab_size=model.config.vocab_size,
        )
        atol = 0.03
        is_close = torch.isclose(
            mean_g_values,
            torch.tensor(expected_mean_g_value, dtype=torch.float64),
            atol=atol,
            rtol=0,
        )
        self.assertTrue(torch.all(is_close))

    @slow
    def test_beam_search_example_integration(self):
        # PT-only test: TF doesn't have a BeamSearchScorer
        # exactly the example provided in the docstrings of beam search, which previously
        # failed after directly copying from it. Refer to PR #15555
        tokenizer = AutoTokenizer.from_pretrained("google-t5/t5-base")
        model = AutoModelForSeq2SeqLM.from_pretrained("google-t5/t5-base")

        encoder_input_str = "translate English to German: How old are you?"
        encoder_input_ids = tokenizer(encoder_input_str, return_tensors="pt").input_ids

        # lets run beam search using 3 beams
        num_beams = 3
        # define decoder start token ids
        input_ids = torch.ones((1, 1), device=model.device, dtype=torch.long)
        input_ids = input_ids * model.config.decoder_start_token_id

        # add encoder_outputs to model keyword arguments
        model_kwargs = {"encoder_outputs": model.get_encoder()(encoder_input_ids, return_dict=True)}

        outputs = model.generate(
            input_ids, num_beams=num_beams, min_length=5, eos_token_id=model.config.eos_token_id, **model_kwargs
        )
        outputs = tokenizer.batch_decode(outputs, skip_special_tokens=True)

        self.assertListEqual(outputs, ["Wie alt bist du?"])

    @slow
    def test_constrained_beam_search(self):
        # PT-only test: TF doesn't have constrained beam search
        model = GPT2LMHeadModel.from_pretrained("openai-community/gpt2").to(torch_device)
        tokenizer = GPT2Tokenizer.from_pretrained("openai-community/gpt2")

        force_tokens = tokenizer("scared", add_prefix_space=True, add_special_tokens=False).input_ids
        force_tokens_2 = tokenizer("big weapons", add_prefix_space=True, add_special_tokens=False).input_ids

        constraints = [
            PhrasalConstraint(force_tokens),
            PhrasalConstraint(force_tokens_2),
        ]

        starting_text = ["The soldiers were not prepared and"]

        input_ids = tokenizer(starting_text, return_tensors="pt").input_ids.to(torch_device)

        outputs = model.generate(
            input_ids,
            constraints=constraints,
            num_beams=10,
            num_return_sequences=1,
            no_repeat_ngram_size=1,
            max_length=30,
            remove_invalid_values=True,
        )

        generated_text = tokenizer.batch_decode(outputs, skip_special_tokens=True)

        self.assertListEqual(
            generated_text,
            [
                "The soldiers were not prepared and didn't know what to do. They had no idea how they would react if"
                " the enemy attacked them, big weapons scared"
            ],
        )

    @slow
    def test_constrained_beam_search_mixed(self):
        # PT-only test: TF doesn't have constrained beam search
        model = GPT2LMHeadModel.from_pretrained("openai-community/gpt2").to(torch_device)
        tokenizer = GPT2Tokenizer.from_pretrained("openai-community/gpt2")

        force_phrase = tokenizer("scared", add_prefix_space=True, add_special_tokens=False).input_ids
        flexible_phrases = tokenizer(
            ["scream", "screams", "screaming", "screamed"], add_prefix_space=True, add_special_tokens=False
        ).input_ids

        constraints = [
            PhrasalConstraint(force_phrase),
            DisjunctiveConstraint(flexible_phrases),
        ]

        starting_text = ["The soldiers", "The child"]

        input_ids = tokenizer(starting_text, return_tensors="pt").input_ids.to(torch_device)

        outputs = model.generate(
            input_ids,
            constraints=constraints,
            num_beams=10,
            num_return_sequences=1,
            no_repeat_ngram_size=1,
            # max_length=20,
            remove_invalid_values=True,
        )

        generated_text = tokenizer.batch_decode(outputs, skip_special_tokens=True)

        self.assertListEqual(
            generated_text,
            [
                "The soldiers, who had been stationed at the base for more than a year before being evacuated"
                " screaming scared",
                "The child was taken to a local hospital where he died.\n 'I don't think screaming scared",
            ],
        )

    @slow
    def test_constrained_beam_search_mixed_mixin(self):
        # PT-only test: TF doesn't have constrained beam search
        model = GPT2LMHeadModel.from_pretrained("openai-community/gpt2").to(torch_device)
        tokenizer = GPT2Tokenizer.from_pretrained("openai-community/gpt2")

        force_word = "scared"
        force_flexible = ["scream", "screams", "screaming", "screamed"]

        force_words_ids = [
            tokenizer([force_word], add_prefix_space=True, add_special_tokens=False).input_ids,
            tokenizer(force_flexible, add_prefix_space=True, add_special_tokens=False).input_ids,
        ]

        starting_text = ["The soldiers", "The child"]

        input_ids = tokenizer(starting_text, return_tensors="pt").input_ids.to(torch_device)

        outputs = model.generate(
            input_ids,
            force_words_ids=force_words_ids,
            num_beams=10,
            num_return_sequences=1,
            no_repeat_ngram_size=1,
            remove_invalid_values=True,
        )

        generated_text = tokenizer.batch_decode(outputs, skip_special_tokens=True)

        self.assertListEqual(
            generated_text,
            [
                "The soldiers, who had been stationed at the base for more than a year before being evacuated"
                " screaming scared",
                "The child was taken to a local hospital where he died.\n 'I don't think screaming scared",
            ],
        )

    @slow
    def test_cfg_mixin(self):
        model = GPT2LMHeadModel.from_pretrained("openai-community/gpt2").to(torch_device)
        tokenizer = GPT2Tokenizer.from_pretrained("openai-community/gpt2")

        input = tokenizer(["The dragon flew over Paris,"], return_tensors="pt", return_attention_mask=True)
        input["input_ids"] = input["input_ids"].to(torch_device)
        input["attention_mask"] = input["attention_mask"].to(torch_device)

        outputs = model.generate(**input, max_new_tokens=32, guidance_scale=1.5)
        generated_text = tokenizer.batch_decode(outputs, skip_special_tokens=True)

        self.assertListEqual(
            generated_text,
            [
                "The dragon flew over Paris, landing in the Rue de la Bastille. The crowd was so excited "
                'that they had to leave the city.\n\n"We\'re going to Paris!"\n'
            ],
        )

        neg = tokenizer(["France,"], return_tensors="pt", return_attention_mask=True)
        neg["input_ids"] = neg["input_ids"].to(torch_device)
        neg["attention_mask"] = neg["attention_mask"].to(torch_device)
        outputs = model.generate(
            **input,
            max_new_tokens=32,
            guidance_scale=1.5,
            negative_prompt_ids=neg["input_ids"],
            negative_prompt_attention_mask=neg["attention_mask"],
        )
        generated_text = tokenizer.batch_decode(outputs, skip_special_tokens=True)

        self.assertListEqual(
            generated_text,
            [
                'The dragon flew over Paris, landing on the pavement.\n\n"Paris!"\n\n"Paris!"\n\n"'
                'Paris!"\n\n"Paris!"\n\n"Paris!"\n\n'
            ],
        )

    @slow
    def test_constrained_beam_search_example_translation_mixin(self):
        # PT-only test: TF doesn't have constrained beam search
        tokenizer = AutoTokenizer.from_pretrained("google-t5/t5-base")
        model = AutoModelForSeq2SeqLM.from_pretrained("google-t5/t5-base")

        encoder_input_str = "translate English to German: How old are you?"
        force_words = ["sind"]

        input_ids = tokenizer(encoder_input_str, return_tensors="pt").input_ids
        force_words_ids = tokenizer(force_words, add_special_tokens=False).input_ids

        outputs = model.generate(
            input_ids,
            force_words_ids=force_words_ids,
            num_beams=10,
            num_return_sequences=1,
            no_repeat_ngram_size=1,
            remove_invalid_values=True,
        )

        outputs = tokenizer.batch_decode(outputs, skip_special_tokens=True)

        self.assertListEqual(outputs, ["Wie alt sind Sie?"])

    @slow
    def test_constrained_beam_search_example_integration(self):
        # PT-only test: TF doesn't have constrained beam search
        tokenizer = AutoTokenizer.from_pretrained("google-t5/t5-base")
        model = AutoModelForSeq2SeqLM.from_pretrained("google-t5/t5-base")

        encoder_input_str = "translate English to German: How old are you?"
        encoder_input_ids = tokenizer(encoder_input_str, return_tensors="pt").input_ids

        # lets run beam search using 5 beams
        num_beams = 5
        # define decoder start token ids
        input_ids = torch.ones((1, 1), device=model.device, dtype=torch.long)
        input_ids = input_ids * model.config.decoder_start_token_id

        # add encoder_outputs to model keyword arguments
        model_kwargs = {"encoder_outputs": model.get_encoder()(encoder_input_ids, return_dict=True)}

        constraint_str = "sind"
        constraint_token_ids = tokenizer.encode(constraint_str)[:-1]  # remove eos token

        outputs = model.generate(
            input_ids,
            num_beams=num_beams,
            force_words_ids=[constraint_token_ids],
            min_length=5,
            eos_token_id=model.config.eos_token_id,
            **model_kwargs,
        )
        outputs = tokenizer.batch_decode(outputs, skip_special_tokens=True)

        self.assertListEqual(outputs, ["Wie alt sind Sie?"])

    @slow
    def test_per_row_stopping_criteria(self):
        text = [
            "They completed the challenging puzzle, revealing the hidden",
            "Today a dragon flew over France",
            "The aroma of freshly baked pizza filled the kitchen",
        ]
        stop_strings = ["secrets"]

        model = AutoModelForCausalLM.from_pretrained("openai-community/gpt2").to(torch_device)
        tokenizer = AutoTokenizer.from_pretrained("openai-community/gpt2")
        tokenizer.padding_side = "left"
        tokenizer.pad_token_id = tokenizer.eos_token_id
        input_ids = tokenizer(text, return_tensors="pt", padding="longest", add_special_tokens=False).input_ids.to(
            torch_device
        )

        # normal generation with one stopping criteria
        out = model.generate(input_ids, max_length=15)
        out_text = tokenizer.batch_decode(out)
        expected_out = [
            "They completed the challenging puzzle, revealing the hidden secrets of the world.\n",
            "<|endoftext|><|endoftext|><|endoftext|>Today a dragon flew over France and the French government was forced",
            "The aroma of freshly baked pizza filled the kitchen with a sense of freshness",
        ]
        self.assertListEqual(out_text, expected_out)

        # generation should stop at "secrets" for first batch only, filling the rest with eos tokens
        out = model.generate(input_ids, max_length=15, stop_strings=stop_strings, tokenizer=tokenizer)
        out_text = tokenizer.batch_decode(out)
        expected_out = [
            "They completed the challenging puzzle, revealing the hidden secrets<|endoftext|><|endoftext|><|endoftext|><|endoftext|><|endoftext|>",
            "<|endoftext|><|endoftext|><|endoftext|>Today a dragon flew over France and the French government was forced",
            "The aroma of freshly baked pizza filled the kitchen with a sense of freshness",
        ]
        self.assertListEqual(out_text, expected_out)

    def test_constrained_beam_search_mixin_type_checks(self):
        # PT-only test: TF doesn't have constrained beam search
        tokenizer = AutoTokenizer.from_pretrained("patrickvonplaten/t5-tiny-random")
        model = AutoModelForSeq2SeqLM.from_pretrained("patrickvonplaten/t5-tiny-random")

        encoder_input_str = "translate English to German: How old are you?"
        input_ids = tokenizer(encoder_input_str, return_tensors="pt").input_ids

        with self.assertRaises(ValueError):
            force_words = ["sind"]
            force_words_ids = tokenizer(force_words, return_tensors="pt").input_ids
            model.generate(
                input_ids,
                force_words_ids=force_words_ids,
                num_beams=10,
                num_return_sequences=1,
                no_repeat_ngram_size=1,
                remove_invalid_values=True,
            )

        with self.assertRaises(ValueError):
            force_words = ["sind"]
            force_words_ids = [tokenizer(force_words, return_tensors="pt").input_ids]
            model.generate(
                input_ids,
                force_words_ids=force_words_ids,
                num_beams=10,
                num_return_sequences=1,
                no_repeat_ngram_size=1,
                remove_invalid_values=True,
            )

        with self.assertRaises(ValueError):
            model.generate(input_ids, force_words_ids=[])

        with self.assertRaises(ValueError):
            model.generate(input_ids, force_words_ids=[[-1]])

        with self.assertRaises(ValueError):
            model.generate(input_ids, force_words_ids=[[[-1]]])

    def test_batched_decoder_start_id(self):
        # PT-only test: TF doesn't support batched_decoder_start_id
        articles = [
            "Justin Timberlake and Jessica Biel, welcome to parenthood.",
            "Michael Phelps is arguably the most decorated Olympian of all time.",
        ]
        bart_tokenizer = AutoTokenizer.from_pretrained("hf-internal-testing/tiny-random-bart")
        bart_model = BartForConditionalGeneration.from_pretrained("hf-internal-testing/tiny-random-bart").to(
            torch_device
        )
        input_ids = bart_tokenizer(articles, return_tensors="pt", padding=True).input_ids.to(torch_device)
        decoder_start_token_id = bart_model.generation_config.decoder_start_token_id
        decoder_start_token_id_batch = [decoder_start_token_id] * input_ids.shape[0]

        outputs = bart_model.generate(input_ids, decoder_start_token_id=decoder_start_token_id)

        outputs_batched_ids = bart_model.generate(input_ids, decoder_start_token_id=decoder_start_token_id_batch)

        self.assertListEqual(outputs.tolist(), outputs_batched_ids.tolist())

    def test_decoder_start_id_from_config(self):
        # Refer to: (#30899)
        articles = [
            "Justin Timberlake and Jessica Biel, welcome to parenthood.",
            "Michael Phelps is arguably the most decorated Olympian of all time.",
        ]
        bart_tokenizer = AutoTokenizer.from_pretrained("hf-internal-testing/tiny-random-bart")
        bart_model = BartForConditionalGeneration.from_pretrained("hf-internal-testing/tiny-random-bart").to(
            torch_device
        )
        input_ids = bart_tokenizer(articles, return_tensors="pt", padding=True).input_ids.to(torch_device)
        decoder_start_token_id = bart_model.generation_config.decoder_start_token_id

        # we should be able to take `decoder_start_token_id` from model's generation config if user passes a `GenerationConfig` type
        outputs = bart_model.generate(input_ids, generation_config=GenerationConfig(do_sample=False))

        # If the generatoin config has no `decoder_start_token_id` or `bos_token_id`, we will raise an error unless user passes it in config
        bart_model.generation_config.decoder_start_token_id = None
        bart_model.generation_config.bos_token_id = None
        outputs_with_user_id = bart_model.generate(
            input_ids,
            generation_config=GenerationConfig(do_sample=False, decoder_start_token_id=decoder_start_token_id),
        )

        self.assertListEqual(outputs.tolist(), outputs_with_user_id.tolist())

        with self.assertRaises(ValueError):
            outputs = bart_model.generate(input_ids, generation_config=GenerationConfig(do_sample=False))

    def test_contrastive_search_batched(self):
        # PT-only test: TF doesn't have constrained beam search
        # Tests that contrastive search works with batched inputs (i.e. has the same output as for non-batched inputs)
        articles = ["Foo", "Bar Baz"]
        tokenizer = BartTokenizer.from_pretrained("hf-internal-testing/tiny-random-bart")
        model = BartForConditionalGeneration.from_pretrained("hf-internal-testing/tiny-random-bart").to(torch_device)

        model.config.eos_token_id = None
        input_ids_batched = tokenizer(articles, padding=True, return_tensors="pt").input_ids.to(torch_device)
        input_ids = tokenizer(articles[1], return_tensors="pt").input_ids.to(torch_device)

        output_sequences_batched = model.generate(
            input_ids=input_ids_batched, penalty_alpha=0.6, top_k=4, return_dict_in_generate=True, output_scores=True
        )
        output_sequences = model.generate(
            input_ids=input_ids, penalty_alpha=0.6, top_k=4, return_dict_in_generate=True, output_scores=True
        )

        batched_out = tokenizer.decode(output_sequences_batched.sequences[1], skip_special_tokens=True)
        out = tokenizer.decode(output_sequences.sequences[0], skip_special_tokens=True)
        self.assertEqual(batched_out, out)

        # output_sequences_batched.scores[0][1] -> 1st set of logits, 2nd sequence
        max_score_diff = (output_sequences_batched.scores[0][1] - output_sequences.scores[0][0]).abs().max()
        self.assertTrue(max_score_diff < 1e-5)

    def test_logits_processor_not_inplace(self):
        # PT-only test: TF fixes were not made
        article = "Today a dragon flew over Paris."
        model = AutoModelForCausalLM.from_pretrained("hf-internal-testing/tiny-random-gpt2").to(torch_device)
        tokenizer = AutoTokenizer.from_pretrained("hf-internal-testing/tiny-random-gpt2")
        input_ids = tokenizer(article, return_tensors="pt").input_ids.to(torch_device)

        out = model.generate(input_ids, output_logits=True, output_scores=True, return_dict_in_generate=True)
        out_with_temp = model.generate(
            input_ids,
            temperature=0.5,
            do_sample=True,
            output_logits=True,
            output_scores=True,
            return_dict_in_generate=True,
        )

        # if no logits processor is used, scores == logits. Otherwise, the processor has to modify the scores
        self.assertListEqual(out.logits[-1].tolist(), out.scores[-1].tolist())
        self.assertNotEqual(out_with_temp.logits[-1].tolist(), out_with_temp.scores[-1].tolist())

    def test_eos_token_id_int_and_list_top_k_top_sampling(self):
        # Has TF equivalent: this test relies on random sampling
        generation_kwargs = {
            "do_sample": True,
            "num_beams": 1,
            "top_p": 0.7,
            "top_k": 10,
            "temperature": 0.7,
        }
        expectation = 20

        tokenizer = AutoTokenizer.from_pretrained("hf-internal-testing/tiny-random-gpt2")
        text = """Hello, my dog is cute and"""
        tokens = tokenizer(text, return_tensors="pt").to(torch_device)
        model = AutoModelForCausalLM.from_pretrained("hf-internal-testing/tiny-random-gpt2").to(torch_device)

        # Only some seeds will work both on CPU/GPU for a fixed `expectation` value.
        # The selected seed is not guaranteed to work on all torch versions.
        torch.manual_seed(1)
        eos_token_id = 846
        generated_tokens = model.generate(**tokens, eos_token_id=eos_token_id, **generation_kwargs)
        self.assertTrue(expectation == len(generated_tokens[0]))

        torch.manual_seed(1)
        eos_token_id = [846, 198]
        generated_tokens = model.generate(**tokens, eos_token_id=eos_token_id, **generation_kwargs)
        self.assertTrue(expectation == len(generated_tokens[0]))

    def test_model_kwarg_encoder_signature_filtering(self):
        # Has TF equivalent: ample use of framework-specific code
        bart_tokenizer = AutoTokenizer.from_pretrained("hf-internal-testing/tiny-random-bart")
        article = """Hugging Face is a technology company based in New York and Paris."""
        input_ids = bart_tokenizer(article, return_tensors="pt").input_ids.to(torch_device)
        bart_model = BartForConditionalGeneration.from_pretrained("hf-internal-testing/tiny-random-bart").to(
            torch_device
        )
        output = bart_model.generate(input_ids).cpu().numpy()

        # Let's create a fake model that has a different signature. In particular, this fake model accepts "foo" as an
        # argument. Because "foo" is not in the encoder signature and doesn't start with "decoder_", it will be part of
        # the encoder kwargs prior to signature filtering, which would lead to an exception. But filtering kicks in and
        # saves the day.
        class FakeBart(BartForConditionalGeneration):
            def forward(self, input_ids, foo=None, **kwargs):
                return super().forward(input_ids, **kwargs)

        bart_model = FakeBart.from_pretrained("hf-internal-testing/tiny-random-bart").to(torch_device)
        fake_output = bart_model.generate(input_ids, foo="bar").cpu().numpy()
        self.assertTrue(np.array_equal(output, fake_output))

        # Encoder signature filtering only kicks in if it doesn't accept wildcard kwargs. The following test will fail
        # because it doesn't do signature filtering.
        class FakeEncoder(bart_model.model.encoder.__class__):
            def forward(self, input_ids, **kwargs):
                return super().forward(input_ids, **kwargs)

        fake_encoder = FakeEncoder(bart_model.config, bart_model.model.shared).to(torch_device)
        bart_model.model.encoder = fake_encoder

        # Normal generation still works (the output will be different because the encoder weights are different)
        fake_output = bart_model.generate(input_ids).cpu().numpy()
        with self.assertRaises(TypeError):
            # FakeEncoder.forward() accepts **kwargs -> no filtering -> type error due to unexpected input "foo"
            bart_model.generate(input_ids, foo="bar")

    def test_default_max_length_warning(self):
        model = AutoModelForCausalLM.from_pretrained("hf-internal-testing/tiny-random-gpt2").to(torch_device)
        tokenizer = AutoTokenizer.from_pretrained("hf-internal-testing/tiny-random-gpt2")
        model.generation_config.pad_token_id = tokenizer.eos_token_id

        text = "Hello world"
        tokenized_inputs = tokenizer([text], return_tensors="pt")
        input_ids = tokenized_inputs.input_ids.to(torch_device)

        # Default generation config value of 20 -> emits warning
        with self.assertWarns(UserWarning):
            model.generate(input_ids)

        # Explicitly setting max_length to 20 -> no warning
        with warnings.catch_warnings(record=True) as warning_list:
            model.generate(input_ids, max_length=20)
            self.assertEqual(len(warning_list), 0)

        # Generation config max_length != 20 -> no warning
        with warnings.catch_warnings(record=True) as warning_list:
            # generation_config is modified -> legacy mode is disabled = generation_config takes precedence
            model.generation_config.max_length = 10
            model.generate(input_ids)
            self.assertEqual(len(warning_list), 0)

    def test_length_warning_assisted_generation(self):
        # PT-only test: TF doesn't support assisted decoding yet.
        model = AutoModelForCausalLM.from_pretrained("hf-internal-testing/tiny-random-gpt2").to(torch_device)
        assistant = AutoModelForCausalLM.from_pretrained("hf-internal-testing/tiny-random-gpt2").to(torch_device)
        tokenizer = AutoTokenizer.from_pretrained("hf-internal-testing/tiny-random-gpt2")
        model.generation_config.pad_token_id = tokenizer.eos_token_id
        assistant.generation_config.pad_token_id = tokenizer.eos_token_id

        text = "Hello world"
        tokenized_inputs = tokenizer([text], return_tensors="pt")
        input_ids = tokenized_inputs.input_ids.to(torch_device)

        # This should not raise any warning that min length is not feasible in candidate generation
        with warnings.catch_warnings(record=True) as warning_list:
            model.generate(
                input_ids,
                assistant_model=assistant,
                min_new_tokens=10,
                max_length=20,
            )
            self.assertEqual(len(warning_list), 0)

    def test_default_assisted_generation(self):
        # Initialize the GenerationConfig object
        config = GenerationConfig()

        # Check the default values
        self.assertEqual(config.num_assistant_tokens, 20)
        self.assertEqual(config.num_assistant_tokens_schedule, "constant")
        self.assertEqual(config.assistant_confidence_threshold, 0.4)
        self.assertEqual(config.is_assistant, False)

    def test_generated_length_assisted_generation(self):
        # PT-only test: TF doesn't support assisted decoding yet.
        model = AutoModelForCausalLM.from_pretrained("hf-internal-testing/tiny-random-gpt2").to(torch_device)
        assistant = AutoModelForCausalLM.from_pretrained("hf-internal-testing/tiny-random-gpt2").to(torch_device)
        tokenizer = AutoTokenizer.from_pretrained("hf-internal-testing/tiny-random-gpt2")
        model.generation_config.pad_token_id = tokenizer.eos_token_id
        assistant.generation_config.pad_token_id = tokenizer.eos_token_id

        text = "Hello world"
        tokenized_inputs = tokenizer([text], return_tensors="pt")
        input_ids = tokenized_inputs.input_ids.to(torch_device)
        input_length = input_ids.shape[-1]

        out = model.generate(
            input_ids,
            assistant_model=assistant,
            min_new_tokens=10,
            max_new_tokens=20,
        )
        self.assertTrue((10 + input_length) <= out.shape[-1] <= (20 + input_length))

        out = model.generate(
            input_ids,
            assistant_model=assistant,
            min_new_tokens=10,
        )
        self.assertTrue((input_length + 10) <= out.shape[-1])

        out = model.generate(
            input_ids,
            assistant_model=assistant,
            max_new_tokens=7,
        )
        self.assertTrue(out.shape[-1] <= (input_length + 7))

    def test_model_kwarg_assisted_decoding_decoder_only(self):
        # PT-only test: TF doesn't support assisted decoding yet.
        model = AutoModelForCausalLM.from_pretrained("hf-internal-testing/tiny-random-gpt2").to(torch_device)
        tokenizer = AutoTokenizer.from_pretrained("hf-internal-testing/tiny-random-gpt2")
        model.generation_config.pad_token_id = tokenizer.eos_token_id

        text = "Hello world"
        tokenized_inputs = tokenizer([text], return_tensors="pt")
        input_ids = tokenized_inputs.input_ids.to(torch_device)

        # Traditional way of generating text
        outputs_normal = model.generate(input_ids)
        self.assertEqual(outputs_normal.shape, (1, 20))

        # Should be different with token_type_ids
        outputs_tti = model.generate(
            input_ids,
            token_type_ids=torch.zeros(input_ids.shape, dtype=torch.long).to(torch_device),
        )
        with self.assertRaises(AssertionError):
            self.assertListEqual(outputs_tti.tolist(), outputs_normal.tolist())

        # Assistant model
        assistant = AutoModelForCausalLM.from_pretrained("hf-internal-testing/tiny-random-gpt2").to(torch_device)
        assistant.config.pad_token_id = tokenizer.eos_token_id

        # If assisted generation passes model_kwargs correctly, should be same as previous
        outputs_assisted = model.generate(
            input_ids,
            token_type_ids=torch.zeros(input_ids.shape, dtype=torch.long).to(torch_device),
            assistant_model=assistant,
        )
        self.assertListEqual(outputs_assisted.tolist(), outputs_tti.tolist())

    def test_assisted_decoding_num_assistant_tokens_heuristic_schedule(self):
        # This test ensures that the assisted generation num_assistant_tokens 'heuristic' schedule works properly.

        prompt = "Alice and Bob"
        checkpoint = "EleutherAI/pythia-160m-deduped"
        tokenizer = AutoTokenizer.from_pretrained(checkpoint)
        inputs = tokenizer(prompt, return_tensors="pt")

        model = AutoModelForCausalLM.from_pretrained(checkpoint)

        assistant_model = model
        assistant_model.generation_config.num_assistant_tokens = 5
        assistant_model.generation_config.num_assistant_tokens_schedule = "heuristic"
        generation_kwargs = {
            "eos_token_id": -1,
            "max_new_tokens": 5,
            "do_sample": False,
            "assistant_model": assistant_model,
        }
        model.generate(**inputs, **generation_kwargs)
        # update_candidate_strategy is called only once and therefore, assistant_model.generation_config.num_assistant_tokens should be either 4 or 7
        self.assertTrue(assistant_model.generation_config.num_assistant_tokens in (4, 7))

    def test_assisted_decoding_num_assistant_tokens_heuristic_transient_schedule(self):
        # This test ensures that the assisted generation num_assistant_tokens 'heuristic' schedule works properly.

        prompt = "Alice and Bob"
        checkpoint = "EleutherAI/pythia-160m-deduped"
        tokenizer = AutoTokenizer.from_pretrained(checkpoint)
        inputs = tokenizer(prompt, return_tensors="pt")

        model = AutoModelForCausalLM.from_pretrained(checkpoint)

        assistant_model = model
        assistant_model.generation_config.num_assistant_tokens = 5
        assistant_model.generation_config.num_assistant_tokens_schedule = "heuristic_transient"
        generation_kwargs = {
            "eos_token_id": -1,
            "max_new_tokens": 5,
            "do_sample": False,
            "assistant_model": assistant_model,
        }
        model.generate(**inputs, **generation_kwargs)
        # update_candidate_strategy is called once but assistant_model.generation_config.num_assistant_tokens should stay 5
        self.assertEqual(assistant_model.generation_config.num_assistant_tokens, 5)

    @slow
    def test_validate_assistant(self):
        # Generate a random sample:
        inputs = np.random.rand(160000)

        # Load a main encoder-decoder model:
        model_id = "openai/whisper-large-v2"
        processor = AutoProcessor.from_pretrained(model_id)
        model = AutoModelForSpeechSeq2Seq.from_pretrained(
            model_id,
            low_cpu_mem_usage=True,
            use_safetensors=True,
        )
        model.to(torch_device)

        # process the input:
        features = processor(inputs, return_tensors="pt").to(torch_device)

        # Load an encoder-decoder assistant with same encoder as the main model:
        assistant_distil_model_id = "distil-whisper/distil-large-v2"
        assistant_seq_to_seq = AutoModelForSpeechSeq2Seq.from_pretrained(
            assistant_distil_model_id,
            use_safetensors=True,
        ).to(torch_device)
        self.assertTrue(model.generate(**features, assistant_model=assistant_seq_to_seq).sum())

        # Load its decoder only version:
        assistant_causal_lm = AutoModelForCausalLM.from_pretrained(
            assistant_distil_model_id,
            low_cpu_mem_usage=True,
            use_safetensors=True,
        ).to(torch_device)
        self.assertTrue(model.generate(**features, assistant_model=assistant_causal_lm).sum())

        # Load an encoder-decoder assistant with a different encoder than the main model:
        assistant_distil_model_id = "openai/whisper-tiny"
        assistant_seq_to_seq = AutoModelForSpeechSeq2Seq.from_pretrained(
            assistant_distil_model_id,
            use_safetensors=True,
        ).to(torch_device)
        self.assertTrue(model.generate(**features, assistant_model=assistant_seq_to_seq).sum())

        # Load its decoder only version:
        assistant_causal_lm = AutoModelForCausalLM.from_pretrained(
            assistant_distil_model_id,
            low_cpu_mem_usage=True,
            use_safetensors=True,
        ).to(torch_device)
        # It will raise an error as the encoder of the main and assistant model are not compatible:
        with self.assertRaises(ValueError):
            model.generate(**features, assistant_model=assistant_causal_lm)

        # Load an encoder-decoder model with a different tokenizer than the main model:
        assistant_distil_model_id = "hf-internal-testing/tiny-random-SeamlessM4Tv2ForSpeechToText"
        assistant_seq_to_seq = AutoModelForSpeechSeq2Seq.from_pretrained(
            assistant_distil_model_id,
        ).to(torch_device)
        # This should raise an error as the main and assistant model don't use the same tokenizer:
        with self.assertRaises(ValueError):
            model.generate(**features, assistant_model=assistant_seq_to_seq)

    def test_compare_unprocessed_logit_scores(self):
        # Get unprocessed logit scores back from model generate function.
        # Assert that unprocessed logits from generate() are same as those from modal eval()

        # tell model to generate text and return unprocessed/unwarped logit scores
        tokenizer = AutoTokenizer.from_pretrained("hf-internal-testing/tiny-random-gpt2")
        text = "generate yes or no: "
        input_ids = tokenizer([text], return_tensors="pt").input_ids.to(torch_device)

        model = AutoModelForCausalLM.from_pretrained("hf-internal-testing/tiny-random-gpt2").to(torch_device)

        with torch.no_grad():
            # Get logits for the next token from fwd pass
            logits_fwd = model(input_ids).logits[:, -1, :][0]

        # Get logits for the next token from generate function
        outputs = model.generate(
            input_ids=input_ids,
            return_dict_in_generate=True,
            output_logits=True,
            max_new_tokens=1,
            do_sample=True,
        )
        logits_gen = outputs.logits[0][0]

        # assert that unprocessed logits from generate() are same as those from modal eval()
        self.assertListEqual(logits_fwd.tolist(), logits_gen.tolist())

    def test_return_unprocessed_logit_scores(self):
        # tell model to generate text and return unprocessed/unwarped logit scores
        tokenizer = AutoTokenizer.from_pretrained("hf-internal-testing/tiny-random-gpt2")
        text = "generate yes or no: "
        input_ids = tokenizer([text], return_tensors="pt").input_ids.to(torch_device)
        model = AutoModelForCausalLM.from_pretrained("hf-internal-testing/tiny-random-gpt2").to(torch_device)

        outputs = model.generate(
            input_ids=input_ids, return_dict_in_generate=True, output_logits=True, max_new_tokens=3
        )

        # perform dummy check if unpreprocessed logits make sense.
        # do preselection on high probabilities; find scores of y and n tokens
        probs_all = torch.nn.functional.softmax(outputs.logits[2][0], dim=-1)
        indices = torch.argwhere(probs_all > 0.001)
        indices = indices[:, -1]
        tokens_max = tokenizer.batch_decode(indices, skip_special_tokens=True)
        probs_max = probs_all[probs_all > 0.001]

        self.assertTrue(len(indices) >= 2)
        next_token_dict = {str(t): p for t, p in zip(tokens_max, probs_max)}
        self.assertTrue("n" in next_token_dict)
        self.assertTrue("y" in next_token_dict)
        y_prob = next_token_dict["y"]
        n_prob = next_token_dict["n"]

        self.assertTrue(y_prob > 0.001 and n_prob > 0.001)
        self.assertTrue(y_prob <= 1.0 and n_prob <= 1.0)

    @slow
    @require_torch_multi_gpu
    def test_assisted_decoding_in_different_gpu(self):
        # PT-only test: TF doesn't support assisted decoding yet.
        model = AutoModelForCausalLM.from_pretrained("hf-internal-testing/tiny-random-MistralForCausalLM").to("cuda:0")
        assistant = AutoModelForCausalLM.from_pretrained("hf-internal-testing/tiny-random-MistralForCausalLM").to(
            "cuda:1"
        )
        tokenizer = AutoTokenizer.from_pretrained("hf-internal-testing/tiny-random-MistralForCausalLM")
        model.config.pad_token_id = tokenizer.eos_token_id
        assistant.config.pad_token_id = tokenizer.eos_token_id

        text = "Hello world"
        tokenized_inputs = tokenizer([text], return_tensors="pt")
        input_ids = tokenized_inputs.input_ids.to(torch_device)
        input_length = input_ids.shape[-1]

        out = model.generate(
            input_ids,
            assistant_model=assistant,
            max_new_tokens=20,
        )
        self.assertTrue(input_length <= out.shape[-1] <= input_length + 20)

    @slow
    @require_torch_accelerator
    def test_assisted_decoding_model_in_gpu_assistant_in_cpu(self):
        # PT-only test: TF doesn't support assisted decoding yet.
        model = AutoModelForCausalLM.from_pretrained("hf-internal-testing/tiny-random-MistralForCausalLM").to(
            torch_device
        )
        assistant = AutoModelForCausalLM.from_pretrained("hf-internal-testing/tiny-random-MistralForCausalLM").to(
            "cpu"
        )
        tokenizer = AutoTokenizer.from_pretrained("hf-internal-testing/tiny-random-MistralForCausalLM")
        model.config.pad_token_id = tokenizer.eos_token_id
        assistant.config.pad_token_id = tokenizer.eos_token_id

        text = "Hello world"
        tokenized_inputs = tokenizer([text], return_tensors="pt")
        input_ids = tokenized_inputs.input_ids.to(torch_device)
        input_length = input_ids.shape[-1]

        out = model.generate(
            input_ids,
            assistant_model=assistant,
            max_new_tokens=20,
        )
        self.assertTrue(input_length <= out.shape[-1] <= input_length + 20)

    def test_special_tokens_fall_back_to_model_default(self):
        # PT-only test: TF doesn't support assisted decoding yet.
        model = AutoModelForCausalLM.from_pretrained("hf-internal-testing/tiny-random-MistralForCausalLM").to(
            torch_device
        )
        test_bos_id = 50

        # Sanity-check: the model has a BOS token set, and the first generated token is a BOS token
        gen_output = model.generate()
        self.assertTrue(model.generation_config.bos_token_id is not None)
        self.assertTrue(model.generation_config.bos_token_id == gen_output[0, 0])

        # If we pass a generation config **with** a BOS token, `generate` will use it
        generation_config = GenerationConfig(bos_token_id=test_bos_id)
        gen_output = model.generate(generation_config=generation_config)
        self.assertFalse(model.generation_config.bos_token_id == gen_output[0, 0])
        self.assertTrue(generation_config.bos_token_id == gen_output[0, 0])
        self.assertTrue(test_bos_id == gen_output[0, 0])

        # If we pass a generation config **without** a BOS token, `generate` will fetch the BOS token from
        # `model.generation_config`
        generation_config = GenerationConfig(bos_token_id=None)
        gen_output = model.generate(generation_config=generation_config)
        self.assertTrue(model.generation_config.bos_token_id == gen_output[0, 0])
        self.assertFalse(test_bos_id == gen_output[0, 0])
        self.assertTrue(generation_config.bos_token_id is None)

        # Changing `model.generation_config` will affect fallback behavior
        model.generation_config.bos_token_id = test_bos_id
        gen_output = model.generate(generation_config=generation_config)
        self.assertTrue(model.generation_config.bos_token_id == gen_output[0, 0])
        self.assertTrue(test_bos_id == gen_output[0, 0])
        self.assertTrue(generation_config.bos_token_id is None)

    def test_speculative_decoding_equals_regular_decoding(self):
        draft_name = "double7/vicuna-68m"
        target_name = "Qwen/Qwen2-0.5B-Instruct"

        draft_model = AutoModelForCausalLM.from_pretrained(draft_name)
        target_model = AutoModelForCausalLM.from_pretrained(target_name)

        assistant_tokenizer = AutoTokenizer.from_pretrained(draft_name)
        target_tokenizer = AutoTokenizer.from_pretrained(target_name)

        prompt_size = torch.randint(low=20, high=100, size=(1,))
        max_new_tokens = torch.randint(low=10, high=50, size=(1,))
        input_ids = (torch.rand(1, prompt_size[0]) * 100).to(int) + 50

        max_new_tokens_item = max_new_tokens[0].item()
        expected_out = target_model.generate(input_ids, do_sample=False, max_new_tokens=max_new_tokens_item)
        predicted_out = target_model.generate(
            input_ids,
            do_sample=False,
            max_new_tokens=max_new_tokens_item,
            assistant_model=draft_model,
            tokenizer=target_tokenizer,
            assistant_tokenizer=assistant_tokenizer,
        )

        self.assertEqual(expected_out.shape, predicted_out.shape)
        self.assertTrue((expected_out == predicted_out).all().item())

    @pytest.mark.generate
    @require_torch_multi_gpu
    def test_generate_with_static_cache_multi_gpu(self):
        """
        Tests if the static cache has been set correctly and if generate works correctly when we are using multi-gpus.
        """
        # need to split manually as auto doesn't work well with unbalanced model
        device_map = {"model.embed_tokens": 0, "model.layers.0": 0, "model.layers.1": 1, "model.norm": 1, "lm_head": 0}
        model = AutoModelForCausalLM.from_pretrained(
            "hf-internal-testing/tiny-random-MistralForCausalLM", device_map=device_map
        )
        tokenizer = AutoTokenizer.from_pretrained("hf-internal-testing/tiny-random-MistralForCausalLM")

        text = "Hello world"
        tokenized_inputs = tokenizer([text], return_tensors="pt")
        input_ids = tokenized_inputs.input_ids.to(torch_device)

        generation_kwargs = {
            "max_new_tokens": 20,
            "cache_implementation": "static",
            "return_dict_in_generate": True,  # Required to return `past_key_values`
        }

        results = model.generate(input_ids, **generation_kwargs)
        self.assertTrue(isinstance(results.past_key_values, StaticCache))

        # check device of each layer
        key_cache_0 = results.past_key_values.key_cache[0]
        value_cache_0 = results.past_key_values.value_cache[0]
        self.assertTrue(key_cache_0.device == value_cache_0.device == torch.device(0))

        key_cache_1 = results.past_key_values.key_cache[1]
        value_cache_1 = results.past_key_values.value_cache[1]
        self.assertTrue(key_cache_1.device == value_cache_1.device == torch.device(1))

    @pytest.mark.generate
    @require_torch_multi_gpu
    def test_init_static_cache_multi_gpu(self):
        """
        Tests if the static cache has been set correctly when we initialize it manually in a multi-gpu setup.
        """
        # need to split manually as auto doesn't work well with unbalanced model
        device_map = {"model.embed_tokens": 0, "model.layers.0": 0, "model.layers.1": 1, "model.norm": 1, "lm_head": 0}
        model = AutoModelForCausalLM.from_pretrained(
            "hf-internal-testing/tiny-random-MistralForCausalLM", device_map=device_map
        )
        tokenizer = AutoTokenizer.from_pretrained("hf-internal-testing/tiny-random-MistralForCausalLM")

        text = "Hello world"
        tokenized_inputs = tokenizer([text], return_tensors="pt")
        input_ids = tokenized_inputs.input_ids.to(torch_device)

        generation_kwargs = {
            "max_new_tokens": 20,
            "return_dict_in_generate": True,  # Required to return `past_key_values`
        }

        # TODO: We need to raise a warning in case the cache is not set correctly
        # with self.assertRaisesRegex(ValueError, "If you are manually initializing the cache"):
        #     past_key_values = StaticCache(
        #         config=model.config, batch_size=1, max_cache_len=30, device=torch_device, dtype=model.dtype
        #     )
        #     results = model.generate(input_ids, past_key_values=past_key_values, **generation_kwargs)

        # deduced from the device_map : layer 0 on device 0 and layer 1 on device 1
        layer_device_map = {0: 0, 1: 1}
        past_key_values = StaticCache(
            config=model.config,
            batch_size=1,
            max_cache_len=30,
            device=torch_device,
            dtype=model.dtype,
            layer_device_map=layer_device_map,
        )
        results = model.generate(input_ids, past_key_values=past_key_values, **generation_kwargs)

        # check device of each layer
        key_cache_0 = results.past_key_values.key_cache[0]
        value_cache_0 = results.past_key_values.value_cache[0]
        self.assertTrue(key_cache_0.device == value_cache_0.device == torch.device(0))

        key_cache_1 = results.past_key_values.key_cache[1]
        value_cache_1 = results.past_key_values.value_cache[1]
        self.assertTrue(key_cache_1.device == value_cache_1.device == torch.device(1))

    @slow
    def test_padding_input_contrastive_search_gpt2(self):
        # Load the pre-trained GPT-2 model and tokenizer
        model = GPT2LMHeadModel.from_pretrained("openai-community/gpt2")
        model.to(torch_device)
        tokenizer = AutoTokenizer.from_pretrained("openai-community/gpt2", clean_up_tokenization_spaces=True)

        # Set the tokenizer to left-pad the sequences
        tokenizer.padding_side = "left"

        # Define the PAD token as the EOS token
        tokenizer.pad_token = tokenizer.eos_token
        model.generation_config.pad_token_id = model.generation_config.eos_token_id

        # Define the input prompt
        prompt_text = "The whispered legends of the haunted mansion spoke"

        # Tokenize the input prompt
        encoded_prompt = tokenizer(prompt_text, return_tensors="pt", padding=True)
        input_ids = encoded_prompt.input_ids.to(torch_device)
        attention_mask = encoded_prompt.attention_mask.to(torch_device)

        # Define the contrastive search params
        penalty_alpha = 0.6
        top_k = 4

        # Define the padding length to add to the input IDs and attention mask
        padding_length = 10

        # Generate text without padding
        outputs = model.generate(
            input_ids=input_ids,
            attention_mask=attention_mask,
            do_sample=False,
            penalty_alpha=penalty_alpha,
            top_k=top_k,
            max_new_tokens=64,
        )
        generated_text_no_padding = tokenizer.decode(outputs[0], skip_special_tokens=True)

        # Pad the input IDs and attention mask on the left
        padded_input_ids = F.pad(
            input_ids, (padding_length, 0), "constant", value=model.generation_config.pad_token_id
        )
        padded_attention_mask = F.pad(attention_mask, (padding_length, 0), "constant", value=0)

        # Generate text with padded inputs
        outputs_with_padding = model.generate(
            input_ids=padded_input_ids,
            attention_mask=padded_attention_mask,
            do_sample=False,
            penalty_alpha=penalty_alpha,
            top_k=top_k,
            max_new_tokens=64,
        )
        generated_text_with_padding = tokenizer.decode(outputs_with_padding[0], skip_special_tokens=True)

        # Assert that the generated texts are identical for padded and non-padded inputs
        self.assertEqual(generated_text_no_padding, generated_text_with_padding)
        self.assertEqual(
            generated_text_with_padding,
            'The whispered legends of the haunted mansion spoke of the "souls of the dead" who were "falling '
            'out of the sky" and "falling into the sea."\n\nThe ghostly apparitions were said to have been '
            'created by the spirits of the dead, who were "falling out of the sky" and "falling into the sea',
        )

    @slow
    def test_padding_input_contrastive_search_t5(self):
        # Load the pre-trained T5 model and tokenizer
        model = T5ForConditionalGeneration.from_pretrained("google-t5/t5-small")
        model.to(torch_device)
        tokenizer = AutoTokenizer.from_pretrained("google-t5/t5-small", clean_up_tokenization_spaces=True)

        # Define the input prompt
        prompt_text = "translate English to German: I need to finish this task before the end of the day."

        # Tokenize the input prompt
        encoded_prompt = tokenizer(prompt_text, return_tensors="pt")
        input_ids = encoded_prompt.input_ids.to(torch_device)
        attention_mask = encoded_prompt.attention_mask.to(torch_device)

        # Define the decoder prompt
        decoder_prompt_text = "Ich muss diese Aufgabe"
        encoded_decoder_prompt = tokenizer(decoder_prompt_text, add_special_tokens=False, return_tensors="pt")
        decoder_input_ids = encoded_decoder_prompt.input_ids.to(torch_device)
        decoder_attention_mask = encoded_decoder_prompt.attention_mask.to(torch_device)

        # Define the contrastive search params
        penalty_alpha = 0.6
        top_k = 4

        # Generate text without padding
        outputs = model.generate(
            input_ids=input_ids,
            attention_mask=attention_mask,
            decoder_input_ids=decoder_input_ids,
            decoder_attention_mask=decoder_attention_mask,
            do_sample=False,
            penalty_alpha=penalty_alpha,
            top_k=top_k,
            max_new_tokens=64,
        )
        generated_text_no_padding = tokenizer.decode(outputs[0], skip_special_tokens=True)

        # Define the padding length to add to the input IDs and attention mask
        padding_length = 10

        # Pad the decoder input IDs and attention mask on the left
        padded_decoder_input_ids = F.pad(
            decoder_input_ids, (padding_length, 0), "constant", value=model.generation_config.pad_token_id
        )
        padded_decoder_attention_mask = F.pad(decoder_attention_mask, (padding_length, 0), "constant", value=0)
        # Since the decoder_start_token_id is the same as the pad_token_id,
        # the last padded token represents the decoder start token.
        # Set the attention mask for the decoder_start_token_id to True (1).
        padded_decoder_attention_mask[:, padding_length - 1] = 1
        # Generate text with padded inputs
        outputs_with_padding = model.generate(
            input_ids=input_ids,
            attention_mask=attention_mask,
            decoder_input_ids=padded_decoder_input_ids,
            decoder_attention_mask=padded_decoder_attention_mask,
            do_sample=False,
            penalty_alpha=penalty_alpha,
            top_k=top_k,
            max_new_tokens=64,
        )
        generated_text_with_padding = tokenizer.decode(outputs_with_padding[0], skip_special_tokens=True)

        # Assert that the generated texts are identical for padded and non-padded inputs
        self.assertEqual(generated_text_no_padding, generated_text_with_padding)
        self.assertEqual(generated_text_no_padding, "Ich muss diese Aufgabe vor Ende des Tages beenden.")

    def test_prepare_inputs_for_generation_decoder_llm(self):
        """Tests GenerationMixin.prepare_inputs_for_generation against expected usage with decoder-only llms."""

        config = AutoConfig.from_pretrained("hf-internal-testing/tiny-random-LlamaForCausalLM")
        model = AutoModelForCausalLM.from_pretrained("hf-internal-testing/tiny-random-LlamaForCausalLM")
        model = model.to(torch_device)

        # 1. Sanity check: the model's `prepare_inputs_for_generation` comes from `GenerationMixin`
        self.assertTrue("GenerationMixin" in str(model.prepare_inputs_for_generation))

        # 2. If we pass input ids by themselves, we should get back the same input ids
        input_ids = torch.tensor([[1, 2, 3], [4, 5, 6]]).to(torch_device)
        model_inputs = model.prepare_inputs_for_generation(input_ids)
        self.assertTrue(torch.all(model_inputs["input_ids"] == input_ids))

        # 3. If we pass the attention mask too, we will get back the attention mask and position ids built from it
        attention_mask = torch.tensor([[1, 1, 1], [1, 1, 1]]).to(torch_device)
        model_inputs = model.prepare_inputs_for_generation(input_ids, attention_mask=attention_mask)
        self.assertTrue(torch.all(model_inputs["attention_mask"] == attention_mask))
        self.assertTrue(model_inputs["position_ids"].shape == input_ids.shape)

        # 4. `use_cache` (and other kwargs) are forwarded
        self.assertFalse("use_cache" in model_inputs)  # From the previous input, there is no `use_cache`
        model_inputs = model.prepare_inputs_for_generation(input_ids, use_cache=True, foo="bar")
        self.assertTrue(model_inputs["use_cache"] is True)
        self.assertTrue(model_inputs["foo"] == "bar")

        # 5. When we pass a cache, we discard data related to already seen tokens in some tensors. We are now also
        # forced to pass a correctly prepared `cache_positions` to slice the data accordingly.
        init_input_ids = input_ids[:, :2]
        dynamic_cache = DynamicCache()
        dynamic_cache = model(init_input_ids, past_key_values=dynamic_cache).past_key_values
        with self.assertRaises(AttributeError):  # past_key_values + no cache_position -> exception
            model_inputs = model.prepare_inputs_for_generation(input_ids, past_key_values=dynamic_cache)

        cache_position = torch.arange(input_ids.shape[-1], dtype=torch.long).to(torch_device)
        cache_position = cache_position[dynamic_cache.get_seq_length() :]
        model_inputs = model.prepare_inputs_for_generation(
            input_ids, past_key_values=dynamic_cache, cache_position=cache_position, attention_mask=attention_mask
        )
        self.assertTrue("past_key_values" in model_inputs)
        self.assertTrue(torch.all(model_inputs["cache_position"] == cache_position))
        self.assertTrue(model_inputs["input_ids"].shape[-1] == 1)  # 1 = 3 fed tokens - 2 tokens in the cache
        self.assertTrue(model_inputs["position_ids"].shape[-1] == 1)
        self.assertTrue(model_inputs["attention_mask"].shape[-1] == 3)  # we still need the full attention mask!

        # 6. If we pass a `static_cache`, the attention mask will be prepared as a static shape 4D mask
        max_cache_len = 10
        batch_size = 2
        query_length = input_ids.shape[-1] - init_input_ids.shape[-1]
        static_cache = StaticCache(
            config=config, batch_size=batch_size, max_cache_len=max_cache_len, device=torch_device, dtype=torch.float32
        )
        static_cache = model(init_input_ids, past_key_values=static_cache).past_key_values
        model_inputs = model.prepare_inputs_for_generation(
            input_ids, past_key_values=static_cache, cache_position=cache_position, attention_mask=attention_mask
        )
        self.assertTrue("past_key_values" in model_inputs)
        self.assertTrue(list(model_inputs["attention_mask"].shape) == [batch_size, 1, query_length, max_cache_len])

        # 7. We can also pass `inputs_embeds` as the embedded prompt. Because `generate` will append its result to
        # `input_ids` and the models will only accept one of the two inputs (`input_ids` or `inputs_embeds`), we
        # a) must use the cache b) must expect `input_ids` after the prompt is processed
        init_inputs_embeds = model.get_input_embeddings()(init_input_ids)
        init_cache_positions = torch.arange(init_input_ids.shape[-1], dtype=torch.long).to(torch_device)
        empty_cache = DynamicCache()

        # Prompt processing
        model_inputs = model.prepare_inputs_for_generation(
            init_input_ids,
            past_key_values=empty_cache,
            inputs_embeds=init_inputs_embeds,
            cache_position=init_cache_positions,
        )
        self.assertTrue(model_inputs["input_ids"] is None)
        self.assertTrue(model_inputs["inputs_embeds"] is not None)

        # After prompt processing
        model_inputs = model.prepare_inputs_for_generation(
            input_ids, past_key_values=dynamic_cache, inputs_embeds=init_inputs_embeds, cache_position=cache_position
        )
        self.assertTrue(model_inputs["input_ids"] is not None)
        self.assertTrue(model_inputs["inputs_embeds"] is None)

    def test_prepare_inputs_for_generation_encoder_decoder_llm(self):
        """
        Same as `test_prepare_inputs_for_generation_decoder_llm` but for encoder-decoder models. Main difference: we
        should look for `decoder_input_ids`, instead of `input_ids`.
        """
        model = AutoModelForSeq2SeqLM.from_pretrained("hf-internal-testing/tiny-random-t5")
        model = model.to(torch_device)

        # 1. Sanity check: the model's `prepare_inputs_for_generation` comes from `GenerationMixin`
        self.assertTrue("GenerationMixin" in str(model.prepare_inputs_for_generation))

        # 2. If we pass input ids by themselves, we should get back the same input ids -- with the encoder-decoder key
        decoder_input_ids = torch.tensor([[1, 2, 3], [4, 5, 6]]).to(torch_device)
        model_inputs = model.prepare_inputs_for_generation(decoder_input_ids)
        self.assertTrue(torch.all(model_inputs["decoder_input_ids"] == decoder_input_ids))

        # 3. If we pass the attention mask too, we will get back the attention mask. Encoder-decoder models usually
        # don't use `position_ids`
        decoder_attention_mask = torch.tensor([[1, 1, 1], [1, 1, 1]]).to(torch_device)
        model_inputs = model.prepare_inputs_for_generation(
            decoder_input_ids, decoder_attention_mask=decoder_attention_mask
        )
        self.assertTrue(torch.all(model_inputs["decoder_attention_mask"] == decoder_attention_mask))
        self.assertTrue("position_ids" not in model_inputs)

        # 4. `use_cache` (and other kwargs, like the encoder outputs) are forwarded
        self.assertFalse("use_cache" in model_inputs)  # From the previous input, there is no `use_cache`
        model_inputs = model.prepare_inputs_for_generation(decoder_input_ids, use_cache=True, encoder_outputs="foo")
        self.assertTrue(model_inputs["use_cache"] is True)
        self.assertTrue(model_inputs["encoder_outputs"] == "foo")
        # See the decoder-only test for more corner cases. The code is the same, so we don't repeat it here.

    def test_generate_compile_fullgraph_tiny(self):
        """
        Tests that we can call end-to-end generation with a tiny model (i.e. doesn't crash)
        NOTE: this test is quite slow (~20s on a consumer desktop), but it is important that we keep it as part of the
        non-slow tests to prevent regressions!
        """
        model = AutoModelForCausalLM.from_pretrained(
            "hf-internal-testing/tiny-random-LlamaForCausalLM", torch_dtype=torch.bfloat16, device_map="auto"
        )
        tokenizer = AutoTokenizer.from_pretrained("hf-internal-testing/tiny-random-LlamaForCausalLM")

        # compile generate
        compiled_generate = torch.compile(model.generate, fullgraph=True, mode="reduce-overhead")

        # compiled generate does NOT accept parameterization except a) model inputs b) a generation config
        generation_config = copy.deepcopy(model.generation_config)
        generation_config.pad_token_id = model.config.eos_token_id

        model_inputs = tokenizer(["Write a poem about the market crashing in summer"], return_tensors="pt")
        model_inputs = model_inputs.to(model.device)
        gen_out = compiled_generate(**model_inputs, generation_config=generation_config)
        self.assertTrue(gen_out.shape[1] > model_inputs["input_ids"].shape[1])  # some text was generated

    def test_assisted_generation_early_exit(self):
        """
        Tests that assisted generation with early exit works as expected. Under the hood, this has complex cache
        manipulation, which will cause the test to fail if something goes wrong there.
        """
        expected_output = "Alice and Bob are playing a game of poker. Alice has a pair of 8s and Bob has a pair"

        prompt = "Alice and Bob"
        checkpoint = "facebook/layerskip-llama3.2-1B"

        tokenizer = AutoTokenizer.from_pretrained(checkpoint)
        inputs = tokenizer(prompt, return_tensors="pt").to(torch_device)

        model = AutoModelForCausalLM.from_pretrained(checkpoint).to(torch_device)
        original_outputs = model.generate(**inputs, do_sample=False, max_new_tokens=20)
        original_decoded = tokenizer.batch_decode(original_outputs, skip_special_tokens=True)
        self.assertEqual(original_decoded, [expected_output])

        outputs_assisted = model.generate(**inputs, assistant_early_exit=4, do_sample=False, max_new_tokens=20)
        decoded_assisted = tokenizer.batch_decode(outputs_assisted, skip_special_tokens=True)
        self.assertEqual(decoded_assisted, [expected_output])

    @slow
    def test_max_time(self):
        tokenizer = GPT2Tokenizer.from_pretrained("openai-community/gpt2")
        model = GPT2LMHeadModel.from_pretrained("openai-community/gpt2")
        model.to(torch_device)

        torch.manual_seed(0)
        tokenized = tokenizer("Today is a nice day and", return_tensors="pt", return_token_type_ids=True)
        input_ids = tokenized.input_ids.to(torch_device)

        MAX_TIME = 0.1
        MAX_LENGTH = 64

        # sampling on
        start = datetime.datetime.now()
        model.generate(input_ids, do_sample=True, max_time=MAX_TIME, max_length=MAX_LENGTH)
        duration = datetime.datetime.now() - start
        self.assertGreater(duration, datetime.timedelta(seconds=MAX_TIME))
        self.assertLess(duration, datetime.timedelta(seconds=1.5 * MAX_TIME))

        # sampling off
        start = datetime.datetime.now()
        model.generate(input_ids, do_sample=False, max_time=MAX_TIME, max_length=MAX_LENGTH)
        duration = datetime.datetime.now() - start
        self.assertGreater(duration, datetime.timedelta(seconds=MAX_TIME))
        self.assertLess(duration, datetime.timedelta(seconds=1.5 * MAX_TIME))

        # beam search
        start = datetime.datetime.now()
        model.generate(input_ids, do_sample=False, num_beams=2, max_time=MAX_TIME, max_length=MAX_LENGTH)
        duration = datetime.datetime.now() - start
        self.assertGreater(duration, datetime.timedelta(seconds=MAX_TIME))
        self.assertLess(duration, datetime.timedelta(seconds=1.5 * MAX_TIME))

        # sanity check: no time limit
        start = datetime.datetime.now()
        model.generate(input_ids, do_sample=False, max_time=None, max_length=MAX_LENGTH)
        duration = datetime.datetime.now() - start
        self.assertGreater(duration, datetime.timedelta(seconds=1.5 * MAX_TIME))


@require_torch
class TokenHealingTestCase(unittest.TestCase):
    @parameterized.expand(
        [
            ("url", 'The link is <a href="http:', 'The link is <a href="http://'),
            # aggressive_healing: "http" shouldn't be replaced with "https"
            ("aggressive_healing", 'The link is <a href="http', 'The link is <a href="http'),
            ("trailing_whitespace", "I read a book about ", "I read a book about"),
            ("nothing_to_heal", "I read a book about", "I read a book about"),
            ("single_token", "I", "I"),
            ("empty_prompt", "", ""),
        ]
    )
    def test_prompts(self, name, input, expected):
        model_name_or_path = "distilbert/distilgpt2"
        tokenizer = AutoTokenizer.from_pretrained(model_name_or_path, use_fast=True)
        completion_model = AutoModelForCausalLM.from_pretrained(
            model_name_or_path,
            device_map="auto",
            trust_remote_code=False,
            revision="main",
            use_cache=True,
        )

        """
        tokenizer.pad_token value can be empty but it is required in the latter codes
        so assigned it here with eos_token
		"""
        tokenizer.pad_token = tokenizer.eos_token

        input_ids = tokenizer(input, return_tensors="pt").input_ids.to(completion_model.device)

        healed_ids = completion_model.heal_tokens(input_ids, tokenizer=tokenizer)
        predicted = tokenizer.decode(healed_ids[0], skip_special_tokens=True)

        self.assertEqual(predicted, expected)

    def test_generate_from_inputs_embeds_with_bos_token_id_is_none(self):
        article = "Today a dragon flew over Paris."
        model = AutoModelForCausalLM.from_pretrained("hf-internal-testing/tiny-random-gpt2").to(torch_device)
        tokenizer = AutoTokenizer.from_pretrained("hf-internal-testing/tiny-random-gpt2")
        input_ids = tokenizer(article, return_tensors="pt").input_ids.to(torch_device)
        inputs_embeds = model.get_input_embeddings()(input_ids)

        model.generate(inputs_embeds=inputs_embeds, max_length=20, bos_token_id=None)

        # bos_token_id is required when no input ids nor inputs_embeds is passed
        with self.assertRaises(ValueError):
            model.generate(max_length=20, bos_token_id=None)


class TestAssistedCandidateGeneratorDifferentTokenizers(unittest.TestCase):
    def test_no_intersection(self):
        prompt = np.array([[1, 2, 3]])
        prompt_plus_new_tokens = np.array([[4, 5, 6]])
        result = AssistedCandidateGeneratorDifferentTokenizers._get_tokens_diag(prompt, prompt_plus_new_tokens)
        self.assertEqual(result, (None, None, None))

    def test_complete_overlap(self):
        prompt = np.array([[1, 2, 3]])
        prompt_plus_new_tokens = np.array([[1, 2, 3, 4, 5]])
        discrep_length, new_tokens_only, discrep_only = AssistedCandidateGeneratorDifferentTokenizers._get_tokens_diag(
            prompt, prompt_plus_new_tokens
        )
        self.assertEqual(discrep_length, 0)
        np.testing.assert_array_equal(new_tokens_only, np.array([[4, 5]]))
        np.testing.assert_array_equal(discrep_only, np.array([[]]))

    def test_partial_overlap(self):
        prompt = np.array([[1, 2, 3]])
        prompt_plus_new_tokens = np.array([[2, 3, 4, 5]])
        discrep_length, new_tokens_only, discrep_only = AssistedCandidateGeneratorDifferentTokenizers._get_tokens_diag(
            prompt, prompt_plus_new_tokens
        )
        self.assertEqual(discrep_length, 0)
        np.testing.assert_array_equal(new_tokens_only, np.array([[4, 5]]))
        np.testing.assert_array_equal(discrep_only, np.array([[]]))

    def test_no_new_tokens(self):
        prompt = np.array([[1, 2, 3]])
        prompt_plus_new_tokens = np.array([[1, 2, 3]])
        discrep_length, new_tokens_only, discrep_only = AssistedCandidateGeneratorDifferentTokenizers._get_tokens_diag(
            prompt, prompt_plus_new_tokens
        )
        self.assertEqual(discrep_length, 0)
        np.testing.assert_array_equal(new_tokens_only, np.array([[]]))
        np.testing.assert_array_equal(discrep_only, np.array([[]]))


class TestAssistedCandidateGeneratorUpdateStrategy(unittest.TestCase):
    def setUp(self):
        checkpoint = "EleutherAI/pythia-160m-deduped"
        self.assistant_model = AutoModelForCausalLM.from_pretrained(checkpoint)
        self.assistant_model.generation_config.assistant_confidence_threshold = 0.4
        self.model_kwargs = {}
        self.input_ids = torch.randint(1, 10, (1, 9))
        self.candidate_generator = AssistedCandidateGenerator(
            input_ids=self.input_ids,
            assistant_model=self.assistant_model,
            generation_config=self.assistant_model.generation_config,
            model_kwargs=self.model_kwargs,
        )
        self.candidate_generator.probs = [0.9, 0.8, 0.7, 0.6, 0.5, 0.4, 0.3, 0.2, 0.1]
        self.original_probs = self.candidate_generator.probs
        self.original_threshold = self.assistant_model.generation_config.assistant_confidence_threshold

    def assert_no_sklearn(self):
        with patch("transformers.utils.import_utils._sklearn_available", False):
            self.candidate_generator.update_candidate_strategy(self.input_ids, None, self.num_matches)
            self.assertEqual(self.candidate_generator.matches, self.original_matches)
            self.assertEqual(self.candidate_generator.probs, self.original_probs)
            self.assertEqual(
                self.assistant_model.generation_config.assistant_confidence_threshold, self.original_threshold
            )

    @parameterized.expand([(is_sklearn_available(),), (False,)])
    def test_update_candidate_strategy_no_matches_short(self, sklearn_available):
        print("test_update_candidate_strategy_no_matches_short")
        self.original_matches = []
        self.candidate_generator.matches = self.original_matches
        self.num_matches = 0

        if sklearn_available:
            self.candidate_generator.update_candidate_strategy(self.input_ids, None, self.num_matches)
            self.assertEqual(self.candidate_generator.matches, [0])
            self.assertEqual(self.candidate_generator.probs, [0.9])
            self.assertEqual(self.assistant_model.generation_config.assistant_confidence_threshold, 0.4)
        else:
            self.assert_no_sklearn()

    @parameterized.expand([(is_sklearn_available(),), (False,)])
    def test_update_candidate_strategy_with_mix_matches_3(self, sklearn_available):
        self.original_matches = [1, 0, 1, 0, 1]
        self.candidate_generator.matches = self.original_matches
        self.num_matches = 3
        if sklearn_available:
            self.candidate_generator.update_candidate_strategy(self.input_ids, None, self.num_matches)
            self.assertEqual(self.candidate_generator.matches, [1, 0, 1, 0, 1, 1, 1, 1, 0])
            self.assertEqual(self.candidate_generator.probs, [0.9, 0.8, 0.7, 0.6, 0.5, 0.4, 0.3, 0.2, 0.1])
            self.assertEqual(self.assistant_model.generation_config.assistant_confidence_threshold, 0.2)
        else:
            self.assert_no_sklearn()

    @parameterized.expand([(is_sklearn_available(),), (False,)])
    def test_update_candidate_strategy_with_matches_4(self, sklearn_available):
        self.original_matches = [1, 1, 1, 1, 1]
        self.candidate_generator.matches = self.original_matches
        self.num_matches = 4
        if sklearn_available:
            self.candidate_generator.update_candidate_strategy(self.input_ids, None, self.num_matches)
            self.assertEqual(self.candidate_generator.matches, [1, 1, 1, 1, 1, 1, 1, 1, 1])
            self.assertEqual(self.candidate_generator.probs, [0.9, 0.8, 0.7, 0.6, 0.5, 0.4, 0.3, 0.2, 0.1])
            self.assertEqual(self.assistant_model.generation_config.assistant_confidence_threshold, 0.4)
        else:
            self.assert_no_sklearn()

    @parameterized.expand([(is_sklearn_available(),), (False,)])
    def test_update_candidate_strategy_with_matches_3(self, sklearn_available):
        self.original_matches = [1, 1, 1, 1, 1]
        self.candidate_generator.matches = self.original_matches
        self.num_matches = 3
        if sklearn_available:
            self.candidate_generator.update_candidate_strategy(self.input_ids, None, self.num_matches)
            self.assertEqual(self.candidate_generator.matches, [1, 1, 1, 1, 1, 1, 1, 1, 0])
            self.assertEqual(self.candidate_generator.probs, [0.9, 0.8, 0.7, 0.6, 0.5, 0.4, 0.3, 0.2, 0.1])
            self.assertEqual(self.assistant_model.generation_config.assistant_confidence_threshold, 0.2)
        else:
            self.assert_no_sklearn()

    @parameterized.expand([(is_sklearn_available(),), (False,)])
    def test_update_candidate_strategy_with_matches_2(self, sklearn_available):
        self.original_matches = [1, 1, 1, 1, 1]
        self.candidate_generator.matches = self.original_matches
        self.num_matches = 2
        if sklearn_available:
            self.candidate_generator.update_candidate_strategy(self.input_ids, None, self.num_matches)
            self.assertEqual(self.candidate_generator.matches, [1, 1, 1, 1, 1, 1, 1, 0])
            self.assertEqual(self.candidate_generator.probs, [0.9, 0.8, 0.7, 0.6, 0.5, 0.4, 0.3, 0.2])
            self.assertEqual(self.assistant_model.generation_config.assistant_confidence_threshold, 0.3)
        else:
            self.assert_no_sklearn()

    @parameterized.expand([(is_sklearn_available(),), (False,)])
    def test_update_candidate_strategy_with_matches_1(self, sklearn_available):
        self.original_matches = [1, 1, 1, 1, 1]
        self.candidate_generator.matches = self.original_matches
        self.num_matches = 1
        if sklearn_available:
            self.candidate_generator.update_candidate_strategy(self.input_ids, None, self.num_matches)
            self.assertEqual(self.candidate_generator.matches, [1, 1, 1, 1, 1, 1, 0])
            self.assertEqual(self.candidate_generator.probs, [0.9, 0.8, 0.7, 0.6, 0.5, 0.4, 0.3])
            self.assertEqual(self.assistant_model.generation_config.assistant_confidence_threshold, 0.4)
        else:
            self.assert_no_sklearn()<|MERGE_RESOLUTION|>--- conflicted
+++ resolved
@@ -1617,12 +1617,9 @@
 
             # Encoder-Decoder checks
             if config.is_encoder_decoder:
-<<<<<<< HEAD
-=======
                 # encoder-decoder models usually don't have text config
                 # below is needed only for Pix2Struct which we cannot modify now due to BC
                 config = config.get_text_config()
->>>>>>> d7c5d1b5
                 encoder_num_attention_heads = (
                     config.encoder_attention_heads
                     if hasattr(config, "encoder_attention_heads")
