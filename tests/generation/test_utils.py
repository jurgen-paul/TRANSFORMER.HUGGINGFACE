# coding=utf-8
# Copyright 2020 The HuggingFace Team Inc.
#
# Licensed under the Apache License, Version 2.0 (the "License");
# you may not use this file except in compliance with the License.
# You may obtain a clone of the License at
#
#     http://www.apache.org/licenses/LICENSE-2.0
#
# Unless required by applicable law or agreed to in writing, software
# distributed under the License is distributed on an "AS IS" BASIS,
# WITHOUT WARRANTIES OR CONDITIONS OF ANY KIND, either express or implied.
# See the License for the specific language governing permissions and
# limitations under the License.


import collections
import copy
import datetime
import gc
import inspect
import random
import tempfile
import unittest
import warnings

import numpy as np
import pytest
from packaging import version
from parameterized import parameterized

from transformers import AutoConfig, AutoProcessor, AutoTokenizer, is_torch_available, pipeline
from transformers.testing_utils import (
    is_flaky,
    require_accelerate,
    require_flash_attn,
    require_optimum_quanto,
    require_torch,
    require_torch_accelerator,
    require_torch_gpu,
    require_torch_multi_accelerator,
    require_torch_multi_gpu,
    require_torch_sdpa,
    set_config_for_less_flaky_test,
    set_model_for_less_flaky_test,
    set_model_tester_for_less_flaky_test,
    slow,
    torch_device,
)
from transformers.utils import is_ipex_available


if is_torch_available():
    import torch
    import torch.nn.functional as F

    from transformers import (
        AutoModelForCausalLM,
        AutoModelForSeq2SeqLM,
        AutoModelForSpeechSeq2Seq,
        AutoModelForVision2Seq,
        BartForConditionalGeneration,
        BartTokenizer,
        GPT2LMHeadModel,
        GPT2Tokenizer,
        ImageGPTForCausalImageModeling,
        SpeechEncoderDecoderModel,
        T5ForConditionalGeneration,
    )
    from transformers.cache_utils import (
        Cache,
        DynamicCache,
        EncoderDecoderCache,
        HybridCache,
        QuantoQuantizedCache,
        StaticCache,
    )
    from transformers.generation import (
        BeamSampleDecoderOnlyOutput,
        BeamSampleEncoderDecoderOutput,
        BeamSearchDecoderOnlyOutput,
        BeamSearchEncoderDecoderOutput,
        DisjunctiveConstraint,
        GenerateBeamDecoderOnlyOutput,
        GenerateBeamEncoderDecoderOutput,
        GenerateDecoderOnlyOutput,
        GenerateEncoderDecoderOutput,
        GenerationConfig,
        GreedySearchDecoderOnlyOutput,
        GreedySearchEncoderDecoderOutput,
        LogitsProcessorList,
        MaxLengthCriteria,
        MinLengthLogitsProcessor,
        PhrasalConstraint,
        PromptLookupCandidateGenerator,
        SampleDecoderOnlyOutput,
        SampleEncoderDecoderOutput,
        StoppingCriteria,
        StoppingCriteriaList,
        SynthIDTextWatermarkingConfig,
        WatermarkDetector,
        WatermarkingConfig,
    )
    from transformers.generation.candidate_generator import (
        AssistedCandidateGenerator,
        AssistedCandidateGeneratorDifferentTokenizers,
    )
    from transformers.generation.utils import _speculative_sampling

from unittest.mock import patch

from transformers.utils import is_sklearn_available


# TODO: raushan remove this when VLMs start accepting input embeds
VLM_CLASS_NAMES = [
    "llava",
    "idefics2",
    "idefics3",
    "mllama",
    "paligemma",
    "emu3",
    "gotocr2",
    "qwen2vl",
    "qwen2_5_vl",
<<<<<<< HEAD
    "janus",
=======
    "ayavision",
>>>>>>> 94ae1ba5
]


class GenerationTesterMixin:
    input_name = "input_ids"
    model_tester = None
    max_new_tokens = 3

    def prepare_config_and_inputs_for_generate(self, batch_size=2):
        config, inputs_dict = self.model_tester.prepare_config_and_inputs_for_common()

        # We don't want a few model inputs in our model input dictionary for generation tests
        input_keys_to_ignore = [
            # we don't want to mask attention heads
            "head_mask",
            "decoder_head_mask",
            "cross_attn_head_mask",
            # we don't want encoder-decoder models to start from filled decoder ids
            "decoder_input_ids",
            "decoder_attention_mask",
            # we'll set cache use in each test differently
            "use_cache",
            # Ignore labels if it is in the input dict
            "labels",
            # model-specific exceptions should overload/overwrite this function
        ]
        filtered_inputs_dict = {
            k: v[:batch_size, ...] if isinstance(v, torch.Tensor) else v
            for k, v in inputs_dict.items()
            if k not in input_keys_to_ignore
        }

        # It is important set `eos_token_id` to `None` to avoid early stopping (would break for length-based checks)
        text_gen_config = config.get_text_config(decoder=True)
        if text_gen_config.eos_token_id is not None and text_gen_config.pad_token_id is None:
            text_gen_config.pad_token_id = (
                text_gen_config.eos_token_id
                if isinstance(text_gen_config.eos_token_id, int)
                else text_gen_config.eos_token_id[0]
            )
        text_gen_config.eos_token_id = None
        text_gen_config.forced_eos_token_id = None

        return config, filtered_inputs_dict

    def _check_similar_generate_outputs(self, output_1, output_2, atol=1e-5, rtol=1e-5):
        """
        Checks whether a pair of generate outputs are similar. Two `generate` call outputs are considered similar in
        the following siturations:
        1. The sequences are the same
        2. The sequences are different, but the scores up to (and including) the first mismatch are nearly identical
        """
        # scores doesn't include data regarding decoder input tokens
        decoder_input_length = output_1.sequences.shape[1] - len(output_1.scores)
        output_matches = output_1.sequences == output_2.sequences
        has_matching_outputs = output_matches.all()
        has_matching_scores = None
        if not has_matching_outputs:
            for batch_idx in range(output_1.sequences.shape[0]):
                batch_matches = output_matches[batch_idx]
                if batch_matches.all():
                    continue
                first_mismatch_idx = batch_matches.int().argmin()  # gets the index of the first False
                first_mismatch_idx -= decoder_input_length
                output_1_first_mismatch_scores = output_1.scores[first_mismatch_idx][batch_idx]
                output_2_first_mismatch_scores = output_2.scores[first_mismatch_idx][batch_idx]
                has_matching_scores = torch.allclose(
                    output_1_first_mismatch_scores, output_2_first_mismatch_scores, rtol=atol, atol=rtol
                )
                if not has_matching_scores:
                    break
        self.assertTrue(has_matching_outputs or has_matching_scores)

    def _get_logits_processor_kwargs(self, do_sample=False, config=None):
        logits_processor_kwargs = {
            "bad_words_ids": [[1, 0]],
            "repetition_penalty": 1.2,
            "remove_invalid_values": True,
        }
        if do_sample:
            logits_processor_kwargs.update(
                {
                    "top_k": 10,
                    "top_p": 0.7,
                    "temperature": 0.7,
                }
            )
        # TODO (joao, raushan): see this comment for a long-term fix
        # https://github.com/huggingface/transformers/pull/33593#issuecomment-2361824264)
        # This is a band-aid for VLM models, to ensure they don't generate image/video tokens which would cause them
        # to crash. On pretrained models this isn't a risk, as they are trained to not generate these tokens.
        if config is not None:
            for key in [
                "image_token_index",
                "image_token_id",
                "video_token_index",
                "video_token_id",
                "vision_start_token_id",
            ]:
                token_index = getattr(config, key, None)
                if token_index is None and hasattr(self, "model_tester"):
                    token_index = getattr(self.model_tester, key, None)
                if token_index is not None and token_index < config.get_text_config().vocab_size:
                    logits_processor_kwargs["bad_words_ids"].append([token_index])

        return logits_processor_kwargs

    def _get_beam_kwargs(self, num_return_sequences=1):
        beam_kwargs = {
            "early_stopping": False,
            "length_penalty": 2.0,
            "num_beams": 2,
            "num_return_sequences": num_return_sequences,
        }
        return beam_kwargs

    def _get_diverse_beam_kwargs(self, num_return_sequences=1):
        beam_kwargs = {
            "early_stopping": False,
            "length_penalty": 2.0,
            "num_beams": 2,
            "num_return_sequences": num_return_sequences,
            "num_beam_groups": 2,  # one beam per group
            "diversity_penalty": 2.0,
        }
        return beam_kwargs

    def _get_constrained_beam_kwargs(self, num_return_sequences=1):
        beam_kwargs = {
            "early_stopping": False,
            "length_penalty": 2.0,
            "num_beams": num_return_sequences * 4,
            "num_return_sequences": num_return_sequences,
        }
        return beam_kwargs

    def _greedy_generate(
        self,
        model,
        inputs_dict,
        output_scores=False,
        output_logits=False,
        output_attentions=False,
        output_hidden_states=False,
        return_dict_in_generate=False,
        use_cache=True,
    ):
        logits_processor_kwargs = self._get_logits_processor_kwargs(do_sample=False, config=model.config)
        output_generate = model.generate(
            do_sample=False,
            num_beams=1,
            max_new_tokens=self.max_new_tokens,
            output_attentions=output_attentions,
            output_hidden_states=output_hidden_states,
            output_scores=output_scores,
            output_logits=output_logits,
            return_dict_in_generate=return_dict_in_generate,
            use_cache=use_cache,
            **logits_processor_kwargs,
            **inputs_dict,
        )

        return output_generate

    def _sample_generate(
        self,
        model,
        inputs_dict,
        num_return_sequences,
        output_scores=False,
        output_logits=False,
        output_attentions=False,
        output_hidden_states=False,
        return_dict_in_generate=False,
        use_cache=True,
    ):
        torch.manual_seed(0)
        logits_processor_kwargs = self._get_logits_processor_kwargs(do_sample=True, config=model.config)
        output_generate = model.generate(
            do_sample=True,
            num_beams=1,
            max_new_tokens=self.max_new_tokens,
            num_return_sequences=num_return_sequences,
            output_scores=output_scores,
            output_logits=output_logits,
            output_attentions=output_attentions,
            output_hidden_states=output_hidden_states,
            return_dict_in_generate=return_dict_in_generate,
            use_cache=use_cache,
            **logits_processor_kwargs,
            **inputs_dict,
        )

        return output_generate

    def _beam_search_generate(
        self,
        model,
        inputs_dict,
        beam_kwargs,
        output_scores=False,
        output_logits=False,
        output_attentions=False,
        output_hidden_states=False,
        return_dict_in_generate=False,
        use_cache=True,
    ):
        logits_processor_kwargs = self._get_logits_processor_kwargs(do_sample=False, config=model.config)
        output_generate = model.generate(
            do_sample=False,
            max_new_tokens=self.max_new_tokens,
            output_scores=output_scores,
            output_logits=output_logits,
            output_attentions=output_attentions,
            output_hidden_states=output_hidden_states,
            return_dict_in_generate=return_dict_in_generate,
            use_cache=use_cache,
            **beam_kwargs,
            **logits_processor_kwargs,
            **inputs_dict,
        )

        return output_generate

    def _beam_sample_generate(
        self,
        model,
        inputs_dict,
        beam_kwargs,
        output_scores=False,
        output_logits=False,
        output_attentions=False,
        output_hidden_states=False,
        return_dict_in_generate=False,
        use_cache=True,
    ):
        torch.manual_seed(0)
        logits_processor_kwargs = self._get_logits_processor_kwargs(do_sample=True, config=model.config)
        output_generate = model.generate(
            do_sample=True,
            max_new_tokens=self.max_new_tokens,
            output_scores=output_scores,
            output_logits=output_logits,
            output_attentions=output_attentions,
            output_hidden_states=output_hidden_states,
            return_dict_in_generate=return_dict_in_generate,
            use_cache=use_cache,
            **beam_kwargs,
            **logits_processor_kwargs,
            **inputs_dict,
        )

        return output_generate

    def _group_beam_search_generate(
        self,
        model,
        inputs_dict,
        beam_kwargs,
        output_scores=False,
        output_logits=False,
        output_attentions=False,
        output_hidden_states=False,
        return_dict_in_generate=False,
        use_cache=True,
    ):
        logits_processor_kwargs = self._get_logits_processor_kwargs(do_sample=False, config=model.config)
        output_generate = model.generate(
            do_sample=False,
            max_new_tokens=self.max_new_tokens,
            output_scores=output_scores,
            output_logits=output_logits,
            output_attentions=output_attentions,
            output_hidden_states=output_hidden_states,
            return_dict_in_generate=return_dict_in_generate,
            use_cache=use_cache,
            **beam_kwargs,
            **logits_processor_kwargs,
            **inputs_dict,
        )

        return output_generate

    def _constrained_beam_search_generate(
        self,
        model,
        inputs_dict,
        constraints,
        beam_kwargs,
        output_scores=False,
        output_logits=False,
        output_attentions=False,
        output_hidden_states=False,
        return_dict_in_generate=False,
        use_cache=True,
    ):
        logits_processor_kwargs = self._get_logits_processor_kwargs(do_sample=False, config=model.config)
        output_generate = model.generate(
            do_sample=False,
            max_new_tokens=self.max_new_tokens,
            output_scores=output_scores,
            output_logits=output_logits,
            output_attentions=output_attentions,
            output_hidden_states=output_hidden_states,
            return_dict_in_generate=return_dict_in_generate,
            constraints=constraints,
            use_cache=use_cache,
            **beam_kwargs,
            **logits_processor_kwargs,
            **inputs_dict,
        )

        return output_generate

    def _contrastive_generate(
        self,
        model,
        inputs_dict,
        output_scores=False,
        output_logits=False,
        output_attentions=False,
        output_hidden_states=False,
        return_dict_in_generate=False,
        use_cache=True,
    ):
        contrastive_search_kwargs = {
            "penalty_alpha": 0.6,
            "top_k": 5,
        }

        logits_processor_kwargs = self._get_logits_processor_kwargs(do_sample=False, config=model.config)
        output_generate = model.generate(
            do_sample=False,
            num_beams=1,
            max_new_tokens=self.max_new_tokens,
            output_attentions=output_attentions,
            output_hidden_states=output_hidden_states,
            output_scores=output_scores,
            output_logits=output_logits,
            return_dict_in_generate=return_dict_in_generate,
            use_cache=use_cache,
            **logits_processor_kwargs,
            **contrastive_search_kwargs,
            **inputs_dict,
        )

        return output_generate

    @pytest.mark.generate
    def test_greedy_generate(self):
        for model_class in self.all_generative_model_classes:
            config, inputs_dict = self.prepare_config_and_inputs_for_generate()

            model = model_class(config).to(torch_device).eval()
            output_generate = self._greedy_generate(model=model, inputs_dict=inputs_dict)

            if model.config.is_encoder_decoder:
                self.assertTrue(output_generate.shape[-1] == self.max_new_tokens + 1)
            else:
                self.assertTrue(output_generate.shape[-1] == self.max_new_tokens + inputs_dict["input_ids"].shape[-1])

    @pytest.mark.generate
    def test_greedy_generate_dict_outputs(self):
        for model_class in self.all_generative_model_classes:
            config, inputs_dict = self.prepare_config_and_inputs_for_generate()
            if self.has_attentions:
                config._attn_implementation = "eager"  # can't output attentions otherwise

            model = model_class(config).to(torch_device).eval()
            output_generate = self._greedy_generate(
                model=model,
                inputs_dict=inputs_dict,
                output_scores=True,
                output_logits=True,
                output_hidden_states=True,
                output_attentions=self.has_attentions,
                return_dict_in_generate=True,
                use_cache=False,
            )

            if model.config.is_encoder_decoder:
                self.assertTrue(output_generate.sequences.shape[-1] == self.max_new_tokens + 1)
                self.assertIsInstance(output_generate, GenerateEncoderDecoderOutput)
                # Retrocompatibility check
                self.assertIsInstance(output_generate, GreedySearchEncoderDecoderOutput)
            else:
                self.assertTrue(
                    output_generate.sequences.shape[-1] == self.max_new_tokens + inputs_dict["input_ids"].shape[-1]
                )
                self.assertIsInstance(output_generate, GenerateDecoderOnlyOutput)
                # Retrocompatibility check
                self.assertIsInstance(output_generate, GreedySearchDecoderOnlyOutput)

            self._check_generate_outputs(output_generate, model.config)

    @pytest.mark.generate
    def test_greedy_generate_dict_outputs_use_cache(self):
        for model_class in self.all_generative_model_classes:
            config, inputs_dict = self.prepare_config_and_inputs_for_generate()
            if self.has_attentions:
                config._attn_implementation = "eager"  # can't output attentions otherwise

            if not hasattr(config.get_text_config(), "use_cache"):
                self.skipTest(reason=f"{model_class.__name__} doesn't support caching")
            if any(model_name in model_class.__name__.lower() for model_name in ["rwkv"]):
                self.skipTest(reason="Won't fix: model with non-standard dictionary output shapes")

            config.is_decoder = True
            model = model_class(config).to(torch_device).eval()
            output_generate = self._greedy_generate(
                model=model,
                inputs_dict=inputs_dict,
                output_scores=True,
                output_logits=True,
                output_hidden_states=True,
                output_attentions=self.has_attentions,
                return_dict_in_generate=True,
                use_cache=True,  # Enable cache
            )

            if model.config.is_encoder_decoder:
                self.assertTrue(output_generate.sequences.shape[-1] == self.max_new_tokens + 1)
            else:
                self.assertTrue(
                    output_generate.sequences.shape[-1] == self.max_new_tokens + inputs_dict["input_ids"].shape[-1]
                )

            self._check_generate_outputs(output_generate, model.config, use_cache=True)

    @pytest.mark.generate
    def test_sample_generate(self):
        for model_class in self.all_generative_model_classes:
            config, inputs_dict = self.prepare_config_and_inputs_for_generate()

            model = model_class(config).to(torch_device).eval()
            output_generate = self._sample_generate(model=model, inputs_dict=inputs_dict, num_return_sequences=1)

            if model.config.is_encoder_decoder:
                self.assertTrue(output_generate.shape[-1] == self.max_new_tokens + 1)
            else:
                self.assertTrue(output_generate.shape[-1] == self.max_new_tokens + inputs_dict["input_ids"].shape[-1])

    @pytest.mark.generate
    def test_sample_generate_dict_output(self):
        for model_class in self.all_generative_model_classes:
            config, inputs_dict = self.prepare_config_and_inputs_for_generate()
            if self.has_attentions:
                config._attn_implementation = "eager"  # can't output attentions otherwise

            model = model_class(config).to(torch_device).eval()
            output_generate = self._sample_generate(
                model=model,
                inputs_dict=inputs_dict,
                num_return_sequences=2,
                output_scores=True,
                output_logits=True,
                output_hidden_states=True,
                output_attentions=self.has_attentions,
                return_dict_in_generate=True,
                use_cache=False,
            )

            if model.config.is_encoder_decoder:
                self.assertTrue(output_generate.sequences.shape[-1] == self.max_new_tokens + 1)
                self.assertIsInstance(output_generate, GenerateEncoderDecoderOutput)
                # Retrocompatibility check
                self.assertIsInstance(output_generate, SampleEncoderDecoderOutput)
            else:
                self.assertTrue(
                    output_generate.sequences.shape[-1] == self.max_new_tokens + inputs_dict["input_ids"].shape[-1]
                )
                self.assertIsInstance(output_generate, GenerateDecoderOnlyOutput)
                # Retrocompatibility check
                self.assertIsInstance(output_generate, SampleDecoderOnlyOutput)

            self._check_generate_outputs(output_generate, model.config, num_return_sequences=2)

    @pytest.mark.generate
    def test_beam_search_generate(self):
        for model_class in self.all_generative_model_classes:
            config, inputs_dict = self.prepare_config_and_inputs_for_generate()

            model = model_class(config).to(torch_device).eval()

            beam_kwargs = self._get_beam_kwargs()
            output_generate = self._beam_search_generate(model=model, inputs_dict=inputs_dict, beam_kwargs=beam_kwargs)

            if model.config.is_encoder_decoder:
                self.assertTrue(output_generate.shape[-1] == self.max_new_tokens + 1)
            else:
                self.assertTrue(output_generate.shape[-1] == self.max_new_tokens + inputs_dict["input_ids"].shape[-1])

    @pytest.mark.generate
    def test_beam_search_generate_dict_output(self):
        for model_class in self.all_generative_model_classes:
            config, inputs_dict = self.prepare_config_and_inputs_for_generate()
            if self.has_attentions:
                config._attn_implementation = "eager"  # can't output attentions otherwise

            model = model_class(config).to(torch_device).eval()
            beam_kwargs = self._get_beam_kwargs()
            output_generate = self._beam_search_generate(
                model=model,
                inputs_dict=inputs_dict,
                beam_kwargs=beam_kwargs,
                output_scores=True,
                output_logits=True,
                output_hidden_states=True,
                output_attentions=self.has_attentions,
                return_dict_in_generate=True,
                use_cache=False,
            )
            if model.config.is_encoder_decoder:
                self.assertTrue(output_generate.sequences.shape[-1] == self.max_new_tokens + 1)
                self.assertIsInstance(output_generate, GenerateBeamEncoderDecoderOutput)
                # Retrocompatibility check
                self.assertIsInstance(output_generate, BeamSearchEncoderDecoderOutput)
            else:
                self.assertTrue(
                    output_generate.sequences.shape[-1] == self.max_new_tokens + inputs_dict["input_ids"].shape[-1]
                )
                self.assertIsInstance(output_generate, GenerateBeamDecoderOnlyOutput)
                # Retrocompatibility check
                self.assertIsInstance(output_generate, BeamSearchDecoderOnlyOutput)

            self._check_generate_outputs(
                output_generate,
                model.config,
                num_return_sequences=beam_kwargs["num_return_sequences"],
                num_beams=beam_kwargs["num_beams"],
            )

    @pytest.mark.generate
    def test_beam_search_generate_dict_outputs_use_cache(self):
        for model_class in self.all_generative_model_classes:
            config, inputs_dict = self.prepare_config_and_inputs_for_generate()

            if not hasattr(config.get_text_config(), "use_cache"):
                self.skipTest(reason=f"{model_class.__name__} doesn't support caching")
            if any(model_name in model_class.__name__.lower() for model_name in ["rwkv"]):
                self.skipTest(reason="Won't fix: model with non-standard dictionary output shapes")

            if self.has_attentions:
                config._attn_implementation = "eager"  # can't output attentions otherwise
            model = model_class(config).to(torch_device).eval()
            beam_kwargs = self._get_beam_kwargs()

            config.is_decoder = True
            model = model_class(config).to(torch_device).eval()
            output_generate = self._beam_search_generate(
                model=model,
                inputs_dict=inputs_dict,
                beam_kwargs=beam_kwargs,
                output_scores=True,
                output_logits=True,
                output_hidden_states=True,
                output_attentions=self.has_attentions,
                return_dict_in_generate=True,
                use_cache=True,  # Enable cache
            )

            if model.config.is_encoder_decoder:
                self.assertTrue(output_generate.sequences.shape[-1] == self.max_new_tokens + 1)
            else:
                self.assertTrue(
                    output_generate.sequences.shape[-1] == self.max_new_tokens + inputs_dict["input_ids"].shape[-1]
                )

            self._check_generate_outputs(
                output_generate,
                model.config,
                use_cache=True,
                num_return_sequences=beam_kwargs["num_return_sequences"],
                num_beams=beam_kwargs["num_beams"],
            )

    @require_accelerate
    @require_torch_multi_accelerator
    @pytest.mark.generate
    def test_model_parallel_beam_search(self):
        if "xpu" in torch_device:
            if not (is_ipex_available("2.5") or version.parse(torch.__version__) >= version.parse("2.6")):
                self.skipTest(reason="device_map='auto' does not work with XPU devices")

        for model_class in self.all_generative_model_classes:
            if model_class._no_split_modules is None:
                continue

            config, inputs_dict = self.prepare_config_and_inputs_for_generate()

            model = model_class(config).eval()
            with tempfile.TemporaryDirectory() as tmp_dir:
                model.cpu().save_pretrained(tmp_dir)
                new_model = model_class.from_pretrained(tmp_dir, device_map="auto")

                new_model.generate(
                    max_new_tokens=self.max_new_tokens,
                    num_beams=2,
                    **inputs_dict,
                )

    @pytest.mark.generate
    def test_beam_sample_generate(self):
        for model_class in self.all_generative_model_classes:
            config, inputs_dict = self.prepare_config_and_inputs_for_generate()

            model = model_class(config).to(torch_device).eval()
            beam_kwargs = self._get_beam_kwargs()
            output_generate = self._beam_sample_generate(
                model=model,
                inputs_dict=inputs_dict,
                beam_kwargs=beam_kwargs,
            )

            if model.config.is_encoder_decoder:
                self.assertTrue(output_generate.shape[-1] == self.max_new_tokens + 1)
            else:
                self.assertTrue(output_generate.shape[-1] == self.max_new_tokens + inputs_dict["input_ids"].shape[-1])

    @pytest.mark.generate
    def test_beam_sample_generate_dict_output(self):
        for model_class in self.all_generative_model_classes:
            config, inputs_dict = self.prepare_config_and_inputs_for_generate()
            if self.has_attentions:
                config._attn_implementation = "eager"  # can't output attentions otherwise

            model = model_class(config).to(torch_device).eval()
            beam_kwargs = self._get_beam_kwargs()

            output_generate = self._beam_sample_generate(
                model=model,
                inputs_dict=inputs_dict,
                beam_kwargs=beam_kwargs,
                output_scores=True,
                output_logits=True,
                output_hidden_states=True,
                output_attentions=self.has_attentions,
                return_dict_in_generate=True,
                use_cache=False,
            )

            if model.config.is_encoder_decoder:
                self.assertTrue(output_generate.sequences.shape[-1] == self.max_new_tokens + 1)
                self.assertIsInstance(output_generate, GenerateBeamEncoderDecoderOutput)
                # Retrocompatibility check
                self.assertIsInstance(output_generate, BeamSampleEncoderDecoderOutput)
            else:
                self.assertTrue(
                    output_generate.sequences.shape[-1] == self.max_new_tokens + inputs_dict["input_ids"].shape[-1]
                )
                self.assertIsInstance(output_generate, GenerateBeamDecoderOnlyOutput)
                # Retrocompatibility check
                self.assertIsInstance(output_generate, BeamSampleDecoderOnlyOutput)

            self._check_generate_outputs(
                output_generate,
                model.config,
                num_return_sequences=beam_kwargs["num_return_sequences"],
                num_beams=beam_kwargs["num_beams"],
            )

    @pytest.mark.generate
    def test_generate_without_input_ids(self):
        config, _ = self.prepare_config_and_inputs_for_generate()

        # if no bos token id => cannot generate from None
        if config.bos_token_id is None:
            self.skipTest(reason="bos_token_id is None")

        # hack in case they are equal, otherwise the attn mask will be [0]
        if config.bos_token_id == config.pad_token_id:
            config.pad_token_id = None

        for model_class in self.all_generative_model_classes:
            model = model_class(config).to(torch_device)
            model.eval()

            output_ids_generate = model.generate(
                do_sample=False, max_new_tokens=self.max_new_tokens, remove_invalid_values=True
            )
            self.assertIsNotNone(output_ids_generate)

    @pytest.mark.generate
    def test_group_beam_search_generate(self):
        for model_class in self.all_generative_model_classes:
            config, inputs_dict = self.prepare_config_and_inputs_for_generate()

            model = model_class(config).to(torch_device).eval()
            # check `generate()` and `group_beam_search()` are equal
            beam_kwargs = self._get_diverse_beam_kwargs()
            output_generate = self._group_beam_search_generate(
                model=model,
                inputs_dict=inputs_dict,
                beam_kwargs=beam_kwargs,
            )
            if model.config.is_encoder_decoder:
                self.assertTrue(output_generate.shape[-1] == self.max_new_tokens + 1)
            else:
                self.assertTrue(output_generate.shape[-1] == self.max_new_tokens + inputs_dict["input_ids"].shape[-1])

            # check `group_beam_search` for higher than 1 `num_return_sequences`
            num_return_sequences = 2
            beam_kwargs = self._get_diverse_beam_kwargs(num_return_sequences=num_return_sequences)
            output_generate = self._group_beam_search_generate(
                model=model,
                inputs_dict=inputs_dict,
                beam_kwargs=beam_kwargs,
            )
            if model.config.is_encoder_decoder:
                self.assertTrue(output_generate.shape[-1] == self.max_new_tokens + 1)
            else:
                self.assertTrue(output_generate.shape[-1] == self.max_new_tokens + inputs_dict["input_ids"].shape[-1])

    @pytest.mark.generate
    def test_group_beam_search_generate_dict_output(self):
        for model_class in self.all_generative_model_classes:
            config, inputs_dict = self.prepare_config_and_inputs_for_generate()
            if self.has_attentions:
                config._attn_implementation = "eager"  # can't output attentions otherwise

            model = model_class(config).to(torch_device).eval()
            beam_kwargs = self._get_diverse_beam_kwargs()
            output_generate = self._group_beam_search_generate(
                model=model,
                inputs_dict=inputs_dict,
                beam_kwargs=beam_kwargs,
                output_scores=True,
                output_logits=True,
                output_hidden_states=True,
                output_attentions=self.has_attentions,
                return_dict_in_generate=True,
                use_cache=False,
            )
            if model.config.is_encoder_decoder:
                self.assertTrue(output_generate.sequences.shape[-1] == self.max_new_tokens + 1)
                self.assertIsInstance(output_generate, GenerateBeamEncoderDecoderOutput)
                # Retrocompatibility check
                self.assertIsInstance(output_generate, BeamSearchEncoderDecoderOutput)
            else:
                self.assertTrue(
                    output_generate.sequences.shape[-1] == self.max_new_tokens + inputs_dict["input_ids"].shape[-1]
                )
                self.assertIsInstance(output_generate, GenerateBeamDecoderOnlyOutput)
                # Retrocompatibility check
                self.assertIsInstance(output_generate, BeamSearchDecoderOnlyOutput)

            self._check_generate_outputs(
                output_generate,
                model.config,
                num_return_sequences=beam_kwargs["num_return_sequences"],
                num_beams=beam_kwargs["num_beams"],
            )

    # TODO: @gante check why it is flaky
    @is_flaky()
    @pytest.mark.generate
    def test_constrained_beam_search_generate(self):
        for model_class in self.all_generative_model_classes:
            config, inputs_dict = self.prepare_config_and_inputs_for_generate()

            model = model_class(config).to(torch_device).eval()

            # Sample constraints
            min_id = 3
            max_id = config.get_text_config(decoder=True).vocab_size

            force_tokens = torch.randint(min_id, max_id, (1, 2)).tolist()[0]
            constraints = [
                PhrasalConstraint(force_tokens),
            ]

            beam_kwargs = self._get_constrained_beam_kwargs()
            output_generate = self._constrained_beam_search_generate(
                model=model,
                inputs_dict=inputs_dict,
                constraints=constraints,
                beam_kwargs=beam_kwargs,
            )

            if model.config.is_encoder_decoder:
                self.assertTrue(output_generate.shape[-1] == self.max_new_tokens + 1)
            else:
                self.assertTrue(output_generate.shape[-1] == self.max_new_tokens + inputs_dict["input_ids"].shape[-1])

            for generation_output in output_generate:
                self._check_sequence_inside_sequence(force_tokens, generation_output)

            # check`constrained_beam_search` for higher than 1 `num_return_sequences`
            # Sample constraints
            force_tokens = torch.randint(min_id, max_id, (1, 2)).tolist()[0]
            constraints = [
                PhrasalConstraint(force_tokens),
            ]

            beam_kwargs = self._get_constrained_beam_kwargs(num_return_sequences=2)

            output_generate = self._constrained_beam_search_generate(
                model=model,
                inputs_dict=inputs_dict,
                constraints=constraints,
                beam_kwargs=beam_kwargs,
            )

            if model.config.is_encoder_decoder:
                self.assertTrue(output_generate.shape[-1] == self.max_new_tokens + 1)
            else:
                self.assertTrue(output_generate.shape[-1] == self.max_new_tokens + inputs_dict["input_ids"].shape[-1])

            for generation_output in output_generate:
                self._check_sequence_inside_sequence(force_tokens, generation_output)

    @pytest.mark.generate
    def test_constrained_beam_search_generate_dict_output(self):
        for model_class in self.all_generative_model_classes:
            config, inputs_dict = self.prepare_config_and_inputs_for_generate()
            if self.has_attentions:
                config._attn_implementation = "eager"  # can't output attentions otherwise

            model = model_class(config).to(torch_device).eval()

            # Sample constraints
            min_id = 3
            max_id = model.config.get_text_config(decoder=True).vocab_size
            force_tokens = torch.randint(min_id, max_id, (1, 2)).tolist()[0]
            constraints = [
                PhrasalConstraint(force_tokens),
            ]

            beam_kwargs = self._get_constrained_beam_kwargs()
            output_generate = self._constrained_beam_search_generate(
                model=model,
                inputs_dict=inputs_dict,
                constraints=constraints,
                beam_kwargs=beam_kwargs,
                output_scores=True,
                output_logits=True,
                output_hidden_states=True,
                output_attentions=self.has_attentions,
                return_dict_in_generate=True,
                use_cache=False,
            )

            if model.config.is_encoder_decoder:
                self.assertTrue(output_generate.sequences.shape[-1] == self.max_new_tokens + 1)
                self.assertIsInstance(output_generate, GenerateBeamEncoderDecoderOutput)
                # Retrocompatibility check
                self.assertIsInstance(output_generate, BeamSearchEncoderDecoderOutput)
            else:
                self.assertTrue(
                    output_generate.sequences.shape[-1] == self.max_new_tokens + inputs_dict["input_ids"].shape[-1]
                )
                self.assertIsInstance(output_generate, GenerateBeamDecoderOnlyOutput)
                # Retrocompatibility check
                self.assertIsInstance(output_generate, BeamSearchDecoderOnlyOutput)

            self._check_generate_outputs(
                output_generate,
                model.config,
                num_return_sequences=beam_kwargs["num_return_sequences"],
                num_beams=beam_kwargs["num_beams"],
            )

    @pytest.mark.generate
    def test_contrastive_generate(self):
        for model_class in self.all_generative_model_classes:
            if model_class._is_stateful:
                self.skipTest(reason="Stateful models don't support contrastive search generation")

            # won't fix: FSMT and Reformer have a different cache variable type (and format).
            if any(model_name in model_class.__name__.lower() for model_name in ["fsmt", "reformer"]):
                self.skipTest(reason="Won't fix: old model with different cache format")

            config, inputs_dict = self.prepare_config_and_inputs_for_generate()

            # NOTE: contrastive search only works with cache on at the moment.
            if not hasattr(config.get_text_config(), "use_cache"):
                self.skipTest(reason=f"{model_class.__name__} doesn't support caching")
            config.is_decoder = True

            # test old generation output for backwards compatibility
            model = model_class(config).to(torch_device).eval()
            output_generate = self._contrastive_generate(
                model=model,
                inputs_dict=inputs_dict,
                use_cache=True,  # Enable cache
            )
            if model.config.is_encoder_decoder:
                self.assertTrue(output_generate.shape[-1] == self.max_new_tokens + 1)
            else:
                self.assertTrue(output_generate.shape[-1] == self.max_new_tokens + inputs_dict["input_ids"].shape[-1])

    @pytest.mark.generate
    def test_contrastive_generate_dict_outputs_use_cache(self):
        for model_class in self.all_generative_model_classes:
            if model_class._is_stateful:
                self.skipTest(reason="Stateful models don't support contrastive search generation")

            # won't fix: FSMT and Reformer have a different cache variable type (and format).
            if any(model_name in model_class.__name__.lower() for model_name in ["fsmt", "reformer"]):
                self.skipTest(reason="Won't fix: old model with different cache format")

            config, inputs_dict = self.prepare_config_and_inputs_for_generate()

            # NOTE: contrastive search only works with cache on at the moment.
            if not hasattr(config.get_text_config(), "use_cache"):
                self.skipTest(reason=f"{model_class.__name__} doesn't support caching")
            config.is_decoder = True
            if self.has_attentions:
                config._attn_implementation = "eager"  # can't output attentions otherwise

            model = model_class(config).to(torch_device).eval()
            output_generate = self._contrastive_generate(
                model=model,
                inputs_dict=inputs_dict,
                output_scores=True,
                output_logits=True,
                output_hidden_states=True,
                output_attentions=self.has_attentions,
                return_dict_in_generate=True,
                use_cache=True,  # Enable cache
            )

            if model.config.is_encoder_decoder:
                self.assertTrue(output_generate.sequences.shape[-1] == self.max_new_tokens + 1)
            else:
                self.assertTrue(
                    output_generate.sequences.shape[-1] == self.max_new_tokens + inputs_dict["input_ids"].shape[-1]
                )

            self._check_generate_outputs(output_generate, model.config, use_cache=True)

    @pytest.mark.generate
    def test_contrastive_generate_low_memory(self):
        # Check that choosing 'low_memory' does not change the model output
        for model_class in self.all_generative_model_classes:
            if model_class._is_stateful:
                self.skipTest(reason="Stateful models don't support contrastive search generation")

            if any(model_name in model_class.__name__.lower() for model_name in ["fsmt", "reformer", "speech2text"]):
                self.skipTest(reason="Won't fix: old model with different cache format")
            if any(model_name in model_class.__name__.lower() for model_name in ["gptbigcode"]):
                self.skipTest(reason="TODO: fix me")

            config, inputs_dict = self.prepare_config_and_inputs_for_generate(batch_size=1)

            # NOTE: contrastive search only works with cache on at the moment.
            if not hasattr(config.get_text_config(), "use_cache"):
                self.skipTest(reason=f"{model_class.__name__} doesn't support caching")

            config.is_decoder = True

            # test output equality of low versus high memory
            model = model_class(config).to(torch_device).eval()

            low_output = model.generate(
                top_k=4,
                penalty_alpha=0.6,
                low_memory=True,
                max_new_tokens=self.max_new_tokens,
                **inputs_dict,
                use_cache=True,
            )

            high_output = model.generate(
                top_k=4,
                penalty_alpha=0.6,
                low_memory=False,
                max_new_tokens=self.max_new_tokens,
                **inputs_dict,
                use_cache=True,
            )
            self.assertListEqual(low_output.tolist(), high_output.tolist())

    @pytest.mark.generate
    def test_beam_search_low_memory(self):
        # Check that choosing 'low_memory' does not change the model output
        for model_class in self.all_generative_model_classes:
            if model_class._is_stateful:
                self.skipTest(reason="May fix in the future: need custom cache handling")
            if any(model_name in model_class.__name__.lower() for model_name in ["fsmt", "reformer"]):
                self.skipTest(reason="Won't fix: old model with different cache format")
            if any(
                model_name in model_class.__name__.lower()
                for model_name in [
                    "ctrl",
                    "gptbigcode",
                    "transo_xl",
                    "xlnet",
                    "cpm",
                    "jamba",
                ]
            ):
                self.skipTest(reason="May fix in the future: need model-specific fixes")

            set_model_tester_for_less_flaky_test(self)

            config, inputs_dict = self.prepare_config_and_inputs_for_generate()
            set_config_for_less_flaky_test(config)
            # batch_size=1 is ok, but batch_size>1 will cause non-identical output

            config.use_cache = True
            config.is_decoder = True

            # test output equality of low versus high memory
            model = model_class(config).to(torch_device).eval()
            set_model_for_less_flaky_test(model)

            logits_processor_kwargs = self._get_logits_processor_kwargs(config=model.config)

            low_output = model.generate(
                **inputs_dict,
                max_new_tokens=8,
                num_beams=5,
                early_stopping=True,
                low_memory=True,
                use_cache=True,
                output_scores=True,
                output_logits=True,
                return_dict_in_generate=True,
                **logits_processor_kwargs,
            )

            high_output = model.generate(
                **inputs_dict,
                max_new_tokens=8,
                num_beams=5,
                early_stopping=True,
                low_memory=False,
                use_cache=True,
                output_scores=True,
                output_logits=True,
                return_dict_in_generate=True,
                **logits_processor_kwargs,
            )
            # The two outputs must match and their shape must be as expected
            self._check_similar_generate_outputs(low_output, high_output)

    @pytest.mark.generate
    @parameterized.expand([("random",), ("same",)])
    def test_assisted_decoding_matches_greedy_search(self, assistant_type):
        # This test ensures that the assisted generation does not introduce output changes over greedy search.
        # See https://github.com/huggingface/transformers/issues/25420#issuecomment-1775317535 for more info.
        # NOTE: It breaks the pattern in the tests above, for multiple reasons:
        # - assisted_decoding, contrarily to the other methods, can't be called on its own (e.g. needs to
        # prepare the assistant encoder outputs in the main generate body);
        # - assisted_decoding does not support `use_cache = False`
        # - assisted_decoding does not support `batch_size > 1`

        for model_class in self.all_generative_model_classes:
            if model_class._is_stateful:
                self.skipTest(reason="Stateful models don't support assisted generation")
            if any(model_name in model_class.__name__.lower() for model_name in ["fsmt", "reformer"]):
                self.skipTest(reason="Won't fix: old model with different cache format")
            if any(
                model_name in model_class.__name__.lower()
                for model_name in [
                    "bigbirdpegasus",
                    "led",
                    "mega",
                    "moshi",
                    "speech2text",
                    "git",
                    "prophetnet",
                    "seamlessm4t",
                    "clvp",
                    "mllama",  # special cache sizes
                    "blip2",  # overridden `generate()`
                    "instructblip",
                    "instructblipvideo",
                ]
            ):
                self.skipTest(reason="May fix in the future: need model-specific fixes")

            # enable cache
            config, inputs_dict = self.prepare_config_and_inputs_for_generate(batch_size=1)

            # NOTE: assisted generation only works with cache on at the moment.
            if not hasattr(config.get_text_config(), "use_cache"):
                self.skipTest(reason=f"{model_class.__name__} doesn't support caching")

            config.is_decoder = True
            model = model_class(config).to(torch_device).eval()
            # Sets assisted generation arguments such that:
            # a) no EOS is generated, to ensure generation doesn't break early
            # b) the assistant model always generates two tokens when it is called, to ensure the input preparation of
            #    the assistant model is correct
            # c) there are at least two forward passes in the main model, to ensure the input preparation of
            #    the main model is correct
            generation_kwargs = {
                "eos_token_id": -1,  # see a)
                "max_new_tokens": 4,  # see c)
                "num_beams": 1,
                "do_sample": False,
                "output_scores": True,
                "output_logits": True,
                "output_hidden_states": True,
                "output_attentions": self.has_attentions,
                "return_dict_in_generate": True,
                "use_cache": True,
            }
            logits_processor_kwargs = self._get_logits_processor_kwargs(config=model.config)

            output_greedy = model.generate(**generation_kwargs, **inputs_dict, **logits_processor_kwargs)

            # test with the same assistant model or randomly init one
            # in the first case all candidate tokens are accepted, in the second none is accepted
            # case when some are accepted and some not is hard to reproduce, so let's hope this catches most errors :)
            if assistant_type == "random":
                assistant_model = model_class(config).to(torch_device).eval()
            else:
                assistant_model = model
            assistant_model.generation_config.num_assistant_tokens = 2  # see b)
            assistant_model.generation_config.num_assistant_tokens_schedule = "constant"  # see b)
            generation_kwargs.update({"assistant_model": assistant_model})
            output_assisted = model.generate(**generation_kwargs, **inputs_dict, **logits_processor_kwargs)

            # The two outputs must match and their shape must be as expected
            self._check_similar_generate_outputs(output_greedy, output_assisted)
            for output in (output_greedy, output_assisted):
                self._check_generate_outputs(output, model.config, use_cache=True)

    @pytest.mark.generate
    def test_prompt_lookup_decoding_matches_greedy_search(self):
        # This test ensures that the prompt lookup generation does not introduce output changes over greedy search.
        # This test is mostly a copy of test_assisted_decoding_matches_greedy_search

        for model_class in self.all_generative_model_classes:
            if model_class._is_stateful:
                self.skipTest(reason="Stateful models don't support assisted generation")
            if any(model_name in model_class.__name__.lower() for model_name in ["fsmt", "reformer"]):
                self.skipTest(reason="Won't fix: old model with different cache format")
            if any(
                model_name in model_class.__name__.lower()
                for model_name in [
                    "bigbirdpegasus",
                    "led",
                    "mega",
                    "moshi",
                    "speech2text",
                    "git",
                    "prophetnet",
                    "seamlessm4t",
                    "clvp",
                    "fuyu",
                    "mllama",  # special cache sizes
                    "blip2",  # overridden `generate()`
                    "instructblip",
                    "instructblipvideo",
                    *VLM_CLASS_NAMES,  # shouldn't suggest image tokens
                ]
            ):
                self.skipTest(reason="May fix in the future: need model-specific fixes")

            # enable cache
            config, inputs_dict = self.prepare_config_and_inputs_for_generate(batch_size=1)

            # NOTE: assisted generation only works with cache on at the moment.
            if not hasattr(config.get_text_config(), "use_cache"):
                self.skipTest(reason=f"{model_class.__name__} doesn't support caching")

            config.is_decoder = True
            model = model_class(config).to(torch_device).eval()
            # Sets assisted generation arguments such that:
            # a) no EOS is generated, to ensure generation doesn't break early
            # b) the prompt lookup tries to give the model 2 tokens, to ensure the input preparation of
            #    prompt lookup is correct
            # c) there are at least two forward passes in the main model, to ensure the input preparation of
            #    the main model is correct
            generation_kwargs = {
                "eos_token_id": -1,  # see a)
                "max_new_tokens": 4,  # see c)
                "num_beams": 1,
                "do_sample": False,
                "output_scores": True,
                "output_logits": True,
                "output_hidden_states": True,
                "output_attentions": self.has_attentions,
                "return_dict_in_generate": True,
                "use_cache": True,
            }

            output_greedy = model.generate(**generation_kwargs, **inputs_dict)

            generation_kwargs.update({"prompt_lookup_num_tokens": 2})  # see b)
            output_prompt_lookup = model.generate(**generation_kwargs, **inputs_dict)

            # The two outputs must match and their shape must be as expected
            self._check_similar_generate_outputs(output_greedy, output_prompt_lookup)
            for output in (output_greedy, output_prompt_lookup):
                self._check_generate_outputs(output, model.config, use_cache=True)

    @pytest.mark.generate
    def test_dola_decoding_sample(self):
        # TODO (joao): investigate skips, try to reduce incompatibilities
        for model_class in self.all_generative_model_classes:
            if model_class._is_stateful:
                self.skipTest(reason="Stateful models don't support DoLa decoding")

            if any(model_name in model_class.__name__.lower() for model_name in ["reformer"]):
                self.skipTest("Skip Reformer as the lm_head input size is 2 * hidden size, adopted from Rev Nets.")

            if any(model_name in model_class.__name__.lower() for model_name in ["marian", "mbart", "pegasus"]):
                self.skipTest("DoLa is not supported for models that don't return layerwise hidden states")

            if any(model_name == model_class.__name__ for model_name in ["LlavaNextVideoForConditionalGeneration"]):
                self.skipTest(f"DoLa is failing for {model_class.__name__}")

            # enable cache if the model is not openai-gpt, xlnet, cpm, or xlm
            config, inputs_dict = self.prepare_config_and_inputs_for_generate()

            # Encoder-decoder models are not supported
            if config.is_encoder_decoder:
                self.skipTest("DoLa is not supported for encoder-decoder models")
            config.is_decoder = True
            model = model_class(config).to(torch_device).eval()

            if model.get_output_embeddings() is None:
                self.skipTest("DoLa is not supported for models that don't have output embeddings")

            logits_processor_kwargs = self._get_logits_processor_kwargs(do_sample=True, config=model.config)

            # Sets dola generation arguments such that:
            # a) no EOS is generated, to ensure generation doesn't break early
            # b) there are at least two forward passes in the main model, to ensure the input preparation of
            #    the main model is correct
            generation_kwargs = {
                "eos_token_id": -1,  # see a)
                "max_new_tokens": 4,  # see b)
                "num_beams": 1,
                "do_sample": True,
                "output_scores": True,
                "output_logits": True,
                "output_hidden_states": True,
                "output_attentions": self.has_attentions,
                "return_dict_in_generate": True,
                "use_cache": getattr(config, "use_cache", False),  # Some models don't support the cache
                "dola_layers": "low",
            }
            output_dola = model.generate(**generation_kwargs, **logits_processor_kwargs, **inputs_dict)
            self._check_generate_outputs(output_dola, model.config, use_cache=getattr(config, "use_cache", False))

    @pytest.mark.generate
    def test_assisted_decoding_sample(self):
        # In this test we don't check assisted vs non-assisted output -- seeded assisted decoding with sample will not
        # match sample for the same seed, as the forward pass does not return the exact same logits (due to matmul with
        # different shapes, see https://github.com/huggingface/transformers/issues/25420#issuecomment-1775317535).
        for model_class in self.all_generative_model_classes:
            if model_class._is_stateful:
                self.skipTest(reason="Stateful models don't support assisted generation")
            if any(model_name in model_class.__name__.lower() for model_name in ["fsmt", "reformer"]):
                self.skipTest(reason="Won't fix: old model with different cache format")
            if any(
                model_name in model_class.__name__.lower()
                for model_name in [
                    "bigbirdpegasus",
                    "led",
                    "mega",
                    "moshi",
                    "speech2text",
                    "git",
                    "prophetnet",
                    "seamlessm4t",
                    "clvp",
                    "mllama",  # special cache sizes
                    "blip2",  # overridden `generate()`
                    "instructblip",
                    "instructblipvideo",
                ]
            ):
                self.skipTest(reason="May fix in the future: need model-specific fixes")

            # enable cache
            config, inputs_dict = self.prepare_config_and_inputs_for_generate(batch_size=1)

            # NOTE: assisted generation only works with cache on at the moment.
            if not hasattr(config.get_text_config(), "use_cache"):
                self.skipTest(reason=f"{model_class.__name__} doesn't support caching")

            config.is_decoder = True
            model = model_class(config).to(torch_device).eval()
            # Sets assisted generation arguments such that:
            # a) no EOS is generated, to ensure generation doesn't break early
            # b) the assistant model always generates two tokens when it is called, to ensure the input preparation of
            #    the assistant model is correct
            # c) there are at least two forward passes in the main model, to ensure the input preparation of
            #    the main model is correct
            assistant_model = model
            assistant_model.generation_config.num_assistant_tokens = 2  # see b)
            assistant_model.generation_config.num_assistant_tokens_schedule = "constant"  # see b)
            generation_kwargs = {
                "eos_token_id": -1,  # see a)
                "max_new_tokens": 4,  # see c)
                "num_beams": 1,
                "do_sample": True,
                "assistant_model": assistant_model,
                "output_scores": True,
                "output_logits": True,
                "output_hidden_states": True,
                "output_attentions": self.has_attentions,
                "return_dict_in_generate": True,
                "use_cache": True,
            }
            logits_processor_kwargs = self._get_logits_processor_kwargs(config=model.config)
            output_assisted = model.generate(**generation_kwargs, **inputs_dict, **logits_processor_kwargs)

            self._check_generate_outputs(output_assisted, config, use_cache=True)

    @pytest.mark.generate
    def test_prompt_lookup_decoding_stops_at_eos(self):
        # This test ensures that the prompt lookup generation stops at eos token and does not suggest more tokens
        # (see https://github.com/huggingface/transformers/pull/31301)

        # The main idea is to have an ngram (unigram in our case) that is repeated twice in the input ids.
        # First time at the very end, so input ends with the unigrams, and second any arbitrary location.
        # Also, we need an EOS token which will be injected just after the arbitrary located ngram.
        # We verify that PLD will not copy and propose candidated that contain an EOS token, even if there are overlapping ngrams
        # in input ids. Otherwise a proposed EOS along with the trailing (ngrams-1) tokens might be accepted by the target model.
        # That seems as if the model "generated" and EOS but didn't stop from user's perspective

        input_ids = torch.randint(1, 50, (1, 10), device=torch_device)  # generate inputs in range from 1-50
        arbitrary_ngram = 51  # this is the arbitrary ngram, specifically chosen OOV to prevent flaky tests
        input_ids[:, 3] = arbitrary_ngram  # set pre-eos to arbitrary_ngram which is for sure not present in inputs
        input_ids[:, -1] = arbitrary_ngram  # put arbitrary_ngram in the end for the necessary match to happen

        eos_token_id = torch.tensor([0], device=torch_device)
        input_ids[:, 4] = eos_token_id  # inject eos-token-id in input ids so that it is located after arbitrary_ngram

        # init cand geenerator with max_matching_ngram_size=1 to match per-token
        candidate_generator = PromptLookupCandidateGenerator(
            eos_token_id=eos_token_id, num_output_tokens=4, max_matching_ngram_size=1
        )
        output_prompt_lookup = candidate_generator.get_candidates(input_ids)[0]

        # PLD shouldn't propose any new tokens based on eos-match
        self.assertTrue(output_prompt_lookup.shape[-1] == 10)

    @pytest.mark.generate
    def test_generate_with_head_masking(self):
        """Test designed for encoder-decoder models to ensure the attention head masking is used."""
        attention_names = ["encoder_attentions", "decoder_attentions", "cross_attentions"]
        for model_class in self.all_generative_model_classes:
            config, inputs_dict = self.prepare_config_and_inputs_for_generate()
            text_config = config.get_text_config()
            if self.has_attentions:
                config._attn_implementation = "eager"  # can't output attentions otherwise

            # We want to test only encoder-decoder models
            if not text_config.is_encoder_decoder:
                continue
            model = model_class(config).to(torch_device)

            head_masking = {
                "head_mask": torch.zeros(
                    text_config.encoder_layers, text_config.encoder_attention_heads, device=torch_device
                ),
                "decoder_head_mask": torch.zeros(
                    text_config.decoder_layers, text_config.decoder_attention_heads, device=torch_device
                ),
                "cross_attn_head_mask": torch.zeros(
                    text_config.decoder_layers, text_config.decoder_attention_heads, device=torch_device
                ),
            }

            signature = inspect.signature(model.forward)
            # We want to test only models where encoder/decoder head masking is implemented
            if not set(head_masking.keys()) < {*signature.parameters.keys()}:
                continue

            for attn_name, (name, mask) in zip(attention_names, head_masking.items()):
                out = model.generate(
                    num_beams=1,
                    output_attentions=self.has_attentions,
                    return_dict_in_generate=True,
                    remove_invalid_values=True,
                    **{name: mask},
                    **inputs_dict,
                )
                # We check the state of decoder_attentions and cross_attentions just from the last step
                attn_weights = out[attn_name] if attn_name == attention_names[0] else out[attn_name][-1]
                self.assertEqual(sum([w.sum().item() for w in attn_weights]), 0.0)

    @pytest.mark.generate
    def test_left_padding_compatibility(self):
        # NOTE: left-padding results in small numerical differences. This is expected.
        # See https://github.com/huggingface/transformers/issues/25420#issuecomment-1775317535

        # First, filter out models that don't support left padding
        # - The model must have generative capabilities
        if len(self.all_generative_model_classes) == 0:
            self.skipTest(reason="No generative architecture available for this model.")

        # - The model must support padding
        if not self.has_attentions:
            self.skipTest(reason="This model doesn't support padding.")

        # - The model must be a decoder-only architecture (encoder-based architectures use right-padding)
        decoder_only_classes = []
        for model_class in self.all_generative_model_classes:
            config, _ = self.prepare_config_and_inputs_for_generate()
            if config.is_encoder_decoder:
                continue
            else:
                decoder_only_classes.append(model_class)
        if len(decoder_only_classes) == 0:
            self.skipTest(reason="No decoder-only architecture available for this model.")

        # - Decoder-only architectures derived from encoder-decoder models could support it in theory, but we haven't
        #   added support for it yet. We skip these models for now.
        has_encoder_attributes = any(
            attr_name
            for attr_name in config.to_dict().keys()
            if attr_name.startswith("encoder") and attr_name != "encoder_no_repeat_ngram_size"
        )
        if has_encoder_attributes:
            self.skipTest(
                reason="The decoder-only derived from encoder-decoder models are not expected to support left-padding."
            )

        # Then, test left-padding
        def _prepare_model_kwargs(input_ids, attention_mask, signature):
            model_kwargs = {"input_ids": input_ids, "attention_mask": attention_mask}
            if "position_ids" in signature:
                position_ids = torch.cumsum(attention_mask, dim=-1) - 1
                position_ids.masked_fill_(attention_mask == 0, 1)
                model_kwargs["position_ids"] = position_ids
            if "cache_position" in signature:
                cache_position = torch.arange(input_ids.shape[-1], device=torch_device)
                model_kwargs["cache_position"] = cache_position
            return model_kwargs

        for model_class in decoder_only_classes:
            config, inputs_dict = self.prepare_config_and_inputs_for_generate()
            input_ids = inputs_dict["input_ids"]
            attention_mask = inputs_dict.get("attention_mask")
            if attention_mask is None:
                attention_mask = torch.ones_like(input_ids)

            model = model_class(config).to(torch_device).eval()
            signature = inspect.signature(model.forward).parameters.keys()

            # no cache as some models require special cache classes to be init outside forward
            model.generation_config.use_cache = False

            # Without padding
            model_kwargs = _prepare_model_kwargs(input_ids, attention_mask, signature)
            next_logits_wo_padding = model(**model_kwargs).logits[:, -1, :]

            # With left-padding (length 32)
            # can hardcode pad_token to be 0 as we'll do attn masking anyway
            pad_token_id = (
                config.get_text_config().pad_token_id if config.get_text_config().pad_token_id is not None else 0
            )
            pad_size = (input_ids.shape[0], 32)
            padding = torch.ones(pad_size, dtype=input_ids.dtype, device=torch_device) * pad_token_id
            padded_input_ids = torch.cat((padding, input_ids), dim=1)
            padded_attention_mask = torch.cat((torch.zeros_like(padding), attention_mask), dim=1)
            model_kwargs = _prepare_model_kwargs(padded_input_ids, padded_attention_mask, signature)
            next_logits_with_padding = model(**model_kwargs).logits[:, -1, :]

            # They should result in very similar logits
            torch.testing.assert_close(next_logits_wo_padding, next_logits_with_padding, rtol=1e-5, atol=1e-5)

    @pytest.mark.generate
    def test_past_key_values_format(self):
        # Test that the KV cache is formatted correctly. Exceptions need to explicitly overwrite this test. Having a
        # standard KV cache format is important for a consistent API (and for advanced generation methods).
        for model_class in self.all_generative_model_classes:
            config, inputs = self.model_tester.prepare_config_and_inputs_for_common()

            # If it doesn't support cache, pass the test
            if not hasattr(config.get_text_config(), "use_cache"):
                self.skipTest(reason=f"{model_class.__name__} doesn't support caching")

            model = model_class(config).to(torch_device)
            if "use_cache" not in inputs:
                inputs["use_cache"] = True
            outputs = model(**inputs)

            # If "past_key_values" is not returned, pass the test (e.g. RWKV uses a different cache name and format)
            if "past_key_values" not in outputs:
                self.skipTest(reason="This model doesn't return `past_key_values`")

            text_config = config.get_text_config()
            num_hidden_layers = (
                getattr(text_config, "decoder_layers", None)
                or getattr(text_config, "num_decoder_layers", None)
                or text_config.num_hidden_layers
            )
            num_attention_heads = getattr(text_config, "decoder_attention_heads", text_config.num_attention_heads)
            embed_dim = getattr(text_config, "d_model", text_config.hidden_size)
            per_head_embed_dim = embed_dim // num_attention_heads

            # some models have diffent num-head for query vs key/value so we need to assign correct value
            # BUT only after `per_head_embed_dim` is set
            num_attention_heads = (
                text_config.num_key_value_heads
                if getattr(text_config, "num_key_value_heads", None) is not None
                else num_attention_heads
            )

            past_kv = outputs["past_key_values"]
            self.assertEqual(len(past_kv), num_hidden_layers)

            # Encoder-Decoder checks
            if config.is_encoder_decoder:
                # encoder-decoder models usually don't have text config
                # below is needed only for Pix2Struct which we cannot modify now due to BC
                config = config.get_text_config()
                encoder_num_attention_heads = (
                    config.encoder_attention_heads
                    if hasattr(config, "encoder_attention_heads")
                    else config.num_attention_heads
                )
                encoder_per_head_embed_dim = embed_dim // encoder_num_attention_heads
                batch_size, seq_length = inputs["decoder_input_ids"].shape
                for i in range(num_hidden_layers):
                    self.assertEqual(len(past_kv[i]), 4)  # K V for the decoder + K V for the encoder = 4
                    self.assertEqual(
                        past_kv[i][0].shape, (batch_size, num_attention_heads, seq_length, per_head_embed_dim)
                    )
                    self.assertEqual(
                        past_kv[i][1].shape, (batch_size, num_attention_heads, seq_length, per_head_embed_dim)
                    )
                    # The sequence length for the encoder K V depends on the model. Since it is not manipulated in
                    # autoregressive generation, I'm keeping the test general and not checking the 3rd dim
                    self.assertEqual(
                        (past_kv[i][2].shape[0], past_kv[i][2].shape[1], past_kv[i][2].shape[3]),
                        (batch_size, encoder_num_attention_heads, encoder_per_head_embed_dim),
                    )
                    self.assertEqual(
                        (past_kv[i][3].shape[0], past_kv[i][3].shape[1], past_kv[i][3].shape[3]),
                        (batch_size, encoder_num_attention_heads, encoder_per_head_embed_dim),
                    )

            # Decoder-only checks
            else:
                # TODO: this line is only needed because of imagegpt, where "pixel_values" = "input_ids". Fix the
                # tests in imagegpt such that `prepare_config_and_inputs_for_common` returns the later (and the other
                # tests use it)
                key = "input_ids" if "input_ids" in inputs else "pixel_values"
                batch_size, seq_length = inputs[key].shape
                for i in range(num_hidden_layers):
                    self.assertEqual(len(past_kv[0]), 2)  # K V for the decoder = 2
                    self.assertEqual(
                        past_kv[i][0].shape, (batch_size, num_attention_heads, seq_length, per_head_embed_dim)
                    )
                    self.assertEqual(
                        past_kv[i][1].shape, (batch_size, num_attention_heads, seq_length, per_head_embed_dim)
                    )

    @pytest.mark.generate
    @parameterized.expand([("greedy", 1), ("beam search", 2)])
    def test_generate_from_inputs_embeds(self, _, num_beams):
        """Tests that we can generate from `inputs_embeds` instead of `input_ids` in LLMs, VLMs, etc"""
        # When supported, tests that the decoder model can generate from `inputs_embeds` instead of `input_ids`
        # if fails, you should probably update the `prepare_inputs_for_generation` function
        for model_class in self.all_generative_model_classes:
            config, inputs_dict = self.prepare_config_and_inputs_for_generate()

            # This test is for decoder-only models (encoder-decoder models have native input embeddings support in the
            # decoder)
            if config.is_encoder_decoder:
                continue
            config.is_decoder = True

            # Skip models without explicit support
            model = model_class(config).to(torch_device).eval()
            if "inputs_embeds" not in inspect.signature(model.prepare_inputs_for_generation).parameters.keys():
                continue

            # There are a few exception patterns in this test:
            # 1 - Some models can't generate without `input_ids`, when `inputs_embeds` are passed
            requires_inputs_ids = any(model_name in model_class.__name__.lower() for model_name in ["idefics"])
            # 2 - Complex `inputs_embeds` computation, i.e. the correct computation of inputs embeds is more complex
            # than calling the embedding layer with `input_ids`. Subcases of this exception:
            #   2.A - Ignore `scale_embedding`, if the model supports it (it is controlled by a model-dependent flag)
            if hasattr(config, "scale_embedding"):
                config.scale_embedding = False
            #   2.B - Some VLMs assume `inputs_embeds` and `pixel_values` are mutually exclusive AND fall in the
            #   exception above (complex `inputs_embeds` computation). Popping `pixel_values` allow us to run the
            #   checks without adding test complexity. Ditto for `pixel_values_videos` and `pixel_values_images`
            pixel_values_is_mutually_exclusive = any(
                model_name in model_class.__name__.lower() for model_name in VLM_CLASS_NAMES
            )
            if pixel_values_is_mutually_exclusive:
                inputs_dict.pop("pixel_values", None)
                inputs_dict.pop("pixel_values_videos", None)
                inputs_dict.pop("pixel_values_images", None)
            #   2.C - No easy fix, let's skip the check that compares the outputs from `input_ids` and `inputs_embeds`
            has_complex_embeds_computation = any(
                model_name in model_class.__name__.lower() for model_name in ["moshi"]
            )
            # 3 - `inputs_dict` doesn't contain `attention_mask`. When `attention_mask` is not passed to generate,
            # we infer it from `input_ids`. The last test case will fail if there is a pad token in the original input.
            missing_attention_mask = "attention_mask" not in inputs_dict

            # Traditional way of generating text
            input_ids = inputs_dict.pop("input_ids")
            generation_kwargs = {
                "return_dict_in_generate": True,
                "output_scores": True,
                "num_beams": num_beams,
                "do_sample": False,
                "max_new_tokens": 5,
                "min_new_tokens": 5,  # generate exactly 5 tokens
            }
            outputs_from_ids = model.generate(input_ids, **generation_kwargs, **inputs_dict)
            self.assertEqual(outputs_from_ids.sequences.shape, (input_ids.shape[0], input_ids.shape[1] + 5))

            # Same thing, but from input embeddings (`input_ids` is passed so the prompt is present in the output).
            # The output of the two calls should be the same.
            inputs_embeds = model.get_input_embeddings()(input_ids)
            outputs_from_embeds = model.generate(
                input_ids, inputs_embeds=inputs_embeds, **generation_kwargs, **inputs_dict
            )
            if not has_complex_embeds_computation:
                self._check_similar_generate_outputs(outputs_from_ids, outputs_from_embeds)

            # If we pass different inputs_embeds, we should get different outputs (the output text may be the
            # same, but the logits will almost surely be different)
            random_embeds = torch.rand_like(inputs_embeds)
            outputs_from_rand_embeds = model.generate(
                input_ids, inputs_embeds=random_embeds, **generation_kwargs, **inputs_dict
            )
            for i in range(len(outputs_from_rand_embeds.scores)):
                self.assertFalse(torch.allclose(outputs_from_embeds.scores[i], outputs_from_rand_embeds.scores[i]))

            # input_ids is not a required input on most models -- if we don't pass it, the newly generated tokens will
            # be the same
            if not (requires_inputs_ids or missing_attention_mask):
                outputs_from_embeds_wo_ids = model.generate(
                    inputs_embeds=inputs_embeds, **generation_kwargs, **inputs_dict
                )
                outputs_from_embeds.sequences = outputs_from_embeds.sequences[:, inputs_embeds.shape[1] :]
                self._check_similar_generate_outputs(outputs_from_embeds_wo_ids, outputs_from_embeds)

    @pytest.mark.generate
    def test_generate_from_inputs_embeds_with_static_cache(self):
        """
        Test that StaticCache can generate from inputs_embeds and calculates max_cache_length
        correctly in `generate()`. We force the model to not stop generation until max-length is reached
        to verify that the cache length is indeed set correctly and we don't run out of index when slicing the cache.
        """
        for model_class in self.all_generative_model_classes:
            if not model_class._supports_static_cache:
                self.skipTest(reason="This model does not support the static cache format")

            config, inputs_dict = self.prepare_config_and_inputs_for_generate()

            if config.is_encoder_decoder:
                self.skipTest(reason="This model is encoder-decoder and has Encoder-Decoder Cache")

            model = model_class(config).to(torch_device).eval()
            if "inputs_embeds" not in inspect.signature(model.prepare_inputs_for_generation).parameters.keys():
                self.skipTest(reason="This model does not support `inputs_embeds` in generation")

            #   Some VLMs assume `inputs_embeds` and `pixel_values` are mutually exclusive AND fall in the
            #   exception above (complex `inputs_embeds` computation). Popping `pixel_values` allow us to run the
            #   checks without adding test complexity. Ditto for `pixel_values_videos` and `pixel_values_images`
            pixel_values_is_mutually_exclusive = any(
                model_name in model_class.__name__.lower() for model_name in VLM_CLASS_NAMES
            )
            if pixel_values_is_mutually_exclusive:
                inputs_dict.pop("pixel_values", None)
                inputs_dict.pop("pixel_values_videos", None)
                inputs_dict.pop("pixel_values_images", None)

            input_ids = inputs_dict.pop("input_ids")

            model.config.use_cache = True
            model.config.is_decoder = True
            batch_size = input_ids.shape[0]
            max_new_tokens = 10

            # here we force to not stop at eos and go until max-length
            model.generation_config.eos_token_id = model.config.get_text_config().eos_token_id = -1
            generation_kwargs = {
                "max_new_tokens": max_new_tokens,
                "cache_implementation": "static",
                "return_dict_in_generate": True,  # Required to return `past_key_values`
            }

            text_config = model.config.get_text_config()
            head_dim = (
                text_config.head_dim
                if hasattr(text_config, "head_dim")
                else text_config.hidden_size // text_config.num_attention_heads
            )
            num_key_value_heads = (
                text_config.num_attention_heads
                if getattr(text_config, "num_key_value_heads", None) is None
                else text_config.num_key_value_heads
            )
            num_hidden_layers = text_config.num_hidden_layers

            inputs_embeds = model.get_input_embeddings()(input_ids)
            outputs = model.generate(inputs_embeds=inputs_embeds, **generation_kwargs, **inputs_dict)

            # we should get `max_length - 1` in shape, not `max_length - embeds_length`.
            # -1 because the last generated token isn't yet in the cache.
            max_length = max_new_tokens + inputs_embeds.shape[1] - 1
            cache_shape = [batch_size, num_key_value_heads, max_length, head_dim]
            self.assertIsInstance(outputs.past_key_values, StaticCache)
            self.assertEqual(len(outputs.past_key_values.key_cache), num_hidden_layers)
            self.assertListEqual(list(outputs.past_key_values.key_cache[0].shape), cache_shape)

    @pytest.mark.generate
    def test_generate_continue_from_past_key_values(self):
        # Tests that we can continue generating from past key values, returned from a previous `generate` call
        for model_class in self.all_generative_model_classes:
            if any(model_name in model_class.__name__.lower() for model_name in ["imagegpt", "mllama"]):
                self.skipTest(reason="Won't fix: old model with unique inputs/caches/other")
            if any(model_name in model_class.__name__.lower() for model_name in ["umt5"]):
                self.skipTest(reason="TODO: needs modeling or test input preparation fixes for compatibility")

            config, inputs = self.model_tester.prepare_config_and_inputs_for_common()

            if not hasattr(config.get_text_config(), "use_cache"):
                self.skipTest(reason=f"{model_class.__name__} doesn't support caching")

            # Let's make it always:
            # 1. use cache (for obvious reasons)
            # 2. generate to max length (which can be achieved by setting the eos token to an invalid value), which
            #    would make the test flaky (e.g. EOS is generated on iteration 1 on both generations, but the
            #    continuation would force it to generate beyond an EOS token)
            # 3. ignore `token_type_ids` for simplicity
            # 4. ignore `forced_eos_token_id`, which requires further manipulation of the continuation inputs and is
            #    active by default on some models
            # 5. ignore `encoder_no_repeat_ngram_size`, which is set by default in some encoder-decoder models. When
            #    we use their decoder as a stand-alone model, `encoder_no_repeat_ngram_size` actually prevents
            #    repetition exclusively from the prompt. This test relies on comparing one call vs 2 calls
            #    with cache, what is considered a prompt is different in the two cases.

            if "token_type_ids" in inputs:
                del inputs["token_type_ids"]

            model = model_class(config).to(torch_device)
            model.eval()
            model.generation_config.pad_token_id = model.generation_config.eos_token_id = -1
            model.generation_config.forced_eos_token_id = None
            model.generation_config.encoder_no_repeat_ngram_size = 0
            model.generation_config.use_cache = True

            # If "past_key_values" is not returned, skip the test (e.g. RWKV uses a different cache name and format)
            outputs = model(**inputs)
            if "past_key_values" not in outputs:
                self.skipTest(reason="This model doesn't return `past_key_values`")

            # Traditional way of generating text, with `return_dict_in_generate` to return the past key values
            outputs = model.generate(**inputs, do_sample=False, max_new_tokens=4, return_dict_in_generate=True)

            # Let's generate again, but passing the past key values in between (3 + 1 = 4 tokens). Note that the
            # inputs may need to be tweaked across `generate` calls (like the attention mask).
            outputs_cached = model.generate(**inputs, do_sample=False, max_new_tokens=3, return_dict_in_generate=True)

            # Continue from the tokens generated above, preparing the inputs accordingly
            inputs["past_key_values"] = outputs_cached.past_key_values
            new_attention_len = outputs_cached.sequences.shape[-1]
            if config.is_encoder_decoder:
                inputs["decoder_input_ids"] = outputs_cached.sequences
                if "decoder_attention_mask" in inputs:
                    inputs["decoder_attention_mask"] = torch.nn.functional.pad(
                        inputs["decoder_attention_mask"],
                        (0, new_attention_len - inputs["decoder_attention_mask"].shape[1]),
                        mode="constant",
                        value=1,
                    )
            else:
                inputs["input_ids"] = outputs_cached.sequences
                if "attention_mask" in inputs:
                    inputs["attention_mask"] = torch.nn.functional.pad(
                        inputs["attention_mask"],
                        (0, new_attention_len - inputs["attention_mask"].shape[1]),
                        mode="constant",
                        value=1,
                    )
            outputs_cached = model.generate(**inputs, do_sample=False, max_new_tokens=1, return_dict_in_generate=True)

            # The two sets of generated text and past kv should be equal to each other
            self.assertListEqual(outputs.sequences.tolist(), outputs_cached.sequences.tolist())
            for layer_idx in range(len(outputs_cached.past_key_values)):
                for kv_idx in range(len(outputs_cached.past_key_values[layer_idx])):
                    self.assertTrue(
                        torch.allclose(
                            outputs.past_key_values[layer_idx][kv_idx],
                            outputs_cached.past_key_values[layer_idx][kv_idx],
                        )
                    )

    @pytest.mark.generate
    def test_generate_continue_from_inputs_embeds(self):
        """Tests that we can continue generation from `inputs_embeds` and past key values returned from a previous `generate` call."""
        for model_class in self.all_generative_model_classes:
            if any(model_name in model_class.__name__.lower() for model_name in ["imagegpt"]):
                self.skipTest(reason="Won't fix: old model with unique inputs/caches/other")
            if any(model_name in model_class.__name__.lower() for model_name in ["umt5"]):
                self.skipTest(reason="TODO: needs modeling or test input preparation fixes for compatibility")

            config, inputs_dict = self.prepare_config_and_inputs_for_generate()

            if "token_type_ids" in inputs_dict:
                del inputs_dict["token_type_ids"]

            if config.is_encoder_decoder:
                self.skipTest(reason="This model is encoder-decoder")
            if not hasattr(config, "use_cache"):
                self.skipTest(reason=f"{model_class.__name__} doesn't support caching")

            model = model_class(config).to(torch_device).eval()

            if "inputs_embeds" not in inspect.signature(model.prepare_inputs_for_generation).parameters.keys():
                self.skipTest(reason="This model does not support `inputs_embeds` in generation")

            # If "past_key_values" is not returned, skip the test (e.g. RWKV uses a different cache name and format)
            outputs = model(**inputs_dict)
            if "past_key_values" not in outputs:
                self.skipTest(reason="This model doesn't return `past_key_values`")

            pixel_values_is_mutually_exclusive = any(
                model_name in model_class.__name__.lower() for model_name in VLM_CLASS_NAMES
            )
            if pixel_values_is_mutually_exclusive:
                inputs_dict.pop("pixel_values", None)
                inputs_dict.pop("pixel_values_videos", None)
                inputs_dict.pop("pixel_values_images", None)

            input_ids = inputs_dict.pop("input_ids")

            model.generation_config.pad_token_id = model.generation_config.eos_token_id = -1
            model.generation_config.forced_eos_token_id = None
            model.config.is_decoder = True
            model.generation_config.use_cache = True

            generation_kwargs = {
                "return_dict_in_generate": True,
                "do_sample": False,
            }

            # Traditional way of generating text, with `return_dict_in_generate` to return the past key values.
            input_embeds = model.get_input_embeddings()(input_ids)
            outputs = model.generate(inputs_embeds=input_embeds, max_new_tokens=4, **generation_kwargs)

            # Let's generate again, but passing the past key values in between (3 + 1 = 4 tokens)
            initial_output = model.generate(inputs_embeds=input_embeds, max_new_tokens=3, **generation_kwargs)
            continued_embeds = torch.cat([input_embeds, model.get_input_embeddings()(initial_output.sequences)], dim=1)
            cached_output = model.generate(
                inputs_embeds=continued_embeds,
                max_new_tokens=1,
                past_key_values=initial_output.past_key_values,
                **generation_kwargs,
            )

            # Combine the (3 + 1) generated tokens and verify it matches with full generation.
            combined_output_sequences = torch.concat([initial_output.sequences, cached_output.sequences], axis=1)
            self.assertListEqual(outputs.sequences.tolist(), combined_output_sequences.tolist())
            # The two sets of past kv should be equal to each other
            for layer_idx in range(len(cached_output.past_key_values)):
                for kv_idx in range(len(cached_output.past_key_values[layer_idx])):
                    self.assertTrue(
                        torch.allclose(
                            outputs.past_key_values[layer_idx][kv_idx],
                            cached_output.past_key_values[layer_idx][kv_idx],
                        )
                    )

    @parameterized.expand([("offloaded",)])  # ("offloaded_static",) TODO: @raushan fixme in some models (eg T5)
    @require_torch_gpu
    @pytest.mark.generate
    def test_offloaded_cache_implementation(self, cache_implementation):
        """Tests we can generate by indicating `cache_implementation` for each possible cache class"""
        for model_class in self.all_generative_model_classes:
            if not model_class._supports_cache_class:
                self.skipTest(reason="This model does not support the new cache format")

            config, inputs_dict = self.prepare_config_and_inputs_for_generate()

            model = model_class(config).to(torch_device).eval()
            generation_kwargs = {
                "max_new_tokens": 5,
                "use_cache": True,
                "cache_implementation": cache_implementation,
            }

            legacy_results = model.generate(**generation_kwargs, **inputs_dict)

            # Most cache classes have their own tests except for some that are tested here
            # The ones here do not need special treatment when passing `cache_implementation`
            # and are not bound to specific models only
            new_results = model.generate(**generation_kwargs, **inputs_dict)
            self.assertListEqual(legacy_results.tolist(), new_results.tolist())

    @pytest.mark.generate
    def test_generate_with_static_cache(self):
        """
        Tests that generating with static cache give almost same results as with dynamic cache, and the output cache
        has the expected shapes
        """
        set_model_tester_for_less_flaky_test(self)
        for model_class in self.all_generative_model_classes:
            if not model_class._supports_static_cache:
                self.skipTest(reason="This model does not support the static cache format")

            config, inputs_dict = self.prepare_config_and_inputs_for_generate()
            set_config_for_less_flaky_test(config)
            main_input = inputs_dict[model_class.main_input_name]

            if config.is_encoder_decoder:
                self.skipTest(reason="This model is encoder-decoder and has Encoder-Decoder Cache")

            config.is_decoder = True
            batch_size = main_input.shape[0]
            seq_length = self.model_tester.seq_length
            max_new_tokens = 20

            for dtype in (torch.float32, torch.float16):
                model = model_class(config).to(torch_device).to(dtype).eval()
                inputs_dict = {
                    k: v.to(dtype) if isinstance(v, torch.Tensor) and torch.is_floating_point(v) else v
                    for k, v in inputs_dict.items()
                }
                set_model_for_less_flaky_test(model)

                generation_kwargs = {
                    "max_new_tokens": max_new_tokens,
                    "return_dict_in_generate": True,  # Required to return `past_key_values`
                    "output_scores": True,
                    "use_cache": True,
                }

                static_cache_generation = model.generate(
                    **generation_kwargs, **inputs_dict, cache_implementation="static"
                )

                # Check 1: The cache shapes must match the expected shapes
                max_cache_len = seq_length + max_new_tokens - 1  # cache len = gen len - 1, the last token has no cache
                text_config = config.text_config if hasattr(config, "text_config") else config
                head_dim = (
                    text_config.head_dim
                    if hasattr(text_config, "head_dim")
                    else text_config.hidden_size // text_config.num_attention_heads
                )
                num_key_value_heads = (
                    text_config.num_attention_heads
                    if getattr(text_config, "num_key_value_heads", None) is None
                    else text_config.num_key_value_heads
                )
                num_hidden_layers = text_config.num_hidden_layers
                cache_shape = (batch_size, num_key_value_heads, max_cache_len, head_dim)
                self.assertTrue(isinstance(static_cache_generation.past_key_values, StaticCache))
                self.assertTrue(len(static_cache_generation.past_key_values.key_cache) == num_hidden_layers)
                self.assertTrue(static_cache_generation.past_key_values.key_cache[0].shape == cache_shape)

                # Check 2: The outputs must be similar to the case with dynamic cache
                dynamic_cache_generation = model.generate(**generation_kwargs, **inputs_dict)
                self._check_similar_generate_outputs(dynamic_cache_generation, static_cache_generation)

    @require_optimum_quanto
    @pytest.mark.generate
    def test_generate_with_quant_cache(self):
        for model_class in self.all_generative_model_classes:
            if not model_class._supports_quantized_cache:
                self.skipTest(reason="This model does not support the quantized cache format")

            config, inputs_dict = self.prepare_config_and_inputs_for_generate()
            config.is_decoder = True

            model = model_class(config).to(torch_device).eval()
            generation_kwargs = {
                "max_new_tokens": 5,
                "cache_implementation": "quantized",
                # careful with group size, should be divisor of model's hidden size
                "cache_config": {"backend": "quanto", "nbits": 2, "q_group_size": 8, "residual_length": 128},
                "return_dict_in_generate": True,  # Required to return `past_key_values`
                "use_cache": True,
            }

            results = model.generate(**generation_kwargs, **inputs_dict)
            self.assertTrue(isinstance(results.past_key_values, QuantoQuantizedCache))

            # passing past key values of different type should raise Error
            with self.assertRaises(ValueError):
                model.generate(past_key_valyes=DynamicCache(), **generation_kwargs, **inputs_dict)

            # setting incorrect cache_config args should raise an Error, i.e. nbits=60 does not make sense
            generation_kwargs["cache_config"] = {"nbits": 60, "q_group_size": 8, "residual_length": 128}
            with self.assertRaises(ValueError):
                model.generate(**generation_kwargs, **inputs_dict)

    @pytest.mark.generate
    def test_generate_compile_model_forward(self):
        """
        Tests that `.generate` is compatible with torch.compile without graph breaks, keeping the same results.
        ⚠️ Runs two sequential generations to ensure the cache doesn't get stuck after the first compiled run! ⚠️
        """
        for model_class in self.all_generative_model_classes:
            if not model_class._supports_static_cache:
                self.skipTest("This model doesn't support static cache (= no expectations of compilation support)")

            config, inputs_dict = self.prepare_config_and_inputs_for_generate(batch_size=4)

            model = model_class(config).to(torch_device)
            model.eval()  # otherwise `self.training` is `True` -- this flag is used at attn mask creation time

            main_input = inputs_dict[model.main_input_name].to(torch_device)
            # creates two sets of *different* inputs with the same shape
            half_batch_size = main_input.shape[0] // 2
            input_1 = {}
            input_2 = {}
            for key, value in inputs_dict.items():
                if isinstance(value, torch.Tensor):
                    input_1[key] = value[:half_batch_size, :].to(torch_device)
                    input_2[key] = value[half_batch_size : half_batch_size * 2, :].to(torch_device)
                else:
                    input_1[key] = value
                    input_2[key] = value
            model_input_sets = [input_1, input_2]
            self.assertTrue(
                model_input_sets[0][model.main_input_name].shape == model_input_sets[1][model.main_input_name].shape
            )

            # compilation-specific setup
            torch.compiler.reset()  # prevent cached compilation from being used in the test
            has_defined_cache_implementation = model.generation_config.cache_implementation is not None

            # BLIP is the only exception with custom generate which call `self.lm.generate()`
            # We should avoid such calls in all subsequent multimodal models and try to make `generate()`
            # compatible with multimodality
            if "blip" in model.__class__.__name__.lower():
                model.language_model.generation_config.compile_config._compile_all_devices = True
            else:
                # force compilation (e.g. fast CI, CPU
                model.generation_config.compile_config._compile_all_devices = True

            generation_kwargs = {
                "do_sample": False,
                "max_new_tokens": 5,
                "return_dict_in_generate": True,
                "output_scores": True,
            }

            # get eager + dynamic cache results for future comparison
            dynamic_outputs = []
            for model_inputs in model_input_sets:
                gen_out = model.generate(**model_inputs, **generation_kwargs)
                dynamic_outputs.append(gen_out)
                # sanity checks for the default cache implementation
                if not has_defined_cache_implementation:
                    decoder_cache = (
                        gen_out.past_key_values.self_attention_cache
                        if config.is_encoder_decoder
                        else gen_out.past_key_values
                    )
                    self.assertTrue(isinstance(decoder_cache, DynamicCache))
                    self.assertFalse(decoder_cache.is_compileable)
                    self.assertFalse(hasattr(model, "_compiled_call"))  # our auto compile should NOT have been called

            # get compiled results -- relies on the automatic compilation triggered by specific "cache_implementation"
            if not has_defined_cache_implementation:
                generation_kwargs["cache_implementation"] = "static"

            compiled_outputs = []
            for model_inputs in model_input_sets:
                gen_out = model.generate(**model_inputs, **generation_kwargs)
                compiled_outputs.append(gen_out)
                # sanity checks
                decoder_cache = (
                    gen_out.past_key_values.self_attention_cache
                    if config.is_encoder_decoder
                    else gen_out.past_key_values
                )
                self.assertFalse(isinstance(decoder_cache, DynamicCache))
                self.assertTrue(decoder_cache.is_compileable)

                # BLIP is the only exception with custom generate which call `self.lm.generate()`
                # We should avoid such calls in all subsequent multimodal models and try to make `generate()`
                # compatible with multimodality
                if "blip" in model.__class__.__name__.lower():
                    self.assertTrue(hasattr(model.language_model, "_compiled_call"))
                else:
                    self.assertTrue(hasattr(model, "_compiled_call"))  # our auto compile should have been called

            for dynamic_result, compiled_result in zip(dynamic_outputs, compiled_outputs):
                self._check_similar_generate_outputs(dynamic_result, compiled_result)

    @pytest.mark.generate
    def test_generate_compilation_all_outputs(self):
        """
        Tests that all optional outputs are behaving as expected when compilation is triggered.
        In essence, it's the same as `test_greedy_generate_dict_outputs`, but with automatic compilation triggered.
        """
        for model_class in self.all_generative_model_classes:
            if not model_class._supports_static_cache:
                self.skipTest("This model doesn't support static cache (= no expectations of compilation support)")

            config, inputs_dict = self.prepare_config_and_inputs_for_generate()
            if self.has_attentions:
                config._attn_implementation = "eager"  # can't output attentions otherwise
            model = model_class(config).to(torch_device).eval()

            # compilation-specific setup
            torch.compiler.reset()  # prevent cached compilation from being used in the test
            has_defined_cache_implementation = model.generation_config.cache_implementation is not None

            # BLIP is the only exception with custom generate which call `self.lm.generate()`
            # We should avoid such calls in all subsequent multimodal models and try to make `generate()`
            # compatible with multimodality
            if "blip" in model.__class__.__name__.lower():
                model.language_model.generation_config.compile_config._compile_all_devices = True
                if not has_defined_cache_implementation:
                    model.language_model.generation_config.cache_implementation = "static"
            else:
                # force compilation (e.g. fast CI, CPU)
                model.generation_config.compile_config._compile_all_devices = True
                if not has_defined_cache_implementation:
                    model.generation_config.cache_implementation = "static"

            logits_processor_kwargs = self._get_logits_processor_kwargs(do_sample=False, config=model.config)
            output_generate = model.generate(
                do_sample=False,
                num_beams=1,
                max_new_tokens=self.max_new_tokens,
                min_new_tokens=self.max_new_tokens,
                output_attentions=True,
                output_hidden_states=True,
                output_scores=True,
                output_logits=True,
                return_dict_in_generate=True,
                use_cache=True,
                **logits_processor_kwargs,
                **inputs_dict,
            )

            if "blip" in model.__class__.__name__.lower():
                self.assertTrue(hasattr(model.language_model, "_compiled_call"))
            else:
                self.assertTrue(hasattr(model, "_compiled_call"))  # our auto compile should have been called

            if model.config.is_encoder_decoder:
                self.assertTrue(output_generate.sequences.shape[-1] == self.max_new_tokens + 1)
                self.assertIsInstance(output_generate, GenerateEncoderDecoderOutput)
            else:
                self.assertTrue(
                    output_generate.sequences.shape[-1] == self.max_new_tokens + inputs_dict["input_ids"].shape[-1]
                )
                self.assertIsInstance(output_generate, GenerateDecoderOnlyOutput)

            self._check_generate_outputs(output_generate, model.config, use_cache=True)

    @pytest.mark.generate
    def test_generate_methods_with_logits_to_keep(self):
        for model_class in self.all_generative_model_classes:
            if "logits_to_keep" not in set(inspect.signature(model_class.forward).parameters.keys()):
                self.skipTest(reason="This model does not support `logits_to_keep` argument.")

            config, inputs_dict = self.prepare_config_and_inputs_for_generate()
            config.use_cache = True
            config.is_decoder = True

            model = model_class(config).to(torch_device).eval()
            # All generation methods (except assisted decoding) rely on always extracting the last token logits of the
            # full logits matrix, so testing out only greedy search and assisted decoding is enough (if it works,
            # other methods will work as well)
            generation_kwargs = {
                "max_new_tokens": 10,
                "do_sample": False,
            }

            # Setting logits_to_keep at 0 keeps all logits (old behavior)
            with_all_logits = model.generate(**generation_kwargs, **inputs_dict, logits_to_keep=0)
            # By default, logits_to_keep is automatically set to 1 if not provided (new behavior)
            without_all_logits = model.generate(**inputs_dict, **generation_kwargs)
            self.assertEqual(with_all_logits.tolist(), without_all_logits.tolist())

    @pytest.mark.generate
    def test_assisted_decoding_with_logits_to_keep(self):
        for model_class in self.all_generative_model_classes:
            if "logits_to_keep" not in set(inspect.signature(model_class.forward).parameters.keys()):
                self.skipTest(reason="This model does not support `logits_to_keep` argument.")
            if model_class._is_stateful:
                self.skipTest(reason="Stateful models don't support assisted generation")

            config, inputs_dict = self.prepare_config_and_inputs_for_generate(batch_size=1)
            # NOTE: assisted generation only works with cache on at the moment.
            if not hasattr(config.get_text_config(), "use_cache"):
                self.skipTest(reason=f"{model_class.__name__} doesn't support caching")
            config.use_cache = True
            config.is_decoder = True

            model = model_class(config).to(torch_device).eval()
            assistant_model = model
            # All generation methods (except assisted decoding) rely on always extracting the last token logits of the
            # full logits matrix, so testing out only greedy search and assisted decoding is enough (if it works,
            # other methods will work as well)
            generation_kwargs = {
                "max_new_tokens": 10,
                "do_sample": False,
                "assistant_model": assistant_model,
                "return_dict_in_generate": True,
                "output_scores": True,
            }
            logits_processor_kwargs = self._get_logits_processor_kwargs(config=model.config)

            # Setting logits_to_keep at 0 keeps all logits (old behavior)
            with_all_logits = model.generate(
                **generation_kwargs, **inputs_dict, **logits_processor_kwargs, logits_to_keep=0
            )
            # By default, logits_to_keep is automatically set to 1 if not provided (new behavior)
            without_all_logits = model.generate(**inputs_dict, **generation_kwargs, **logits_processor_kwargs)

            self._check_similar_generate_outputs(with_all_logits, without_all_logits)

    @pytest.mark.generate
    def test_inherits_generation_mixin(self):
        """
        Tests that the model class directly inherits `GenerationMixin`, as opposed to relying on `PreTrainedModel`
        to inherit it.
        """
        for model_class in self.all_generative_model_classes:
            self.assertTrue("GenerationMixin" in str(model_class.__bases__))

    def _test_attention_implementation(self, attn_implementation):
        """
        Compares the output of generate with the eager attention implementation against other implementations.
        NOTE: despite the test logic being the same, different implementations actually need diferent decorators, hence
        this separate function.
        """
        max_new_tokens = 30
        support_flag = {
            "sdpa": "_supports_sdpa",
            "flash_attention_2": "_supports_flash_attn_2",
        }

        for model_class in self.all_generative_model_classes:
            if not getattr(model_class, support_flag[attn_implementation]):
                self.skipTest(f"{model_class.__name__} does not support `attn_implementation={attn_implementation}`")

            config, original_inputs_dict = self.prepare_config_and_inputs_for_generate()
            inputs_dict = {}
            for input_name, input_data in original_inputs_dict.items():
                if isinstance(input_data, torch.Tensor) and input_data.dtype in [torch.float32, torch.bfloat16]:
                    inputs_dict[input_name] = input_data.to(torch.float16)
                else:
                    inputs_dict[input_name] = input_data
            main_input = inputs_dict[model_class.main_input_name]

            # make sure that all models have enough positions for generation
            if hasattr(config, "max_position_embeddings"):
                config.max_position_embeddings = max_new_tokens + main_input.shape[1] + 1

            model = model_class(config)

            with tempfile.TemporaryDirectory() as tmpdirname:
                model.save_pretrained(tmpdirname)
                del model
                gc.collect()

                generate_kwargs = {
                    "max_new_tokens": max_new_tokens,
                    "do_sample": False,
                    "return_dict_in_generate": True,
                    "output_scores": True,
                    "use_cache": True,
                }

                model_eager = model_class.from_pretrained(
                    tmpdirname,
                    torch_dtype=torch.float16,
                    low_cpu_mem_usage=True,
                    attn_implementation="eager",
                ).to(torch_device)
                res_eager = model_eager.generate(**inputs_dict, **generate_kwargs)
                del model_eager
                gc.collect()

                model_attn = model_class.from_pretrained(
                    tmpdirname,
                    torch_dtype=torch.float16,
                    low_cpu_mem_usage=True,
                    attn_implementation=attn_implementation,
                ).to(torch_device)
                res_attn = model_attn.generate(**inputs_dict, **generate_kwargs)
                del model_attn
                gc.collect()

                self._check_similar_generate_outputs(res_eager, res_attn, atol=1e-3, rtol=1e-3)

    @pytest.mark.generate
    @require_torch_sdpa
    @slow
    def test_eager_matches_sdpa_generate(self):
        """Tests that generate has equivalent outputs with SDPA and eager attention implementations."""
        self._test_attention_implementation("sdpa")

    @pytest.mark.flash_attn_test
    @require_flash_attn
    @require_torch_gpu
    @slow
    def test_eager_matches_fa2_generate(self):
        """Tests that generate has equivalent outputs with FA2 and eager attention implementations."""
        # TODO (@joao @raushan) -- this test is failing the output checks on most models, investigate. After fixing,
        # check whether we still need the overwrites
        self._test_attention_implementation("flash_attention_2")

    def _check_generate_outputs(self, output, config, use_cache=False, num_return_sequences=1, num_beams=1):
        input_batch_size = int(output.sequences.shape[0] / num_return_sequences)
        internal_batch_size = (
            input_batch_size * num_beams if num_beams > 1 else input_batch_size * num_return_sequences
        )

        prompt_length = getattr(self.model_tester, "seq_length", None)
        prompt_length = getattr(self.model_tester, "encoder_seq_length", prompt_length)
        prompt_length = getattr(self.model_tester, "text_seq_length", prompt_length)

        config = config.text_config if hasattr(config, "text_config") else config

        generated_length = (
            output.sequences.shape[-1] - 1 if config.is_encoder_decoder else output.sequences.shape[-1] - prompt_length
        )
        decoder_past_key_values = getattr(output, "past_key_values", None)
        if config.is_encoder_decoder and isinstance(decoder_past_key_values, EncoderDecoderCache):
            decoder_past_key_values = decoder_past_key_values.self_attention_cache

        # in some models we subsample the sequence length in inner layers
        if hasattr(self.model_tester, "get_subsampled_output_lengths"):
            prompt_length = self.model_tester.get_subsampled_output_lengths(prompt_length)

        # scores
        self._check_scores(
            batch_size=internal_batch_size, scores=output.scores, generated_length=generated_length, config=config
        )

        # unprocessed logits
        self._check_logits(batch_size=internal_batch_size, logits=output.logits, config=config)

        # Attentions
        if self.has_attentions:
            if config.is_encoder_decoder:
                # encoder
                self._check_encoder_attention_for_generate(
                    attentions=output.encoder_attentions,
                    batch_size=input_batch_size,
                    config=config,
                    prompt_length=prompt_length,
                )
                # decoder
                self._check_attentions_for_generate(
                    batch_size=internal_batch_size,
                    attentions=output.decoder_attentions,
                    prompt_length=1,  # the BOS token
                    output_length=output.sequences.shape[-1],
                    config=config,
                    decoder_past_key_values=decoder_past_key_values,
                )
            else:
                self._check_attentions_for_generate(
                    batch_size=internal_batch_size,
                    attentions=output.attentions,
                    prompt_length=prompt_length,
                    output_length=output.sequences.shape[-1],
                    config=config,
                    decoder_past_key_values=decoder_past_key_values,
                )

        # Hidden States
        if config.is_encoder_decoder:
            # encoder
            self._check_encoder_hidden_states_for_generate(
                hidden_states=output.encoder_hidden_states,
                batch_size=input_batch_size,
                config=config,
                prompt_length=prompt_length,
            )
            # decoder
            self._check_hidden_states_for_generate(
                batch_size=internal_batch_size,
                hidden_states=output.decoder_hidden_states,
                prompt_length=1,  # the BOS token
                output_length=output.sequences.shape[-1],
                config=config,
                use_cache=use_cache,
            )
        else:
            self._check_hidden_states_for_generate(
                batch_size=internal_batch_size,
                hidden_states=output.hidden_states,
                prompt_length=prompt_length,
                output_length=output.sequences.shape[-1],
                config=config,
                use_cache=use_cache,
            )

        # Past Key Value States -- a few notes here:
        # 1. Its inner sequence length is with respect to the inputs of the latest forward pass, hence the "-1"
        # 2. We ignore models that have unique cache structures (e.g. mamba) or are in need of refatoring to match the
        #    standard cache format (e.g.gptbigcode )
        models_without_standard_cache = (
            "bamba",
            "ctrl",
            "fsmt",
            "gptbigcode",
            "mega",
            "reformer",
            "jamba",
            "mamba",
            "xlnet",
            "zamba",
            "zamba2",
        )
        has_standard_cache = not any(
            model_name in config.__class__.__name__.lower() for model_name in models_without_standard_cache
        )
        if has_standard_cache:
            if use_cache:
                cache_length = output.sequences.shape[-1] - 1
                self._check_past_key_values_for_generate(
                    batch_size=internal_batch_size,
                    decoder_past_key_values=decoder_past_key_values,
                    cache_length=cache_length,
                    config=config,
                )
            elif use_cache is False:
                self.assertTrue(decoder_past_key_values is None)

    def _check_scores(self, batch_size, scores, generated_length, config):
        vocab_size = config.get_text_config(decoder=True).vocab_size
        expected_shape = (batch_size, vocab_size)
        self.assertIsInstance(scores, tuple)
        self.assertEqual(len(scores), generated_length)
        self.assertListEqual([iter_scores.shape for iter_scores in scores], [expected_shape] * len(scores))

    def _check_logits(self, batch_size, logits, config):
        vocab_size = config.get_text_config(decoder=True).vocab_size
        self.assertIsInstance(logits, tuple)
        self.assertListEqual([iter_logits.shape[0] for iter_logits in logits], [batch_size] * len(logits))
        # vocabulary difference equal to one (imagegptmodel?) or zero (all other models)
        vocab_diff = vocab_size - logits[0].shape[-1]
        self.assertTrue(vocab_diff in [0, 1])
        self.assertListEqual([vocab_size - score.shape[-1] for score in logits], [vocab_diff] * len(logits))

    def _check_attentions_for_generate(
        self, batch_size, attentions, prompt_length, output_length, config, decoder_past_key_values
    ):
        self.assertIsInstance(attentions, tuple)
        self.assertListEqual(
            [isinstance(iter_attentions, tuple) for iter_attentions in attentions], [True] * len(attentions)
        )
        self.assertEqual(len(attentions), (output_length - prompt_length))

        use_cache = decoder_past_key_values is not None
        has_static_cache = isinstance(decoder_past_key_values, (StaticCache, HybridCache))

        # When `output_attentions=True`, each iteration of generate appends the attentions corresponding to the new
        # token(s)
        # NOTE: `HybridCache` may have different lengths on different layers, if this test starts failing add more
        # elaborate checks
        for generated_length, iter_attentions in enumerate(attentions):
            # regardless of using cache, the first forward pass will have the full prompt as input
            if use_cache and generated_length > 0:
                model_input_length = 1
            else:
                model_input_length = prompt_length + generated_length
            query_length = (
                prompt_length + generated_length
                if not has_static_cache
                else decoder_past_key_values.get_max_cache_shape()
            )

            expected_shape = (
                batch_size,
                config.num_attention_heads,
                model_input_length,
                query_length,
            )
            # check attn size
            self.assertListEqual(
                [layer_attention.shape for layer_attention in iter_attentions], [expected_shape] * len(iter_attentions)
            )

    def _check_encoder_attention_for_generate(self, attentions, batch_size, config, prompt_length):
        encoder_expected_shape = (batch_size, config.num_attention_heads, prompt_length, prompt_length)
        self.assertIsInstance(attentions, tuple)
        self.assertListEqual(
            [layer_attentions.shape for layer_attentions in attentions],
            [encoder_expected_shape] * len(attentions),
        )

    def _check_hidden_states_for_generate(
        self, batch_size, hidden_states, prompt_length, output_length, config, use_cache=False
    ):
        self.assertIsInstance(hidden_states, tuple)
        self.assertListEqual(
            [isinstance(iter_hidden_states, tuple) for iter_hidden_states in hidden_states],
            [True] * len(hidden_states),
        )
        self.assertEqual(len(hidden_states), (output_length - prompt_length))

        # When `output_hidden_states=True`, each iteration of generate appends the hidden states corresponding to the
        # new token(s)
        # NOTE: `HybridCache` may have different lengths on different layers, if this test starts failing add more
        # elaborate checks
        for generated_length, iter_hidden_states in enumerate(hidden_states):
            # regardless of using cache, the first forward pass will have the full prompt as input
            if use_cache and generated_length > 0:
                model_input_length = 1
            else:
                model_input_length = prompt_length + generated_length
            expected_shape = (batch_size, model_input_length, config.hidden_size)
            # check hidden size
            self.assertListEqual(
                [layer_hidden_states.shape for layer_hidden_states in iter_hidden_states],
                [expected_shape] * len(iter_hidden_states),
            )

    def _check_encoder_hidden_states_for_generate(self, hidden_states, batch_size, config, prompt_length):
        encoder_expected_shape = (batch_size, prompt_length, config.hidden_size)
        self.assertIsInstance(hidden_states, tuple)
        self.assertListEqual(
            [layer_hidden_states.shape for layer_hidden_states in hidden_states],
            [encoder_expected_shape] * len(hidden_states),
        )

    def _check_past_key_values_for_generate(self, batch_size, decoder_past_key_values, cache_length, config):
        self.assertIsInstance(decoder_past_key_values, (tuple, Cache))

        # (batch, head, seq_length, head_features)
        expected_shape = (
            batch_size,
            config.num_key_value_heads if hasattr(config, "num_key_value_heads") else config.num_attention_heads,
            cache_length,
            config.hidden_size // config.num_attention_heads,
        )

        if isinstance(decoder_past_key_values, Cache):
            self.assertListEqual(
                [key_tensor.shape for key_tensor in decoder_past_key_values.key_cache],
                [expected_shape] * len(decoder_past_key_values.key_cache),
            )
            self.assertListEqual(
                [value_tensor.shape for value_tensor in decoder_past_key_values.value_cache],
                [expected_shape] * len(decoder_past_key_values.value_cache),
            )

        # Legacy cache format checks. This branch should be removed when all models use `Cache` by default
        else:
            self.assertListEqual(
                [isinstance(iter_past_key_values, tuple) for iter_past_key_values in decoder_past_key_values],
                [True] * len(decoder_past_key_values),
            )
            # check shape key, value
            self.assertListEqual(
                [layer_past_key_values[0].shape for layer_past_key_values in decoder_past_key_values],
                [expected_shape] * len(decoder_past_key_values),
            )
            self.assertListEqual(
                [layer_past_key_values[1].shape for layer_past_key_values in decoder_past_key_values],
                [expected_shape] * len(decoder_past_key_values),
            )

    def _check_sequence_inside_sequence(self, tensor_1, tensor_2):
        # check if tensor_1 inside tensor_2 or tensor_2 inside tensor_1.
        # set to same device. we don't care what device.

        if not isinstance(tensor_1, list):
            tensor_1 = tensor_1.cpu().tolist()
        if not isinstance(tensor_2, list):
            tensor_2 = tensor_2.cpu().tolist()

        in_order = len(tensor_1) <= len(tensor_2)
        longer = tensor_2 if in_order else tensor_1
        shorter = tensor_1 if in_order else tensor_2

        flag = False
        chunk_size = len(shorter)
        for chunk_idx in range(len(longer) - chunk_size + 1):
            subseq = longer[chunk_idx : chunk_idx + chunk_size]
            if subseq == shorter:
                flag = True
                break

        self.assertTrue(flag)


@require_torch
class UtilsFunctionsTest(unittest.TestCase):
    def test_speculative_sampling(self):
        # assume vocab size 10, input length 5 + 3 generated candidates
        candidate_input_ids = torch.tensor([[8, 0, 3, 9, 8, 1, 4, 5]])  # input tokens
        candidate_logits = torch.tensor(
            [
                [
                    [-10.0, 10.0, -10.0, -10.0, -10.0, -10.0, -10.0, -10.0, -10.0, -10.0],  # generated 1
                    [-10.0, -10.0, -10.0, -10.0, 10.0, -10.0, -10.0, -10.0, -10.0, -10.0],  # generated 4
                    [-10.0, -10.0, -10.0, -10.0, -10.0, 10.0, -10.0, -10.0, -10.0, -10.0],  # generated 5
                ]
            ]
        )
        candidate_length = 3
        inf = float("inf")
        new_logits = torch.tensor(
            [
                [
                    [-10.0, 10.0, -10.0, -10.0, -10.0, -10.0, -10.0, -10.0, -10.0, -10.0],  # accepts 1
                    [-10.0, -10.0, -10.0, -10.0, 10.0, -10.0, -10.0, -10.0, -10.0, -10.0],  # accepts 4
                    [-inf, -inf, -inf, -inf, -inf, -inf, -inf, -inf, 10.0, -inf],  # rejects 5, accepts 8
                    [-10.0, -10.0, -10.0, -10.0, -10.0, -10.0, -10.0, -10.0, -10.0, -10.0],  # N/A
                ]
            ]
        )
        last_assistant_token_is_eos = False
        validated_tokens, n_matches = _speculative_sampling(
            candidate_input_ids,
            candidate_logits,
            candidate_length,
            new_logits,
            last_assistant_token_is_eos,
        )
        self.assertTrue(n_matches.item() == 2)
        self.assertTrue(validated_tokens.tolist()[0] == [1, 4, 8])

    def test_speculative_sampling_target_distribution(self):
        """
        Asserts that the target distribution is preserved.
        Should help with catching issues like #32867.
        """
        # assume vocab size 10, input length 5 + 3 generated candidates
        candidate_input_ids = torch.tensor([[8, 0, 3, 9, 8, 1, 4, 5]])  # input tokens
        candidate_logits = torch.tensor(
            [
                [
                    [-10.0, 10.0, -10.0, -10.0, -10.0, -10.0, -10.0, -10.0, -10.0, -10.0],  # generated 1
                    [-10.0, -10.0, -10.0, -10.0, 10.0, -10.0, -10.0, -10.0, -10.0, -10.0],  # generated 4
                    [-10.0, -10.0, -10.0, -10.0, -10.0, 10.0, -10.0, -10.0, -10.0, -10.0],  # generated 5
                ]
            ]
        )
        candidate_length = 3
        inf = float("inf")
        new_logits = torch.tensor(
            [
                [
                    # accepts 1:
                    [-inf, 10.0, -inf, -inf, -inf, -inf, -inf, -inf, -inf, -inf],
                    # accepts 4:
                    [-inf, -inf, -inf, -inf, 10.0, -inf, -inf, -inf, -inf, -inf],
                    # most likely to be 1 or 8, less likely to be 3, then 7, and should never be any other value:
                    [-inf, 2.0, -inf, 1.0, -inf, -inf, -inf, -0.01, 2.0, -inf],
                    # N/A:
                    [-inf, -inf, -inf, -inf, -inf, -inf, -inf, -inf, -inf, -inf],
                ]
            ]
        )
        last_assistant_token_is_eos = False
        last_validated_token = []
        for _ in range(10_000):
            validated_tokens, n_matches = _speculative_sampling(
                candidate_input_ids,
                candidate_logits,
                candidate_length,
                new_logits,
                last_assistant_token_is_eos,
            )
            self.assertTrue(n_matches.item() == 2)
            self.assertTrue(validated_tokens.tolist()[0][0] == 1)
            self.assertTrue(validated_tokens.tolist()[0][1] == 4)
            self.assertTrue(validated_tokens.tolist()[0][2] in [1, 3, 7, 8])
            last_validated_token.append(validated_tokens.tolist()[0][2])
        # check that the most likely tokens are selected more often than the less likely ones
        last_token_counts = collections.Counter(last_validated_token)
        self.assertTrue(last_token_counts[1] > last_token_counts[3] > last_token_counts[7] > 0)
        self.assertTrue(last_token_counts[8] > last_token_counts[3])


global_rng = random.Random()


# Copied from tests.test_modeling_common.ids_tensor
def ids_tensor(shape, vocab_size, rng=None, name=None):
    #  Creates a random int32 tensor of the shape within the vocab size
    if rng is None:
        rng = global_rng

    total_dims = 1
    for dim in shape:
        total_dims *= dim

    values = []
    for _ in range(total_dims):
        values.append(rng.randint(0, vocab_size - 1))

    return torch.tensor(data=values, dtype=torch.long, device=torch_device).view(shape).contiguous()


# Copied from tests.test_modeling_common.floats_tensor
def floats_tensor(shape, scale=1.0, rng=None, name=None):
    """Creates a random float32 tensor"""
    if rng is None:
        rng = global_rng

    total_dims = 1
    for dim in shape:
        total_dims *= dim

    values = []
    for _ in range(total_dims):
        values.append(rng.random() * scale)

    return torch.tensor(data=values, dtype=torch.float, device=torch_device).view(shape).contiguous()


@pytest.mark.generate
@require_torch
class GenerationIntegrationTests(unittest.TestCase):
    @slow
    def test_diverse_beam_search(self):
        article = """Justin Timberlake and Jessica Biel, welcome to parenthood.
        The celebrity couple announced the arrival of their son, Silas Randall Timberlake, in statements to People.
        "Silas was the middle name of Timberlake's maternal grandfather Bill Bomar, who died in 2012, while Randall is the musician's own middle name, as well as his father's first," People reports.
        The couple announced the pregnancy in January, with an Instagram post. It is the first baby for both."""

        bart_tokenizer = BartTokenizer.from_pretrained("facebook/bart-large-cnn")
        bart_model = BartForConditionalGeneration.from_pretrained("facebook/bart-large-cnn").to(torch_device)
        input_ids = bart_tokenizer(article, return_tensors="pt").input_ids.to(torch_device)

        outputs = bart_model.generate(
            input_ids,
            num_beams=4,
            num_return_sequences=2,
            num_beam_groups=4,
            diversity_penalty=2.0,
            remove_invalid_values=True,
        )

        generated_text = bart_tokenizer.batch_decode(outputs, skip_special_tokens=True)

        self.assertListEqual(
            generated_text,
            [
                "The couple announced the birth of their son, Silas Randall Timberlake, in a statement. Silas was the"
                " middle name of Timberlake's maternal grandfather Bill Bomar. Randall is the musician's own middle"
                " name, as well as his father's first. It is the first baby for both of them.",
                "Justin Timberlake and Jessica Biel have a son. The baby is named Silas Randall Timberlake. It is the"
                " first child for both. The couple announced the pregnancy in January. The name Silas is the middle"
                " name of Timberlake's maternal grandfather. It's also his own middle name.",
            ],
        )

    def test_max_length_if_input_embeds(self):
        article = "Today a dragon flew over Paris."
        model = AutoModelForCausalLM.from_pretrained("hf-internal-testing/tiny-random-gpt2").to(torch_device)
        tokenizer = AutoTokenizer.from_pretrained("hf-internal-testing/tiny-random-gpt2")
        input_ids = tokenizer(article, return_tensors="pt").input_ids.to(torch_device)
        inputs_embeds = model.get_input_embeddings()(input_ids)

        max_length = 20
        input_len = input_ids.shape[-1]
        out_gen = model.generate(input_ids=input_ids, max_length=max_length)
        out_gen_embeds = model.generate(inputs_embeds=inputs_embeds, max_length=max_length)
        self.assertEqual(out_gen.shape[-1], input_len + out_gen_embeds.shape[-1])

    def test_min_length_if_input_embeds(self):
        article = "Today a dragon flew over Paris."
        model = AutoModelForCausalLM.from_pretrained("hf-internal-testing/tiny-random-gpt2").to(torch_device)
        tokenizer = AutoTokenizer.from_pretrained("hf-internal-testing/tiny-random-gpt2")
        input_ids = tokenizer(article, return_tensors="pt").input_ids.to(torch_device)
        inputs_embeds = model.get_input_embeddings()(input_ids)

        min_length = 10
        input_len = input_ids.shape[-1]
        out_gen = model.generate(input_ids=input_ids, min_length=min_length)
        out_gen_embeds = model.generate(inputs_embeds=inputs_embeds, min_length=min_length)
        self.assertEqual(out_gen.shape[-1], input_len + out_gen_embeds.shape[-1])

    def test_custom_stopping_criteria_overload_error(self):
        article = """Justin Timberlake and Jessica Biel, welcome to parenthood."""
        bart_tokenizer = BartTokenizer.from_pretrained("sshleifer/bart-tiny-random")
        bart_model = BartForConditionalGeneration.from_pretrained("sshleifer/bart-tiny-random").to(torch_device)

        input_ids = bart_tokenizer(article, return_tensors="pt").input_ids.to(torch_device)
        stopping_criteria = StoppingCriteriaList()
        stopping_criteria.append(MaxLengthCriteria(max_length=42))
        with self.assertRaises(ValueError):
            bart_model.generate(input_ids, stopping_criteria=stopping_criteria)
        with self.assertRaises(ValueError):
            bart_model.generate(input_ids, stopping_criteria=stopping_criteria, max_length=32)

    def test_custom_stopping_criteria(self):
        article = """Justin Timberlake and Jessica Biel, welcome to parenthood."""
        bart_tokenizer = BartTokenizer.from_pretrained("sshleifer/bart-tiny-random")
        bart_model = BartForConditionalGeneration.from_pretrained("sshleifer/bart-tiny-random").to(torch_device)
        input_ids = bart_tokenizer(article, return_tensors="pt").input_ids.to(torch_device)

        class DummyCriteria(StoppingCriteria):
            def __call__(self, input_ids: torch.LongTensor, scores: torch.FloatTensor, **kwargs) -> bool:
                return input_ids.shape[-1] >= 20

        stopping_criteria = StoppingCriteriaList()
        stopping_criteria.append(DummyCriteria())

        self.assertEqual(
            list(bart_model.generate(input_ids, stopping_criteria=stopping_criteria, max_length=22).shape),
            [1, 20],
        )
        self.assertEqual(
            list(bart_model.generate(input_ids, stopping_criteria=stopping_criteria, max_length=18).shape),
            [1, 18],
        )

    # TODO (joao): replace `stop_sequence` in the pipeline by the more recent `generate` functionality
    def test_stop_sequence_stopping_criteria(self):
        prompt = """Hello I believe in"""
        generator = pipeline("text-generation", model="hf-internal-testing/tiny-random-bart")
        output = generator(prompt)
        self.assertEqual(
            output,
            [{"generated_text": ("Hello I believe in we we we we we we we we we")}],
        )

        output = generator(prompt, stop_sequence=" we")
        self.assertEqual(output, [{"generated_text": "Hello I believe in we"}])

    def test_generate_non_nlp_input_ids_as_kwarg(self):
        model = ImageGPTForCausalImageModeling.from_pretrained(
            "hf-internal-testing/tiny-random-imagegpt", max_length=10
        ).to(torch_device)
        input_ids = ids_tensor((3, 5), vocab_size=10)

        output_sequences_kwargs = model.generate(input_ids=input_ids).cpu()
        output_sequences = model.generate(input_ids).cpu()

        self.assertListEqual(output_sequences.tolist(), output_sequences_kwargs.tolist())
        self.assertEqual(output_sequences.shape, (3, 10))

    def test_generate_input_values_as_encoder_kwarg(self):
        input_values = floats_tensor((2, 250))
        model = SpeechEncoderDecoderModel.from_pretrained("hf-internal-testing/tiny-random-speech-encoder-decoder")
        model = model.to(torch_device)
        output_sequences_kwargs = model.generate(input_values=input_values, max_length=5).cpu()
        output_sequences = model.generate(input_values, max_length=5).cpu()

        self.assertListEqual(output_sequences.tolist(), output_sequences_kwargs.tolist())
        self.assertEqual(output_sequences.shape, (2, 5))

    def test_transition_scores_group_beam_search_encoder_decoder(self):
        articles = [
            "Justin Timberlake and Jessica Biel, welcome to parenthood.",
            "Michael Phelps is arguably the most decorated Olympian of all time.",
        ]
        tokenizer = BartTokenizer.from_pretrained("hf-internal-testing/tiny-random-bart")
        model = BartForConditionalGeneration.from_pretrained(
            "hf-internal-testing/tiny-random-bart",
            max_length=10,
            num_beams=2,
            num_beam_groups=2,
            num_return_sequences=2,
            diversity_penalty=1.0,
            eos_token_id=None,
            return_dict_in_generate=True,
            output_scores=True,
            length_penalty=0.0,
        )
        model = model.to(torch_device)

        input_ids = tokenizer(articles, return_tensors="pt", padding=True).input_ids.to(torch_device)
        outputs = model.generate(input_ids=input_ids)

        transition_scores = model.compute_transition_scores(outputs.sequences, outputs.scores, outputs.beam_indices)
        transition_scores_sum = transition_scores.sum(-1)

        torch.testing.assert_close(transition_scores_sum, outputs.sequences_scores, rtol=1e-3, atol=1e-3)

    def test_beam_search_low_memory(self):
        tokenizer = GPT2Tokenizer.from_pretrained("openai-community/gpt2")
        model = AutoModelForCausalLM.from_pretrained("openai-community/gpt2")
        tokenizer.pad_token_id = tokenizer.eos_token_id
        model_inputs = tokenizer("I", return_tensors="pt")["input_ids"]

        low_output = model.generate(model_inputs, max_new_tokens=40, num_beams=5, early_stopping=True, low_memory=True)

        high_output = model.generate(
            model_inputs, max_new_tokens=40, num_beams=5, early_stopping=True, low_memory=False
        )
        self.assertListEqual(low_output.tolist(), high_output.tolist())

    @slow
    def test_green_red_watermark_generation(self):
        model = AutoModelForCausalLM.from_pretrained("hf-internal-testing/tiny-random-gpt2").to(torch_device)
        tokenizer = AutoTokenizer.from_pretrained("hf-internal-testing/tiny-random-gpt2")
        tokenizer.pad_token_id = tokenizer.eos_token_id
        model_inputs = tokenizer("I will be", return_tensors="pt").to(torch_device)
        input_len = model_inputs["input_ids"].shape[-1]

        # generation should work with both input types: WatermarkingConfig or Dict, so let's check it here :)
        watermark_config = WatermarkingConfig(bias=2.5, seeding_scheme="selfhash")
        _ = model.generate(**model_inputs, watermarking_config=watermark_config, do_sample=False, max_length=15)

        # We will not check watermarked text, since we check it in `logits_processors` tests
        # Checking if generated ids are as expected fails on different hardware
        args = {
            "bias": 2.0,
            "context_width": 1,
            "seeding_scheme": "selfhash",
            "greenlist_ratio": 0.25,
            "hashing_key": 15485863,
        }
        output = model.generate(**model_inputs, do_sample=False, max_length=15)
        output_selfhash = model.generate(**model_inputs, watermarking_config=args, do_sample=False, max_length=15)

        # Check that the detector is detecting watermarked text
        detector = WatermarkDetector(model_config=model.config, device=torch_device, watermarking_config=args)
        detection_out_watermarked = detector(output_selfhash[:, input_len:], return_dict=True)
        detection_out = detector(output[:, input_len:], return_dict=True)

        self.assertListEqual(detection_out_watermarked.prediction.tolist(), [True])
        self.assertListEqual(detection_out.prediction.tolist(), [False])

    """Check the mean bias inserted by the watermarking algorithm."""

    @slow
    def test_synthid_text_watermark_generation_mean_expected_bias(self):
        model = AutoModelForCausalLM.from_pretrained("hf-internal-testing/tiny-random-gpt2").to(torch_device)
        tokenizer = AutoTokenizer.from_pretrained("hf-internal-testing/tiny-random-gpt2")
        tokenizer.pad_token_id = tokenizer.eos_token_id
        model_inputs = tokenizer("I will be", return_tensors="pt").to(torch_device)
        input_len = 5
        batch_size = 200

        # generation should work with both input types: WatermarkingConfig or Dict, so let's check it here :)
        watermark_config = SynthIDTextWatermarkingConfig(keys=[10, 20], ngram_len=5, debug_mode=True)
        logits_processor = watermark_config.construct_processor(model.config.vocab_size, torch_device)
        mean_g_values_repeats = []
        for _ in range(40):
            input_ids = torch.zeros(
                (batch_size, input_len),
                dtype=torch.int64,
                device=torch_device,
            )
            model_inputs = {
                "input_ids": input_ids,
                "attention_mask": torch.ones_like(input_ids, device=torch_device),
            }
            output = model.generate(
                **model_inputs, watermarking_config=watermark_config, do_sample=True, max_length=500, top_k=1000
            )
            g_values = logits_processor.compute_g_values(input_ids=output[:, input_len:])
            context_repetition_mask = logits_processor.compute_context_repetition_mask(
                input_ids=output[:, input_len:],
            ).unsqueeze(dim=2)

            mean_g_values = torch.masked.mean(
                g_values,
                mask=context_repetition_mask,
                dim=0,
                keepdim=True,
                dtype=torch.float64,
            )
            mean_g_values_repeats.append(mean_g_values)

        mean_g_values = torch.concat(mean_g_values_repeats, dim=0).mean(dim=0)
        expected_mean_g_value = logits_processor.expected_mean_g_value(
            vocab_size=model.config.vocab_size,
        )
        atol = 0.03
        is_close = torch.isclose(
            mean_g_values,
            torch.tensor(expected_mean_g_value, dtype=torch.float64),
            atol=atol,
            rtol=0,
        )
        self.assertTrue(torch.all(is_close))

    @slow
    def test_beam_search_example_integration(self):
        # exactly the example provided in the docstrings of beam search, which previously
        # failed after directly copying from it. Refer to PR #15555
        tokenizer = AutoTokenizer.from_pretrained("google-t5/t5-base")
        model = AutoModelForSeq2SeqLM.from_pretrained("google-t5/t5-base")

        encoder_input_str = "translate English to German: How old are you?"
        encoder_input_ids = tokenizer(encoder_input_str, return_tensors="pt").input_ids

        # lets run beam search using 3 beams
        num_beams = 3
        # define decoder start token ids
        input_ids = torch.ones((1, 1), device=model.device, dtype=torch.long)
        input_ids = input_ids * model.config.decoder_start_token_id

        # add encoder_outputs to model keyword arguments
        model_kwargs = {"encoder_outputs": model.get_encoder()(encoder_input_ids, return_dict=True)}

        outputs = model.generate(
            input_ids, num_beams=num_beams, min_length=5, eos_token_id=model.config.eos_token_id, **model_kwargs
        )
        outputs = tokenizer.batch_decode(outputs, skip_special_tokens=True)

        self.assertListEqual(outputs, ["Wie alt bist du?"])

    @slow
    def test_constrained_beam_search(self):
        model = GPT2LMHeadModel.from_pretrained("openai-community/gpt2").to(torch_device)
        tokenizer = GPT2Tokenizer.from_pretrained("openai-community/gpt2")

        force_tokens = tokenizer("scared", add_prefix_space=True, add_special_tokens=False).input_ids
        force_tokens_2 = tokenizer("big weapons", add_prefix_space=True, add_special_tokens=False).input_ids

        constraints = [
            PhrasalConstraint(force_tokens),
            PhrasalConstraint(force_tokens_2),
        ]

        starting_text = ["The soldiers were not prepared and"]

        input_ids = tokenizer(starting_text, return_tensors="pt").input_ids.to(torch_device)

        outputs = model.generate(
            input_ids,
            constraints=constraints,
            num_beams=10,
            num_return_sequences=1,
            no_repeat_ngram_size=1,
            max_length=30,
            remove_invalid_values=True,
        )

        generated_text = tokenizer.batch_decode(outputs, skip_special_tokens=True)

        self.assertListEqual(
            generated_text,
            [
                "The soldiers were not prepared and didn't know what to do. They had no idea how they would react if"
                " the enemy attacked them, big weapons scared"
            ],
        )

    @slow
    def test_constrained_beam_search_mixed(self):
        model = GPT2LMHeadModel.from_pretrained("openai-community/gpt2").to(torch_device)
        tokenizer = GPT2Tokenizer.from_pretrained("openai-community/gpt2")

        force_phrase = tokenizer("scared", add_prefix_space=True, add_special_tokens=False).input_ids
        flexible_phrases = tokenizer(
            ["scream", "screams", "screaming", "screamed"], add_prefix_space=True, add_special_tokens=False
        ).input_ids

        constraints = [
            PhrasalConstraint(force_phrase),
            DisjunctiveConstraint(flexible_phrases),
        ]

        starting_text = ["The soldiers", "The child"]

        input_ids = tokenizer(starting_text, return_tensors="pt").input_ids.to(torch_device)

        outputs = model.generate(
            input_ids,
            constraints=constraints,
            num_beams=10,
            num_return_sequences=1,
            no_repeat_ngram_size=1,
            # max_length=20,
            remove_invalid_values=True,
        )

        generated_text = tokenizer.batch_decode(outputs, skip_special_tokens=True)

        self.assertListEqual(
            generated_text,
            [
                "The soldiers, who had been stationed at the base for more than a year before being evacuated"
                " screaming scared",
                "The child was taken to a local hospital where he died.\n 'I don't think screaming scared",
            ],
        )

    @slow
    def test_constrained_beam_search_mixed_mixin(self):
        model = GPT2LMHeadModel.from_pretrained("openai-community/gpt2").to(torch_device)
        tokenizer = GPT2Tokenizer.from_pretrained("openai-community/gpt2")

        force_word = "scared"
        force_flexible = ["scream", "screams", "screaming", "screamed"]

        force_words_ids = [
            tokenizer([force_word], add_prefix_space=True, add_special_tokens=False).input_ids,
            tokenizer(force_flexible, add_prefix_space=True, add_special_tokens=False).input_ids,
        ]

        starting_text = ["The soldiers", "The child"]

        input_ids = tokenizer(starting_text, return_tensors="pt").input_ids.to(torch_device)

        outputs = model.generate(
            input_ids,
            force_words_ids=force_words_ids,
            num_beams=10,
            num_return_sequences=1,
            no_repeat_ngram_size=1,
            remove_invalid_values=True,
        )

        generated_text = tokenizer.batch_decode(outputs, skip_special_tokens=True)

        self.assertListEqual(
            generated_text,
            [
                "The soldiers, who had been stationed at the base for more than a year before being evacuated"
                " screaming scared",
                "The child was taken to a local hospital where he died.\n 'I don't think screaming scared",
            ],
        )

    @slow
    def test_cfg_mixin(self):
        model = GPT2LMHeadModel.from_pretrained("openai-community/gpt2").to(torch_device)
        tokenizer = GPT2Tokenizer.from_pretrained("openai-community/gpt2")

        input = tokenizer(["The dragon flew over Paris,"], return_tensors="pt", return_attention_mask=True)
        input["input_ids"] = input["input_ids"].to(torch_device)
        input["attention_mask"] = input["attention_mask"].to(torch_device)

        outputs = model.generate(**input, max_new_tokens=32, guidance_scale=1.5)
        generated_text = tokenizer.batch_decode(outputs, skip_special_tokens=True)

        self.assertListEqual(
            generated_text,
            [
                "The dragon flew over Paris, landing in the Rue de la Bastille. The crowd was so excited "
                'that they had to leave the city.\n\n"We\'re going to Paris!"\n'
            ],
        )

        neg = tokenizer(["France,"], return_tensors="pt", return_attention_mask=True)
        neg["input_ids"] = neg["input_ids"].to(torch_device)
        neg["attention_mask"] = neg["attention_mask"].to(torch_device)
        outputs = model.generate(
            **input,
            max_new_tokens=32,
            guidance_scale=1.5,
            negative_prompt_ids=neg["input_ids"],
            negative_prompt_attention_mask=neg["attention_mask"],
        )
        generated_text = tokenizer.batch_decode(outputs, skip_special_tokens=True)

        self.assertListEqual(
            generated_text,
            [
                'The dragon flew over Paris, landing on the pavement.\n\n"Paris!"\n\n"Paris!"\n\n"'
                'Paris!"\n\n"Paris!"\n\n"Paris!"\n\n'
            ],
        )

    @slow
    def test_constrained_beam_search_example_translation_mixin(self):
        tokenizer = AutoTokenizer.from_pretrained("google-t5/t5-base")
        model = AutoModelForSeq2SeqLM.from_pretrained("google-t5/t5-base")

        encoder_input_str = "translate English to German: How old are you?"
        force_words = ["sind"]

        input_ids = tokenizer(encoder_input_str, return_tensors="pt").input_ids
        force_words_ids = tokenizer(force_words, add_special_tokens=False).input_ids

        outputs = model.generate(
            input_ids,
            force_words_ids=force_words_ids,
            num_beams=10,
            num_return_sequences=1,
            no_repeat_ngram_size=1,
            remove_invalid_values=True,
        )

        outputs = tokenizer.batch_decode(outputs, skip_special_tokens=True)

        self.assertListEqual(outputs, ["Wie alt sind Sie?"])

    @slow
    def test_constrained_beam_search_example_integration(self):
        tokenizer = AutoTokenizer.from_pretrained("google-t5/t5-base")
        model = AutoModelForSeq2SeqLM.from_pretrained("google-t5/t5-base")

        encoder_input_str = "translate English to German: How old are you?"
        encoder_input_ids = tokenizer(encoder_input_str, return_tensors="pt").input_ids

        # lets run beam search using 5 beams
        num_beams = 5
        # define decoder start token ids
        input_ids = torch.ones((1, 1), device=model.device, dtype=torch.long)
        input_ids = input_ids * model.config.decoder_start_token_id

        # add encoder_outputs to model keyword arguments
        model_kwargs = {"encoder_outputs": model.get_encoder()(encoder_input_ids, return_dict=True)}

        constraint_str = "sind"
        constraint_token_ids = tokenizer.encode(constraint_str)[:-1]  # remove eos token

        outputs = model.generate(
            input_ids,
            num_beams=num_beams,
            force_words_ids=[constraint_token_ids],
            min_length=5,
            eos_token_id=model.config.eos_token_id,
            **model_kwargs,
        )
        outputs = tokenizer.batch_decode(outputs, skip_special_tokens=True)

        self.assertListEqual(outputs, ["Wie alt sind Sie?"])

    @slow
    def test_per_row_stopping_criteria(self):
        text = [
            "They completed the challenging puzzle, revealing the hidden",
            "Today a dragon flew over France",
            "The aroma of freshly baked pizza filled the kitchen",
        ]
        stop_strings = ["secrets"]

        model = AutoModelForCausalLM.from_pretrained("openai-community/gpt2").to(torch_device)
        tokenizer = AutoTokenizer.from_pretrained("openai-community/gpt2")
        tokenizer.padding_side = "left"
        tokenizer.pad_token_id = tokenizer.eos_token_id
        input_ids = tokenizer(text, return_tensors="pt", padding="longest", add_special_tokens=False).input_ids.to(
            torch_device
        )

        # normal generation with one stopping criteria
        out = model.generate(input_ids, max_length=15)
        out_text = tokenizer.batch_decode(out)
        expected_out = [
            "They completed the challenging puzzle, revealing the hidden secrets of the world.\n",
            "<|endoftext|><|endoftext|><|endoftext|>Today a dragon flew over France and the French government was forced",
            "The aroma of freshly baked pizza filled the kitchen with a sense of freshness",
        ]
        self.assertListEqual(out_text, expected_out)

        # generation should stop at "secrets" for first batch only, filling the rest with eos tokens
        out = model.generate(input_ids, max_length=15, stop_strings=stop_strings, tokenizer=tokenizer)
        out_text = tokenizer.batch_decode(out)
        expected_out = [
            "They completed the challenging puzzle, revealing the hidden secrets<|endoftext|><|endoftext|><|endoftext|><|endoftext|><|endoftext|>",
            "<|endoftext|><|endoftext|><|endoftext|>Today a dragon flew over France and the French government was forced",
            "The aroma of freshly baked pizza filled the kitchen with a sense of freshness",
        ]
        self.assertListEqual(out_text, expected_out)

    def test_constrained_beam_search_mixin_type_checks(self):
        tokenizer = AutoTokenizer.from_pretrained("patrickvonplaten/t5-tiny-random")
        model = AutoModelForSeq2SeqLM.from_pretrained("patrickvonplaten/t5-tiny-random")

        encoder_input_str = "translate English to German: How old are you?"
        input_ids = tokenizer(encoder_input_str, return_tensors="pt").input_ids

        with self.assertRaises(ValueError):
            force_words = ["sind"]
            force_words_ids = tokenizer(force_words, return_tensors="pt").input_ids
            model.generate(
                input_ids,
                force_words_ids=force_words_ids,
                num_beams=10,
                num_return_sequences=1,
                no_repeat_ngram_size=1,
                remove_invalid_values=True,
            )

        with self.assertRaises(ValueError):
            force_words = ["sind"]
            force_words_ids = [tokenizer(force_words, return_tensors="pt").input_ids]
            model.generate(
                input_ids,
                force_words_ids=force_words_ids,
                num_beams=10,
                num_return_sequences=1,
                no_repeat_ngram_size=1,
                remove_invalid_values=True,
            )

        with self.assertRaises(ValueError):
            model.generate(input_ids, force_words_ids=[])

        with self.assertRaises(ValueError):
            model.generate(input_ids, force_words_ids=[[-1]])

        with self.assertRaises(ValueError):
            model.generate(input_ids, force_words_ids=[[[-1]]])

    def test_batched_decoder_start_id(self):
        articles = [
            "Justin Timberlake and Jessica Biel, welcome to parenthood.",
            "Michael Phelps is arguably the most decorated Olympian of all time.",
        ]
        bart_tokenizer = AutoTokenizer.from_pretrained("hf-internal-testing/tiny-random-bart")
        bart_model = BartForConditionalGeneration.from_pretrained("hf-internal-testing/tiny-random-bart").to(
            torch_device
        )
        input_ids = bart_tokenizer(articles, return_tensors="pt", padding=True).input_ids.to(torch_device)
        decoder_start_token_id = bart_model.generation_config.decoder_start_token_id
        decoder_start_token_id_batch = [decoder_start_token_id] * input_ids.shape[0]

        outputs = bart_model.generate(input_ids, decoder_start_token_id=decoder_start_token_id)

        outputs_batched_ids = bart_model.generate(input_ids, decoder_start_token_id=decoder_start_token_id_batch)

        self.assertListEqual(outputs.tolist(), outputs_batched_ids.tolist())

    def test_decoder_start_id_from_config(self):
        # Refer to: (#30899)
        articles = [
            "Justin Timberlake and Jessica Biel, welcome to parenthood.",
            "Michael Phelps is arguably the most decorated Olympian of all time.",
        ]
        bart_tokenizer = AutoTokenizer.from_pretrained("hf-internal-testing/tiny-random-bart")
        bart_model = BartForConditionalGeneration.from_pretrained("hf-internal-testing/tiny-random-bart").to(
            torch_device
        )
        input_ids = bart_tokenizer(articles, return_tensors="pt", padding=True).input_ids.to(torch_device)
        decoder_start_token_id = bart_model.generation_config.decoder_start_token_id

        # we should be able to take `decoder_start_token_id` from model's generation config if user passes a `GenerationConfig` type
        outputs = bart_model.generate(input_ids, generation_config=GenerationConfig(do_sample=False))

        # If the generatoin config has no `decoder_start_token_id` or `bos_token_id`, we will raise an error unless user passes it in config
        bart_model.generation_config.decoder_start_token_id = None
        bart_model.generation_config.bos_token_id = None
        outputs_with_user_id = bart_model.generate(
            input_ids,
            generation_config=GenerationConfig(do_sample=False, decoder_start_token_id=decoder_start_token_id),
        )

        self.assertListEqual(outputs.tolist(), outputs_with_user_id.tolist())

        with self.assertRaises(ValueError):
            outputs = bart_model.generate(input_ids, generation_config=GenerationConfig(do_sample=False))

    def test_contrastive_search_batched(self):
        # Tests that contrastive search works with batched inputs (i.e. has the same output as for non-batched inputs)
        articles = ["Foo", "Bar Baz"]
        tokenizer = BartTokenizer.from_pretrained("hf-internal-testing/tiny-random-bart")
        model = BartForConditionalGeneration.from_pretrained("hf-internal-testing/tiny-random-bart").to(torch_device)

        model.config.eos_token_id = None
        input_ids_batched = tokenizer(articles, padding=True, return_tensors="pt").input_ids.to(torch_device)
        input_ids = tokenizer(articles[1], return_tensors="pt").input_ids.to(torch_device)

        output_sequences_batched = model.generate(
            input_ids=input_ids_batched, penalty_alpha=0.6, top_k=4, return_dict_in_generate=True, output_scores=True
        )
        output_sequences = model.generate(
            input_ids=input_ids, penalty_alpha=0.6, top_k=4, return_dict_in_generate=True, output_scores=True
        )

        batched_out = tokenizer.decode(output_sequences_batched.sequences[1], skip_special_tokens=True)
        out = tokenizer.decode(output_sequences.sequences[0], skip_special_tokens=True)
        self.assertEqual(batched_out, out)

        # output_sequences_batched.scores[0][1] -> 1st set of logits, 2nd sequence
        max_score_diff = (output_sequences_batched.scores[0][1] - output_sequences.scores[0][0]).abs().max()
        self.assertTrue(max_score_diff < 1e-5)

    def test_logits_processor_not_inplace(self):
        article = "Today a dragon flew over Paris."
        model = AutoModelForCausalLM.from_pretrained("hf-internal-testing/tiny-random-gpt2").to(torch_device)
        tokenizer = AutoTokenizer.from_pretrained("hf-internal-testing/tiny-random-gpt2")
        input_ids = tokenizer(article, return_tensors="pt").input_ids.to(torch_device)

        out = model.generate(input_ids, output_logits=True, output_scores=True, return_dict_in_generate=True)
        out_with_temp = model.generate(
            input_ids,
            temperature=0.5,
            do_sample=True,
            output_logits=True,
            output_scores=True,
            return_dict_in_generate=True,
        )

        # if no logits processor is used, scores == logits. Otherwise, the processor has to modify the scores
        self.assertListEqual(out.logits[-1].tolist(), out.scores[-1].tolist())
        self.assertNotEqual(out_with_temp.logits[-1].tolist(), out_with_temp.scores[-1].tolist())

    def test_eos_token_id_int_and_list_top_k_top_sampling(self):
        # Has TF equivalent: this test relies on random sampling
        generation_kwargs = {
            "do_sample": True,
            "num_beams": 1,
            "top_p": 0.7,
            "top_k": 10,
            "temperature": 0.7,
        }
        expectation = 20

        tokenizer = AutoTokenizer.from_pretrained("hf-internal-testing/tiny-random-gpt2")
        text = """Hello, my dog is cute and"""
        tokens = tokenizer(text, return_tensors="pt").to(torch_device)
        model = AutoModelForCausalLM.from_pretrained("hf-internal-testing/tiny-random-gpt2").to(torch_device)

        # Only some seeds will work both on CPU/GPU for a fixed `expectation` value.
        # The selected seed is not guaranteed to work on all torch versions.
        torch.manual_seed(1)
        eos_token_id = 846
        generated_tokens = model.generate(**tokens, eos_token_id=eos_token_id, **generation_kwargs)
        self.assertTrue(expectation == len(generated_tokens[0]))

        torch.manual_seed(1)
        eos_token_id = [846, 198]
        generated_tokens = model.generate(**tokens, eos_token_id=eos_token_id, **generation_kwargs)
        self.assertTrue(expectation == len(generated_tokens[0]))

    def test_model_kwarg_encoder_signature_filtering(self):
        # Has TF equivalent: ample use of framework-specific code
        bart_tokenizer = AutoTokenizer.from_pretrained("hf-internal-testing/tiny-random-bart")
        article = """Hugging Face is a technology company based in New York and Paris."""
        input_ids = bart_tokenizer(article, return_tensors="pt").input_ids.to(torch_device)
        bart_model = BartForConditionalGeneration.from_pretrained("hf-internal-testing/tiny-random-bart").to(
            torch_device
        )
        output = bart_model.generate(input_ids).cpu().numpy()

        # Let's create a fake model that has a different signature. In particular, this fake model accepts "foo" as an
        # argument. Because "foo" is not in the encoder signature and doesn't start with "decoder_", it will be part of
        # the encoder kwargs prior to signature filtering, which would lead to an exception. But filtering kicks in and
        # saves the day.
        class FakeBart(BartForConditionalGeneration):
            def forward(self, input_ids, foo=None, **kwargs):
                return super().forward(input_ids, **kwargs)

        bart_model = FakeBart.from_pretrained("hf-internal-testing/tiny-random-bart").to(torch_device)
        fake_output = bart_model.generate(input_ids, foo="bar").cpu().numpy()
        self.assertTrue(np.array_equal(output, fake_output))

        # Encoder signature filtering only kicks in if it doesn't accept wildcard kwargs. The following test will fail
        # because it doesn't do signature filtering.
        class FakeEncoder(bart_model.model.encoder.__class__):
            def forward(self, input_ids, **kwargs):
                return super().forward(input_ids, **kwargs)

        fake_encoder = FakeEncoder(bart_model.config, bart_model.model.shared).to(torch_device)
        bart_model.model.encoder = fake_encoder

        # Normal generation still works (the output will be different because the encoder weights are different)
        fake_output = bart_model.generate(input_ids).cpu().numpy()
        with self.assertRaises(TypeError):
            # FakeEncoder.forward() accepts **kwargs -> no filtering -> type error due to unexpected input "foo"
            bart_model.generate(input_ids, foo="bar")

    def test_default_max_length_warning(self):
        model = AutoModelForCausalLM.from_pretrained("hf-internal-testing/tiny-random-gpt2").to(torch_device)
        tokenizer = AutoTokenizer.from_pretrained("hf-internal-testing/tiny-random-gpt2")
        model.generation_config.pad_token_id = tokenizer.eos_token_id

        text = "Hello world"
        tokenized_inputs = tokenizer([text], return_tensors="pt")
        input_ids = tokenized_inputs.input_ids.to(torch_device)

        # Default generation config value of 20 -> emits warning
        with self.assertWarns(UserWarning):
            model.generate(input_ids)

        # Explicitly setting max_length to 20 -> no warning
        with warnings.catch_warnings(record=True) as warning_list:
            model.generate(input_ids, max_length=20)
            self.assertEqual(len(warning_list), 0)

        # Generation config max_length != 20 -> no warning
        with warnings.catch_warnings(record=True) as warning_list:
            # generation_config is modified -> legacy mode is disabled = generation_config takes precedence
            model.generation_config.max_length = 10
            model.generate(input_ids)
            self.assertEqual(len(warning_list), 0)

    def test_length_warning_assisted_generation(self):
        model = AutoModelForCausalLM.from_pretrained("hf-internal-testing/tiny-random-gpt2").to(torch_device)
        assistant = AutoModelForCausalLM.from_pretrained("hf-internal-testing/tiny-random-gpt2").to(torch_device)
        tokenizer = AutoTokenizer.from_pretrained("hf-internal-testing/tiny-random-gpt2")
        model.generation_config.pad_token_id = tokenizer.eos_token_id
        assistant.generation_config.pad_token_id = tokenizer.eos_token_id

        text = "Hello world"
        tokenized_inputs = tokenizer([text], return_tensors="pt")
        input_ids = tokenized_inputs.input_ids.to(torch_device)

        # This should not raise any warning that min length is not feasible in candidate generation
        with warnings.catch_warnings(record=True) as warning_list:
            model.generate(
                input_ids,
                assistant_model=assistant,
                min_new_tokens=10,
                max_length=20,
            )
            self.assertEqual(len(warning_list), 0)

    def test_default_assisted_generation(self):
        # Initialize the GenerationConfig object
        config = GenerationConfig()

        # Check the default values
        self.assertEqual(config.num_assistant_tokens, 20)
        self.assertEqual(config.num_assistant_tokens_schedule, "constant")
        self.assertEqual(config.assistant_confidence_threshold, 0.4)
        self.assertEqual(config.is_assistant, False)

    def test_generated_length_assisted_generation(self):
        model = AutoModelForCausalLM.from_pretrained("hf-internal-testing/tiny-random-gpt2").to(torch_device)
        assistant = AutoModelForCausalLM.from_pretrained("hf-internal-testing/tiny-random-gpt2").to(torch_device)
        tokenizer = AutoTokenizer.from_pretrained("hf-internal-testing/tiny-random-gpt2")
        model.generation_config.pad_token_id = tokenizer.eos_token_id
        assistant.generation_config.pad_token_id = tokenizer.eos_token_id

        text = "Hello world"
        tokenized_inputs = tokenizer([text], return_tensors="pt")
        input_ids = tokenized_inputs.input_ids.to(torch_device)
        input_length = input_ids.shape[-1]

        out = model.generate(
            input_ids,
            assistant_model=assistant,
            min_new_tokens=10,
            max_new_tokens=20,
        )
        self.assertTrue((10 + input_length) <= out.shape[-1] <= (20 + input_length))

        out = model.generate(
            input_ids,
            assistant_model=assistant,
            min_new_tokens=10,
        )
        self.assertTrue((input_length + 10) <= out.shape[-1])

        out = model.generate(
            input_ids,
            assistant_model=assistant,
            max_new_tokens=7,
        )
        self.assertTrue(out.shape[-1] <= (input_length + 7))

    def test_model_kwarg_assisted_decoding_decoder_only(self):
        model = AutoModelForCausalLM.from_pretrained("hf-internal-testing/tiny-random-gpt2").to(torch_device)
        tokenizer = AutoTokenizer.from_pretrained("hf-internal-testing/tiny-random-gpt2")
        model.generation_config.pad_token_id = tokenizer.eos_token_id

        text = "Hello world"
        tokenized_inputs = tokenizer([text], return_tensors="pt")
        input_ids = tokenized_inputs.input_ids.to(torch_device)

        # Traditional way of generating text
        outputs_normal = model.generate(input_ids)
        self.assertEqual(outputs_normal.shape, (1, 20))

        # Should be different with token_type_ids
        outputs_tti = model.generate(
            input_ids,
            token_type_ids=torch.zeros(input_ids.shape, dtype=torch.long).to(torch_device),
        )
        with self.assertRaises(AssertionError):
            self.assertListEqual(outputs_tti.tolist(), outputs_normal.tolist())

        # Assistant model
        assistant = AutoModelForCausalLM.from_pretrained("hf-internal-testing/tiny-random-gpt2").to(torch_device)
        assistant.config.pad_token_id = tokenizer.eos_token_id

        # If assisted generation passes model_kwargs correctly, should be same as previous
        outputs_assisted = model.generate(
            input_ids,
            token_type_ids=torch.zeros(input_ids.shape, dtype=torch.long).to(torch_device),
            assistant_model=assistant,
        )
        self.assertListEqual(outputs_assisted.tolist(), outputs_tti.tolist())

    def test_assisted_decoding_num_assistant_tokens_heuristic_schedule(self):
        # This test ensures that the assisted generation num_assistant_tokens 'heuristic' schedule works properly.

        prompt = "Alice and Bob"
        checkpoint = "EleutherAI/pythia-160m-deduped"
        tokenizer = AutoTokenizer.from_pretrained(checkpoint)
        inputs = tokenizer(prompt, return_tensors="pt")

        model = AutoModelForCausalLM.from_pretrained(checkpoint)

        assistant_model = model
        assistant_model.generation_config.num_assistant_tokens = 5
        assistant_model.generation_config.num_assistant_tokens_schedule = "heuristic"
        generation_kwargs = {
            "eos_token_id": -1,
            "max_new_tokens": 5,
            "do_sample": False,
            "assistant_model": assistant_model,
        }
        model.generate(**inputs, **generation_kwargs)
        # update_candidate_strategy is called only once and therefore, assistant_model.generation_config.num_assistant_tokens should be either 4 or 7
        self.assertTrue(assistant_model.generation_config.num_assistant_tokens in (4, 7))

    def test_assisted_decoding_num_assistant_tokens_heuristic_transient_schedule(self):
        # This test ensures that the assisted generation num_assistant_tokens 'heuristic' schedule works properly.

        prompt = "Alice and Bob"
        checkpoint = "EleutherAI/pythia-160m-deduped"
        tokenizer = AutoTokenizer.from_pretrained(checkpoint)
        inputs = tokenizer(prompt, return_tensors="pt")

        model = AutoModelForCausalLM.from_pretrained(checkpoint)

        assistant_model = model
        assistant_model.generation_config.num_assistant_tokens = 5
        assistant_model.generation_config.num_assistant_tokens_schedule = "heuristic_transient"
        generation_kwargs = {
            "eos_token_id": -1,
            "max_new_tokens": 5,
            "do_sample": False,
            "assistant_model": assistant_model,
        }
        model.generate(**inputs, **generation_kwargs)
        # update_candidate_strategy is called once but assistant_model.generation_config.num_assistant_tokens should stay 5
        self.assertEqual(assistant_model.generation_config.num_assistant_tokens, 5)

    @slow
    def test_validate_assistant(self):
        # Generate a random sample:
        inputs = np.random.rand(160000)

        # Load a main encoder-decoder model:
        model_id = "openai/whisper-large-v2"
        processor = AutoProcessor.from_pretrained(model_id)
        model = AutoModelForSpeechSeq2Seq.from_pretrained(
            model_id,
            low_cpu_mem_usage=True,
            use_safetensors=True,
        )
        model.to(torch_device)

        # process the input:
        features = processor(inputs, return_tensors="pt").to(torch_device)

        # Load an encoder-decoder assistant with same encoder as the main model:
        assistant_distil_model_id = "distil-whisper/distil-large-v2"
        assistant_seq_to_seq = AutoModelForSpeechSeq2Seq.from_pretrained(
            assistant_distil_model_id,
            use_safetensors=True,
        ).to(torch_device)
        self.assertTrue(model.generate(**features, assistant_model=assistant_seq_to_seq).sum())

        # Load its decoder only version:
        assistant_causal_lm = AutoModelForCausalLM.from_pretrained(
            assistant_distil_model_id,
            low_cpu_mem_usage=True,
            use_safetensors=True,
        ).to(torch_device)
        self.assertTrue(model.generate(**features, assistant_model=assistant_causal_lm).sum())

        # Load an encoder-decoder assistant with a different encoder than the main model:
        assistant_distil_model_id = "openai/whisper-tiny"
        assistant_seq_to_seq = AutoModelForSpeechSeq2Seq.from_pretrained(
            assistant_distil_model_id,
            use_safetensors=True,
        ).to(torch_device)
        self.assertTrue(model.generate(**features, assistant_model=assistant_seq_to_seq).sum())

        # Load its decoder only version:
        assistant_causal_lm = AutoModelForCausalLM.from_pretrained(
            assistant_distil_model_id,
            low_cpu_mem_usage=True,
            use_safetensors=True,
        ).to(torch_device)
        # It will raise an error as the encoder of the main and assistant model are not compatible:
        with self.assertRaises(ValueError):
            model.generate(**features, assistant_model=assistant_causal_lm)

        # Load an encoder-decoder model with a different tokenizer than the main model:
        assistant_distil_model_id = "hf-internal-testing/tiny-random-SeamlessM4Tv2ForSpeechToText"
        assistant_seq_to_seq = AutoModelForSpeechSeq2Seq.from_pretrained(
            assistant_distil_model_id,
        ).to(torch_device)
        # This should raise an error as the main and assistant model don't use the same tokenizer:
        with self.assertRaises(ValueError):
            model.generate(**features, assistant_model=assistant_seq_to_seq)

    def test_compare_unprocessed_logit_scores(self):
        # Get unprocessed logit scores back from model generate function.
        # Assert that unprocessed logits from generate() are same as those from modal eval()

        # tell model to generate text and return unprocessed/unwarped logit scores
        tokenizer = AutoTokenizer.from_pretrained("hf-internal-testing/tiny-random-gpt2")
        text = "generate yes or no: "
        input_ids = tokenizer([text], return_tensors="pt").input_ids.to(torch_device)

        model = AutoModelForCausalLM.from_pretrained("hf-internal-testing/tiny-random-gpt2").to(torch_device)

        with torch.no_grad():
            # Get logits for the next token from fwd pass
            logits_fwd = model(input_ids).logits[:, -1, :][0]

        # Get logits for the next token from generate function
        outputs = model.generate(
            input_ids=input_ids,
            return_dict_in_generate=True,
            output_logits=True,
            max_new_tokens=1,
            do_sample=True,
        )
        logits_gen = outputs.logits[0][0]

        # assert that unprocessed logits from generate() are same as those from modal eval()
        self.assertListEqual(logits_fwd.tolist(), logits_gen.tolist())

    def test_return_unprocessed_logit_scores(self):
        # tell model to generate text and return unprocessed/unwarped logit scores
        tokenizer = AutoTokenizer.from_pretrained("hf-internal-testing/tiny-random-gpt2")
        text = "generate yes or no: "
        input_ids = tokenizer([text], return_tensors="pt").input_ids.to(torch_device)
        model = AutoModelForCausalLM.from_pretrained("hf-internal-testing/tiny-random-gpt2").to(torch_device)

        outputs = model.generate(
            input_ids=input_ids, return_dict_in_generate=True, output_logits=True, max_new_tokens=3
        )

        # perform dummy check if unpreprocessed logits make sense.
        # do preselection on high probabilities; find scores of y and n tokens
        probs_all = torch.nn.functional.softmax(outputs.logits[2][0], dim=-1)
        indices = torch.argwhere(probs_all > 0.001)
        indices = indices[:, -1]
        tokens_max = tokenizer.batch_decode(indices, skip_special_tokens=True)
        probs_max = probs_all[probs_all > 0.001]

        self.assertTrue(len(indices) >= 2)
        next_token_dict = {str(t): p for t, p in zip(tokens_max, probs_max)}
        self.assertTrue("n" in next_token_dict)
        self.assertTrue("y" in next_token_dict)
        y_prob = next_token_dict["y"]
        n_prob = next_token_dict["n"]

        self.assertTrue(y_prob > 0.001 and n_prob > 0.001)
        self.assertTrue(y_prob <= 1.0 and n_prob <= 1.0)

    @slow
    @require_torch_multi_gpu
    def test_assisted_decoding_in_different_gpu(self):
        model = AutoModelForCausalLM.from_pretrained("hf-internal-testing/tiny-random-MistralForCausalLM").to("cuda:0")
        assistant = AutoModelForCausalLM.from_pretrained("hf-internal-testing/tiny-random-MistralForCausalLM").to(
            "cuda:1"
        )
        tokenizer = AutoTokenizer.from_pretrained("hf-internal-testing/tiny-random-MistralForCausalLM")
        model.config.pad_token_id = tokenizer.eos_token_id
        assistant.config.pad_token_id = tokenizer.eos_token_id

        text = "Hello world"
        tokenized_inputs = tokenizer([text], return_tensors="pt")
        input_ids = tokenized_inputs.input_ids.to(torch_device)
        input_length = input_ids.shape[-1]

        out = model.generate(
            input_ids,
            assistant_model=assistant,
            max_new_tokens=20,
        )
        self.assertTrue(input_length <= out.shape[-1] <= input_length + 20)

    @slow
    @require_torch_accelerator
    def test_assisted_decoding_model_in_gpu_assistant_in_cpu(self):
        model = AutoModelForCausalLM.from_pretrained("hf-internal-testing/tiny-random-MistralForCausalLM").to(
            torch_device
        )
        assistant = AutoModelForCausalLM.from_pretrained("hf-internal-testing/tiny-random-MistralForCausalLM").to(
            "cpu"
        )
        tokenizer = AutoTokenizer.from_pretrained("hf-internal-testing/tiny-random-MistralForCausalLM")
        model.config.pad_token_id = tokenizer.eos_token_id
        assistant.config.pad_token_id = tokenizer.eos_token_id

        text = "Hello world"
        tokenized_inputs = tokenizer([text], return_tensors="pt")
        input_ids = tokenized_inputs.input_ids.to(torch_device)
        input_length = input_ids.shape[-1]

        out = model.generate(
            input_ids,
            assistant_model=assistant,
            max_new_tokens=20,
        )
        self.assertTrue(input_length <= out.shape[-1] <= input_length + 20)

    def test_special_tokens_fall_back_to_model_default(self):
        model = AutoModelForCausalLM.from_pretrained("hf-internal-testing/tiny-random-MistralForCausalLM").to(
            torch_device
        )
        test_bos_id = 50

        # Sanity-check: the model has a BOS token set, and the first generated token is a BOS token
        gen_output = model.generate()
        self.assertTrue(model.generation_config.bos_token_id is not None)
        self.assertTrue(model.generation_config.bos_token_id == gen_output[0, 0])

        # If we pass a generation config **with** a BOS token, `generate` will use it
        generation_config = GenerationConfig(bos_token_id=test_bos_id)
        gen_output = model.generate(generation_config=generation_config)
        self.assertFalse(model.generation_config.bos_token_id == gen_output[0, 0])
        self.assertTrue(generation_config.bos_token_id == gen_output[0, 0])
        self.assertTrue(test_bos_id == gen_output[0, 0])

        # If we pass a generation config **without** a BOS token, `generate` will fetch the BOS token from
        # `model.generation_config`
        generation_config = GenerationConfig(bos_token_id=None)
        gen_output = model.generate(generation_config=generation_config)
        self.assertTrue(model.generation_config.bos_token_id == gen_output[0, 0])
        self.assertFalse(test_bos_id == gen_output[0, 0])
        self.assertTrue(generation_config.bos_token_id is None)

        # Changing `model.generation_config` will affect fallback behavior
        model.generation_config.bos_token_id = test_bos_id
        gen_output = model.generate(generation_config=generation_config)
        self.assertTrue(model.generation_config.bos_token_id == gen_output[0, 0])
        self.assertTrue(test_bos_id == gen_output[0, 0])
        self.assertTrue(generation_config.bos_token_id is None)

    def test_speculative_decoding_equals_regular_decoding(self):
        draft_name = "double7/vicuna-68m"
        target_name = "Qwen/Qwen2-0.5B-Instruct"

        draft_model = AutoModelForCausalLM.from_pretrained(draft_name)
        target_model = AutoModelForCausalLM.from_pretrained(target_name)

        assistant_tokenizer = AutoTokenizer.from_pretrained(draft_name)
        target_tokenizer = AutoTokenizer.from_pretrained(target_name)

        prompt_size = torch.randint(low=20, high=100, size=(1,))
        max_new_tokens = torch.randint(low=10, high=50, size=(1,))
        input_ids = (torch.rand(1, prompt_size[0]) * 100).to(int) + 50

        max_new_tokens_item = max_new_tokens[0].item()
        expected_out = target_model.generate(input_ids, do_sample=False, max_new_tokens=max_new_tokens_item)
        predicted_out = target_model.generate(
            input_ids,
            do_sample=False,
            max_new_tokens=max_new_tokens_item,
            assistant_model=draft_model,
            tokenizer=target_tokenizer,
            assistant_tokenizer=assistant_tokenizer,
        )

        self.assertEqual(expected_out.shape, predicted_out.shape)
        self.assertTrue((expected_out == predicted_out).all().item())

    @pytest.mark.generate
    @require_torch_multi_gpu
    def test_generate_with_static_cache_multi_gpu(self):
        """
        Tests if the static cache has been set correctly and if generate works correctly when we are using multi-gpus.
        """
        # need to split manually as auto doesn't work well with unbalanced model
        device_map = {"model.embed_tokens": 0, "model.layers.0": 0, "model.layers.1": 1, "model.norm": 1, "lm_head": 0}
        model = AutoModelForCausalLM.from_pretrained(
            "hf-internal-testing/tiny-random-MistralForCausalLM", device_map=device_map
        )
        tokenizer = AutoTokenizer.from_pretrained("hf-internal-testing/tiny-random-MistralForCausalLM")

        text = "Hello world"
        tokenized_inputs = tokenizer([text], return_tensors="pt")
        input_ids = tokenized_inputs.input_ids.to(torch_device)

        generation_kwargs = {
            "max_new_tokens": 20,
            "cache_implementation": "static",
            "return_dict_in_generate": True,  # Required to return `past_key_values`
        }

        results = model.generate(input_ids, **generation_kwargs)
        self.assertTrue(isinstance(results.past_key_values, StaticCache))

        # check device of each layer
        key_cache_0 = results.past_key_values.key_cache[0]
        value_cache_0 = results.past_key_values.value_cache[0]
        self.assertTrue(key_cache_0.device == value_cache_0.device == torch.device(0))

        key_cache_1 = results.past_key_values.key_cache[1]
        value_cache_1 = results.past_key_values.value_cache[1]
        self.assertTrue(key_cache_1.device == value_cache_1.device == torch.device(1))

    @pytest.mark.generate
    @require_torch_multi_gpu
    def test_init_static_cache_multi_gpu(self):
        """
        Tests if the static cache has been set correctly when we initialize it manually in a multi-gpu setup.
        """
        # need to split manually as auto doesn't work well with unbalanced model
        device_map = {"model.embed_tokens": 0, "model.layers.0": 0, "model.layers.1": 1, "model.norm": 1, "lm_head": 0}
        model = AutoModelForCausalLM.from_pretrained(
            "hf-internal-testing/tiny-random-MistralForCausalLM", device_map=device_map
        )
        tokenizer = AutoTokenizer.from_pretrained("hf-internal-testing/tiny-random-MistralForCausalLM")

        text = "Hello world"
        tokenized_inputs = tokenizer([text], return_tensors="pt")
        input_ids = tokenized_inputs.input_ids.to(torch_device)

        generation_kwargs = {
            "max_new_tokens": 20,
            "return_dict_in_generate": True,  # Required to return `past_key_values`
        }

        # TODO: We need to raise a warning in case the cache is not set correctly
        # with self.assertRaisesRegex(ValueError, "If you are manually initializing the cache"):
        #     past_key_values = StaticCache(
        #         config=model.config, batch_size=1, max_cache_len=30, device=torch_device, dtype=model.dtype
        #     )
        #     results = model.generate(input_ids, past_key_values=past_key_values, **generation_kwargs)

        # deduced from the device_map : layer 0 on device 0 and layer 1 on device 1
        layer_device_map = {0: 0, 1: 1}
        past_key_values = StaticCache(
            config=model.config,
            batch_size=1,
            max_cache_len=30,
            device=torch_device,
            dtype=model.dtype,
            layer_device_map=layer_device_map,
        )
        results = model.generate(input_ids, past_key_values=past_key_values, **generation_kwargs)

        # check device of each layer
        key_cache_0 = results.past_key_values.key_cache[0]
        value_cache_0 = results.past_key_values.value_cache[0]
        self.assertTrue(key_cache_0.device == value_cache_0.device == torch.device(0))

        key_cache_1 = results.past_key_values.key_cache[1]
        value_cache_1 = results.past_key_values.value_cache[1]
        self.assertTrue(key_cache_1.device == value_cache_1.device == torch.device(1))

    @slow
    def test_padding_input_contrastive_search_gpt2(self):
        # Load the pre-trained GPT-2 model and tokenizer
        model = GPT2LMHeadModel.from_pretrained("openai-community/gpt2")
        model.to(torch_device)
        tokenizer = AutoTokenizer.from_pretrained("openai-community/gpt2", clean_up_tokenization_spaces=True)

        # Set the tokenizer to left-pad the sequences
        tokenizer.padding_side = "left"

        # Define the PAD token as the EOS token
        tokenizer.pad_token = tokenizer.eos_token
        model.generation_config.pad_token_id = model.generation_config.eos_token_id

        # Define the input prompt
        prompt_text = "The whispered legends of the haunted mansion spoke"

        # Tokenize the input prompt
        encoded_prompt = tokenizer(prompt_text, return_tensors="pt", padding=True)
        input_ids = encoded_prompt.input_ids.to(torch_device)
        attention_mask = encoded_prompt.attention_mask.to(torch_device)

        # Define the contrastive search params
        penalty_alpha = 0.6
        top_k = 4

        # Define the padding length to add to the input IDs and attention mask
        padding_length = 10

        # Generate text without padding
        outputs = model.generate(
            input_ids=input_ids,
            attention_mask=attention_mask,
            do_sample=False,
            penalty_alpha=penalty_alpha,
            top_k=top_k,
            max_new_tokens=64,
        )
        generated_text_no_padding = tokenizer.decode(outputs[0], skip_special_tokens=True)

        # Pad the input IDs and attention mask on the left
        padded_input_ids = F.pad(
            input_ids, (padding_length, 0), "constant", value=model.generation_config.pad_token_id
        )
        padded_attention_mask = F.pad(attention_mask, (padding_length, 0), "constant", value=0)

        # Generate text with padded inputs
        outputs_with_padding = model.generate(
            input_ids=padded_input_ids,
            attention_mask=padded_attention_mask,
            do_sample=False,
            penalty_alpha=penalty_alpha,
            top_k=top_k,
            max_new_tokens=64,
        )
        generated_text_with_padding = tokenizer.decode(outputs_with_padding[0], skip_special_tokens=True)

        # Assert that the generated texts are identical for padded and non-padded inputs
        self.assertEqual(generated_text_no_padding, generated_text_with_padding)
        self.assertEqual(
            generated_text_with_padding,
            'The whispered legends of the haunted mansion spoke of the "souls of the dead" who were "falling '
            'out of the sky" and "falling into the sea."\n\nThe ghostly apparitions were said to have been '
            'created by the spirits of the dead, who were "falling out of the sky" and "falling into the sea',
        )

    @slow
    def test_padding_input_contrastive_search_t5(self):
        # Load the pre-trained T5 model and tokenizer
        model = T5ForConditionalGeneration.from_pretrained("google-t5/t5-small")
        model.to(torch_device)
        tokenizer = AutoTokenizer.from_pretrained("google-t5/t5-small", clean_up_tokenization_spaces=True)

        # Define the input prompt
        prompt_text = "translate English to German: I need to finish this task before the end of the day."

        # Tokenize the input prompt
        encoded_prompt = tokenizer(prompt_text, return_tensors="pt")
        input_ids = encoded_prompt.input_ids.to(torch_device)
        attention_mask = encoded_prompt.attention_mask.to(torch_device)

        # Define the decoder prompt
        decoder_prompt_text = "Ich muss diese Aufgabe"
        encoded_decoder_prompt = tokenizer(decoder_prompt_text, add_special_tokens=False, return_tensors="pt")
        decoder_input_ids = encoded_decoder_prompt.input_ids.to(torch_device)
        decoder_attention_mask = encoded_decoder_prompt.attention_mask.to(torch_device)

        # Define the contrastive search params
        penalty_alpha = 0.6
        top_k = 4

        # Generate text without padding
        outputs = model.generate(
            input_ids=input_ids,
            attention_mask=attention_mask,
            decoder_input_ids=decoder_input_ids,
            decoder_attention_mask=decoder_attention_mask,
            do_sample=False,
            penalty_alpha=penalty_alpha,
            top_k=top_k,
            max_new_tokens=64,
        )
        generated_text_no_padding = tokenizer.decode(outputs[0], skip_special_tokens=True)

        # Define the padding length to add to the input IDs and attention mask
        padding_length = 10

        # Pad the decoder input IDs and attention mask on the left
        padded_decoder_input_ids = F.pad(
            decoder_input_ids, (padding_length, 0), "constant", value=model.generation_config.pad_token_id
        )
        padded_decoder_attention_mask = F.pad(decoder_attention_mask, (padding_length, 0), "constant", value=0)
        # Since the decoder_start_token_id is the same as the pad_token_id,
        # the last padded token represents the decoder start token.
        # Set the attention mask for the decoder_start_token_id to True (1).
        padded_decoder_attention_mask[:, padding_length - 1] = 1
        # Generate text with padded inputs
        outputs_with_padding = model.generate(
            input_ids=input_ids,
            attention_mask=attention_mask,
            decoder_input_ids=padded_decoder_input_ids,
            decoder_attention_mask=padded_decoder_attention_mask,
            do_sample=False,
            penalty_alpha=penalty_alpha,
            top_k=top_k,
            max_new_tokens=64,
        )
        generated_text_with_padding = tokenizer.decode(outputs_with_padding[0], skip_special_tokens=True)

        # Assert that the generated texts are identical for padded and non-padded inputs
        self.assertEqual(generated_text_no_padding, generated_text_with_padding)
        self.assertEqual(generated_text_no_padding, "Ich muss diese Aufgabe vor Ende des Tages beenden.")

    def test_prepare_inputs_for_generation_decoder_llm(self):
        """Tests GenerationMixin.prepare_inputs_for_generation against expected usage with decoder-only llms."""

        config = AutoConfig.from_pretrained("hf-internal-testing/tiny-random-LlamaForCausalLM")
        model = AutoModelForCausalLM.from_pretrained("hf-internal-testing/tiny-random-LlamaForCausalLM")
        model = model.to(torch_device)

        # 1. Sanity check: the model's `prepare_inputs_for_generation` comes from `GenerationMixin`
        self.assertTrue("GenerationMixin" in str(model.prepare_inputs_for_generation))

        # 2. If we pass input ids by themselves, we should get back the same input ids
        input_ids = torch.tensor([[1, 2, 3], [4, 5, 6]]).to(torch_device)
        model_inputs = model.prepare_inputs_for_generation(input_ids)
        self.assertTrue(torch.all(model_inputs["input_ids"] == input_ids))

        # 3. If we pass the attention mask too, we will get back the attention mask and position ids built from it
        attention_mask = torch.tensor([[1, 1, 1], [1, 1, 1]]).to(torch_device)
        model_inputs = model.prepare_inputs_for_generation(input_ids, attention_mask=attention_mask)
        self.assertTrue(torch.all(model_inputs["attention_mask"] == attention_mask))
        self.assertTrue(model_inputs["position_ids"].shape == input_ids.shape)

        # 4. `use_cache` (and other kwargs) are forwarded
        self.assertFalse("use_cache" in model_inputs)  # From the previous input, there is no `use_cache`
        model_inputs = model.prepare_inputs_for_generation(input_ids, use_cache=True, foo="bar")
        self.assertTrue(model_inputs["use_cache"] is True)
        self.assertTrue(model_inputs["foo"] == "bar")

        # 5. When we pass a cache, we discard data related to already seen tokens in some tensors. We are now also
        # forced to pass a correctly prepared `cache_positions` to slice the data accordingly.
        init_input_ids = input_ids[:, :2]
        dynamic_cache = DynamicCache()
        dynamic_cache = model(init_input_ids, past_key_values=dynamic_cache).past_key_values
        with self.assertRaises(AttributeError):  # past_key_values + no cache_position -> exception
            model_inputs = model.prepare_inputs_for_generation(input_ids, past_key_values=dynamic_cache)

        cache_position = torch.arange(input_ids.shape[-1], dtype=torch.long).to(torch_device)
        cache_position = cache_position[dynamic_cache.get_seq_length() :]
        model_inputs = model.prepare_inputs_for_generation(
            input_ids, past_key_values=dynamic_cache, cache_position=cache_position, attention_mask=attention_mask
        )
        self.assertTrue("past_key_values" in model_inputs)
        self.assertTrue(torch.all(model_inputs["cache_position"] == cache_position))
        self.assertTrue(model_inputs["input_ids"].shape[-1] == 1)  # 1 = 3 fed tokens - 2 tokens in the cache
        self.assertTrue(model_inputs["position_ids"].shape[-1] == 1)
        self.assertTrue(model_inputs["attention_mask"].shape[-1] == 3)  # we still need the full attention mask!

        # 6. If we pass a `static_cache`, the attention mask will be prepared as a static shape 4D mask
        max_cache_len = 10
        batch_size = 2
        query_length = input_ids.shape[-1] - init_input_ids.shape[-1]
        static_cache = StaticCache(
            config=config, batch_size=batch_size, max_cache_len=max_cache_len, device=torch_device, dtype=torch.float32
        )
        static_cache = model(init_input_ids, past_key_values=static_cache).past_key_values
        model_inputs = model.prepare_inputs_for_generation(
            input_ids, past_key_values=static_cache, cache_position=cache_position, attention_mask=attention_mask
        )
        self.assertTrue("past_key_values" in model_inputs)
        self.assertTrue(list(model_inputs["attention_mask"].shape) == [batch_size, 1, query_length, max_cache_len])

        # 7. We can also pass `inputs_embeds` as the embedded prompt. Because `generate` will append its result to
        # `input_ids` and the models will only accept one of the two inputs (`input_ids` or `inputs_embeds`), we
        # a) must use the cache b) must expect `input_ids` after the prompt is processed
        init_inputs_embeds = model.get_input_embeddings()(init_input_ids)
        init_cache_positions = torch.arange(init_input_ids.shape[-1], dtype=torch.long).to(torch_device)
        empty_cache = DynamicCache()

        # Prompt processing
        model_inputs = model.prepare_inputs_for_generation(
            init_input_ids,
            past_key_values=empty_cache,
            inputs_embeds=init_inputs_embeds,
            cache_position=init_cache_positions,
        )
        self.assertTrue(model_inputs["input_ids"] is None)
        self.assertTrue(model_inputs["inputs_embeds"] is not None)

        # After prompt processing
        model_inputs = model.prepare_inputs_for_generation(
            input_ids, past_key_values=dynamic_cache, inputs_embeds=init_inputs_embeds, cache_position=cache_position
        )
        self.assertTrue(model_inputs["input_ids"] is not None)
        self.assertTrue(model_inputs["inputs_embeds"] is None)

    def test_prepare_inputs_for_generation_encoder_decoder_llm(self):
        """
        Same as `test_prepare_inputs_for_generation_decoder_llm` but for encoder-decoder models. Main difference: we
        should look for `decoder_input_ids`, instead of `input_ids`.
        """
        model = AutoModelForSeq2SeqLM.from_pretrained("hf-internal-testing/tiny-random-t5")
        model = model.to(torch_device)

        # 1. Sanity check: the model's `prepare_inputs_for_generation` comes from `GenerationMixin`
        self.assertTrue("GenerationMixin" in str(model.prepare_inputs_for_generation))

        # 2. If we pass input ids by themselves, we should get back the same input ids -- with the encoder-decoder key
        decoder_input_ids = torch.tensor([[1, 2, 3], [4, 5, 6]]).to(torch_device)
        model_inputs = model.prepare_inputs_for_generation(decoder_input_ids)
        self.assertTrue(torch.all(model_inputs["decoder_input_ids"] == decoder_input_ids))

        # 3. If we pass the attention mask too, we will get back the attention mask. Encoder-decoder models usually
        # don't use `position_ids`
        decoder_attention_mask = torch.tensor([[1, 1, 1], [1, 1, 1]]).to(torch_device)
        model_inputs = model.prepare_inputs_for_generation(
            decoder_input_ids, decoder_attention_mask=decoder_attention_mask
        )
        self.assertTrue(torch.all(model_inputs["decoder_attention_mask"] == decoder_attention_mask))
        self.assertTrue("position_ids" not in model_inputs)

        # 4. `use_cache` (and other kwargs, like the encoder outputs) are forwarded
        self.assertFalse("use_cache" in model_inputs)  # From the previous input, there is no `use_cache`
        model_inputs = model.prepare_inputs_for_generation(decoder_input_ids, use_cache=True, encoder_outputs="foo")
        self.assertTrue(model_inputs["use_cache"] is True)
        self.assertTrue(model_inputs["encoder_outputs"] == "foo")
        # See the decoder-only test for more corner cases. The code is the same, so we don't repeat it here.

    def test_generate_compile_fullgraph_tiny(self):
        """
        Tests that we can call end-to-end generation with a tiny model (i.e. doesn't crash)
        NOTE: this test is quite slow (~20s on a consumer desktop), but it is important that we keep it as part of the
        non-slow tests to prevent regressions!
        """
        model = AutoModelForCausalLM.from_pretrained(
            "hf-internal-testing/tiny-random-LlamaForCausalLM", torch_dtype=torch.bfloat16, device_map="auto"
        )
        tokenizer = AutoTokenizer.from_pretrained("hf-internal-testing/tiny-random-LlamaForCausalLM")

        # compile generate
        compiled_generate = torch.compile(model.generate, fullgraph=True, mode="reduce-overhead")

        # compiled generate does NOT accept parameterization except a) model inputs b) a generation config
        generation_config = copy.deepcopy(model.generation_config)
        generation_config.pad_token_id = model.config.eos_token_id

        model_inputs = tokenizer(["Write a poem about the market crashing in summer"], return_tensors="pt")
        model_inputs = model_inputs.to(model.device)
        gen_out = compiled_generate(**model_inputs, generation_config=generation_config)
        self.assertTrue(gen_out.shape[1] > model_inputs["input_ids"].shape[1])  # some text was generated

    def test_assisted_generation_early_exit(self):
        """
        Tests that assisted generation with early exit works as expected. Under the hood, this has complex cache
        manipulation, which will cause the test to fail if something goes wrong there.
        """
        expected_output = "Alice and Bob are playing a game of poker. Alice has a pair of 8s and Bob has a pair"

        prompt = "Alice and Bob"
        checkpoint = "facebook/layerskip-llama3.2-1B"

        tokenizer = AutoTokenizer.from_pretrained(checkpoint)
        inputs = tokenizer(prompt, return_tensors="pt").to(torch_device)

        model = AutoModelForCausalLM.from_pretrained(checkpoint).to(torch_device)
        original_outputs = model.generate(**inputs, do_sample=False, max_new_tokens=20)
        original_decoded = tokenizer.batch_decode(original_outputs, skip_special_tokens=True)
        self.assertEqual(original_decoded, [expected_output])

        outputs_assisted = model.generate(**inputs, assistant_early_exit=4, do_sample=False, max_new_tokens=20)
        decoded_assisted = tokenizer.batch_decode(outputs_assisted, skip_special_tokens=True)
        self.assertEqual(decoded_assisted, [expected_output])

    @slow
    def test_max_time(self):
        tokenizer = GPT2Tokenizer.from_pretrained("openai-community/gpt2")
        model = GPT2LMHeadModel.from_pretrained("openai-community/gpt2")
        model.to(torch_device)

        torch.manual_seed(0)
        tokenized = tokenizer("Today is a nice day and", return_tensors="pt", return_token_type_ids=True)
        input_ids = tokenized.input_ids.to(torch_device)

        MAX_TIME = 0.1
        MAX_LENGTH = 64

        # sampling on
        start = datetime.datetime.now()
        model.generate(input_ids, do_sample=True, max_time=MAX_TIME, max_length=MAX_LENGTH)
        duration = datetime.datetime.now() - start
        self.assertGreater(duration, datetime.timedelta(seconds=MAX_TIME))
        self.assertLess(duration, datetime.timedelta(seconds=1.5 * MAX_TIME))

        # sampling off
        start = datetime.datetime.now()
        model.generate(input_ids, do_sample=False, max_time=MAX_TIME, max_length=MAX_LENGTH)
        duration = datetime.datetime.now() - start
        self.assertGreater(duration, datetime.timedelta(seconds=MAX_TIME))
        self.assertLess(duration, datetime.timedelta(seconds=1.5 * MAX_TIME))

        # beam search
        start = datetime.datetime.now()
        model.generate(input_ids, do_sample=False, num_beams=2, max_time=MAX_TIME, max_length=MAX_LENGTH)
        duration = datetime.datetime.now() - start
        self.assertGreater(duration, datetime.timedelta(seconds=MAX_TIME))
        self.assertLess(duration, datetime.timedelta(seconds=1.5 * MAX_TIME))

        # sanity check: no time limit
        start = datetime.datetime.now()
        model.generate(input_ids, do_sample=False, max_time=None, max_length=MAX_LENGTH)
        duration = datetime.datetime.now() - start
        self.assertGreater(duration, datetime.timedelta(seconds=1.5 * MAX_TIME))

    def test_validate_generation_inputs(self):
        """Tests validation of inputs to `generate`"""
        tokenizer = AutoTokenizer.from_pretrained("hf-internal-testing/tiny-random-t5")
        model = AutoModelForSeq2SeqLM.from_pretrained("hf-internal-testing/tiny-random-t5")

        encoder_input_str = "Hello world"
        input_ids = tokenizer(encoder_input_str, return_tensors="pt").input_ids

        # typos are quickly detected (the correct argument is `do_sample`)
        with self.assertRaisesRegex(ValueError, "do_samples"):
            model.generate(input_ids, do_samples=True)

        # arbitrary arguments that will not be used anywhere are also not accepted
        with self.assertRaisesRegex(ValueError, "foo"):
            fake_model_kwargs = {"foo": "bar"}
            model.generate(input_ids, **fake_model_kwargs)

        # however, valid model_kwargs are accepted
        valid_model_kwargs = {"attention_mask": torch.tensor(np.zeros_like(input_ids))}
        model.generate(input_ids, **valid_model_kwargs)

    def test_custom_logits_processor(self):
        """Tests that custom logits processors can be used in `generate`, and that redundant arguments are caught."""
        bart_tokenizer = AutoTokenizer.from_pretrained("hf-internal-testing/tiny-random-bart")
        article = """Justin Timberlake and Jessica Biel, welcome to parenthood."""
        bart_model = AutoModelForSeq2SeqLM.from_pretrained("hf-internal-testing/tiny-random-bart", min_length=1)
        input_ids = bart_tokenizer(article, return_tensors="pt").input_ids

        logits_processor = LogitsProcessorList()
        logits_processor.append(MinLengthLogitsProcessor(min_length=10, eos_token_id=0))

        # it should not be allowed to both define `min_length` via config and `logits_processor` list
        with self.assertRaises(ValueError):
            bart_model.generate(input_ids, logits_processor=logits_processor, min_length=10)
        bart_model.generate(input_ids, logits_processor=logits_processor)

    def test_transition_scores_greedy_search(self):
        """Test that `compute_transition_scores` is working as expected with gready search"""
        articles = ["Justin Timberlake", "Michael Phelps"]
        tokenizer = AutoTokenizer.from_pretrained("distilbert/distilgpt2", padding_side="left")
        tokenizer.pad_token = tokenizer.eos_token

        model = AutoModelForCausalLM.from_pretrained("distilbert/distilgpt2")
        model.generation_config.eos_token_id = None
        input_ids = tokenizer(articles, return_tensors="pt", padding=True).input_ids
        model = model.to(torch_device)
        input_ids = input_ids.to(torch_device)

        outputs = model.generate(
            input_ids=input_ids,
            max_new_tokens=5,
            pad_token_id=tokenizer.eos_token_id,
            return_dict_in_generate=True,
            output_scores=True,
        )

        transition_scores = model.compute_transition_scores(outputs.sequences, outputs.scores)
        transition_scores = transition_scores.cpu().numpy()

        expected_scores = np.array(
            [
                [-57.8844, -60.45698, -70.16364, -65.50791, -66.35648],
                [-54.417572, -60.216614, -62.661243, -58.621933, -58.298683],
            ]
        )
        self.assertTrue(np.allclose(transition_scores, expected_scores, atol=1e-3))

    def test_transition_scores_greedy_search_normalized(self):
        """
        Test that `compute_transition_scores` is working as expected with gready search, with `normalize_logits=True`
        """
        articles = ["Justin Timberlake", "Michael Phelps"]
        tokenizer = AutoTokenizer.from_pretrained("distilbert/distilgpt2", padding_side="left")
        tokenizer.pad_token = tokenizer.eos_token

        model = AutoModelForCausalLM.from_pretrained("distilbert/distilgpt2")
        model.generation_config.eos_token_id = None
        input_ids = tokenizer(articles, return_tensors="pt", padding=True).input_ids
        model = model.to(torch_device)
        input_ids = input_ids.to(torch_device)

        outputs = model.generate(
            input_ids=input_ids,
            max_new_tokens=5,
            pad_token_id=tokenizer.eos_token_id,
            return_dict_in_generate=True,
            output_scores=True,
        )

        transition_scores = model.compute_transition_scores(outputs.sequences, outputs.scores, normalize_logits=True)
        transition_scores = transition_scores.cpu().numpy()

        expected_scores = np.array(
            [
                [-2.538938, -2.2694316, -2.1580915, -1.572299, -2.6719835],
                [-1.8826028, -2.2461371, -1.7556462, -2.9644494, -1.7996008],
            ]
        )
        self.assertTrue(np.allclose(transition_scores, expected_scores, atol=1e-3))

    def test_transition_scores_beam_search_encoder_decoder(self):
        """
        Test that `compute_transition_scores` is working as expected with beam search and encoder-decoder models
        """
        articles = [
            "Justin Timberlake and Jessica Biel, welcome to parenthood.",
            "Michael Phelps is arguably the most decorated Olympian of all time.",
        ]
        tokenizer = AutoTokenizer.from_pretrained("hf-internal-testing/tiny-random-bart")
        model = AutoModelForSeq2SeqLM.from_pretrained("hf-internal-testing/tiny-random-bart")
        input_ids = tokenizer(articles, return_tensors="pt", padding=True).input_ids
        model = model.to(torch_device)
        input_ids = input_ids.to(torch_device)

        outputs = model.generate(
            input_ids=input_ids,
            max_length=10,
            num_beams=4,
            num_return_sequences=2,
            eos_token_id=None,
            return_dict_in_generate=True,
            output_scores=True,
            length_penalty=0.0,
        )

        transition_scores = model.compute_transition_scores(outputs.sequences, outputs.scores, outputs.beam_indices)
        transition_scores = transition_scores.cpu().numpy()
        outputs.sequences_scores = outputs.sequences_scores.cpu().numpy()

        self.assertTrue(np.allclose(np.sum(transition_scores, axis=-1), outputs.sequences_scores, atol=1e-3))

    def test_transition_scores_beam_search_encoder_decoder_with_eos(self):
        """
        Test that `compute_transition_scores` is working as expected with beam search and encoder-decoder models, when
        an EOS token is defined
        """
        articles = [
            "Justin Timberlake and Jessica Biel, welcome to parenthood.",
            "Michael Phelps is arguably the most decorated Olympian of all time.",
        ]
        tokenizer = AutoTokenizer.from_pretrained("hf-internal-testing/tiny-random-bart")

        model = AutoModelForSeq2SeqLM.from_pretrained("hf-internal-testing/tiny-random-bart")
        input_ids = tokenizer(articles, return_tensors="pt", padding=True).input_ids
        model = model.to(torch_device)
        input_ids = input_ids.to(torch_device)

        outputs = model.generate(
            input_ids=input_ids,
            max_length=10,
            num_beams=4,
            num_return_sequences=2,
            return_dict_in_generate=True,
            output_scores=True,
            length_penalty=0.0,
        )

        transition_scores = model.compute_transition_scores(outputs.sequences, outputs.scores, outputs.beam_indices)
        transition_scores = transition_scores.cpu().numpy()
        outputs.sequences_scores = outputs.sequences_scores.cpu().numpy()

        self.assertTrue(np.allclose(np.sum(transition_scores, axis=-1), outputs.sequences_scores, atol=1e-3))

    def test_transition_scores_beam_search_decoder_only(self):
        """
        Test that `compute_transition_scores` is working as expected with beam search and decoder-only models
        """
        articles = [
            "Justin Timberlake",
            "Michael Phelps",
        ]
        tokenizer = AutoTokenizer.from_pretrained("hf-internal-testing/tiny-random-gpt2")
        tokenizer.pad_token = tokenizer.eos_token

        model = AutoModelForCausalLM.from_pretrained("hf-internal-testing/tiny-random-gpt2")
        input_ids = tokenizer(articles, return_tensors="pt", padding=True).input_ids
        model = model.to(torch_device)
        input_ids = input_ids.to(torch_device)

        outputs = model.generate(
            input_ids=input_ids,
            max_length=10,
            num_beams=4,
            num_return_sequences=2,
            pad_token_id=tokenizer.eos_token_id,
            eos_token_id=None,
            return_dict_in_generate=True,
            output_scores=True,
            length_penalty=0.0,
        )

        transition_scores = model.compute_transition_scores(outputs.sequences, outputs.scores, outputs.beam_indices)
        transition_scores = transition_scores.cpu().numpy()
        outputs.sequences_scores = outputs.sequences_scores.cpu().numpy()

        self.assertTrue(np.allclose(np.sum(transition_scores, axis=-1), outputs.sequences_scores, atol=1e-3))

    @slow
    def test_transition_scores_early_stopping(self):
        """
        Test that `compute_transition_scores` is working as expected with beam search and early stopping

        This is an aggressive test that makes sure that `beam_search's`
        transition scores are computed correctly for varying `num_return_sequences`, `num_beams` and `batch_size > 1`
        2 x input_ids for "question: How are you? \n context: I had a long day, "
        """
        input_ids = torch.tensor(2 * [[822, 10, 571, 33, 25, 58, 2625, 10, 27, 141, 3, 9, 307, 239, 6, 1]])
        model = AutoModelForSeq2SeqLM.from_pretrained("google-t5/t5-small")
        model = model.to(torch_device)
        input_ids = input_ids.to(torch_device)

        outputs = model.generate(
            input_ids,
            max_length=10,
            return_dict_in_generate=True,
            output_scores=True,
            forced_eos_token_id=model.config.eos_token_id,
            num_beams=4,
            do_sample=False,
            num_return_sequences=3,
            length_penalty=0.0,
        )

        transition_scores = model.compute_transition_scores(
            sequences=outputs.sequences, scores=outputs.scores, beam_indices=outputs.beam_indices
        )
        transition_scores = transition_scores.cpu().numpy()
        outputs.sequences_scores = outputs.sequences_scores.cpu().numpy()

        self.assertTrue(np.allclose(np.sum(transition_scores, axis=-1), outputs.sequences_scores))

    def test_encoder_decoder_generate_attention_mask(self):
        """
        Test that `generate` automagically creates the correct `attention_mask` for encoder-decoder models (which
        has a different keyword)
        """
        articles = ["Timberlake", "Jessica Biel, welcome to parenthood among other things"]
        tokenizer = AutoTokenizer.from_pretrained("hf-internal-testing/tiny-random-bart")
        # need extreme generation values here to force this test
        # to fail when `attention_mask` is not correctly treated in generate
        model = AutoModelForSeq2SeqLM.from_pretrained(
            "hf-internal-testing/tiny-random-bart",
        )
        model.config.eos_token_id = None
        input_ids = tokenizer(articles[0], return_tensors="pt").input_ids
        input_ids_batched = tokenizer(articles, padding=True, return_tensors="pt").input_ids
        model = model.to(torch_device)
        input_ids = input_ids.to(torch_device)
        input_ids_batched = input_ids_batched.to(torch_device)

        generate_kwargs = {
            "return_dict_in_generate": True,
            "output_scores": True,
            "max_length": 50,
            "num_beams": 5,
            "num_return_sequences": 5,
        }

        output_sequences_batched = model.generate(input_ids=input_ids_batched, **generate_kwargs)
        output_sequences = model.generate(input_ids=input_ids, **generate_kwargs)

        batched_out = output_sequences_batched.sequences_scores
        out = output_sequences.sequences_scores
        batched_out = batched_out.cpu().numpy()
        out = out.cpu().numpy()

        diff = np.abs(np.sum(batched_out[:5]) - np.sum(out))
        self.assertTrue(diff < 1e-4)

    def test_generate_input_ids_as_kwarg(self):
        """Test that `input_ids` work equaly as a positional and keyword argument in decoder-only models"""
        article = "I need input_ids to generate"
        tokenizer = AutoTokenizer.from_pretrained("hf-internal-testing/tiny-random-gpt2")
        model = AutoModelForCausalLM.from_pretrained("hf-internal-testing/tiny-random-gpt2", max_length=15)
        input_ids = tokenizer(article, return_tensors="pt").input_ids
        model = model.to(torch_device)
        input_ids = input_ids.to(torch_device)

        output_sequences_kwargs = model.generate(input_ids=input_ids)
        output_sequences = model.generate(input_ids)
        output_sequences_kwargs = output_sequences_kwargs.cpu().numpy()
        output_sequences = output_sequences.cpu().numpy()

        self.assertTrue(np.array_equal(output_sequences, output_sequences_kwargs))
        self.assertEqual(output_sequences.shape, (1, 15))

    def test_generate_input_ids_as_encoder_kwarg(self):
        """Test that `input_ids` work equaly as a positional and keyword argument in encoder-decoder models"""
        article = "Justin Timberlake and Jessica Biel, welcome to parenthood."
        tokenizer = AutoTokenizer.from_pretrained("hf-internal-testing/tiny-random-bart")
        model = AutoModelForSeq2SeqLM.from_pretrained("hf-internal-testing/tiny-random-bart")
        model.config.eos_token_id = None
        input_ids = tokenizer(article, return_tensors="pt").input_ids
        model = model.to(torch_device)
        input_ids = input_ids.to(torch_device)

        output_sequences_kwargs = model.generate(input_ids=input_ids, max_length=5)
        output_sequences = model.generate(input_ids, max_length=5)
        output_sequences_kwargs = output_sequences_kwargs.cpu().numpy()
        output_sequences = output_sequences.cpu().numpy()

        self.assertTrue(np.array_equal(output_sequences, output_sequences_kwargs))
        self.assertEqual(output_sequences.shape, (1, 5))

    def test_generate_inputs_and_encoder_kwargs(self):
        """
        Test that an exception is thrown if the main tensor (`input_ids` in LLMs) is passed as both a positional and
        keyword argument
        """
        article = "I need input_ids to generate"
        tokenizer = AutoTokenizer.from_pretrained("hf-internal-testing/tiny-random-gpt2")
        model = AutoModelForCausalLM.from_pretrained("hf-internal-testing/tiny-random-gpt2", max_length=10)
        input_ids = tokenizer(article, return_tensors="pt").input_ids
        with self.assertRaises(ValueError):
            model.generate(input_ids, input_ids=input_ids)

    def test_generate_too_many_encoder_kwargs(self):
        """Test that passing redundant inputs results in an exception (`input_ids` and `inputs_embeds` in LLMs)"""
        article = "I need input_ids to generate"
        tokenizer = AutoTokenizer.from_pretrained("hf-internal-testing/tiny-random-bart")
        model = AutoModelForSeq2SeqLM.from_pretrained("hf-internal-testing/tiny-random-bart", max_length=10)
        input_ids = tokenizer(article, return_tensors="pt").input_ids
        with self.assertRaises(ValueError):
            model.generate(input_ids=input_ids, inputs_embeds=input_ids)

    def test_generate_input_features_as_encoder_kwarg(self):
        """Test that non-`input_ids` main model inputs are correctly handled as positional arguments"""
        input_features = floats_tensor((3, 80, 60))
        model = AutoModelForSpeechSeq2Seq.from_pretrained(
            "hf-internal-testing/tiny-random-WhisperForConditionalGeneration"
        )
        input_features.to(torch_device)
        model = model.to(torch_device)

        output_sequences_kwargs = model.generate(input_features=input_features, max_length=5)
        output_sequences = model.generate(input_features, max_length=5)
        output_sequences_kwargs = output_sequences_kwargs.cpu().numpy()
        output_sequences = output_sequences.cpu().numpy()

        self.assertTrue(np.array_equal(output_sequences, output_sequences_kwargs))
        self.assertEqual(output_sequences.shape, (3, 5))

    def test_generate_encoder_outputs_attention_mask(self):
        """Test that `generate` can handle attention masks when the encoder outputs are passed"""
        input_features = floats_tensor((3, 80, 60))
        attention_mask = torch.randint(0, 2, input_features.shape).to(torch_device)
        model = AutoModelForSpeechSeq2Seq.from_pretrained(
            "hf-internal-testing/tiny-random-WhisperForConditionalGeneration"
        )
        input_features = input_features.to(torch_device)
        attention_mask = attention_mask.to(torch_device)
        model = model.to(torch_device)

        encoder = model.get_encoder()
        encoder_outputs = encoder(input_features)

        output_sequences_no_mask = model.generate(encoder_outputs=encoder_outputs)
        output_sequences_with_mask = model.generate(encoder_outputs=encoder_outputs, attention_mask=attention_mask)
        output_sequences_no_mask = output_sequences_no_mask.cpu().numpy()
        output_sequences_with_mask = output_sequences_with_mask.cpu().numpy()

        self.assertFalse(np.array_equal(output_sequences_no_mask, output_sequences_with_mask))

    def test_eos_token_id_int_and_list_greedy_search(self):
        """Test that `generate` can handle multiple EOS tokens"""
        generation_kwargs = {
            "do_sample": False,
            "num_beams": 1,
        }
        expectation = 13

        tokenizer = AutoTokenizer.from_pretrained("hf-internal-testing/tiny-random-gpt2")
        text = """Hello, my dog is cute and"""
        tokens = tokenizer(text, return_tensors="pt")
        model = AutoModelForCausalLM.from_pretrained("hf-internal-testing/tiny-random-gpt2")
        model = model.to(torch_device)
        tokens = tokens.to(torch_device)

        eos_token_id = 873
        generated_tokens = model.generate(**tokens, eos_token_id=eos_token_id, **generation_kwargs)
        self.assertTrue(expectation == len(generated_tokens[0]))

        eos_token_id = [873, 198]
        generated_tokens = model.generate(**tokens, eos_token_id=eos_token_id, **generation_kwargs)
        self.assertTrue(expectation == len(generated_tokens[0]))

    def test_generate_vision2text_conditioning(self):
        """Test that `decoder_input_ids` can be used to condition the generation in vision-to-text models"""
        pixel_values = floats_tensor((2, 3, 30, 30))
        conditioning_input = torch.tensor([[10], [10]])  # this should be the 2nd output token, after the BOS token
        model = AutoModelForVision2Seq.from_pretrained(
            "hf-internal-testing/tiny-random-VisionEncoderDecoderModel-vit-gpt2"
        )
        pixel_values = pixel_values.to(torch_device)
        model = model.to(torch_device)
        conditioning_input = conditioning_input.to(torch_device)

        # we can condition on decoder_input_ids (expected decoder input) and input_ids (which we pipe internally as
        # decoder_input_ids, if the encoder is not a model with text input)
        output_sequences_decoder_input_ids = model.generate(
            pixel_values, max_length=5, decoder_input_ids=conditioning_input
        )
        output_sequences_input_ids = model.generate(pixel_values, max_length=5, input_ids=conditioning_input)
        output_sequences_decoder_input_ids = output_sequences_decoder_input_ids.cpu().numpy()
        output_sequences_input_ids = output_sequences_input_ids.cpu().numpy()
        conditioning_input = conditioning_input.cpu().numpy()

        self.assertTrue(np.array_equal(output_sequences_decoder_input_ids, output_sequences_input_ids))
        self.assertTrue(np.array_equal(output_sequences_decoder_input_ids[:, 1:2], conditioning_input))


@require_torch
class TokenHealingTestCase(unittest.TestCase):
    @parameterized.expand(
        [
            ("url", 'The link is <a href="http:', 'The link is <a href="http://'),
            # aggressive_healing: "http" shouldn't be replaced with "https"
            ("aggressive_healing", 'The link is <a href="http', 'The link is <a href="http'),
            ("trailing_whitespace", "I read a book about ", "I read a book about"),
            ("nothing_to_heal", "I read a book about", "I read a book about"),
            ("single_token", "I", "I"),
            ("empty_prompt", "", ""),
        ]
    )
    def test_prompts(self, name, input, expected):
        model_name_or_path = "distilbert/distilgpt2"
        tokenizer = AutoTokenizer.from_pretrained(model_name_or_path, use_fast=True)
        completion_model = AutoModelForCausalLM.from_pretrained(
            model_name_or_path,
            device_map="auto",
            trust_remote_code=False,
            revision="main",
            use_cache=True,
        )

        """
        tokenizer.pad_token value can be empty but it is required in the latter codes
        so assigned it here with eos_token
		"""
        tokenizer.pad_token = tokenizer.eos_token

        input_ids = tokenizer(input, return_tensors="pt").input_ids.to(completion_model.device)

        healed_ids = completion_model.heal_tokens(input_ids, tokenizer=tokenizer)
        predicted = tokenizer.decode(healed_ids[0], skip_special_tokens=True)

        self.assertEqual(predicted, expected)

    def test_generate_from_inputs_embeds_with_bos_token_id_is_none(self):
        article = "Today a dragon flew over Paris."
        model = AutoModelForCausalLM.from_pretrained("hf-internal-testing/tiny-random-gpt2").to(torch_device)
        tokenizer = AutoTokenizer.from_pretrained("hf-internal-testing/tiny-random-gpt2")
        input_ids = tokenizer(article, return_tensors="pt").input_ids.to(torch_device)
        inputs_embeds = model.get_input_embeddings()(input_ids)

        model.generate(inputs_embeds=inputs_embeds, max_length=20, bos_token_id=None)

        # bos_token_id is required when no input ids nor inputs_embeds is passed
        with self.assertRaises(ValueError):
            model.generate(max_length=20, bos_token_id=None)


class TestAssistedCandidateGeneratorDifferentTokenizers(unittest.TestCase):
    def test_no_intersection(self):
        prompt = np.array([[1, 2, 3]])
        prompt_plus_new_tokens = np.array([[4, 5, 6]])
        result = AssistedCandidateGeneratorDifferentTokenizers._get_tokens_diag(prompt, prompt_plus_new_tokens)
        self.assertEqual(result, (None, None, None))

    def test_complete_overlap(self):
        prompt = np.array([[1, 2, 3]])
        prompt_plus_new_tokens = np.array([[1, 2, 3, 4, 5]])
        discrep_length, new_tokens_only, discrep_only = AssistedCandidateGeneratorDifferentTokenizers._get_tokens_diag(
            prompt, prompt_plus_new_tokens
        )
        self.assertEqual(discrep_length, 0)
        np.testing.assert_array_equal(new_tokens_only, np.array([[4, 5]]))
        np.testing.assert_array_equal(discrep_only, np.array([[]]))

    def test_partial_overlap(self):
        prompt = np.array([[1, 2, 3]])
        prompt_plus_new_tokens = np.array([[2, 3, 4, 5]])
        discrep_length, new_tokens_only, discrep_only = AssistedCandidateGeneratorDifferentTokenizers._get_tokens_diag(
            prompt, prompt_plus_new_tokens
        )
        self.assertEqual(discrep_length, 0)
        np.testing.assert_array_equal(new_tokens_only, np.array([[4, 5]]))
        np.testing.assert_array_equal(discrep_only, np.array([[]]))

    def test_no_new_tokens(self):
        prompt = np.array([[1, 2, 3]])
        prompt_plus_new_tokens = np.array([[1, 2, 3]])
        discrep_length, new_tokens_only, discrep_only = AssistedCandidateGeneratorDifferentTokenizers._get_tokens_diag(
            prompt, prompt_plus_new_tokens
        )
        self.assertEqual(discrep_length, 0)
        np.testing.assert_array_equal(new_tokens_only, np.array([[]]))
        np.testing.assert_array_equal(discrep_only, np.array([[]]))


class TestAssistedCandidateGeneratorUpdateStrategy(unittest.TestCase):
    def setUp(self):
        checkpoint = "EleutherAI/pythia-160m-deduped"
        self.assistant_model = AutoModelForCausalLM.from_pretrained(checkpoint)
        self.assistant_model.generation_config.assistant_confidence_threshold = 0.4
        self.model_kwargs = {}
        self.input_ids = torch.randint(1, 10, (1, 9))
        self.candidate_generator = AssistedCandidateGenerator(
            input_ids=self.input_ids,
            assistant_model=self.assistant_model,
            generation_config=self.assistant_model.generation_config,
            model_kwargs=self.model_kwargs,
        )
        self.candidate_generator.probs = [0.9, 0.8, 0.7, 0.6, 0.5, 0.4, 0.3, 0.2, 0.1]
        self.original_probs = self.candidate_generator.probs
        self.original_threshold = self.assistant_model.generation_config.assistant_confidence_threshold

    def assert_no_sklearn(self):
        with patch("transformers.utils.import_utils._sklearn_available", False):
            self.candidate_generator.update_candidate_strategy(self.input_ids, None, self.num_matches)
            self.assertEqual(self.candidate_generator.matches, self.original_matches)
            self.assertEqual(self.candidate_generator.probs, self.original_probs)
            self.assertEqual(
                self.assistant_model.generation_config.assistant_confidence_threshold, self.original_threshold
            )

    @parameterized.expand([(is_sklearn_available(),), (False,)])
    def test_update_candidate_strategy_no_matches_short(self, sklearn_available):
        print("test_update_candidate_strategy_no_matches_short")
        self.original_matches = []
        self.candidate_generator.matches = self.original_matches
        self.num_matches = 0

        if sklearn_available:
            self.candidate_generator.update_candidate_strategy(self.input_ids, None, self.num_matches)
            self.assertEqual(self.candidate_generator.matches, [0])
            self.assertEqual(self.candidate_generator.probs, [0.9])
            self.assertEqual(self.assistant_model.generation_config.assistant_confidence_threshold, 0.4)
        else:
            self.assert_no_sklearn()

    @parameterized.expand([(is_sklearn_available(),), (False,)])
    def test_update_candidate_strategy_with_mix_matches_3(self, sklearn_available):
        self.original_matches = [1, 0, 1, 0, 1]
        self.candidate_generator.matches = self.original_matches
        self.num_matches = 3
        if sklearn_available:
            self.candidate_generator.update_candidate_strategy(self.input_ids, None, self.num_matches)
            self.assertEqual(self.candidate_generator.matches, [1, 0, 1, 0, 1, 1, 1, 1, 0])
            self.assertEqual(self.candidate_generator.probs, [0.9, 0.8, 0.7, 0.6, 0.5, 0.4, 0.3, 0.2, 0.1])
            self.assertEqual(self.assistant_model.generation_config.assistant_confidence_threshold, 0.2)
        else:
            self.assert_no_sklearn()

    @parameterized.expand([(is_sklearn_available(),), (False,)])
    def test_update_candidate_strategy_with_matches_4(self, sklearn_available):
        self.original_matches = [1, 1, 1, 1, 1]
        self.candidate_generator.matches = self.original_matches
        self.num_matches = 4
        if sklearn_available:
            self.candidate_generator.update_candidate_strategy(self.input_ids, None, self.num_matches)
            self.assertEqual(self.candidate_generator.matches, [1, 1, 1, 1, 1, 1, 1, 1, 1])
            self.assertEqual(self.candidate_generator.probs, [0.9, 0.8, 0.7, 0.6, 0.5, 0.4, 0.3, 0.2, 0.1])
            self.assertEqual(self.assistant_model.generation_config.assistant_confidence_threshold, 0.4)
        else:
            self.assert_no_sklearn()

    @parameterized.expand([(is_sklearn_available(),), (False,)])
    def test_update_candidate_strategy_with_matches_3(self, sklearn_available):
        self.original_matches = [1, 1, 1, 1, 1]
        self.candidate_generator.matches = self.original_matches
        self.num_matches = 3
        if sklearn_available:
            self.candidate_generator.update_candidate_strategy(self.input_ids, None, self.num_matches)
            self.assertEqual(self.candidate_generator.matches, [1, 1, 1, 1, 1, 1, 1, 1, 0])
            self.assertEqual(self.candidate_generator.probs, [0.9, 0.8, 0.7, 0.6, 0.5, 0.4, 0.3, 0.2, 0.1])
            self.assertEqual(self.assistant_model.generation_config.assistant_confidence_threshold, 0.2)
        else:
            self.assert_no_sklearn()

    @parameterized.expand([(is_sklearn_available(),), (False,)])
    def test_update_candidate_strategy_with_matches_2(self, sklearn_available):
        self.original_matches = [1, 1, 1, 1, 1]
        self.candidate_generator.matches = self.original_matches
        self.num_matches = 2
        if sklearn_available:
            self.candidate_generator.update_candidate_strategy(self.input_ids, None, self.num_matches)
            self.assertEqual(self.candidate_generator.matches, [1, 1, 1, 1, 1, 1, 1, 0])
            self.assertEqual(self.candidate_generator.probs, [0.9, 0.8, 0.7, 0.6, 0.5, 0.4, 0.3, 0.2])
            self.assertEqual(self.assistant_model.generation_config.assistant_confidence_threshold, 0.3)
        else:
            self.assert_no_sklearn()

    @parameterized.expand([(is_sklearn_available(),), (False,)])
    def test_update_candidate_strategy_with_matches_1(self, sklearn_available):
        self.original_matches = [1, 1, 1, 1, 1]
        self.candidate_generator.matches = self.original_matches
        self.num_matches = 1
        if sklearn_available:
            self.candidate_generator.update_candidate_strategy(self.input_ids, None, self.num_matches)
            self.assertEqual(self.candidate_generator.matches, [1, 1, 1, 1, 1, 1, 0])
            self.assertEqual(self.candidate_generator.probs, [0.9, 0.8, 0.7, 0.6, 0.5, 0.4, 0.3])
            self.assertEqual(self.assistant_model.generation_config.assistant_confidence_threshold, 0.4)
        else:
            self.assert_no_sklearn()<|MERGE_RESOLUTION|>--- conflicted
+++ resolved
@@ -123,11 +123,8 @@
     "gotocr2",
     "qwen2vl",
     "qwen2_5_vl",
-<<<<<<< HEAD
+    "ayavision",
     "janus",
-=======
-    "ayavision",
->>>>>>> 94ae1ba5
 ]
 
 
