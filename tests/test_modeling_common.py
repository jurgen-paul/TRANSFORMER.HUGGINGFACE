# coding=utf-8
# Copyright 2019 HuggingFace Inc.
#
# Licensed under the Apache License, Version 2.0 (the "License");
# you may not use this file except in compliance with the License.
# You may obtain a copy of the License at
#
#     http://www.apache.org/licenses/LICENSE-2.0
#
# Unless required by applicable law or agreed to in writing, software
# distributed under the License is distributed on an "AS IS" BASIS,
# WITHOUT WARRANTIES OR CONDITIONS OF ANY KIND, either express or implied.
# See the License for the specific language governing permissions and
# limitations under the License.
import collections
import copy
import gc
import inspect
import math
import os
import os.path
import random
import re
import tempfile
import warnings
from collections import defaultdict
from contextlib import contextmanager
from typing import Dict, List, Tuple

import numpy as np
from packaging import version
from parameterized import parameterized
from pytest import mark

import transformers
from transformers import (
    AutoModel,
    AutoModelForCausalLM,
    AutoModelForSequenceClassification,
    PretrainedConfig,
    PreTrainedModel,
    is_torch_available,
    logging,
    set_seed,
)
from transformers.integrations import HfDeepSpeedConfig
from transformers.integrations.deepspeed import (
    is_deepspeed_available,
    is_deepspeed_zero3_enabled,
    unset_hf_deepspeed_config,
)
from transformers.models.auto import get_values
from transformers.models.auto.modeling_auto import (
    MODEL_FOR_AUDIO_CLASSIFICATION_MAPPING_NAMES,
    MODEL_FOR_AUDIO_XVECTOR_MAPPING_NAMES,
    MODEL_FOR_BACKBONE_MAPPING_NAMES,
    MODEL_FOR_CAUSAL_IMAGE_MODELING_MAPPING_NAMES,
    MODEL_FOR_CAUSAL_LM_MAPPING_NAMES,
    MODEL_FOR_DOCUMENT_QUESTION_ANSWERING_MAPPING_NAMES,
    MODEL_FOR_IMAGE_CLASSIFICATION_MAPPING_NAMES,
    MODEL_FOR_MASKED_IMAGE_MODELING_MAPPING_NAMES,
    MODEL_FOR_MASKED_LM_MAPPING_NAMES,
    MODEL_FOR_MULTIPLE_CHOICE_MAPPING_NAMES,
    MODEL_FOR_NEXT_SENTENCE_PREDICTION_MAPPING_NAMES,
    MODEL_FOR_PRETRAINING_MAPPING_NAMES,
    MODEL_FOR_QUESTION_ANSWERING_MAPPING_NAMES,
    MODEL_FOR_SEMANTIC_SEGMENTATION_MAPPING_NAMES,
    MODEL_FOR_SEQ_TO_SEQ_CAUSAL_LM_MAPPING_NAMES,
    MODEL_FOR_SEQUENCE_CLASSIFICATION_MAPPING_NAMES,
    MODEL_FOR_TOKEN_CLASSIFICATION_MAPPING_NAMES,
    MODEL_FOR_VIDEO_CLASSIFICATION_MAPPING_NAMES,
    MODEL_FOR_VISION_2_SEQ_MAPPING_NAMES,
    MODEL_MAPPING_NAMES,
)
from transformers.testing_utils import (
    CaptureLogger,
    is_flaky,
    is_pt_flax_cross_test,
    is_pt_tf_cross_test,
    require_accelerate,
    require_bitsandbytes,
    require_deepspeed,
    require_flash_attn,
    require_non_xpu,
    require_safetensors,
    require_torch,
    require_torch_accelerator,
    require_torch_gpu,
    require_torch_multi_accelerator,
    require_torch_multi_gpu,
    require_torch_sdpa,
    set_config_for_less_flaky_test,
    set_model_for_less_flaky_test,
    set_model_tester_for_less_flaky_test,
    slow,
    torch_device,
)
from transformers.utils import (
    CONFIG_NAME,
    GENERATION_CONFIG_NAME,
    SAFE_WEIGHTS_NAME,
    is_accelerate_available,
    is_flax_available,
    is_tf_available,
    is_torch_bf16_available_on_device,
    is_torch_fp16_available_on_device,
    is_torch_fx_available,
    is_torch_sdpa_available,
)
from transformers.utils.generic import ContextManagers, ModelOutput


if is_accelerate_available():
    from accelerate.utils import compute_module_sizes


if is_torch_available():
    import torch
    import torch.nn.functional as F
    from safetensors.torch import load_file as safe_load_file
    from safetensors.torch import save_file as safe_save_file
    from torch import nn

    from transformers import MODEL_MAPPING, AdaptiveEmbedding
    from transformers.cache_utils import DynamicCache
    from transformers.modeling_utils import load_state_dict, no_init_weights
    from transformers.pytorch_utils import id_tensor_storage


if is_tf_available():
    import tensorflow as tf

if is_flax_available():
    import jax.numpy as jnp

    from tests.utils.test_modeling_flax_utils import check_models_equal
    from transformers.modeling_flax_pytorch_utils import (
        convert_pytorch_state_dict_to_flax,
        load_flax_weights_in_pytorch_model,
    )

if is_torch_fx_available():
    from transformers.utils.fx import _FX_SUPPORTED_MODELS_WITH_KV_CACHE, symbolic_trace

if is_deepspeed_available():
    import deepspeed


def _config_zero_init(config):
    configs_no_init = copy.deepcopy(config)
    for key in configs_no_init.__dict__.keys():
        if "_range" in key or "_std" in key or "initializer_factor" in key or "layer_scale" in key:
            setattr(configs_no_init, key, 1e-10)
        if isinstance(getattr(configs_no_init, key, None), PretrainedConfig):
            no_init_subconfig = _config_zero_init(getattr(configs_no_init, key))
            setattr(configs_no_init, key, no_init_subconfig)
    return configs_no_init


def _mock_init_weights(self, module):
    for name, param in module.named_parameters(recurse=False):
        # Use the first letter of the name to get a value and go from a <> -13 to z <> 12
        value = ord(name[0].lower()) - 110
        param.data.fill_(value)


def _mock_all_init_weights(self):
    # Prune heads if needed
    if self.config.pruned_heads:
        self.prune_heads(self.config.pruned_heads)

    import transformers.modeling_utils

    if transformers.modeling_utils._init_weights:
        for module in self.modules():
            module._is_hf_initialized = False
        # Initialize weights
        self.apply(self._initialize_weights)

        # Tie weights should be skipped when not initializing all weights
        # since from_pretrained(...) calls tie weights anyways
        self.tie_weights()


@contextmanager
def _deepspeed_zero3(ds_config):
    dschf = HfDeepSpeedConfig(ds_config)
    try:
        yield dschf
    finally:
        unset_hf_deepspeed_config()


def sdpa_kernel(enable_flash, enable_math, enable_mem_efficient):
    if version.parse(torch.__version__).release < version.parse("2.3").release:
        return torch.backends.cuda.sdp_kernel(
            enable_flash=enable_flash, enable_math=enable_math, enable_mem_efficient=enable_mem_efficient
        )

    backends = []
    if enable_flash:
        backends += [torch.nn.attention.SDPBackend.FLASH_ATTENTION]
    if enable_math:
        backends += [torch.nn.attention.SDPBackend.MATH]
    if enable_mem_efficient:
        backends += [torch.nn.attention.SDPBackend.EFFICIENT_ATTENTION]
    return torch.nn.attention.sdpa_kernel(backends)


@require_torch
class ModelTesterMixin:
    model_tester = None
    all_model_classes = ()
    all_generative_model_classes = ()
    fx_compatible = False
    test_torchscript = True
    test_pruning = True
    test_resize_embeddings = True
    test_resize_position_embeddings = False
    test_head_masking = True
    test_mismatched_shapes = True
    test_missing_keys = True
    test_model_parallel = False
    is_encoder_decoder = False
    has_attentions = True
    _is_composite = False
    model_split_percents = [0.5, 0.7, 0.9]

    def _prepare_for_class(self, inputs_dict, model_class, return_labels=False):
        inputs_dict = copy.deepcopy(inputs_dict)
        if model_class.__name__ in get_values(MODEL_FOR_MULTIPLE_CHOICE_MAPPING_NAMES):
            inputs_dict = {
                k: v.unsqueeze(1).expand(-1, self.model_tester.num_choices, -1).contiguous()
                if isinstance(v, torch.Tensor) and v.ndim > 1
                else v
                for k, v in inputs_dict.items()
            }
        elif model_class.__name__ in get_values(MODEL_FOR_AUDIO_XVECTOR_MAPPING_NAMES):
            inputs_dict.pop("attention_mask")
        elif model_class.__name__ == MODEL_FOR_PRETRAINING_MAPPING_NAMES["hiera"]:
            config = self.model_tester.get_config()
            mask_spatial_shape = [
                i // s // ms for i, s, ms in zip(config.image_size, config.patch_stride, config.masked_unit_size)
            ]
            num_windows = math.prod(mask_spatial_shape)
            torch.manual_seed(0)
            inputs_dict["noise"] = torch.rand(self.model_tester.batch_size, num_windows)

        if return_labels:
            if model_class.__name__ in get_values(MODEL_FOR_MULTIPLE_CHOICE_MAPPING_NAMES):
                inputs_dict["labels"] = torch.ones(self.model_tester.batch_size, dtype=torch.long, device=torch_device)
            elif model_class.__name__ in [
                *get_values(MODEL_FOR_QUESTION_ANSWERING_MAPPING_NAMES),
                *get_values(MODEL_FOR_DOCUMENT_QUESTION_ANSWERING_MAPPING_NAMES),
            ]:
                inputs_dict["start_positions"] = torch.zeros(
                    self.model_tester.batch_size, dtype=torch.long, device=torch_device
                )
                inputs_dict["end_positions"] = torch.zeros(
                    self.model_tester.batch_size, dtype=torch.long, device=torch_device
                )
            elif model_class.__name__ in [
                *get_values(MODEL_FOR_SEQUENCE_CLASSIFICATION_MAPPING_NAMES),
                *get_values(MODEL_FOR_NEXT_SENTENCE_PREDICTION_MAPPING_NAMES),
                *get_values(MODEL_FOR_IMAGE_CLASSIFICATION_MAPPING_NAMES),
                *get_values(MODEL_FOR_VIDEO_CLASSIFICATION_MAPPING_NAMES),
                *get_values(MODEL_FOR_AUDIO_CLASSIFICATION_MAPPING_NAMES),
            ]:
                inputs_dict["labels"] = torch.zeros(
                    self.model_tester.batch_size, dtype=torch.long, device=torch_device
                )
            elif model_class.__name__ in [
                *get_values(MODEL_FOR_TOKEN_CLASSIFICATION_MAPPING_NAMES),
                *get_values(MODEL_FOR_CAUSAL_LM_MAPPING_NAMES),
                *get_values(MODEL_FOR_CAUSAL_IMAGE_MODELING_MAPPING_NAMES),
                *get_values(MODEL_FOR_MASKED_LM_MAPPING_NAMES),
                *get_values(MODEL_FOR_SEQ_TO_SEQ_CAUSAL_LM_MAPPING_NAMES),
                *get_values(MODEL_FOR_VISION_2_SEQ_MAPPING_NAMES),
            ]:
                inputs_dict["labels"] = torch.zeros(
                    (self.model_tester.batch_size, self.model_tester.seq_length), dtype=torch.long, device=torch_device
                )
            elif model_class.__name__ in get_values(MODEL_FOR_MASKED_IMAGE_MODELING_MAPPING_NAMES):
                num_patches = self.model_tester.image_size // self.model_tester.patch_size
                inputs_dict["bool_masked_pos"] = torch.zeros(
                    (self.model_tester.batch_size, num_patches**2), dtype=torch.long, device=torch_device
                )
            elif model_class.__name__ in get_values(MODEL_FOR_SEMANTIC_SEGMENTATION_MAPPING_NAMES):
                batch_size, num_channels, height, width = inputs_dict["pixel_values"].shape
                inputs_dict["labels"] = torch.zeros(
                    [self.model_tester.batch_size, height, width], device=torch_device
                ).long()

        return inputs_dict

    def test_save_load(self):
        config, inputs_dict = self.model_tester.prepare_config_and_inputs_for_common()

        def check_save_load(out1, out2):
            # make sure we don't have nans
            out_2 = out2.cpu().numpy()
            out_2[np.isnan(out_2)] = 0
            out_2 = out_2[~np.isneginf(out_2)]

            out_1 = out1.cpu().numpy()
            out_1[np.isnan(out_1)] = 0
            out_1 = out_1[~np.isneginf(out_1)]
            max_diff = np.amax(np.abs(out_1 - out_2))
            self.assertLessEqual(max_diff, 1e-5)

        for model_class in self.all_model_classes:
            model = model_class(config)
            model.to(torch_device)
            model.eval()
            with torch.no_grad():
                first = model(**self._prepare_for_class(inputs_dict, model_class))[0]

            with tempfile.TemporaryDirectory() as tmpdirname:
                model.save_pretrained(tmpdirname)

                # the config file (and the generation config file, if it can generate) should be saved
                self.assertTrue(os.path.exists(os.path.join(tmpdirname, CONFIG_NAME)))
                self.assertEqual(
                    model.can_generate(), os.path.exists(os.path.join(tmpdirname, GENERATION_CONFIG_NAME))
                )

                model = model_class.from_pretrained(tmpdirname)
                model.to(torch_device)
                with torch.no_grad():
                    second = model(**self._prepare_for_class(inputs_dict, model_class))[0]

            if isinstance(first, tuple) and isinstance(second, tuple):
                for tensor1, tensor2 in zip(first, second):
                    check_save_load(tensor1, tensor2)
            else:
                check_save_load(first, second)

    def test_from_pretrained_no_checkpoint(self):
        config, _ = self.model_tester.prepare_config_and_inputs_for_common()
        for model_class in self.all_model_classes:
            model = model_class(config)
            state_dict = model.state_dict()

            new_model = model_class.from_pretrained(
                pretrained_model_name_or_path=None, config=config, state_dict=state_dict
            )
            for p1, p2 in zip(model.parameters(), new_model.parameters()):
                self.assertTrue(torch.equal(p1, p2))

    def test_keep_in_fp32_modules(self):
        config, _ = self.model_tester.prepare_config_and_inputs_for_common()
        for model_class in self.all_model_classes:
            if model_class._keep_in_fp32_modules is None:
                self.skipTest(reason="Model class has no _keep_in_fp32_modules attribute defined")

            model = model_class(config)
            with tempfile.TemporaryDirectory() as tmpdirname:
                model.save_pretrained(tmpdirname)

                model = model_class.from_pretrained(tmpdirname, torch_dtype=torch.float16)

                for name, param in model.named_parameters():
                    if any(n in model_class._keep_in_fp32_modules for n in name.split(".")):
                        self.assertTrue(param.dtype == torch.float32)
                    else:
                        self.assertTrue(param.dtype == torch.float16, name)

    def test_save_load_keys_to_ignore_on_save(self):
        config, inputs_dict = self.model_tester.prepare_config_and_inputs_for_common()

        for model_class in self.all_model_classes:
            model = model_class(config)
            _keys_to_ignore_on_save = getattr(model, "_keys_to_ignore_on_save", None)
            if _keys_to_ignore_on_save is None:
                continue

            # check the keys are in the original state_dict
            for k in _keys_to_ignore_on_save:
                self.assertIn(k, model.state_dict().keys(), "\n".join(model.state_dict().keys()))

            # check that certain keys didn't get saved with the model
            with tempfile.TemporaryDirectory() as tmpdirname:
                model.save_pretrained(tmpdirname)
                output_model_file = os.path.join(tmpdirname, SAFE_WEIGHTS_NAME)
                state_dict_saved = safe_load_file(output_model_file)

                for k in _keys_to_ignore_on_save:
                    self.assertNotIn(k, state_dict_saved.keys(), "\n".join(state_dict_saved.keys()))

                # Test we can load the state dict in the model, necessary for the checkpointing API in Trainer.
                load_result = model.load_state_dict(state_dict_saved, strict=False)
                keys_to_ignore = set(model._keys_to_ignore_on_save)

                if hasattr(model, "_tied_weights_keys"):
                    keys_to_ignore.update(set(model._tied_weights_keys))

                self.assertTrue(len(load_result.missing_keys) == 0 or set(load_result.missing_keys) == keys_to_ignore)
                self.assertTrue(len(load_result.unexpected_keys) == 0)

    def test_gradient_checkpointing_backward_compatibility(self):
        config, inputs_dict = self.model_tester.prepare_config_and_inputs_for_common()

        for model_class in self.all_model_classes:
            if not model_class.supports_gradient_checkpointing:
                continue

            config.gradient_checkpointing = True
            model = model_class(config)
            self.assertTrue(model.is_gradient_checkpointing)

    def test_gradient_checkpointing_enable_disable(self):
        config, inputs_dict = self.model_tester.prepare_config_and_inputs_for_common()

        for model_class in self.all_model_classes:
            if not model_class.supports_gradient_checkpointing:
                continue

            # at init model should have gradient checkpointing disabled
            model = model_class(config)
            self.assertFalse(model.is_gradient_checkpointing)

            # check enable works
            model.gradient_checkpointing_enable()
            self.assertTrue(model.is_gradient_checkpointing)

            # Loop over all modules and check that relevant modules have gradient_checkpointing set to True
            for n, m in model.named_modules():
                if hasattr(m, "gradient_checkpointing"):
                    self.assertTrue(
                        m.gradient_checkpointing, f"Module {n} does not have gradient_checkpointing set to True"
                    )

            # check disable works
            model.gradient_checkpointing_disable()
            self.assertFalse(model.is_gradient_checkpointing)

            # Loop over all modules and check that relevant modules have gradient_checkpointing set to False
            for n, m in model.named_modules():
                if hasattr(m, "gradient_checkpointing"):
                    self.assertFalse(
                        m.gradient_checkpointing, f"Module {n} does not have gradient_checkpointing set to False"
                    )

    def test_peft_gradient_checkpointing_enable_disable(self):
        config, inputs_dict = self.model_tester.prepare_config_and_inputs_for_common()

        for model_class in self.all_model_classes:
            if not model_class.supports_gradient_checkpointing:
                continue

            # at init model should have gradient checkpointing disabled
            model = model_class(config)
            self.assertFalse(model.is_gradient_checkpointing)

            # check enable works
            model._hf_peft_config_loaded = True
            try:
                model.gradient_checkpointing_enable()
            except NotImplementedError:
                continue

            self.assertTrue(model.is_gradient_checkpointing)

            # Loop over all modules and check that relevant modules have gradient_checkpointing set to True
            for n, m in model.named_modules():
                if hasattr(m, "gradient_checkpointing"):
                    self.assertTrue(
                        m.gradient_checkpointing, f"Module {n} does not have gradient_checkpointing set to True"
                    )

            # check disable works
            model.gradient_checkpointing_disable()
            self.assertFalse(model.is_gradient_checkpointing)

            # Loop over all modules and check that relevant modules have gradient_checkpointing set to False
            for n, m in model.named_modules():
                if hasattr(m, "gradient_checkpointing"):
                    self.assertFalse(
                        m.gradient_checkpointing, f"Module {n} does not have gradient_checkpointing set to False"
                    )

    @is_flaky(description="low likelihood of failure, reason not yet discovered")
    def test_save_load_fast_init_from_base(self):
        config, inputs_dict = self.model_tester.prepare_config_and_inputs_for_common()
        if config.__class__ not in MODEL_MAPPING:
            self.skipTest(reason=f"{config.__class__.__name__} not in MODEL_MAPPING")

        base_class = MODEL_MAPPING[config.__class__]

        if isinstance(base_class, tuple):
            base_class = base_class[0]

        for model_class in self.all_model_classes:
            if model_class == base_class:
                continue

            # make a copy of model class to not break future tests
            # from https://stackoverflow.com/questions/9541025/how-to-copy-a-python-class
            class CopyClass(model_class):
                pass

            model_class_copy = CopyClass

            # make sure that all keys are expected for test
            model_class_copy._keys_to_ignore_on_load_missing = []

            # make init deterministic, but make sure that
            # non-initialized weights throw errors nevertheless
            model_class_copy._init_weights = _mock_init_weights
            model_class_copy.init_weights = _mock_all_init_weights

            model = base_class(config)
            state_dict = model.state_dict()

            # this will often delete a single weight of a multi-weight module
            # to test an edge case
            random_key_to_del = random.choice(list(state_dict.keys()))
            del state_dict[random_key_to_del]

            # check that certain keys didn't get saved with the model
            with tempfile.TemporaryDirectory() as tmpdirname:
                model.save_pretrained(tmpdirname)
                torch.save(state_dict, os.path.join(tmpdirname, "pytorch_model.bin"))

                model_fast_init = model_class_copy.from_pretrained(tmpdirname)
                model_slow_init = model_class_copy.from_pretrained(tmpdirname, _fast_init=False)
                # Before we test anything

                for key in model_fast_init.state_dict().keys():
                    if isinstance(model_slow_init.state_dict()[key], torch.BoolTensor):
                        max_diff = (model_slow_init.state_dict()[key] ^ model_fast_init.state_dict()[key]).sum().item()
                    else:
                        max_diff = (model_slow_init.state_dict()[key] - model_fast_init.state_dict()[key]).sum().item()
                    self.assertLessEqual(max_diff, 1e-3, msg=f"{key} not identical")

    @slow
    @require_accelerate
    @mark.accelerate_tests
    def test_save_load_low_cpu_mem_usage(self):
        config, inputs_dict = self.model_tester.prepare_config_and_inputs_for_common()
        with tempfile.TemporaryDirectory() as saved_model_path:
            for model_class in self.all_model_classes:
                model_to_save = model_class(config)
                model_to_save.save_pretrained(saved_model_path)

                self._check_save_load_low_cpu_mem_usage(model_class, saved_model_path)

    @slow
    @require_accelerate
    @mark.accelerate_tests
    def test_save_load_low_cpu_mem_usage_checkpoints(self):
        config, inputs_dict = self.model_tester.prepare_config_and_inputs_for_common()
        with tempfile.TemporaryDirectory() as saved_model_path:
            for model_class in self.all_model_classes:
                model_to_save = model_class(config)
                model_to_save.config.save_pretrained(saved_model_path)
                torch.save(model_to_save.state_dict(), os.path.join(saved_model_path, "pytorch_model.bin"))

                self._check_save_load_low_cpu_mem_usage(model_class, saved_model_path)

    @slow
    @require_accelerate
    @mark.accelerate_tests
    def test_save_load_low_cpu_mem_usage_no_safetensors(self):
        with tempfile.TemporaryDirectory() as saved_model_path:
            for model_class in self.all_model_classes:
                config, inputs_dict = self.model_tester.prepare_config_and_inputs_for_common()
                model_to_save = model_class(config)

                model_to_save.save_pretrained(saved_model_path, safe_serialization=False)
                self._check_save_load_low_cpu_mem_usage(model_class, saved_model_path)

    def _check_save_load_low_cpu_mem_usage(self, model_class, saved_model_path):
        from accelerate.utils.modeling import named_module_tensors

        # Load the low usage and the normal models.
        model_low_usage, loading_info = model_class.from_pretrained(
            saved_model_path,
            low_cpu_mem_usage=True,
            output_loading_info=True,
        )
        model_non_low_usage = model_class.from_pretrained(saved_model_path)

        # Check that there were no missing keys.
        self.assertEqual(loading_info["missing_keys"], [])

        # The low_cpu_mem_usage=True causes the model params to be initialized with device=meta, and then
        # subsequently loaded with the correct values and onto the correct device. We check if there are any
        # remaining params that were not properly loaded.
        for name, tensor in named_module_tensors(model_low_usage, recurse=True):
            self.assertNotEqual(
                tensor.device,
                torch.device("meta"),
                "Tensor '" + name + "' has not been properly loaded and has device=meta.",
            )

        # Check that the parameters are equal.
        for p1, p2 in zip(model_low_usage.parameters(), model_non_low_usage.parameters()):
            self.assertEqual(p1.data.ne(p2.data).sum(), 0)

        # Check that the state dict keys are equal.
        self.assertEqual(set(model_low_usage.state_dict().keys()), set(model_non_low_usage.state_dict().keys()))

        # Check that the shared tensors are equal.
        tensor_ptrs1 = collections.defaultdict(list)
        for name, tensor in model_low_usage.state_dict().items():
            tensor_ptrs1[id_tensor_storage(tensor)].append(name)
        tied_params1 = [names for _, names in tensor_ptrs1.items() if len(names) > 1]

        tensor_ptrs2 = collections.defaultdict(list)
        for name, tensor in model_non_low_usage.state_dict().items():
            tensor_ptrs2[id_tensor_storage(tensor)].append(name)
        tied_params2 = [names for _, names in tensor_ptrs2.items() if len(names) > 1]

        self.assertEqual(tied_params1, tied_params2)

    def test_save_load_fast_init_to_base(self):
        config, inputs_dict = self.model_tester.prepare_config_and_inputs_for_common()
        if config.__class__ not in MODEL_MAPPING:
            self.skipTest(reason=f"{config.__class__.__name__} not in MODEL_MAPPING")

        base_class = MODEL_MAPPING[config.__class__]

        if isinstance(base_class, tuple):
            base_class = base_class[0]

        for model_class in self.all_model_classes:
            if model_class == base_class:
                continue

            # make a copy of model class to not break future tests
            # from https://stackoverflow.com/questions/9541025/how-to-copy-a-python-class
            class CopyClass(base_class):
                pass

            base_class_copy = CopyClass

            # make sure that all keys are expected for test
            base_class_copy._keys_to_ignore_on_load_missing = []

            # make init deterministic, but make sure that
            # non-initialized weights throw errors nevertheless
            base_class_copy._init_weights = _mock_init_weights
            base_class_copy.init_weights = _mock_all_init_weights

            model = model_class(config)
            state_dict = model.state_dict()

            # this will often delete a single weight of a multi-weight module
            # to test an edge case
            random_key_to_del = random.choice(list(state_dict.keys()))
            del state_dict[random_key_to_del]

            # check that certain keys didn't get saved with the model
            with tempfile.TemporaryDirectory() as tmpdirname:
                model.config.save_pretrained(tmpdirname)
                torch.save(state_dict, os.path.join(tmpdirname, "pytorch_model.bin"))

                model_fast_init = base_class_copy.from_pretrained(tmpdirname)
                model_slow_init = base_class_copy.from_pretrained(tmpdirname, _fast_init=False)

                for key in model_fast_init.state_dict().keys():
                    if isinstance(model_slow_init.state_dict()[key], torch.BoolTensor):
                        max_diff = torch.max(
                            model_slow_init.state_dict()[key] ^ model_fast_init.state_dict()[key]
                        ).item()
                    else:
                        max_diff = torch.max(
                            torch.abs(model_slow_init.state_dict()[key] - model_fast_init.state_dict()[key])
                        ).item()
                    self.assertLessEqual(max_diff, 1e-3, msg=f"{key} not identical")

    def test_torch_save_load(self):
        config, inputs_dict = self.model_tester.prepare_config_and_inputs_for_common()
        if config.__class__ not in MODEL_MAPPING:
            self.skipTest(reason=f"{config.__class__.__name__} not in MODEL_MAPPING")

        base_class = MODEL_MAPPING[config.__class__]

        if isinstance(base_class, tuple):
            base_class = base_class[0]

        for model_class in self.all_model_classes:
            if model_class == base_class:
                continue

            # make a copy of model class to not break future tests
            # from https://stackoverflow.com/questions/9541025/how-to-copy-a-python-class
            class CopyClass(base_class):
                pass

            base_class_copy = CopyClass

            # make sure that all keys are expected for test
            base_class_copy._keys_to_ignore_on_load_missing = []

            # make init deterministic, but make sure that
            # non-initialized weights throw errors nevertheless
            base_class_copy._init_weights = _mock_init_weights
            base_class_copy.init_weights = _mock_all_init_weights

            model = model_class(config)
            state_dict = model.state_dict()

            def check_equal(loaded):
                for key in state_dict.keys():
                    max_diff = torch.max(
                        state_dict()[key] ^ loaded[key]
                        if isinstance(state_dict[key], torch.BoolTensor)
                        else torch.abs(state_dict[key] - loaded[key])
                    ).item()
                    self.assertLessEqual(max_diff, 1e-6, msg=f"{key} not identical")

            # check that certain keys didn't get saved with the model
            with tempfile.TemporaryDirectory() as tmpdirname:
                pt_checkpoint_path = os.path.join(tmpdirname, "pytorch_model.bin")
                torch.save(state_dict, pt_checkpoint_path, _use_new_zipfile_serialization=True)
                check_equal(load_state_dict(pt_checkpoint_path))
                torch.save(state_dict, pt_checkpoint_path, _use_new_zipfile_serialization=False)
                check_equal(load_state_dict(pt_checkpoint_path))

    def test_initialization(self):
        config, inputs_dict = self.model_tester.prepare_config_and_inputs_for_common()

        configs_no_init = _config_zero_init(config)
        for model_class in self.all_model_classes:
            model = model_class(config=configs_no_init)
            for name, param in model.named_parameters():
                if param.requires_grad:
                    self.assertIn(
                        ((param.data.mean() * 1e9).round() / 1e9).item(),
                        [0.0, 1.0],
                        msg=f"Parameter {name} of model {model_class} seems not properly initialized",
                    )

    def test_determinism(self):
        config, inputs_dict = self.model_tester.prepare_config_and_inputs_for_common()

        def check_determinism(first, second):
            out_1 = first.cpu().numpy()
            out_2 = second.cpu().numpy()
            out_1 = out_1[~np.isnan(out_1)]
            out_2 = out_2[~np.isnan(out_2)]
            out_1 = out_1[~np.isneginf(out_1)]
            out_2 = out_2[~np.isneginf(out_2)]
            max_diff = np.amax(np.abs(out_1 - out_2))
            self.assertLessEqual(max_diff, 1e-5)

        for model_class in self.all_model_classes:
            model = model_class(config)
            model.to(torch_device)
            model.eval()
            with torch.no_grad():
                first = model(**self._prepare_for_class(inputs_dict, model_class))[0]
                second = model(**self._prepare_for_class(inputs_dict, model_class))[0]

            if isinstance(first, tuple) and isinstance(second, tuple):
                for tensor1, tensor2 in zip(first, second):
                    check_determinism(tensor1, tensor2)
            else:
                check_determinism(first, second)

    def test_batching_equivalence(self):
        """
        Tests that the model supports batching and that the output is the nearly the same for the same input in
        different batch sizes.
        (Why "nearly the same" not "exactly the same"? Batching uses different matmul shapes, which often leads to
        different results: https://github.com/huggingface/transformers/issues/25420#issuecomment-1775317535)
        """

        def get_tensor_equivalence_function(batched_input):
            # models operating on continuous spaces have higher abs difference than LMs
            # instead, we can rely on cos distance for image/speech models, similar to `diffusers`
            if "input_ids" not in batched_input:
                return lambda tensor1, tensor2: (
                    1.0 - F.cosine_similarity(tensor1.float().flatten(), tensor2.float().flatten(), dim=0, eps=1e-38)
                )
            return lambda tensor1, tensor2: torch.max(torch.abs(tensor1 - tensor2))

        def recursive_check(batched_object, single_row_object, model_name, key):
            if isinstance(batched_object, (list, tuple)):
                for batched_object_value, single_row_object_value in zip(batched_object, single_row_object):
                    recursive_check(batched_object_value, single_row_object_value, model_name, key)
            elif isinstance(batched_object, dict):
                for batched_object_value, single_row_object_value in zip(
                    batched_object.values(), single_row_object.values()
                ):
                    recursive_check(batched_object_value, single_row_object_value, model_name, key)
            # do not compare returned loss (0-dim tensor) / codebook ids (int) / caching objects
            elif batched_object is None or not isinstance(batched_object, torch.Tensor):
                return
            elif batched_object.dim() == 0:
                return
            else:
                # indexing the first element does not always work
                # e.g. models that output similarity scores of size (N, M) would need to index [0, 0]
                slice_ids = [slice(0, index) for index in single_row_object.shape]
                batched_row = batched_object[slice_ids]
                self.assertFalse(
                    torch.isnan(batched_row).any(), f"Batched output has `nan` in {model_name} for key={key}"
                )
                self.assertFalse(
                    torch.isinf(batched_row).any(), f"Batched output has `inf` in {model_name} for key={key}"
                )
                self.assertFalse(
                    torch.isnan(single_row_object).any(), f"Single row output has `nan` in {model_name} for key={key}"
                )
                self.assertFalse(
                    torch.isinf(single_row_object).any(), f"Single row output has `inf` in {model_name} for key={key}"
                )
                self.assertTrue(
                    (equivalence(batched_row, single_row_object)) <= 1e-03,
                    msg=(
                        f"Batched and Single row outputs are not equal in {model_name} for key={key}. "
                        f"Difference={equivalence(batched_row, single_row_object)}."
                    ),
                )

        config, batched_input = self.model_tester.prepare_config_and_inputs_for_common()
        equivalence = get_tensor_equivalence_function(batched_input)

        for model_class in self.all_model_classes:
            config.output_hidden_states = True

            model_name = model_class.__name__
            if hasattr(self.model_tester, "prepare_config_and_inputs_for_model_class"):
                config, batched_input = self.model_tester.prepare_config_and_inputs_for_model_class(model_class)
            batched_input_prepared = self._prepare_for_class(batched_input, model_class)
            model = model_class(config).to(torch_device).eval()

            batch_size = self.model_tester.batch_size
            single_row_input = {}
            for key, value in batched_input_prepared.items():
                if isinstance(value, torch.Tensor) and value.shape[0] % batch_size == 0:
                    # e.g. musicgen has inputs of size (bs*codebooks). in most cases value.shape[0] == batch_size
                    single_batch_shape = value.shape[0] // batch_size
                    single_row_input[key] = value[:single_batch_shape]
                else:
                    single_row_input[key] = value

            with torch.no_grad():
                model_batched_output = model(**batched_input_prepared)
                model_row_output = model(**single_row_input)

            if isinstance(model_batched_output, torch.Tensor):
                model_batched_output = {"model_output": model_batched_output}
                model_row_output = {"model_output": model_row_output}

            for key in model_batched_output:
                # DETR starts from zero-init queries to decoder, leading to cos_similarity = `nan`
                if hasattr(self, "zero_init_hidden_state") and "decoder_hidden_states" in key:
                    model_batched_output[key] = model_batched_output[key][1:]
                    model_row_output[key] = model_row_output[key][1:]
                recursive_check(model_batched_output[key], model_row_output[key], model_name, key)

    def check_training_gradient_checkpointing(self, gradient_checkpointing_kwargs=None):
        if not self.model_tester.is_training:
            self.skipTest(reason="ModelTester is not configured to run training tests")

        for model_class in self.all_model_classes:
            with self.subTest(model_class.__name__):
                if (
                    model_class.__name__
                    in [
                        *get_values(MODEL_MAPPING_NAMES),
                        *get_values(MODEL_FOR_BACKBONE_MAPPING_NAMES),
                    ]
                    or not model_class.supports_gradient_checkpointing
                ):
                    # TODO (ydshieh): use `skipTest` once pytest-dev/pytest-subtests/pull/169 is merged
                    # self.skipTest(reason=f"`supports_gradient_checkpointing` is False for {model_class.__name__}.")
                    continue

                config, inputs_dict = self.model_tester.prepare_config_and_inputs_for_common()
                config.use_cache = False
                config.return_dict = True
                model = model_class(config)

                model.to(torch_device)
                model.gradient_checkpointing_enable(gradient_checkpointing_kwargs=gradient_checkpointing_kwargs)
                model.train()

                # unfreeze additional layers
                for p in model.parameters():
                    p.requires_grad_(True)

                optimizer = torch.optim.SGD(model.parameters(), lr=0.01)

                inputs = self._prepare_for_class(inputs_dict, model_class, return_labels=True)
                loss = model(**inputs).loss
                loss.backward()
                optimizer.step()

                for k, v in model.named_parameters():
                    if v.requires_grad:
                        self.assertTrue(v.grad is not None, f"{k} in {model_class.__name__} has no gradient!")

    def test_training(self):
        if not self.model_tester.is_training:
            self.skipTest(reason="ModelTester is not configured to run training tests")

        for model_class in self.all_model_classes:
            config, inputs_dict = self.model_tester.prepare_config_and_inputs_for_common()
            config.return_dict = True

            if model_class.__name__ in [
                *get_values(MODEL_MAPPING_NAMES),
                *get_values(MODEL_FOR_BACKBONE_MAPPING_NAMES),
            ]:
                continue

            model = model_class(config)
            model.to(torch_device)
            model.train()
            inputs = self._prepare_for_class(inputs_dict, model_class, return_labels=True)
            loss = model(**inputs).loss
            loss.backward()

    def test_training_gradient_checkpointing(self):
        # Scenario - 1 default behaviour
        self.check_training_gradient_checkpointing()

    def test_training_gradient_checkpointing_use_reentrant(self):
        # Scenario - 2 with `use_reentrant=True` - this is the default value that is used in pytorch's
        # torch.utils.checkpoint.checkpoint
        self.check_training_gradient_checkpointing(gradient_checkpointing_kwargs={"use_reentrant": True})

    def test_training_gradient_checkpointing_use_reentrant_false(self):
        # Scenario - 3 with `use_reentrant=False` pytorch suggests users to use this value for
        # future releases: https://pytorch.org/docs/stable/checkpoint.html
        self.check_training_gradient_checkpointing(gradient_checkpointing_kwargs={"use_reentrant": False})

    def test_attention_outputs(self):
        if not self.has_attentions:
            self.skipTest(reason="Model does not output attentions")

        config, inputs_dict = self.model_tester.prepare_config_and_inputs_for_common()
        config.return_dict = True

        seq_len = getattr(self.model_tester, "seq_length", None)
        decoder_seq_length = getattr(self.model_tester, "decoder_seq_length", seq_len)
        encoder_seq_length = getattr(self.model_tester, "encoder_seq_length", seq_len)
        decoder_key_length = getattr(self.model_tester, "decoder_key_length", decoder_seq_length)
        encoder_key_length = getattr(self.model_tester, "key_length", encoder_seq_length)
        chunk_length = getattr(self.model_tester, "chunk_length", None)
        if chunk_length is not None and hasattr(self.model_tester, "num_hashes"):
            encoder_seq_length = encoder_seq_length * self.model_tester.num_hashes

        for model_class in self.all_model_classes:
            inputs_dict["output_attentions"] = True
            inputs_dict["output_hidden_states"] = False
            config.return_dict = True
            model = model_class(config)
            model.to(torch_device)
            model.eval()
            with torch.no_grad():
                outputs = model(**self._prepare_for_class(inputs_dict, model_class))
            attentions = outputs.encoder_attentions if config.is_encoder_decoder else outputs.attentions
            self.assertEqual(len(attentions), self.model_tester.num_hidden_layers)

            # check that output_attentions also work using config
            del inputs_dict["output_attentions"]
            config.output_attentions = True
            model = model_class(config)
            model.to(torch_device)
            model.eval()
            with torch.no_grad():
                outputs = model(**self._prepare_for_class(inputs_dict, model_class))
            attentions = outputs.encoder_attentions if config.is_encoder_decoder else outputs.attentions
            self.assertEqual(len(attentions), self.model_tester.num_hidden_layers)

            if chunk_length is not None:
                self.assertListEqual(
                    list(attentions[0].shape[-4:]),
                    [self.model_tester.num_attention_heads, encoder_seq_length, chunk_length, encoder_key_length],
                )
            else:
                self.assertListEqual(
                    list(attentions[0].shape[-3:]),
                    [self.model_tester.num_attention_heads, encoder_seq_length, encoder_key_length],
                )
            out_len = len(outputs)

            if self.is_encoder_decoder:
                correct_outlen = 5

                # loss is at first position
                if "labels" in inputs_dict:
                    correct_outlen += 1  # loss is added to beginning
                # Question Answering model returns start_logits and end_logits
                if model_class.__name__ in [
                    *get_values(MODEL_FOR_QUESTION_ANSWERING_MAPPING_NAMES),
                    *get_values(MODEL_FOR_DOCUMENT_QUESTION_ANSWERING_MAPPING_NAMES),
                ]:
                    correct_outlen += 1  # start_logits and end_logits instead of only 1 output
                if "past_key_values" in outputs:
                    correct_outlen += 1  # past_key_values have been returned

                self.assertEqual(out_len, correct_outlen)

                # decoder attentions
                decoder_attentions = outputs.decoder_attentions
                self.assertIsInstance(decoder_attentions, (list, tuple))
                self.assertEqual(len(decoder_attentions), self.model_tester.num_hidden_layers)
                self.assertListEqual(
                    list(decoder_attentions[0].shape[-3:]),
                    [self.model_tester.num_attention_heads, decoder_seq_length, decoder_key_length],
                )

                # cross attentions
                cross_attentions = outputs.cross_attentions
                self.assertIsInstance(cross_attentions, (list, tuple))
                self.assertEqual(len(cross_attentions), self.model_tester.num_hidden_layers)
                self.assertListEqual(
                    list(cross_attentions[0].shape[-3:]),
                    [
                        self.model_tester.num_attention_heads,
                        decoder_seq_length,
                        encoder_key_length,
                    ],
                )

            # Check attention is always last and order is fine
            inputs_dict["output_attentions"] = True
            inputs_dict["output_hidden_states"] = True
            model = model_class(config)
            model.to(torch_device)
            model.eval()
            with torch.no_grad():
                outputs = model(**self._prepare_for_class(inputs_dict, model_class))

            if hasattr(self.model_tester, "num_hidden_states_types"):
                added_hidden_states = self.model_tester.num_hidden_states_types
            elif self.is_encoder_decoder:
                added_hidden_states = 2
            else:
                added_hidden_states = 1
            self.assertEqual(out_len + added_hidden_states, len(outputs))

            self_attentions = outputs.encoder_attentions if config.is_encoder_decoder else outputs.attentions

            self.assertEqual(len(self_attentions), self.model_tester.num_hidden_layers)
            if chunk_length is not None:
                self.assertListEqual(
                    list(self_attentions[0].shape[-4:]),
                    [self.model_tester.num_attention_heads, encoder_seq_length, chunk_length, encoder_key_length],
                )
            else:
                self.assertListEqual(
                    list(self_attentions[0].shape[-3:]),
                    [self.model_tester.num_attention_heads, encoder_seq_length, encoder_key_length],
                )

    @slow
    def test_torchscript_simple(self):
        config, inputs_dict = self.model_tester.prepare_config_and_inputs_for_common()
        self._create_and_check_torchscript(config, inputs_dict)

    @slow
    def test_torchscript_output_attentions(self):
        config, inputs_dict = self.model_tester.prepare_config_and_inputs_for_common()
        config.output_attentions = True
        self._create_and_check_torchscript(config, inputs_dict)

    @slow
    def test_torchscript_output_hidden_state(self):
        config, inputs_dict = self.model_tester.prepare_config_and_inputs_for_common()
        config.output_hidden_states = True
        self._create_and_check_torchscript(config, inputs_dict)

    # This is copied from `torch/testing/_internal/jit_utils.py::clear_class_registry`
    def clear_torch_jit_class_registry(self):
        torch._C._jit_clear_class_registry()
        torch.jit._recursive.concrete_type_store = torch.jit._recursive.ConcreteTypeStore()
        # torch 1.8 has no `_clear_class_state` in `torch.jit._state`
        if hasattr(torch.jit._state, "_clear_class_state"):
            torch.jit._state._clear_class_state()

    def _create_and_check_torchscript(self, config, inputs_dict):
        if not self.test_torchscript:
            self.skipTest(reason="test_torchscript is set to `False`")

        configs_no_init = _config_zero_init(config)  # To be sure we have no Nan
        configs_no_init.torchscript = True
        for model_class in self.all_model_classes:
            for attn_implementation in ["eager", "sdpa"]:
                if attn_implementation == "sdpa" and (not model_class._supports_sdpa or not is_torch_sdpa_available()):
                    continue

                configs_no_init._attn_implementation = attn_implementation
                model = model_class(config=configs_no_init)
                model.to(torch_device)
                model.eval()
                inputs = self._prepare_for_class(inputs_dict, model_class)

                main_input_name = model_class.main_input_name

                try:
                    if model.config.is_encoder_decoder:
                        model.config.use_cache = False  # FSTM still requires this hack -> FSTM should probably be refactored similar to BART afterward
                        main_input = inputs[main_input_name]
                        attention_mask = inputs["attention_mask"]
                        decoder_input_ids = inputs["decoder_input_ids"]
                        decoder_attention_mask = inputs["decoder_attention_mask"]
                        model(main_input, attention_mask, decoder_input_ids, decoder_attention_mask)
                        traced_model = torch.jit.trace(
                            model, (main_input, attention_mask, decoder_input_ids, decoder_attention_mask)
                        )
                    elif "bbox" in inputs and "image" in inputs:  # LayoutLMv2 requires additional inputs
                        input_ids = inputs["input_ids"]
                        bbox = inputs["bbox"]
                        image = inputs["image"].tensor
                        model(input_ids, bbox, image)
                        traced_model = torch.jit.trace(
                            model, (input_ids, bbox, image), check_trace=False
                        )  # when traced model is checked, an error is produced due to name mangling
                    elif "bbox" in inputs:  # Bros requires additional inputs (bbox)
                        input_ids = inputs["input_ids"]
                        bbox = inputs["bbox"]
                        model(input_ids, bbox)
                        traced_model = torch.jit.trace(
                            model, (input_ids, bbox), check_trace=False
                        )  # when traced model is checked, an error is produced due to name mangling
                    elif (
                        "pixel_values" in inputs and "prompt_pixel_values" in inputs and "prompt_masks" in inputs
                    ):  # SegGpt requires additional inputs
                        pixel_values = inputs["pixel_values"]
                        prompt_pixel_values = inputs["prompt_pixel_values"]
                        prompt_masks = inputs["prompt_masks"]
                        model(pixel_values, prompt_pixel_values, prompt_masks)
                        traced_model = torch.jit.trace(
                            model, (pixel_values, prompt_pixel_values, prompt_masks), check_trace=False
                        )  # when traced model is checked, an error is produced due to name mangling
                    else:
                        main_input = inputs[main_input_name]

                        if model.config._attn_implementation == "sdpa":
                            trace_input = {main_input_name: main_input}

                            if "attention_mask" in inputs:
                                trace_input["attention_mask"] = inputs["attention_mask"]
                            else:
                                self.skipTest(reason="testing SDPA without attention_mask is not supported")

                            model(main_input, attention_mask=inputs["attention_mask"])
                            # example_kwarg_inputs was introduced in torch==2.0, but it is fine here since SDPA has a requirement on torch>=2.1.
                            traced_model = torch.jit.trace(model, example_kwarg_inputs=trace_input)
                        else:
                            model(main_input)
                            traced_model = torch.jit.trace(model, (main_input,))
                except RuntimeError:
                    self.fail("Couldn't trace module.")

                with tempfile.TemporaryDirectory() as tmp_dir_name:
                    pt_file_name = os.path.join(tmp_dir_name, "traced_model.pt")

                    try:
                        torch.jit.save(traced_model, pt_file_name)
                    except Exception:
                        self.fail("Couldn't save module.")

                    try:
                        loaded_model = torch.jit.load(pt_file_name)
                    except Exception:
                        self.fail("Couldn't load module.")

                model.to(torch_device)
                model.eval()

                loaded_model.to(torch_device)
                loaded_model.eval()

                model_state_dict = model.state_dict()
                loaded_model_state_dict = loaded_model.state_dict()

                non_persistent_buffers = {}
                for key in loaded_model_state_dict.keys():
                    if key not in model_state_dict.keys():
                        non_persistent_buffers[key] = loaded_model_state_dict[key]

                loaded_model_state_dict = {
                    key: value for key, value in loaded_model_state_dict.items() if key not in non_persistent_buffers
                }

                self.assertEqual(set(model_state_dict.keys()), set(loaded_model_state_dict.keys()))

                model_buffers = list(model.buffers())
                for non_persistent_buffer in non_persistent_buffers.values():
                    found_buffer = False
                    for i, model_buffer in enumerate(model_buffers):
                        if torch.equal(non_persistent_buffer, model_buffer):
                            found_buffer = True
                            break

                    self.assertTrue(found_buffer)
                    model_buffers.pop(i)

                models_equal = True
                for layer_name, p1 in model_state_dict.items():
                    if layer_name in loaded_model_state_dict:
                        p2 = loaded_model_state_dict[layer_name]
                        if p1.data.ne(p2.data).sum() > 0:
                            models_equal = False

                self.assertTrue(models_equal)

                # Avoid memory leak. Without this, each call increase RAM usage by ~20MB.
                # (Even with this call, there are still memory leak by ~0.04MB)
                self.clear_torch_jit_class_registry()

    def test_torch_fx(self):
        config, inputs_dict = self.model_tester.prepare_config_and_inputs_for_common()
        self._create_and_check_torch_fx_tracing(config, inputs_dict)

    def test_torch_fx_output_loss(self):
        config, inputs_dict = self.model_tester.prepare_config_and_inputs_for_common()
        self._create_and_check_torch_fx_tracing(config, inputs_dict, output_loss=True)

    def _create_and_check_torch_fx_tracing(self, config, inputs_dict, output_loss=False):
        if not is_torch_fx_available() or not self.fx_compatible:
            self.skipTest(
                f"Either torch.fx is not available, or the model type {config.model_type} is not compatible with torch.fx"
            )

        configs_no_init = _config_zero_init(config)  # To be sure we have no Nan
        configs_no_init.return_dict = False

        for model_class in self.all_model_classes:
            model = model_class(config=configs_no_init)
            model.to(torch_device)
            model.eval()
            inputs = self._prepare_for_class(inputs_dict, model_class, return_labels=output_loss)

            # We may want to test several inputs (various shapes, etc.).
            inputs_to_test = [inputs]

            if model.config.is_encoder_decoder:
                model.config.use_cache = False  # FSTM still requires this hack -> FSTM should probably be refactored similar to BART afterward
                labels = inputs.get("labels", None)
                input_names = [
                    "attention_mask",
                    "decoder_attention_mask",
                    "decoder_input_ids",
                    "input_features",
                    "input_ids",
                    "input_values",
                ]
                if labels is not None:
                    input_names.append("labels")
            else:
                input_names = [
                    "attention_mask",
                    "bbox",
                    "input_features",
                    "input_ids",
                    "input_values",
                    "inputs_embeds",
                    "pixel_values",
                    "token_type_ids",
                    "visual_feats",
                    "visual_pos",
                    "noise",
                ]

                labels = inputs.get("labels", None)
                start_positions = inputs.get("start_positions", None)
                end_positions = inputs.get("end_positions", None)
                if labels is not None:
                    input_names.append("labels")
                if start_positions is not None:
                    input_names.append("start_positions")
                if end_positions is not None:
                    input_names.append("end_positions")

                if model.config.model_type in _FX_SUPPORTED_MODELS_WITH_KV_CACHE:
                    input_names.append("past_key_values")

                    # Generally model_tester.prepare_config_and_inputs_for_common seem not to generate past key values inputs.
                    if "past_key_values" not in inputs:
                        batch_size = inputs[next(iter(inputs))].shape[0]
                        num_heads = model.config.num_attention_heads
                        head_dim = model.config.hidden_size // model.config.num_attention_heads

                        cache_shape = (batch_size, num_heads, 0, head_dim)
                        empty_pkv = tuple(
                            (
                                torch.rand(cache_shape, dtype=torch.float, device=torch_device),
                                torch.rand(cache_shape, dtype=torch.float, device=torch_device),
                            )
                            for i in range(model.config.num_hidden_layers)
                        )
                        empty_pkv = (
                            DynamicCache.from_legacy_cache(empty_pkv)
                            if model_class._supports_cache_class
                            else empty_pkv
                        )

                        cache_length = 9
                        cache_shape = (batch_size, num_heads, cache_length, head_dim)
                        non_empty_pkv = tuple(
                            (
                                torch.rand(cache_shape, dtype=torch.float, device=torch_device),
                                torch.rand(cache_shape, dtype=torch.float, device=torch_device),
                            )
                            for i in range(model.config.num_hidden_layers)
                        )
                        non_empty_pkv = (
                            DynamicCache.from_legacy_cache(non_empty_pkv)
                            if model_class._supports_cache_class
                            else non_empty_pkv
                        )

                        inps = copy.deepcopy(inputs_to_test[0])

                        inputs_to_test[0]["past_key_values"] = empty_pkv

                        inps["past_key_values"] = non_empty_pkv
                        inputs_to_test.append(inps)

                        past_mask = torch.ones(batch_size, cache_length, device=torch_device, dtype=torch.float)
                        inputs_to_test[1]["attention_mask"] = torch.cat(
                            (past_mask, inputs_to_test[1]["attention_mask"]), dim=1
                        )

                forward_parameters = inspect.signature(model.forward).parameters
                if "input_ids" in forward_parameters and "inputs_embeds" in forward_parameters:
                    inps = copy.deepcopy(inputs_to_test[0])

                    embedding_size = (
                        model.config.embedding_size
                        if getattr(model.config, "embedding_size", None) is not None
                        and model.config.model_type != "megatron-bert"
                        else model.config.hidden_size
                    )

                    if (
                        model.config.model_type in MODEL_FOR_MULTIPLE_CHOICE_MAPPING_NAMES
                        and model.__class__.__name__
                        == MODEL_FOR_MULTIPLE_CHOICE_MAPPING_NAMES[model.config.model_type]
                    ):
                        batch_size, num_choices, sequence_length = inputs["input_ids"].shape
                        shape = (batch_size, num_choices, sequence_length, embedding_size)
                    elif inps["input_ids"].ndim == 2:
                        batch_size, sequence_length = inputs["input_ids"].shape
                        shape = (batch_size, sequence_length, embedding_size)
                    else:
                        self.skipTest("Unknown case")

                    del inps["input_ids"]
                    inps["inputs_embeds"] = torch.rand(shape, dtype=torch.float, device=torch_device)
                    inputs_to_test.append(inps)

            for inps in inputs_to_test:
                filtered_inputs = {k: v for (k, v) in inps.items() if k in input_names}
                input_names_to_trace = list(filtered_inputs.keys())

                if model.__class__.__name__ in set(MODEL_FOR_SEQUENCE_CLASSIFICATION_MAPPING_NAMES.values()) and (
                    not hasattr(model.config, "problem_type") or model.config.problem_type is None
                ):
                    model.config.problem_type = "single_label_classification"

                model.config.use_cache = "past_key_values" in input_names_to_trace

                traced_model = symbolic_trace(model, input_names_to_trace)

                with torch.no_grad():
                    traced_output = traced_model(**filtered_inputs)
                    model_output = model(**filtered_inputs)

                def flatten_output(output):
                    flatten = []
                    for x in output:
                        if isinstance(x, (tuple, list)):
                            flatten += flatten_output(x)
                        elif not isinstance(x, torch.Tensor):
                            continue
                        else:
                            flatten.append(x)
                    return flatten

                model_output = flatten_output(model_output)
                traced_output = flatten_output(traced_output)
                num_outputs = len(model_output)

                for i in range(num_outputs):
                    self.assertTrue(
                        torch.allclose(model_output[i], traced_output[i]),
                        f"traced {i}th output doesn't match model {i}th output for {model_class}",
                    )

                # Avoid memory leak. Without this, each call increase RAM usage by ~20MB.
                # (Even with this call, there are still memory leak by ~0.04MB)
                self.clear_torch_jit_class_registry()

    def test_headmasking(self):
        if not self.test_head_masking:
            self.skipTest(reason="Model does not support head masking")

        global_rng.seed(42)
        config, inputs_dict = self.model_tester.prepare_config_and_inputs_for_common()
        global_rng.seed()

        inputs_dict["output_attentions"] = True
        config.output_hidden_states = True
        configs_no_init = _config_zero_init(config)  # To be sure we have no Nan
        for model_class in self.all_model_classes:
            model = model_class(config=configs_no_init)
            model.to(torch_device)
            model.eval()

            # Prepare head_mask
            # Set require_grad after having prepared the tensor to avoid error (leaf variable has been moved into the graph interior)
            head_mask = torch.ones(
                self.model_tester.num_hidden_layers,
                self.model_tester.num_attention_heads,
                device=torch_device,
            )
            head_mask[0, 0] = 0
            head_mask[-1, :-1] = 0
            head_mask.requires_grad_(requires_grad=True)
            inputs = self._prepare_for_class(inputs_dict, model_class).copy()
            inputs["head_mask"] = head_mask
            if model.config.is_encoder_decoder:
                signature = inspect.signature(model.forward)
                arg_names = [*signature.parameters.keys()]
                if "decoder_head_mask" in arg_names:  # necessary diferentiation because of T5 model
                    inputs["decoder_head_mask"] = head_mask
                if "cross_attn_head_mask" in arg_names:
                    inputs["cross_attn_head_mask"] = head_mask
            outputs = model(**inputs, return_dict=True)

            # Test that we can get a gradient back for importance score computation
            output = sum(t.sum() for t in outputs[0])
            output = output.sum()
            output.backward()
            multihead_outputs = head_mask.grad

            self.assertIsNotNone(multihead_outputs)
            self.assertEqual(len(multihead_outputs), self.model_tester.num_hidden_layers)

            def check_attentions_validity(attentions):
                # Remove Nan
                for t in attentions:
                    self.assertLess(
                        torch.sum(torch.isnan(t)), t.numel() / 4
                    )  # Check we don't have more than 25% nans (arbitrary)
                attentions = [
                    t.masked_fill(torch.isnan(t), 0.0) for t in attentions
                ]  # remove them (the test is less complete)

                self.assertAlmostEqual(attentions[0][..., 0, :, :].flatten().sum().item(), 0.0)
                self.assertNotEqual(attentions[0][..., -1, :, :].flatten().sum().item(), 0.0)
                if len(attentions) > 2:  # encoder-decoder models have only 2 layers in each module
                    self.assertNotEqual(attentions[1][..., 0, :, :].flatten().sum().item(), 0.0)
                self.assertAlmostEqual(attentions[-1][..., -2, :, :].flatten().sum().item(), 0.0)
                self.assertNotEqual(attentions[-1][..., -1, :, :].flatten().sum().item(), 0.0)

            if model.config.is_encoder_decoder:
                check_attentions_validity(outputs.encoder_attentions)
                check_attentions_validity(outputs.decoder_attentions)
                check_attentions_validity(outputs.cross_attentions)
            else:
                check_attentions_validity(outputs.attentions)

    def test_head_pruning(self):
        if not self.test_pruning:
            self.skipTest(reason="Pruning is not activated")

        for model_class in self.all_model_classes:
            (
                config,
                inputs_dict,
            ) = self.model_tester.prepare_config_and_inputs_for_common()

            if "head_mask" in inputs_dict:
                del inputs_dict["head_mask"]

            inputs_dict["output_attentions"] = True
            config.output_hidden_states = False
            model = model_class(config=config)
            model.to(torch_device)
            model.eval()
            heads_to_prune = {
                0: list(range(1, self.model_tester.num_attention_heads)),
                -1: [0],
            }
            model.prune_heads(heads_to_prune)
            with torch.no_grad():
                outputs = model(**self._prepare_for_class(inputs_dict, model_class))

            attentions = outputs[-1]

            self.assertEqual(attentions[0].shape[-3], 1)
            # TODO: To have this check, we will need at least 3 layers. Do we really need it?
            # self.assertEqual(attentions[1].shape[-3], self.model_tester.num_attention_heads)
            self.assertEqual(attentions[-1].shape[-3], self.model_tester.num_attention_heads - 1)

    def test_head_pruning_save_load_from_pretrained(self):
        if not self.test_pruning:
            self.skipTest(reason="Pruning is not activated")

        for model_class in self.all_model_classes:
            (
                config,
                inputs_dict,
            ) = self.model_tester.prepare_config_and_inputs_for_common()

            if "head_mask" in inputs_dict:
                del inputs_dict["head_mask"]

            inputs_dict["output_attentions"] = True
            config.output_hidden_states = False
            model = model_class(config=config)
            model.to(torch_device)
            model.eval()
            heads_to_prune = {
                0: list(range(1, self.model_tester.num_attention_heads)),
                -1: [0],
            }
            model.prune_heads(heads_to_prune)

            with tempfile.TemporaryDirectory() as temp_dir_name:
                model.save_pretrained(temp_dir_name)
                model = model_class.from_pretrained(temp_dir_name)
                model.to(torch_device)

            with torch.no_grad():
                outputs = model(**self._prepare_for_class(inputs_dict, model_class))
            attentions = outputs[-1]
            self.assertEqual(attentions[0].shape[-3], 1)
            # TODO: To have this check, we will need at least 3 layers. Do we really need it?
            # self.assertEqual(attentions[1].shape[-3], self.model_tester.num_attention_heads)
            self.assertEqual(attentions[-1].shape[-3], self.model_tester.num_attention_heads - 1)

    def test_head_pruning_save_load_from_config_init(self):
        if not self.test_pruning:
            self.skipTest(reason="Pruning is not activated")

        for model_class in self.all_model_classes:
            (
                config,
                inputs_dict,
            ) = self.model_tester.prepare_config_and_inputs_for_common()

            if "head_mask" in inputs_dict:
                del inputs_dict["head_mask"]

            inputs_dict["output_attentions"] = True
            config.output_hidden_states = False

            heads_to_prune = {
                0: list(range(1, self.model_tester.num_attention_heads)),
                -1: [0],
            }
            config.pruned_heads = heads_to_prune

            model = model_class(config=config)
            model.to(torch_device)
            model.eval()

            with torch.no_grad():
                outputs = model(**self._prepare_for_class(inputs_dict, model_class))
            attentions = outputs[-1]

            self.assertEqual(attentions[0].shape[-3], 1)
            # TODO: To have this check, we will need at least 3 layers. Do we really need it?
            # self.assertEqual(attentions[1].shape[-3], self.model_tester.num_attention_heads)
            self.assertEqual(attentions[-1].shape[-3], self.model_tester.num_attention_heads - 1)

    def test_head_pruning_integration(self):
        if not self.test_pruning:
            self.skipTest(reason="Pruning is not activated")

        for model_class in self.all_model_classes:
            (
                config,
                inputs_dict,
            ) = self.model_tester.prepare_config_and_inputs_for_common()

            if "head_mask" in inputs_dict:
                del inputs_dict["head_mask"]

            inputs_dict["output_attentions"] = True
            config.output_hidden_states = False

            heads_to_prune = {1: [1, 2]}
            config.pruned_heads = heads_to_prune

            model = model_class(config=config)
            model.to(torch_device)
            model.eval()

            with torch.no_grad():
                outputs = model(**self._prepare_for_class(inputs_dict, model_class))
            attentions = outputs[-1]

            self.assertEqual(attentions[0].shape[-3], self.model_tester.num_attention_heads - 0)
            self.assertEqual(attentions[1].shape[-3], self.model_tester.num_attention_heads - 2)

            with tempfile.TemporaryDirectory() as temp_dir_name:
                model.save_pretrained(temp_dir_name)
                model = model_class.from_pretrained(temp_dir_name)
                model.to(torch_device)

            with torch.no_grad():
                outputs = model(**self._prepare_for_class(inputs_dict, model_class))
            attentions = outputs[-1]

            self.assertEqual(attentions[0].shape[-3], self.model_tester.num_attention_heads - 0)
            self.assertEqual(attentions[1].shape[-3], self.model_tester.num_attention_heads - 2)

            heads_to_prune = {0: [0], 1: [1, 2]}
            model.prune_heads(heads_to_prune)

            with torch.no_grad():
                outputs = model(**self._prepare_for_class(inputs_dict, model_class))
            attentions = outputs[-1]

            self.assertEqual(attentions[0].shape[-3], self.model_tester.num_attention_heads - 1)
            self.assertEqual(attentions[1].shape[-3], self.model_tester.num_attention_heads - 2)

            self.assertDictEqual(model.config.pruned_heads, {0: [0], 1: [1, 2]})

    def test_hidden_states_output(self):
        def check_hidden_states_output(inputs_dict, config, model_class):
            model = model_class(config)
            model.to(torch_device)
            model.eval()

            with torch.no_grad():
                outputs = model(**self._prepare_for_class(inputs_dict, model_class))

            hidden_states = outputs.encoder_hidden_states if config.is_encoder_decoder else outputs.hidden_states

            expected_num_layers = getattr(
                self.model_tester, "expected_num_hidden_layers", self.model_tester.num_hidden_layers + 1
            )
            self.assertEqual(len(hidden_states), expected_num_layers)

            if hasattr(self.model_tester, "encoder_seq_length"):
                seq_length = self.model_tester.encoder_seq_length
                if hasattr(self.model_tester, "chunk_length") and self.model_tester.chunk_length > 1:
                    seq_length = seq_length * self.model_tester.chunk_length
            else:
                seq_length = self.model_tester.seq_length

            self.assertListEqual(
                list(hidden_states[0].shape[-2:]),
                [seq_length, self.model_tester.hidden_size],
            )

            if config.is_encoder_decoder:
                hidden_states = outputs.decoder_hidden_states

                self.assertIsInstance(hidden_states, (list, tuple))
                self.assertEqual(len(hidden_states), expected_num_layers)
                seq_len = getattr(self.model_tester, "seq_length", None)
                decoder_seq_length = getattr(self.model_tester, "decoder_seq_length", seq_len)

                self.assertListEqual(
                    list(hidden_states[0].shape[-2:]),
                    [decoder_seq_length, self.model_tester.hidden_size],
                )

        config, inputs_dict = self.model_tester.prepare_config_and_inputs_for_common()

        for model_class in self.all_model_classes:
            inputs_dict["output_hidden_states"] = True
            check_hidden_states_output(inputs_dict, config, model_class)

            # check that output_hidden_states also work using config
            del inputs_dict["output_hidden_states"]
            config.output_hidden_states = True

            check_hidden_states_output(inputs_dict, config, model_class)

    def test_retain_grad_hidden_states_attentions(self):
        config, inputs_dict = self.model_tester.prepare_config_and_inputs_for_common()
        config.output_hidden_states = True
        config.output_attentions = self.has_attentions

        # no need to test all models as different heads yield the same functionality
        model_class = self.all_model_classes[0]
        model = model_class(config)
        model.to(torch_device)

        inputs = self._prepare_for_class(inputs_dict, model_class)

        outputs = model(**inputs)

        output = outputs[0]

        if config.is_encoder_decoder:
            # Seq2Seq models
            encoder_hidden_states = outputs.encoder_hidden_states[0]
            encoder_hidden_states.retain_grad()

            decoder_hidden_states = outputs.decoder_hidden_states[0]
            decoder_hidden_states.retain_grad()

            if self.has_attentions:
                encoder_attentions = outputs.encoder_attentions[0]
                encoder_attentions.retain_grad()

                decoder_attentions = outputs.decoder_attentions[0]
                decoder_attentions.retain_grad()

                cross_attentions = outputs.cross_attentions[0]
                cross_attentions.retain_grad()

            output.flatten()[0].backward(retain_graph=True)

            self.assertIsNotNone(encoder_hidden_states.grad)
            self.assertIsNotNone(decoder_hidden_states.grad)

            if self.has_attentions:
                self.assertIsNotNone(encoder_attentions.grad)
                self.assertIsNotNone(decoder_attentions.grad)
                self.assertIsNotNone(cross_attentions.grad)
        else:
            # Encoder-/Decoder-only models
            hidden_states = outputs.hidden_states[0]
            hidden_states.retain_grad()

            if self.has_attentions:
                attentions = outputs.attentions[0]
                attentions.retain_grad()

            output.flatten()[0].backward(retain_graph=True)

            self.assertIsNotNone(hidden_states.grad)

            if self.has_attentions:
                self.assertIsNotNone(attentions.grad)

    def test_feed_forward_chunking(self):
        (
            original_config,
            inputs_dict,
        ) = self.model_tester.prepare_config_and_inputs_for_common()
        for model_class in self.all_model_classes:
            torch.manual_seed(0)
            config = copy.deepcopy(original_config)
            model = model_class(config)
            model.to(torch_device)
            model.eval()

            hidden_states_no_chunk = model(**self._prepare_for_class(inputs_dict, model_class))[0]

            torch.manual_seed(0)
            config.chunk_size_feed_forward = 1
            model = model_class(config)
            model.to(torch_device)
            model.eval()

            hidden_states_with_chunk = model(**self._prepare_for_class(inputs_dict, model_class))[0]
            self.assertTrue(torch.allclose(hidden_states_no_chunk, hidden_states_with_chunk, atol=1e-3))

    def test_resize_position_vector_embeddings(self):
        if not self.test_resize_position_embeddings:
            self.skipTest(reason="Model does not have position embeddings")

        (
            original_config,
            inputs_dict,
        ) = self.model_tester.prepare_config_and_inputs_for_common()

        for model_class in self.all_model_classes:
            config = copy.deepcopy(original_config)
            model = model_class(config)
            model.to(torch_device)

            if self.model_tester.is_training is False:
                model.eval()

            max_position_embeddings = config.max_position_embeddings

            # Retrieve the embeddings and clone theme
            if model.config.is_encoder_decoder:
                encoder_model_embed, decoder_model_embed = model.get_position_embeddings()
                encoder_cloned_embeddings = encoder_model_embed.weight.clone()
                decoder_cloned_embeddings = decoder_model_embed.weight.clone()
            else:
                model_embed = model.get_position_embeddings()
                cloned_embeddings = model_embed.weight.clone()

            # Check that resizing the position embeddings with a larger max_position_embeddings increases
            # the model's postion embeddings size
            model.resize_position_embeddings(max_position_embeddings + 10)
            self.assertEqual(model.config.max_position_embeddings, max_position_embeddings + 10)

            # Check that it actually resizes the embeddings matrix
            if model.config.is_encoder_decoder:
                encoder_model_embed, decoder_model_embed = model.get_position_embeddings()
                self.assertEqual(encoder_model_embed.weight.shape[0], encoder_cloned_embeddings.shape[0] + 10)
                self.assertEqual(decoder_model_embed.weight.shape[0], decoder_cloned_embeddings.shape[0] + 10)
            else:
                model_embed = model.get_position_embeddings()
                self.assertEqual(model_embed.weight.shape[0], cloned_embeddings.shape[0] + 10)

            # Check that the model can still do a forward pass successfully (every parameter should be resized)
            model(**self._prepare_for_class(inputs_dict, model_class))

            # Check that resizing the position embeddings with a smaller max_position_embeddings decreases
            # the model's max_position_embeddings
            model.resize_position_embeddings(max_position_embeddings - 5)
            self.assertEqual(model.config.max_position_embeddings, max_position_embeddings - 5)

            # Check that it actually resizes the embeddings matrix
            if model.config.is_encoder_decoder:
                encoder_model_embed, decoder_model_embed = model.get_position_embeddings()
                self.assertEqual(encoder_model_embed.weight.shape[0], encoder_cloned_embeddings.shape[0] - 5)
                self.assertEqual(decoder_model_embed.weight.shape[0], decoder_cloned_embeddings.shape[0] - 5)
            else:
                model_embed = model.get_position_embeddings()
                self.assertEqual(model_embed.weight.shape[0], cloned_embeddings.shape[0] - 5)

            # Check that the model can still do a forward pass successfully (every parameter should be resized)
            model(**self._prepare_for_class(inputs_dict, model_class))

            # Check that adding and removing tokens has not modified the first part of the embedding matrix.
            models_equal = True

            if model.config.is_encoder_decoder:
                for p1, p2 in zip(encoder_cloned_embeddings, encoder_model_embed.weight):
                    if p1.data.ne(p2.data).sum() > 0:
                        models_equal = False
                for p1, p2 in zip(decoder_cloned_embeddings, decoder_model_embed.weight):
                    if p1.data.ne(p2.data).sum() > 0:
                        models_equal = False
            else:
                for p1, p2 in zip(cloned_embeddings, model_embed.weight):
                    if p1.data.ne(p2.data).sum() > 0:
                        models_equal = False

            self.assertTrue(models_equal)

    def test_resize_tokens_embeddings(self):
        if not self.test_resize_embeddings:
            self.skipTest(reason="test_resize_embeddings is set to `False`")

        (
            original_config,
            inputs_dict,
        ) = self.model_tester.prepare_config_and_inputs_for_common()
        inputs_dict.pop("labels", None)

        for model_class in self.all_model_classes:
            config = copy.deepcopy(original_config)
            if is_deepspeed_zero3_enabled():
                with deepspeed.zero.Init():
                    model = model_class(config)
            else:
                model = model_class(config)
                model.to(torch_device)

            model_embed_pre_resize = model.get_input_embeddings()
            type_model_embed_pre_resize = type(model_embed_pre_resize)

            if self.model_tester.is_training is False:
                model.eval()

            model_vocab_size = config.get_text_config().vocab_size
            # Retrieve the embeddings and clone theme
            model_embed = model.resize_token_embeddings(model_vocab_size)
            cloned_embeddings = model_embed.weight.clone()

            # Check that resizing the token embeddings with a larger vocab size increases the model's vocab size
            model_embed = model.resize_token_embeddings(model_vocab_size + 10)
            new_model_vocab_size = model.config.get_text_config().vocab_size
            self.assertEqual(new_model_vocab_size, model_vocab_size + 10)
            # Check that it actually resizes the embeddings matrix
            self.assertEqual(model_embed.weight.shape[0], cloned_embeddings.shape[0] + 10)
            # Check to make sure the type of embeddings returned post resizing is same as type of input
            type_model_embed_post_resize = type(model_embed)
            self.assertEqual(type_model_embed_pre_resize, type_model_embed_post_resize)
            # Check that added embeddings mean is close to the old embeddings mean
            if is_deepspeed_zero3_enabled():
                with deepspeed.zero.GatheredParameters(model_embed.weight, modifier_rank=None):
                    old_embeddings_mean = torch.mean(model_embed.weight.data[:-10, :], axis=0)
                    new_embeddings_mean = torch.mean(model_embed.weight.data[-10:, :], axis=0)
            else:
                old_embeddings_mean = torch.mean(model_embed.weight.data[:-10, :], axis=0)
                new_embeddings_mean = torch.mean(model_embed.weight.data[-10:, :], axis=0)
            torch.testing.assert_close(old_embeddings_mean, new_embeddings_mean, atol=1e-3, rtol=1e-1)

            # Check that the model can still do a forward pass successfully (every parameter should be resized)
            if not is_deepspeed_zero3_enabled():
                # A distriputed launcher is needed for the forward pass when deepspeed is enabled
                model_inputs = self._prepare_for_class(inputs_dict, model_class)
                model(**model_inputs)

            # Check that resizing the token embeddings with a smaller vocab size decreases the model's vocab size
            model_embed = model.resize_token_embeddings(model_vocab_size - 15)
            new_model_vocab_size = model.config.get_text_config().vocab_size
            self.assertEqual(new_model_vocab_size, model_vocab_size - 15)
            # Check that it actually resizes the embeddings matrix
            self.assertEqual(model_embed.weight.shape[0], cloned_embeddings.shape[0] - 15)

            # Check that the model can still do a forward pass successfully (every parameter should be resized)
            # Input ids should be clamped to the maximum size of the vocabulary
            inputs_dict["input_ids"].clamp_(max=model_vocab_size - 15 - 1)

            # make sure that decoder_input_ids are resized as well
            if not is_deepspeed_zero3_enabled():
                # A distriputed launcher is needed for the forward pass when deepspeed is enabled
                if "decoder_input_ids" in inputs_dict:
                    inputs_dict["decoder_input_ids"].clamp_(max=model_vocab_size - 15 - 1)
                model_inputs = self._prepare_for_class(inputs_dict, model_class)
                model(**model_inputs)

            # Check that adding and removing tokens has not modified the first part of the embedding matrix.
            models_equal = True
            for p1, p2 in zip(cloned_embeddings, model_embed.weight):
                if p1.data.ne(p2.data).sum() > 0:
                    models_equal = False

            self.assertTrue(models_equal)

            del model
            del config
            # Copy again. config changed with embedding resizing (`vocab_size` changed)
            config = copy.deepcopy(original_config)
            if is_deepspeed_zero3_enabled():
                with deepspeed.zero.Init():
                    model = model_class(config)
            else:
                model = model_class(config)
                model.to(torch_device)

            model_vocab_size = config.get_text_config().vocab_size
            model.resize_token_embeddings(model_vocab_size + 10, pad_to_multiple_of=1)
            new_model_vocab_size = model.config.get_text_config().vocab_size
            self.assertTrue(new_model_vocab_size + 10, model_vocab_size)

            model_embed = model.resize_token_embeddings(model_vocab_size, pad_to_multiple_of=64)
            new_model_vocab_size = model.config.get_text_config().vocab_size
            self.assertTrue(model_embed.weight.shape[0] // 64, 0)

            self.assertTrue(model_embed.weight.shape[0], new_model_vocab_size)
            self.assertTrue(new_model_vocab_size, model.vocab_size)

            model_embed = model.resize_token_embeddings(model_vocab_size + 13, pad_to_multiple_of=64)
            self.assertTrue(model_embed.weight.shape[0] // 64, 0)

            # Check that resizing a model to a multiple of pad_to_multiple leads to a model of exactly that size
            target_dimension = 128
            model_embed = model.resize_token_embeddings(target_dimension, pad_to_multiple_of=64)
            self.assertTrue(model_embed.weight.shape[0], target_dimension)

            with self.assertRaisesRegex(
                ValueError,
                "Asking to pad the embedding matrix to a multiple of `1.3`, which is not and integer. Please make sure to pass an integer",
            ):
                model.resize_token_embeddings(model_vocab_size, pad_to_multiple_of=1.3)

            # Test when `vocab_size` is smaller than `hidden_size`.
            del model
            del config
            # Copy again. config changed with embedding resizing (`vocab_size` changed)
            config = copy.deepcopy(original_config)
            config.vocab_size = 4
            config.pad_token_id = 3
            if is_deepspeed_zero3_enabled():
                with deepspeed.zero.Init():
                    model = model_class(config)
            else:
                model = model_class(config)
                model.to(torch_device)

            model_vocab_size = config.get_text_config().vocab_size
            # Retrieve the embeddings and clone theme
            model_embed = model.resize_token_embeddings(model_vocab_size)
            cloned_embeddings = model_embed.weight.clone()

            # Check that resizing the token embeddings with a larger vocab size increases the model's vocab size
            model_embed = model.resize_token_embeddings(model_vocab_size + 10)
            new_model_vocab_size = model.config.get_text_config().vocab_size
            self.assertEqual(new_model_vocab_size, model_vocab_size + 10)
            # Check that it actually resizes the embeddings matrix
            self.assertEqual(model_embed.weight.shape[0], cloned_embeddings.shape[0] + 10)
            # Check to make sure the type of embeddings returned post resizing is same as type of input
            type_model_embed_post_resize = type(model_embed)
            self.assertEqual(type_model_embed_pre_resize, type_model_embed_post_resize)
            # Check that added embeddings mean is close to the old embeddings mean
            if is_deepspeed_zero3_enabled():
                with deepspeed.zero.GatheredParameters(model_embed.weight, modifier_rank=None):
                    old_embeddings_mean = torch.mean(model_embed.weight.data[:-10, :], axis=0)
                    new_embeddings_mean = torch.mean(model_embed.weight.data[-10:, :], axis=0)
            else:
                old_embeddings_mean = torch.mean(model_embed.weight.data[:-10, :], axis=0)
                new_embeddings_mean = torch.mean(model_embed.weight.data[-10:, :], axis=0)
            torch.testing.assert_close(old_embeddings_mean, new_embeddings_mean, atol=1e-3, rtol=1e-1)

    @require_deepspeed
    @require_torch_gpu
    def test_resize_tokens_embeddings_with_deepspeed(self):
        ds_config = {
            "zero_optimization": {
                "stage": 3,
                "offload_param": {"device": "cpu", "pin_memory": True},
            },
        }
        with _deepspeed_zero3(ds_config):
            self.test_resize_tokens_embeddings()

    @require_deepspeed
    @require_torch_multi_gpu
    def test_resize_tokens_embeddings_with_deepspeed_multi_gpu(self):
        ds_config = {
            "zero_optimization": {
                "stage": 3,
            },
        }
        with _deepspeed_zero3(ds_config):
            self.test_resize_tokens_embeddings()

    def test_resize_embeddings_untied(self):
        if not self.test_resize_embeddings:
            self.skipTest(reason="test_resize_embeddings is set to `False`")

        original_config, inputs_dict = self.model_tester.prepare_config_and_inputs_for_common()
        original_config.tie_word_embeddings = False
        inputs_dict.pop("labels", None)

        # if model cannot untied embeddings -> leave test
        if original_config.tie_word_embeddings:
            self.skipTest(reason="Model cannot untied embeddings")

        for model_class in self.all_model_classes:
            config = copy.deepcopy(original_config)
            if is_deepspeed_zero3_enabled():
                with deepspeed.zero.Init():
                    model = model_class(config)
            else:
                model = model_class(config).to(torch_device)

            # if no output embeddings -> leave test
            if model.get_output_embeddings() is None:
                continue

            # Check that resizing the token embeddings with a larger vocab size increases the model's vocab size
            model_vocab_size = config.get_text_config().vocab_size
            model.resize_token_embeddings(model_vocab_size + 10)
            new_model_vocab_size = model.config.get_text_config().vocab_size
            self.assertEqual(new_model_vocab_size, model_vocab_size + 10)
            output_embeds = model.get_output_embeddings()
            self.assertEqual(output_embeds.weight.shape[0], model_vocab_size + 10)
            # Check bias if present
            if output_embeds.bias is not None:
                self.assertEqual(output_embeds.bias.shape[0], model_vocab_size + 10)
            # Check that the model can still do a forward pass successfully (every parameter should be resized)
            if not is_deepspeed_zero3_enabled():
                # A distriputed launcher is needed for the forward pass when deepspeed is enabled
                model(**self._prepare_for_class(inputs_dict, model_class))

            # Test multivariate resizing.
            model.resize_token_embeddings(model_vocab_size + 10)
            output_embeds = model.get_output_embeddings()
            # Check that added embeddings mean is close to the old embeddings mean
            if is_deepspeed_zero3_enabled():
                with deepspeed.zero.GatheredParameters(output_embeds.weight, modifier_rank=None):
                    old_embeddings_mean = torch.mean(output_embeds.weight.data[:-10, :], axis=0)
                    new_embeddings_mean = torch.mean(output_embeds.weight.data[-10:, :], axis=0)
            else:
                old_embeddings_mean = torch.mean(output_embeds.weight.data[:-10, :], axis=0)
                new_embeddings_mean = torch.mean(output_embeds.weight.data[-10:, :], axis=0)
            torch.testing.assert_close(old_embeddings_mean, new_embeddings_mean, atol=1e-3, rtol=1e-1)
            # check if the old bias mean close to added bias mean.
            if output_embeds.bias is not None:
                if is_deepspeed_zero3_enabled():
                    with deepspeed.zero.GatheredParameters(output_embeds.bias, modifier_rank=None):
                        old_bias_mean = torch.mean(output_embeds.bias.data[:-10], axis=0)
                        new_bias_mean = torch.mean(output_embeds.bias.data[-10:], axis=0)
                else:
                    old_bias_mean = torch.mean(output_embeds.bias.data[:-10], axis=0)
                    new_bias_mean = torch.mean(output_embeds.bias.data[-10:], axis=0)

                torch.testing.assert_close(old_bias_mean, new_bias_mean, atol=1e-5, rtol=1e-2)

            # Check that resizing the token embeddings with a smaller vocab size decreases the model's vocab size
            model.resize_token_embeddings(model_vocab_size - 15)
            new_model_vocab_size = model.config.get_text_config().vocab_size
            self.assertEqual(new_model_vocab_size, model_vocab_size - 15)
            # Check that it actually resizes the embeddings matrix
            output_embeds = model.get_output_embeddings()
            self.assertEqual(output_embeds.weight.shape[0], model_vocab_size - 15)
            # Check bias if present
            if output_embeds.bias is not None:
                self.assertEqual(output_embeds.bias.shape[0], model_vocab_size - 15)
            # Check that the model can still do a forward pass successfully (every parameter should be resized)
            # Input ids should be clamped to the maximum size of the vocabulary
            inputs_dict["input_ids"].clamp_(max=model_vocab_size - 15 - 1)
            if "decoder_input_ids" in inputs_dict:
                inputs_dict["decoder_input_ids"].clamp_(max=model_vocab_size - 15 - 1)
            # Check that the model can still do a forward pass successfully (every parameter should be resized)
            if not is_deepspeed_zero3_enabled():
                # A distriputed launcher is needed for the forward pass when deepspeed is enabled
                model(**self._prepare_for_class(inputs_dict, model_class))

    @require_deepspeed
    @require_torch_gpu
    def test_resize_embeddings_untied_with_deepspeed(self):
        ds_config = {
            "zero_optimization": {
                "stage": 3,
                "offload_param": {"device": "cpu", "pin_memory": True},
            },
        }
        with _deepspeed_zero3(ds_config):
            self.test_resize_embeddings_untied()

    @require_deepspeed
    @require_torch_multi_gpu
    def test_resize_embeddings_untied_with_deepspeed_multi_gpu(self):
        ds_config = {
            "zero_optimization": {
                "stage": 3,
            },
        }
        with _deepspeed_zero3(ds_config):
            self.test_resize_embeddings_untied()

    def test_model_get_set_embeddings(self):
        config, inputs_dict = self.model_tester.prepare_config_and_inputs_for_common()

        for model_class in self.all_model_classes:
            model = model_class(config)
            self.assertIsInstance(model.get_input_embeddings(), (nn.Embedding, AdaptiveEmbedding))

            new_input_embedding_layer = nn.Embedding(10, 10)
            model.set_input_embeddings(new_input_embedding_layer)
            self.assertEqual(model.get_input_embeddings(), new_input_embedding_layer)

            x = model.get_output_embeddings()
            self.assertTrue(x is None or isinstance(x, nn.Linear))

    def test_model_main_input_name(self):
        for model_class in self.all_model_classes:
            model_signature = inspect.signature(getattr(model_class, "forward"))
            # The main input is the name of the argument after `self`
            observed_main_input_name = list(model_signature.parameters.keys())[1]
            self.assertEqual(model_class.main_input_name, observed_main_input_name)

    def test_correct_missing_keys(self):
        if not self.test_missing_keys:
            self.skipTest(reason="test_missing_keys is set to `False`")
        config, _ = self.model_tester.prepare_config_and_inputs_for_common()

        for model_class in self.all_model_classes:
            model = model_class(config)
            base_model_prefix = model.base_model_prefix

            if hasattr(model, base_model_prefix):
                extra_params = {k: v for k, v in model.named_parameters() if not k.startswith(base_model_prefix)}
                extra_params.update({k: v for k, v in model.named_buffers() if not k.startswith(base_model_prefix)})
                # Some models define this as None
                if model._keys_to_ignore_on_load_missing:
                    for key in model._keys_to_ignore_on_load_missing:
                        extra_params.pop(key, None)

                if not extra_params:
                    # In that case, we *are* on a head model, but every
                    # single key is not actual parameters and this is
                    # tested in `test_tied_model_weights_key_ignore` test.
                    continue

                with tempfile.TemporaryDirectory() as temp_dir_name:
                    model.base_model.save_pretrained(temp_dir_name)
                    model, loading_info = model_class.from_pretrained(temp_dir_name, output_loading_info=True)
                    self.assertGreater(len(loading_info["missing_keys"]), 0, model.__class__.__name__)

    def test_tie_model_weights(self):
        if not self.test_torchscript:
            self.skipTest(reason="test_torchscript is set to `False`")

        config, inputs_dict = self.model_tester.prepare_config_and_inputs_for_common()

        def check_same_values(layer_1, layer_2):
            equal = True
            for p1, p2 in zip(layer_1.weight, layer_2.weight):
                if p1.data.ne(p2.data).sum() > 0:
                    equal = False
            return equal

        for model_class in self.all_model_classes:
            config.torchscript = True
            model_not_tied = model_class(config)
            if model_not_tied.get_output_embeddings() is None:
                continue

            config_tied = copy.deepcopy(config)
            config_tied.torchscript = False
            model_tied = model_class(config_tied)
            params_tied = list(model_tied.parameters())
            # Check that the embedding layer and decoding layer are the same in size and in value
            # self.assertTrue(check_same_values(embeddings, decoding))

            # Check that after resize they remain tied.
            vocab_size = config.get_text_config().vocab_size
            model_tied.resize_token_embeddings(vocab_size + 10)
            params_tied_2 = list(model_tied.parameters())
            self.assertEqual(len(params_tied_2), len(params_tied))

    @require_safetensors
    def test_can_use_safetensors(self):
        config, _ = self.model_tester.prepare_config_and_inputs_for_common()
        for model_class in self.all_model_classes:
            model_tied = model_class(config)
            with tempfile.TemporaryDirectory() as d:
                try:
                    model_tied.save_pretrained(d, safe_serialization=True)
                except Exception as e:
                    raise Exception(f"Class {model_class.__name__} cannot be saved using safetensors: {e}")

                model_reloaded, infos = model_class.from_pretrained(d, output_loading_info=True)
                # Checking the state dicts are correct
                reloaded_state = model_reloaded.state_dict()
                for k, v in model_tied.state_dict().items():
                    self.assertIn(k, reloaded_state, f"Key {k} is missing from reloaded")
                    torch.testing.assert_close(
                        v, reloaded_state[k], msg=lambda x: f"{model_class.__name__}: Tensor {k}: {x}"
                    )
                # Checking there was no complain of missing weights
                self.assertEqual(infos["missing_keys"], [])

                # Checking the tensor sharing are correct
                ptrs = defaultdict(list)
                for k, v in model_tied.state_dict().items():
                    ptrs[v.data_ptr()].append(k)

                shared_ptrs = {k: v for k, v in ptrs.items() if len(v) > 1}

                for _, shared_names in shared_ptrs.items():
                    reloaded_ptrs = {reloaded_state[k].data_ptr() for k in shared_names}
                    self.assertEqual(
                        len(reloaded_ptrs),
                        1,
                        f"The shared pointers are incorrect, found different pointers for keys {shared_names}",
                    )

    def test_load_save_without_tied_weights(self):
        config, _ = self.model_tester.prepare_config_and_inputs_for_common()
        config.tie_word_embeddings = False
        for model_class in self.all_model_classes:
            model = model_class(config)
            with tempfile.TemporaryDirectory() as d:
                model.save_pretrained(d)

                model_reloaded, infos = model_class.from_pretrained(d, output_loading_info=True)
                # Checking the state dicts are correct
                reloaded_state = model_reloaded.state_dict()
                for k, v in model.state_dict().items():
                    self.assertIn(k, reloaded_state, f"Key {k} is missing from reloaded")
                    torch.testing.assert_close(
                        v, reloaded_state[k], msg=lambda x: f"{model_class.__name__}: Tensor {k}: {x}"
                    )
                # Checking there was no complain of missing weights
                self.assertEqual(infos["missing_keys"], [])

    def test_tied_weights_keys(self):
        config, _ = self.model_tester.prepare_config_and_inputs_for_common()
        config.tie_word_embeddings = True
        for model_class in self.all_model_classes:
            model_tied = model_class(config)

            ptrs = collections.defaultdict(list)
            for name, tensor in model_tied.state_dict().items():
                ptrs[id_tensor_storage(tensor)].append(name)

            # These are all the pointers of shared tensors.
            tied_params = [names for _, names in ptrs.items() if len(names) > 1]

            tied_weight_keys = model_tied._tied_weights_keys if model_tied._tied_weights_keys is not None else []
            # Detect we get a hit for each key
            for key in tied_weight_keys:
                is_tied_key = any(re.search(key, p) for group in tied_params for p in group)
                self.assertTrue(is_tied_key, f"{key} is not a tied weight key for {model_class}.")

            # Removed tied weights found from tied params -> there should only be one left after
            for key in tied_weight_keys:
                for i in range(len(tied_params)):
                    tied_params[i] = [p for p in tied_params[i] if re.search(key, p) is None]

            tied_params = [group for group in tied_params if len(group) > 1]
            self.assertListEqual(
                tied_params,
                [],
                f"Missing `_tied_weights_keys` for {model_class}: add all of {tied_params} except one.",
            )

    def test_model_weights_reload_no_missing_tied_weights(self):
        config, _ = self.model_tester.prepare_config_and_inputs_for_common()
        for model_class in self.all_model_classes:
            model = model_class(config)
            with tempfile.TemporaryDirectory() as tmp_dir:
                model.save_pretrained(tmp_dir)

                # We are nuking ALL weights on file, so every parameter should
                # yell on load. We're going to detect if we yell too much, or too little.
                placeholder_dict = {"tensor": torch.tensor([1, 2])}
                safe_save_file(placeholder_dict, os.path.join(tmp_dir, "model.safetensors"), metadata={"format": "pt"})
                model_reloaded, infos = model_class.from_pretrained(tmp_dir, output_loading_info=True)

                prefix = f"{model_reloaded.base_model_prefix}."
                params = dict(model_reloaded.named_parameters())
                params.update(dict(model_reloaded.named_buffers()))
                param_names = {k[len(prefix) :] if k.startswith(prefix) else k for k in params.keys()}

                missing_keys = set(infos["missing_keys"])

                extra_missing = missing_keys - param_names
                # Remove tied weights from extra missing: they are normally not warned as missing if their tied
                # counterpart is present but here there are no weights at all so we do get the warning.
                ptrs = collections.defaultdict(list)
                for name, tensor in model_reloaded.state_dict().items():
                    ptrs[id_tensor_storage(tensor)].append(name)
                tied_params = [names for _, names in ptrs.items() if len(names) > 1]
                for group in tied_params:
                    group = {k[len(prefix) :] if k.startswith(prefix) else k for k in group}
                    # We remove the group from extra_missing if not all weights from group are in it
                    if len(group - extra_missing) > 0:
                        extra_missing = extra_missing - set(group)

                self.assertEqual(
                    extra_missing,
                    set(),
                    f"This model {model_class.__name__} might be missing some `keys_to_ignore`: {extra_missing}. "
                    f"For debugging, tied parameters are {tied_params}",
                )

                missed_missing = param_names - missing_keys
                # Remove nonpersistent buffers from missed_missing
                buffers = [n for n, _ in model_reloaded.named_buffers()]
                nonpersistent_buffers = {n for n in buffers if n not in model_reloaded.state_dict()}
                nonpersistent_buffers = {
                    k[len(prefix) :] if k.startswith(prefix) else k for k in nonpersistent_buffers
                }
                missed_missing = missed_missing - nonpersistent_buffers

                if model_reloaded._keys_to_ignore_on_load_missing is None:
                    expected_missing = set()
                else:
                    expected_missing = set(model_reloaded._keys_to_ignore_on_load_missing)
                self.assertEqual(
                    missed_missing,
                    expected_missing,
                    f"This model {model_class.__name__} ignores keys {missed_missing} but they look like real"
                    " parameters. If they are non persistent buffers make sure to instantiate them with"
                    " `persistent=False`",
                )

    def test_model_outputs_equivalence(self):
        config, inputs_dict = self.model_tester.prepare_config_and_inputs_for_common()

        def set_nan_tensor_to_zero(t):
            t[t != t] = 0
            return t

        def check_equivalence(model, tuple_inputs, dict_inputs, additional_kwargs={}):
            with torch.no_grad():
                tuple_output = model(**tuple_inputs, return_dict=False, **additional_kwargs)
                dict_output = model(**dict_inputs, return_dict=True, **additional_kwargs).to_tuple()

                def recursive_check(tuple_object, dict_object):
                    if isinstance(tuple_object, (List, Tuple)):
                        for tuple_iterable_value, dict_iterable_value in zip(tuple_object, dict_object):
                            recursive_check(tuple_iterable_value, dict_iterable_value)
                    elif isinstance(tuple_object, Dict):
                        for tuple_iterable_value, dict_iterable_value in zip(
                            tuple_object.values(), dict_object.values()
                        ):
                            recursive_check(tuple_iterable_value, dict_iterable_value)
                    elif tuple_object is None:
                        return
<<<<<<< HEAD
=======
                    # model might return non-tensors objects (e.g. Cache class)
>>>>>>> 9895f7df
                    elif isinstance(tuple_object, torch.Tensor):
                        self.assertTrue(
                            torch.allclose(
                                set_nan_tensor_to_zero(tuple_object), set_nan_tensor_to_zero(dict_object), atol=1e-5
                            ),
                            msg=(
                                "Tuple and dict output are not equal. Difference:"
                                f" {torch.max(torch.abs(tuple_object - dict_object))}. Tuple has `nan`:"
                                f" {torch.isnan(tuple_object).any()} and `inf`: {torch.isinf(tuple_object)}. Dict has"
                                f" `nan`: {torch.isnan(dict_object).any()} and `inf`: {torch.isinf(dict_object)}."
                            ),
                        )

                recursive_check(tuple_output, dict_output)

        for model_class in self.all_model_classes:
            model = model_class(config)
            model.to(torch_device)
            model.eval()

            tuple_inputs = self._prepare_for_class(inputs_dict, model_class)
            dict_inputs = self._prepare_for_class(inputs_dict, model_class)
            check_equivalence(model, tuple_inputs, dict_inputs)

            tuple_inputs = self._prepare_for_class(inputs_dict, model_class, return_labels=True)
            dict_inputs = self._prepare_for_class(inputs_dict, model_class, return_labels=True)
            check_equivalence(model, tuple_inputs, dict_inputs)

            tuple_inputs = self._prepare_for_class(inputs_dict, model_class)
            dict_inputs = self._prepare_for_class(inputs_dict, model_class)
            check_equivalence(model, tuple_inputs, dict_inputs, {"output_hidden_states": True})

            tuple_inputs = self._prepare_for_class(inputs_dict, model_class, return_labels=True)
            dict_inputs = self._prepare_for_class(inputs_dict, model_class, return_labels=True)
            check_equivalence(model, tuple_inputs, dict_inputs, {"output_hidden_states": True})

            if self.has_attentions:
                tuple_inputs = self._prepare_for_class(inputs_dict, model_class)
                dict_inputs = self._prepare_for_class(inputs_dict, model_class)
                check_equivalence(model, tuple_inputs, dict_inputs, {"output_attentions": True})

                tuple_inputs = self._prepare_for_class(inputs_dict, model_class, return_labels=True)
                dict_inputs = self._prepare_for_class(inputs_dict, model_class, return_labels=True)
                check_equivalence(model, tuple_inputs, dict_inputs, {"output_attentions": True})

                tuple_inputs = self._prepare_for_class(inputs_dict, model_class, return_labels=True)
                dict_inputs = self._prepare_for_class(inputs_dict, model_class, return_labels=True)
                check_equivalence(
                    model, tuple_inputs, dict_inputs, {"output_hidden_states": True, "output_attentions": True}
                )

    # Don't copy this method to model specific test file!
    # TODO: remove this method once the issues are all fixed!
    def _make_attention_mask_non_null(self, inputs_dict):
        """Make sure no sequence has all zeros as attention mask"""

        for k in ["attention_mask", "encoder_attention_mask", "decoder_attention_mask"]:
            if k in inputs_dict:
                attention_mask = inputs_dict[k]

                # Make sure no all 0s attention masks - to avoid failure at this moment.
                # Put `1` at the beginning of sequences to make it still work when combining causal attention masks.
                # TODO: remove this line once a fix regarding large negative values for attention mask is done.
                attention_mask = torch.cat(
                    [torch.ones_like(attention_mask[:, :1], dtype=attention_mask.dtype), attention_mask[:, 1:]], dim=-1
                )

                # Here we make the first sequence with all 0s as attention mask.
                # Currently, this will fail for `TFWav2Vec2Model`. This is caused by the different large negative
                # values, like `1e-4`, `1e-9`, `1e-30` and `-inf` for attention mask across models/frameworks.
                # TODO: enable this block once the large negative values thing is cleaned up.
                # (see https://github.com/huggingface/transformers/issues/14859)
                # attention_mask = torch.cat(
                #     [torch.zeros_like(attention_mask[:1], dtype=attention_mask.dtype), attention_mask[1:]],
                #     dim=0
                # )

                inputs_dict[k] = attention_mask

    # Don't copy this method to model specific test file!
    # TODO: remove this method once the issues are all fixed!
    def _postprocessing_to_ignore_test_cases(self, tf_outputs, pt_outputs, model_class):
        """For temporarily ignoring some failed test cases (issues to be fixed)"""

        tf_keys = {k for k, v in tf_outputs.items() if v is not None}
        pt_keys = {k for k, v in pt_outputs.items() if v is not None}

        key_differences = tf_keys.symmetric_difference(pt_keys)

        if model_class.__name__ in [
            "FlaubertWithLMHeadModel",
            "FunnelForPreTraining",
            "ElectraForPreTraining",
            "XLMWithLMHeadModel",
        ]:
            for k in key_differences:
                if k in ["loss", "losses"]:
                    tf_keys.discard(k)
                    pt_keys.discard(k)
        elif model_class.__name__.startswith("GPT2"):
            # `TFGPT2` has `past_key_values` as a tensor while `GPT2` has it as a tuple.
            tf_keys.discard("past_key_values")
            pt_keys.discard("past_key_values")

        # create new outputs from the remaining fields
        new_tf_outputs = type(tf_outputs)(**{k: tf_outputs[k] for k in tf_keys})
        new_pt_outputs = type(pt_outputs)(**{k: pt_outputs[k] for k in pt_keys})

        return new_tf_outputs, new_pt_outputs

    # Copied from tests.test_modeling_tf_common.TFModelTesterMixin.check_pt_tf_outputs
    def check_pt_tf_outputs(self, tf_outputs, pt_outputs, model_class, tol=1e-4, name="outputs", attributes=None):
        """Check the outputs from PyTorch and TensorFlow models are close enough. Checks are done in a recursive way.

        Args:
            model_class: The class of the model that is currently testing. For example, `TFBertModel`,
                TFBertForMaskedLM`, `TFBertForSequenceClassification`, etc. Mainly used for providing more informative
                error messages.
            name (`str`): The name of the output. For example, `output.hidden_states`, `output.attentions`, etc.
            attributes (`Tuple[str]`): The names of the output's element if the output is a tuple/list with each element
                being a named field in the output.
        """

        self.assertEqual(type(name), str)
        if attributes is not None:
            self.assertEqual(type(attributes), tuple, f"{name}: The argument `attributes` should be a `tuple`")

        # Allow `ModelOutput` (e.g. `CLIPOutput` has `text_model_output` and `vision_model_output`).
        if isinstance(tf_outputs, ModelOutput):
            self.assertTrue(
                isinstance(pt_outputs, ModelOutput),
                f"{name}: `pt_outputs` should an instance of `ModelOutput` when `tf_outputs` is",
            )

            # Don't copy this block to model specific test file!
            # TODO: remove this method and this line after issues are fixed
            tf_outputs, pt_outputs = self._postprocessing_to_ignore_test_cases(tf_outputs, pt_outputs, model_class)

            tf_keys = [k for k, v in tf_outputs.items() if v is not None]
            pt_keys = [k for k, v in pt_outputs.items() if v is not None]

            self.assertEqual(tf_keys, pt_keys, f"{name}: Output keys differ between TF and PyTorch")

            # convert to the case of `tuple`
            # appending each key to the current (string) `name`
            attributes = tuple([f"{name}.{k}" for k in tf_keys])
            self.check_pt_tf_outputs(
                tf_outputs.to_tuple(), pt_outputs.to_tuple(), model_class, tol=tol, name=name, attributes=attributes
            )

        # Allow `list` (e.g. `TransfoXLModelOutput.mems` is a list of tensors.)
        elif type(tf_outputs) in [tuple, list]:
            self.assertEqual(type(tf_outputs), type(pt_outputs), f"{name}: Output types differ between TF and PyTorch")
            self.assertEqual(len(tf_outputs), len(pt_outputs), f"{name}: Output lengths differ between TF and PyTorch")

            if attributes is not None:
                # case 1: each output has assigned name (e.g. a tuple form of a `ModelOutput`)
                self.assertEqual(
                    len(attributes),
                    len(tf_outputs),
                    f"{name}: The tuple `attributes` should have the same length as `tf_outputs`",
                )
            else:
                # case 2: each output has no assigned name (e.g. hidden states of each layer) -> add an index to `name`
                attributes = tuple([f"{name}_{idx}" for idx in range(len(tf_outputs))])

            for tf_output, pt_output, attr in zip(tf_outputs, pt_outputs, attributes):
                if isinstance(pt_output, DynamicCache):
                    pt_output = pt_output.to_legacy_cache()
                self.check_pt_tf_outputs(tf_output, pt_output, model_class, tol=tol, name=attr)

        elif isinstance(tf_outputs, tf.Tensor):
            self.assertTrue(
                isinstance(pt_outputs, torch.Tensor), f"{name}: `pt_outputs` should a tensor when `tf_outputs` is"
            )

            tf_outputs = tf_outputs.numpy()
            pt_outputs = pt_outputs.detach().to("cpu").numpy()

            self.assertEqual(
                tf_outputs.shape, pt_outputs.shape, f"{name}: Output shapes differ between TF and PyTorch"
            )

            # deal with NumPy's scalars to make replacing nan values by 0 work.
            if np.isscalar(tf_outputs):
                tf_outputs = np.array([tf_outputs])
                pt_outputs = np.array([pt_outputs])

            tf_nans = np.isnan(tf_outputs)
            pt_nans = np.isnan(pt_outputs)

            pt_outputs[tf_nans] = 0
            tf_outputs[tf_nans] = 0
            pt_outputs[pt_nans] = 0
            tf_outputs[pt_nans] = 0

            max_diff = np.amax(np.abs(tf_outputs - pt_outputs))
            self.assertLessEqual(
                max_diff,
                tol,
                f"{name}: Difference between PyTorch and TF is {max_diff} (>= {tol}) for {model_class.__name__}",
            )
        else:
            raise ValueError(
                "`tf_outputs` should be an instance of `ModelOutput`, a `tuple`, or an instance of `tf.Tensor`. Got"
                f" {type(tf_outputs)} instead."
            )

    def prepare_tf_inputs_from_pt_inputs(self, pt_inputs_dict):
        tf_inputs_dict = {}
        for key, tensor in pt_inputs_dict.items():
            # skip key that does not exist in tf
            if isinstance(tensor, bool):
                tf_inputs_dict[key] = tensor
            elif key == "input_values":
                tf_inputs_dict[key] = tf.convert_to_tensor(tensor.cpu().numpy(), dtype=tf.float32)
            elif key == "pixel_values":
                tf_inputs_dict[key] = tf.convert_to_tensor(tensor.cpu().numpy(), dtype=tf.float32)
            elif key == "input_features":
                tf_inputs_dict[key] = tf.convert_to_tensor(tensor.cpu().numpy(), dtype=tf.float32)
            # other general float inputs
            elif tensor.is_floating_point():
                tf_inputs_dict[key] = tf.convert_to_tensor(tensor.cpu().numpy(), dtype=tf.float32)
            else:
                tf_inputs_dict[key] = tf.convert_to_tensor(tensor.cpu().numpy(), dtype=tf.int32)

        return tf_inputs_dict

    def check_pt_tf_models(self, tf_model, pt_model, pt_inputs_dict):
        tf_inputs_dict = self.prepare_tf_inputs_from_pt_inputs(pt_inputs_dict)

        # send pytorch inputs to the correct device
        pt_inputs_dict = {
            k: v.to(device=torch_device) if isinstance(v, torch.Tensor) else v for k, v in pt_inputs_dict.items()
        }

        # send pytorch model to the correct device
        pt_model.to(torch_device)

        # Check predictions on first output (logits/hidden-states) are close enough given low-level computational differences
        pt_model.eval()

        with torch.no_grad():
            pt_outputs = pt_model(**pt_inputs_dict)
        tf_outputs = tf_model(tf_inputs_dict)

        # tf models returned loss is usually a tensor rather than a scalar.
        # (see `hf_compute_loss`: it uses `tf.keras.losses.Reduction.NONE`)
        # Change it here to a scalar to match PyTorch models' loss
        tf_loss = getattr(tf_outputs, "loss", None)
        if tf_loss is not None:
            tf_outputs.loss = tf.math.reduce_mean(tf_loss)

        self.check_pt_tf_outputs(tf_outputs, pt_outputs, type(pt_model))

    @is_pt_tf_cross_test
    def test_pt_tf_model_equivalence(self, allow_missing_keys=False):
        import transformers

        for model_class in self.all_model_classes:
            config, inputs_dict = self.model_tester.prepare_config_and_inputs_for_common()

            tf_model_class_name = "TF" + model_class.__name__  # Add the "TF" at the beginning
            if not hasattr(transformers, tf_model_class_name):
                self.skipTest(reason="transformers does not have TF version of this model yet")

            # Output all for aggressive testing
            config.output_hidden_states = True
            config.output_attentions = self.has_attentions

            # Make sure no sequence has all zeros as attention mask, otherwise some tests fail due to the inconsistency
            # of the usage `1e-4`, `1e-9`, `1e-30`, `-inf`.
            # TODO: Use a uniform value for all models, make sure all tests pass without this processing, and remove it.
            self._make_attention_mask_non_null(inputs_dict)

            tf_model_class = getattr(transformers, tf_model_class_name)

            pt_model = model_class(config).eval()
            tf_model = tf_model_class(config)

            pt_inputs_dict = self._prepare_for_class(inputs_dict, model_class)
            pt_inputs_dict_with_labels = self._prepare_for_class(
                inputs_dict,
                model_class,
                # Not all models accept "labels" in the forward pass (yet :) )
                return_labels=True if "labels" in inspect.signature(model_class.forward).parameters.keys() else False,
            )

            # make sure only tf inputs are forward that actually exist in function args
            tf_input_keys = set(inspect.signature(tf_model.call).parameters.keys())

            # remove all head masks
            tf_input_keys.discard("head_mask")
            tf_input_keys.discard("cross_attn_head_mask")
            tf_input_keys.discard("decoder_head_mask")

            pt_inputs_dict = {k: v for k, v in pt_inputs_dict.items() if k in tf_input_keys}
            pt_inputs_dict_with_labels = {k: v for k, v in pt_inputs_dict_with_labels.items() if k in tf_input_keys}

            # For some models (e.g. base models), there is no label returned.
            # Set the input dict to `None` to avoid check outputs twice for the same input dicts.
            if not set(pt_inputs_dict_with_labels.keys()).symmetric_difference(pt_inputs_dict.keys()):
                pt_inputs_dict_with_labels = None

            # Check we can load pt model in tf and vice-versa with model => model functions
            # Here requires `tf_inputs_dict` to build `tf_model`
            tf_inputs_dict = self.prepare_tf_inputs_from_pt_inputs(pt_inputs_dict)
            tf_model = transformers.load_pytorch_model_in_tf2_model(
                tf_model, pt_model, tf_inputs=tf_inputs_dict, allow_missing_keys=allow_missing_keys
            )
            pt_model = transformers.load_tf2_model_in_pytorch_model(
                pt_model, tf_model, allow_missing_keys=allow_missing_keys
            )

            # Original test: check without `labels`
            self.check_pt_tf_models(tf_model, pt_model, pt_inputs_dict)
            # check with `labels`
            if pt_inputs_dict_with_labels:
                self.check_pt_tf_models(tf_model, pt_model, pt_inputs_dict_with_labels)

            # Check we can load pt model in tf and vice-versa with checkpoint => model functions
            with tempfile.TemporaryDirectory() as tmpdirname:
                pt_checkpoint_path = os.path.join(tmpdirname, "pt_model.bin")
                torch.save(pt_model.state_dict(), pt_checkpoint_path)
                tf_model = transformers.load_pytorch_checkpoint_in_tf2_model(
                    tf_model, pt_checkpoint_path, allow_missing_keys=allow_missing_keys
                )

                tf_checkpoint_path = os.path.join(tmpdirname, "tf_model.h5")
                tf_model.save_weights(tf_checkpoint_path)
                pt_model = transformers.load_tf2_checkpoint_in_pytorch_model(
                    pt_model, tf_checkpoint_path, allow_missing_keys=allow_missing_keys
                )

            # Original test: check without `labels`
            self.check_pt_tf_models(tf_model, pt_model, pt_inputs_dict)
            # check with `labels`
            if pt_inputs_dict_with_labels:
                self.check_pt_tf_models(tf_model, pt_model, pt_inputs_dict_with_labels)

    def assert_almost_equals(self, a: np.ndarray, b: np.ndarray, tol: float):
        diff = np.abs((a - b)).max()
        self.assertLessEqual(diff, tol, f"Difference between torch and flax is {diff} (>= {tol}).")

    def check_pt_flax_outputs(self, fx_outputs, pt_outputs, model_class, tol=1e-4, name="outputs", attributes=None):
        """
        Args:
            model_class: The class of the model that is currently testing. For example, ..., etc.
            Currently unused, but it could make debugging easier and faster.

            names: A string, or a list of strings. These specify what fx_outputs/pt_outputs represent in the model outputs.
                Currently unused, but in the future, we could use this information to make the error message clearer
                by giving the name(s) of the output tensor(s) with large difference(s) between PT and Flax.
        """
        self.assertEqual(type(name), str)
        if attributes is not None:
            self.assertEqual(type(attributes), tuple, f"{name}: The argument `attributes` should be a `tuple`")

        # Allow `ModelOutput` (e.g. `CLIPOutput` has `text_model_output` and `vision_model_output`).
        if isinstance(fx_outputs, ModelOutput):
            self.assertTrue(
                isinstance(pt_outputs, ModelOutput),
                f"{name}: `pt_outputs` should an instance of `ModelOutput` when `fx_outputs` is",
            )

            fx_keys = tuple([k for k, v in fx_outputs.items() if v is not None])
            pt_keys = tuple([k for k, v in pt_outputs.items() if v is not None])

            self.assertEqual(fx_keys, pt_keys, f"{name}: Output keys differ between Flax and PyTorch")

            # convert to the case of `tuple`
            # appending each key to the current (string) `name`
            attributes = tuple([f"{name}.{k}" for k in fx_keys])
            self.check_pt_flax_outputs(
                fx_outputs.to_tuple(), pt_outputs.to_tuple(), model_class, tol=tol, name=name, attributes=attributes
            )

        # Allow `list` (e.g. `TransfoXLModelOutput.mems` is a list of tensors.)
        elif type(fx_outputs) in [tuple, list]:
            self.assertEqual(
                type(fx_outputs), type(pt_outputs), f"{name}: Output types differ between Flax and PyTorch"
            )
            self.assertEqual(
                len(fx_outputs), len(pt_outputs), f"{name}: Output lengths differ between Flax and PyTorch"
            )

            if attributes is not None:
                # case 1: each output has assigned name (e.g. a tuple form of a `ModelOutput`)
                self.assertEqual(
                    len(attributes),
                    len(fx_outputs),
                    f"{name}: The tuple `attributes` should have the same length as `fx_outputs`",
                )
            else:
                # case 2: each output has no assigned name (e.g. hidden states of each layer) -> add an index to `name`
                attributes = tuple([f"{name}_{idx}" for idx in range(len(fx_outputs))])

            for fx_output, pt_output, attr in zip(fx_outputs, pt_outputs, attributes):
                self.check_pt_flax_outputs(fx_output, pt_output, model_class, tol=tol, name=attr)

        elif isinstance(fx_outputs, jnp.ndarray):
            self.assertTrue(
                isinstance(pt_outputs, torch.Tensor), f"{name}: `pt_outputs` should a tensor when `fx_outputs` is"
            )

            # Using `np.asarray` gives `ValueError: assignment destination is read-only` at the line `fx_outputs[fx_nans] = 0`.
            fx_outputs = np.array(fx_outputs)
            pt_outputs = pt_outputs.detach().to("cpu").numpy()

            self.assertEqual(
                fx_outputs.shape, pt_outputs.shape, f"{name}: Output shapes differ between Flax and PyTorch"
            )

            # deal with NumPy's scalars to make replacing nan values by 0 work.
            if np.isscalar(fx_outputs):
                fx_outputs = np.array([fx_outputs])
                pt_outputs = np.array([pt_outputs])

            fx_nans = np.isnan(fx_outputs)
            pt_nans = np.isnan(pt_outputs)

            pt_outputs[fx_nans] = 0
            fx_outputs[fx_nans] = 0
            pt_outputs[pt_nans] = 0
            fx_outputs[pt_nans] = 0

            max_diff = np.amax(np.abs(fx_outputs - pt_outputs))
            self.assertLessEqual(
                max_diff, tol, f"{name}: Difference between PyTorch and Flax is {max_diff} (>= {tol})."
            )
        else:
            raise ValueError(
                "`fx_outputs` should be an instance of `ModelOutput`, a `tuple`, or an instance of `jnp.ndarray`. Got"
                f" {type(fx_outputs)} instead."
            )

    @is_pt_flax_cross_test
    def test_equivalence_pt_to_flax(self):
        config, inputs_dict = self.model_tester.prepare_config_and_inputs_for_common()

        for model_class in self.all_model_classes:
            with self.subTest(model_class.__name__):
                fx_model_class_name = "Flax" + model_class.__name__

                if not hasattr(transformers, fx_model_class_name):
                    self.skipTest(reason="No Flax model exists for this class")

                # Output all for aggressive testing
                config.output_hidden_states = True
                config.output_attentions = self.has_attentions

                fx_model_class = getattr(transformers, fx_model_class_name)

                # load PyTorch class
                pt_model = model_class(config).eval()
                # Flax models don't use the `use_cache` option and cache is not returned as a default.
                # So we disable `use_cache` here for PyTorch model.
                pt_model.config.use_cache = False

                # load Flax class
                fx_model = fx_model_class(config, dtype=jnp.float32)

                # make sure only flax inputs are forward that actually exist in function args
                fx_input_keys = inspect.signature(fx_model.__call__).parameters.keys()

                # prepare inputs
                pt_inputs = self._prepare_for_class(inputs_dict, model_class)

                # remove function args that don't exist in Flax
                pt_inputs = {k: v for k, v in pt_inputs.items() if k in fx_input_keys}

                # send pytorch inputs to the correct device
                pt_inputs = {
                    k: v.to(device=torch_device) if isinstance(v, torch.Tensor) else v for k, v in pt_inputs.items()
                }

                # convert inputs to Flax
                fx_inputs = {k: np.array(v.to("cpu")) for k, v in pt_inputs.items() if torch.is_tensor(v)}

                fx_state = convert_pytorch_state_dict_to_flax(pt_model.state_dict(), fx_model)
                fx_model.params = fx_state

                # send pytorch model to the correct device
                pt_model.to(torch_device)

                with torch.no_grad():
                    pt_outputs = pt_model(**pt_inputs)
                fx_outputs = fx_model(**fx_inputs)

                fx_keys = tuple([k for k, v in fx_outputs.items() if v is not None])
                pt_keys = tuple([k for k, v in pt_outputs.items() if v is not None])

                self.assertEqual(fx_keys, pt_keys)
                self.check_pt_flax_outputs(fx_outputs, pt_outputs, model_class)

                with tempfile.TemporaryDirectory() as tmpdirname:
                    pt_model.save_pretrained(tmpdirname)
                    fx_model_loaded = fx_model_class.from_pretrained(tmpdirname, from_pt=True)

                fx_outputs_loaded = fx_model_loaded(**fx_inputs)

                fx_keys = tuple([k for k, v in fx_outputs_loaded.items() if v is not None])
                pt_keys = tuple([k for k, v in pt_outputs.items() if v is not None])

                self.assertEqual(fx_keys, pt_keys)
                self.check_pt_flax_outputs(fx_outputs_loaded, pt_outputs, model_class)

    @is_pt_flax_cross_test
    def test_equivalence_flax_to_pt(self):
        config, inputs_dict = self.model_tester.prepare_config_and_inputs_for_common()

        for model_class in self.all_model_classes:
            with self.subTest(model_class.__name__):
                fx_model_class_name = "Flax" + model_class.__name__

                if not hasattr(transformers, fx_model_class_name):
                    self.skipTest(reason="No Flax model exists for this class")

                # Output all for aggressive testing
                config.output_hidden_states = True
                config.output_attentions = self.has_attentions

                fx_model_class = getattr(transformers, fx_model_class_name)

                # load PyTorch class
                pt_model = model_class(config).eval()
                # Flax models don't use the `use_cache` option and cache is not returned as a default.
                # So we disable `use_cache` here for PyTorch model.
                pt_model.config.use_cache = False

                # load Flax class
                fx_model = fx_model_class(config, dtype=jnp.float32)

                # make sure only flax inputs are forward that actually exist in function args
                fx_input_keys = inspect.signature(fx_model.__call__).parameters.keys()

                # prepare inputs
                pt_inputs = self._prepare_for_class(inputs_dict, model_class)

                # remove function args that don't exist in Flax
                pt_inputs = {k: v for k, v in pt_inputs.items() if k in fx_input_keys}

                # send pytorch inputs to the correct device
                pt_inputs = {
                    k: v.to(device=torch_device) if isinstance(v, torch.Tensor) else v for k, v in pt_inputs.items()
                }

                # convert inputs to Flax
                fx_inputs = {k: np.array(v.to("cpu")) for k, v in pt_inputs.items() if torch.is_tensor(v)}

                pt_model = load_flax_weights_in_pytorch_model(pt_model, fx_model.params)

                # make sure weights are tied in PyTorch
                pt_model.tie_weights()

                # send pytorch model to the correct device
                pt_model.to(torch_device)

                with torch.no_grad():
                    pt_outputs = pt_model(**pt_inputs)
                fx_outputs = fx_model(**fx_inputs)

                fx_keys = tuple([k for k, v in fx_outputs.items() if v is not None])
                pt_keys = tuple([k for k, v in pt_outputs.items() if v is not None])

                self.assertEqual(fx_keys, pt_keys)
                self.check_pt_flax_outputs(fx_outputs, pt_outputs, model_class)

                with tempfile.TemporaryDirectory() as tmpdirname:
                    fx_model.save_pretrained(tmpdirname)
                    pt_model_loaded = model_class.from_pretrained(
                        tmpdirname, from_flax=True, attn_implementation=fx_model.config._attn_implementation
                    )

                # send pytorch model to the correct device
                pt_model_loaded.to(torch_device)
                pt_model_loaded.eval()

                with torch.no_grad():
                    pt_outputs_loaded = pt_model_loaded(**pt_inputs)

                fx_keys = tuple([k for k, v in fx_outputs.items() if v is not None])
                pt_keys = tuple([k for k, v in pt_outputs_loaded.items() if v is not None])

                self.assertEqual(fx_keys, pt_keys)
                self.check_pt_flax_outputs(fx_outputs, pt_outputs_loaded, model_class)

    def test_inputs_embeds(self):
        config, inputs_dict = self.model_tester.prepare_config_and_inputs_for_common()

        for model_class in self.all_model_classes:
            model = model_class(config)
            model.to(torch_device)
            model.eval()

            inputs = copy.deepcopy(self._prepare_for_class(inputs_dict, model_class))

            if not self.is_encoder_decoder:
                input_ids = inputs["input_ids"]
                del inputs["input_ids"]
            else:
                encoder_input_ids = inputs["input_ids"]
                decoder_input_ids = inputs.get("decoder_input_ids", encoder_input_ids)
                del inputs["input_ids"]
                inputs.pop("decoder_input_ids", None)

            wte = model.get_input_embeddings()
            if not self.is_encoder_decoder:
                inputs["inputs_embeds"] = wte(input_ids)
            else:
                inputs["inputs_embeds"] = wte(encoder_input_ids)
                inputs["decoder_inputs_embeds"] = wte(decoder_input_ids)

            with torch.no_grad():
                model(**inputs)[0]

    def test_inputs_embeds_matches_input_ids(self):
        config, inputs_dict = self.model_tester.prepare_config_and_inputs_for_common()

        for model_class in self.all_model_classes:
            if model_class.__name__ not in get_values(MODEL_MAPPING_NAMES):
                continue
            model = model_class(config)
            model.to(torch_device)
            model.eval()

            model_forward_args = inspect.signature(model.forward).parameters
            if "inputs_embeds" not in model_forward_args:
                self.skipTest(reason="This model doesn't use `inputs_embeds`")

            inputs = copy.deepcopy(self._prepare_for_class(inputs_dict, model_class))
            pad_token_id = config.pad_token_id if config.pad_token_id is not None else 1

            wte = model.get_input_embeddings()
            if not self.is_encoder_decoder:
                input_ids = inputs["input_ids"]
                # some models infer position ids/attn mask differently when input ids
                # by check if pad_token let's make sure no padding is in input ids
                not_pad_token_id = pad_token_id + 1 if max(0, pad_token_id - 1) == 0 else pad_token_id - 1
                input_ids[input_ids == pad_token_id] = not_pad_token_id
                del inputs["input_ids"]
                inputs_embeds = wte(input_ids)
                with torch.no_grad():
                    out_ids = model(input_ids=input_ids, **inputs)[0]
                    out_embeds = model(inputs_embeds=inputs_embeds, **inputs)[0]
            else:
                encoder_input_ids = inputs["input_ids"]
                decoder_input_ids = inputs.get("decoder_input_ids", encoder_input_ids)
                encoder_input_ids[encoder_input_ids == pad_token_id] = max(0, pad_token_id + 1)
                decoder_input_ids[decoder_input_ids == pad_token_id] = max(0, pad_token_id + 1)
                del inputs["input_ids"]
                inputs.pop("decoder_input_ids", None)
                inputs_embeds = wte(encoder_input_ids)
                decoder_inputs_embeds = wte(decoder_input_ids)
                with torch.no_grad():
                    out_ids = model(input_ids=encoder_input_ids, decoder_input_ids=decoder_input_ids, **inputs)[0]
                    out_embeds = model(
                        inputs_embeds=inputs_embeds, decoder_inputs_embeds=decoder_inputs_embeds, **inputs
                    )[0]
            self.assertTrue(torch.allclose(out_embeds, out_ids))

    @require_non_xpu
    @require_torch_multi_gpu
    def test_multi_gpu_data_parallel_forward(self):
        config, inputs_dict = self.model_tester.prepare_config_and_inputs_for_common()

        # some params shouldn't be scattered by nn.DataParallel
        # so just remove them if they are present.
        blacklist_non_batched_params = ["head_mask", "decoder_head_mask", "cross_attn_head_mask"]
        for k in blacklist_non_batched_params:
            inputs_dict.pop(k, None)

        # move input tensors to cuda:O
        for k, v in inputs_dict.items():
            if torch.is_tensor(v):
                inputs_dict[k] = v.to(0)

        for model_class in self.all_model_classes:
            model = model_class(config=config)
            model.to(0)
            model.eval()

            # Wrap model in nn.DataParallel
            model = nn.DataParallel(model)
            with torch.no_grad():
                _ = model(**self._prepare_for_class(inputs_dict, model_class))

    @require_torch_multi_gpu
    def test_model_parallelization(self):
        if not self.test_model_parallel:
            self.skipTest(reason="test_model_parallel is set to False")

        # a candidate for testing_utils
        def get_current_gpu_memory_use():
            """returns a list of cuda memory allocations per GPU in MBs"""

            per_device_memory = []
            for id in range(torch.cuda.device_count()):
                with torch.cuda.device(id):
                    per_device_memory.append(torch.cuda.memory_allocated() >> 20)

            return per_device_memory

        # Needs a large model to see the difference.
        config = self.model_tester.get_large_model_config()

        for model_class in self.all_parallelizable_model_classes:
            torch.cuda.empty_cache()

            # 1. single gpu memory load + unload + memory measurements
            # Retrieve initial memory usage (can easily be ~0.6-1.5GB if cuda-kernels have been preloaded by previous tests)
            memory_at_start = get_current_gpu_memory_use()

            # Put model on device 0 and take a memory snapshot
            model = model_class(config)
            model.to("cuda:0")
            memory_after_model_load = get_current_gpu_memory_use()

            # The memory use on device 0 should be higher than it was initially.
            self.assertGreater(memory_after_model_load[0], memory_at_start[0])

            del model
            gc.collect()
            torch.cuda.empty_cache()

            # 2. MP test
            # it's essential to re-calibrate the usage before the next stage
            memory_at_start = get_current_gpu_memory_use()

            # Spread model layers over multiple devices
            model = model_class(config)
            model.parallelize()
            memory_after_parallelization = get_current_gpu_memory_use()

            # Assert that the memory use on all devices is higher than it was when loaded only on CPU
            for n in range(len(model.device_map.keys())):
                self.assertGreater(memory_after_parallelization[n], memory_at_start[n])

            # Assert that the memory use of device 0 is lower than it was when the entire model was loaded on it
            self.assertLess(memory_after_parallelization[0], memory_after_model_load[0])

            # Assert that the memory use of device 1 is higher than it was when the entire model was loaded
            # on device 0 and device 1 wasn't used at all
            self.assertGreater(memory_after_parallelization[1], memory_after_model_load[1])

            del model
            gc.collect()
            torch.cuda.empty_cache()

    @require_torch_multi_gpu
    def test_model_parallel_equal_results(self):
        if not self.test_model_parallel:
            self.skipTest(reason="test_model_parallel is set to False")

        config, inputs_dict = self.model_tester.prepare_config_and_inputs_for_common()

        for model_class in self.all_parallelizable_model_classes:
            inputs_dict = self._prepare_for_class(inputs_dict, model_class)

            def cast_to_device(dictionary, device):
                output = {}
                for k, v in dictionary.items():
                    if isinstance(v, torch.Tensor):
                        output[k] = v.to(device)
                    else:
                        output[k] = v

                return output

            model = model_class(config)
            output = model(**cast_to_device(inputs_dict, "cpu"))

            model.parallelize()

            parallel_output = model(**cast_to_device(inputs_dict, "cuda:0"))

            for value, parallel_value in zip(output, parallel_output):
                if isinstance(value, torch.Tensor):
                    self.assertTrue(torch.allclose(value, parallel_value.to("cpu"), atol=1e-7))
                elif isinstance(value, (Tuple, List)):
                    for value_, parallel_value_ in zip(value, parallel_value):
                        self.assertTrue(torch.allclose(value_, parallel_value_.to("cpu"), atol=1e-7))

    def check_device_map_is_respected(self, model, device_map):
        for param_name, param in model.named_parameters():
            # Find device in device_map
            while len(param_name) > 0 and param_name not in device_map:
                param_name = ".".join(param_name.split(".")[:-1])
            if param_name not in device_map:
                raise ValueError("device map is incomplete, it does not contain any device for `param_name`.")

            param_device = device_map[param_name]
            if param_device in ["cpu", "disk"]:
                self.assertEqual(param.device, torch.device("meta"))
            elif param_device in ["mps"]:
                self.assertEqual(param.device, torch.device("mps"))
            else:
                # when loaded with device_map, `param_device` are integer values for cuda/xpu/npu/mlu
                self.assertEqual(param.device, torch.device(f"{torch_device}:{param_device}"))

    @require_accelerate
    @mark.accelerate_tests
    @require_torch_gpu
    def test_disk_offload_bin(self):
        config, inputs_dict = self.model_tester.prepare_config_and_inputs_for_common()

        for model_class in self.all_model_classes:
            if model_class._no_split_modules is None:
                continue

            inputs_dict_class = self._prepare_for_class(inputs_dict, model_class)
            model = model_class(config).eval()
            model = model.to(torch_device)
            torch.manual_seed(0)
            base_output = model(**inputs_dict_class)

            model_size = compute_module_sizes(model)[""]
            with tempfile.TemporaryDirectory() as tmp_dir:
                model.cpu().save_pretrained(tmp_dir, safe_serialization=False)

                with self.assertRaises(ValueError):
                    max_size = int(self.model_split_percents[0] * model_size)
                    max_memory = {0: max_size, "cpu": max_size}
                    # This errors out cause it's missing an offload folder
                    new_model = model_class.from_pretrained(tmp_dir, device_map="auto", max_memory=max_memory)

                max_size = int(self.model_split_percents[1] * model_size)
                max_memory = {0: max_size, "cpu": max_size}
                new_model = model_class.from_pretrained(
                    tmp_dir, device_map="auto", max_memory=max_memory, offload_folder=tmp_dir
                )

                self.check_device_map_is_respected(new_model, new_model.hf_device_map)
                torch.manual_seed(0)
                new_output = new_model(**inputs_dict_class)

                if isinstance(base_output[0], tuple) and isinstance(new_output[0], tuple):
                    self.assertTrue(torch.allclose(a, b, atol=1e-5) for a, b in zip(base_output[0], new_output[0]))
                else:
                    self.assertTrue(torch.allclose(base_output[0], new_output[0], atol=1e-5))

    @require_accelerate
    @mark.accelerate_tests
    @require_torch_gpu
    def test_disk_offload_safetensors(self):
        config, inputs_dict = self.model_tester.prepare_config_and_inputs_for_common()

        for model_class in self.all_model_classes:
            if model_class._no_split_modules is None:
                continue

            inputs_dict_class = self._prepare_for_class(inputs_dict, model_class)
            model = model_class(config).eval()
            model = model.to(torch_device)
            torch.manual_seed(0)
            base_output = model(**inputs_dict_class)

            model_size = compute_module_sizes(model)[""]
            with tempfile.TemporaryDirectory() as tmp_dir:
                model.cpu().save_pretrained(tmp_dir)

                max_size = int(self.model_split_percents[1] * model_size)
                max_memory = {0: max_size, "cpu": max_size}

                # This doesn't error out as it's in safetensors and doesn't need an offload folder
                new_model = model_class.from_pretrained(tmp_dir, device_map="auto", max_memory=max_memory)

                self.check_device_map_is_respected(new_model, new_model.hf_device_map)
                torch.manual_seed(0)
                new_output = new_model(**inputs_dict_class)

                if isinstance(base_output[0], tuple) and isinstance(new_output[0], tuple):
                    self.assertTrue(torch.allclose(a, b, atol=1e-5) for a, b in zip(base_output[0], new_output[0]))
                else:
                    self.assertTrue(torch.allclose(base_output[0], new_output[0], atol=1e-5))

    @require_accelerate
    @mark.accelerate_tests
    @require_torch_gpu
    def test_cpu_offload(self):
        config, inputs_dict = self.model_tester.prepare_config_and_inputs_for_common()

        for model_class in self.all_model_classes:
            if model_class._no_split_modules is None:
                continue

            inputs_dict_class = self._prepare_for_class(inputs_dict, model_class)
            model = model_class(config).eval()
            model = model.to(torch_device)

            torch.manual_seed(0)
            base_output = model(**inputs_dict_class)

            model_size = compute_module_sizes(model)[""]
            # We test several splits of sizes to make sure it works.
            max_gpu_sizes = [int(p * model_size) for p in self.model_split_percents[1:]]
            with tempfile.TemporaryDirectory() as tmp_dir:
                model.cpu().save_pretrained(tmp_dir)

                for max_size in max_gpu_sizes:
                    max_memory = {0: max_size, "cpu": model_size * 2}
                    new_model = model_class.from_pretrained(tmp_dir, device_map="auto", max_memory=max_memory)
                    # Making sure part of the model will actually end up offloaded
                    self.assertSetEqual(set(new_model.hf_device_map.values()), {0, "cpu"})

                    self.check_device_map_is_respected(new_model, new_model.hf_device_map)

                    torch.manual_seed(0)
                    new_output = new_model(**inputs_dict_class)

                    if isinstance(base_output[0], tuple) and isinstance(new_output[0], tuple):
                        self.assertTrue(torch.allclose(a, b, atol=1e-5) for a, b in zip(base_output[0], new_output[0]))
                    else:
                        self.assertTrue(torch.allclose(base_output[0], new_output[0], atol=1e-5))

    @require_accelerate
    @mark.accelerate_tests
    @require_torch_multi_accelerator
    def test_model_parallelism(self):
        config, inputs_dict = self.model_tester.prepare_config_and_inputs_for_common()

        for model_class in self.all_model_classes:
            if model_class._no_split_modules is None:
                continue

            inputs_dict_class = self._prepare_for_class(inputs_dict, model_class)
            model = model_class(config).eval()
            model = model.to(torch_device)

            torch.manual_seed(0)
            base_output = model(**inputs_dict_class)

            model_size = compute_module_sizes(model)[""]
            # We test several splits of sizes to make sure it works.
            max_gpu_sizes = [int(p * model_size) for p in self.model_split_percents[1:]]
            with tempfile.TemporaryDirectory() as tmp_dir:
                model.cpu().save_pretrained(tmp_dir)

                for max_size in max_gpu_sizes:
                    max_memory = {0: max_size, 1: model_size * 2, "cpu": model_size * 2}
                    new_model = model_class.from_pretrained(tmp_dir, device_map="auto", max_memory=max_memory)
                    # Making sure part of the model will actually end up offloaded
                    self.assertSetEqual(set(new_model.hf_device_map.values()), {0, 1})
                    self.check_device_map_is_respected(new_model, new_model.hf_device_map)

                    torch.manual_seed(0)
                    new_output = new_model(**inputs_dict_class)

                    if isinstance(base_output[0], tuple) and isinstance(new_output[0], tuple):
                        self.assertTrue(torch.allclose(a, b, atol=1e-5) for a, b in zip(base_output[0], new_output[0]))
                    else:
                        self.assertTrue(torch.allclose(base_output[0], new_output[0], atol=1e-5))

    def test_problem_types(self):
        config, inputs_dict = self.model_tester.prepare_config_and_inputs_for_common()

        problem_types = [
            {"title": "multi_label_classification", "num_labels": 2, "dtype": torch.float},
            {"title": "single_label_classification", "num_labels": 1, "dtype": torch.long},
            {"title": "regression", "num_labels": 1, "dtype": torch.float},
        ]

        for model_class in self.all_model_classes:
            if model_class.__name__ not in [
                *get_values(MODEL_FOR_SEQUENCE_CLASSIFICATION_MAPPING_NAMES),
                *get_values(MODEL_FOR_IMAGE_CLASSIFICATION_MAPPING_NAMES),
            ]:
                continue

            for problem_type in problem_types:
                with self.subTest(msg=f"Testing {model_class} with {problem_type['title']}"):
                    config.problem_type = problem_type["title"]
                    config.num_labels = problem_type["num_labels"]

                    model = model_class(config)
                    model.to(torch_device)
                    model.train()

                    inputs = self._prepare_for_class(inputs_dict, model_class, return_labels=True)

                    if problem_type["num_labels"] > 1:
                        inputs["labels"] = inputs["labels"].unsqueeze(1).repeat(1, problem_type["num_labels"])

                    inputs["labels"] = inputs["labels"].to(problem_type["dtype"])

                    # This tests that we do not trigger the warning form PyTorch "Using a target size that is different
                    # to the input size. This will likely lead to incorrect results due to broadcasting. Please ensure
                    # they have the same size." which is a symptom something in wrong for the regression problem.
                    # See https://github.com/huggingface/transformers/issues/11780
                    with warnings.catch_warnings(record=True) as warning_list:
                        loss = model(**inputs).loss
                    for w in warning_list:
                        if "Using a target size that is different to the input size" in str(w.message):
                            raise ValueError(
                                f"Something is going wrong in the regression problem: intercepted {w.message}"
                            )

                    loss.backward()

    def test_load_with_mismatched_shapes(self):
        if not self.test_mismatched_shapes:
            self.skipTest(reason="test_missmatched_shapes is set to False")
        config, inputs_dict = self.model_tester.prepare_config_and_inputs_for_common()

        for model_class in self.all_model_classes:
            if model_class.__name__ not in get_values(MODEL_FOR_SEQUENCE_CLASSIFICATION_MAPPING_NAMES):
                continue

            with self.subTest(msg=f"Testing {model_class}"):
                with tempfile.TemporaryDirectory() as tmp_dir:
                    model = model_class(config)
                    model.save_pretrained(tmp_dir)

                    # Fails when we don't set ignore_mismatched_sizes=True
                    with self.assertRaises(RuntimeError):
                        new_model = AutoModelForSequenceClassification.from_pretrained(tmp_dir, num_labels=42)
                    with self.assertRaises(RuntimeError):
                        new_model_without_prefix = AutoModel.from_pretrained(tmp_dir, vocab_size=10)

                    logger = logging.get_logger("transformers.modeling_utils")

                    with CaptureLogger(logger) as cl:
                        new_model = AutoModelForSequenceClassification.from_pretrained(
                            tmp_dir, num_labels=42, ignore_mismatched_sizes=True
                        )
                    self.assertIn("the shapes did not match", cl.out)
                    new_model.to(torch_device)
                    inputs = self._prepare_for_class(inputs_dict, model_class)
                    logits = new_model(**inputs).logits
                    self.assertEqual(logits.shape[1], 42)

                    with CaptureLogger(logger) as cl:
                        new_model_without_prefix = AutoModel.from_pretrained(
                            tmp_dir, vocab_size=10, ignore_mismatched_sizes=True
                        )
                    self.assertIn("the shapes did not match", cl.out)
                    input_ids = ids_tensor((2, 8), 10)
                    new_model_without_prefix.to(torch_device)
                    if self.is_encoder_decoder:
                        new_model_without_prefix(input_ids, decoder_input_ids=input_ids)
                    else:
                        new_model_without_prefix(input_ids)

    def test_mismatched_shapes_have_properly_initialized_weights(self):
        if not self.test_mismatched_shapes:
            self.skipTest(reason="test_missmatched_shapes is set to False")
        config, inputs_dict = self.model_tester.prepare_config_and_inputs_for_common()

        configs_no_init = _config_zero_init(config)

        for model_class in self.all_model_classes:
            mappings = [
                MODEL_FOR_SEQUENCE_CLASSIFICATION_MAPPING_NAMES,
                MODEL_FOR_IMAGE_CLASSIFICATION_MAPPING_NAMES,
                MODEL_FOR_AUDIO_CLASSIFICATION_MAPPING_NAMES,
                MODEL_FOR_VIDEO_CLASSIFICATION_MAPPING_NAMES,
            ]
            is_classication_model = any(model_class.__name__ in get_values(mapping) for mapping in mappings)

            if not is_classication_model:
                continue

            # TODO: ydshieh
            is_special_classes = model_class.__name__ in [
                "wav2vec2.masked_spec_embed",
                "Wav2Vec2ForSequenceClassification",
                "CLIPForImageClassification",
                "RegNetForImageClassification",
                "ResNetForImageClassification",
                "UniSpeechSatForSequenceClassification",
                "Wav2Vec2BertForSequenceClassification",
                "PvtV2ForImageClassification",
                "Wav2Vec2ConformerForSequenceClassification",
                "WavLMForSequenceClassification",
                "SwiftFormerForImageClassification",
                "SEWForSequenceClassification",
                "BitForImageClassification",
                "SEWDForSequenceClassification",
                "SiglipForImageClassification",
                "HubertForSequenceClassification",
                "Swinv2ForImageClassification",
                "Data2VecAudioForSequenceClassification",
                "UniSpeechForSequenceClassification",
                "PvtForImageClassification",
                "ModernBertForSequenceClassification",
                "ModernBertForTokenClassification",
                "TimmWrapperForImageClassification",
            ]
            special_param_names = [
                r"^bit\.",
                r"^classifier\.weight",
                r"^classifier\.bias",
                r"^classifier\..+\.weight",
                r"^classifier\..+\.bias",
                r"^data2vec_audio\.",
                r"^dist_head\.",
                r"^head\.",
                r"^hubert\.",
                r"^pvt\.",
                r"^pvt_v2\.",
                r"^regnet\.",
                r"^resnet\.",
                r"^sew\.",
                r"^sew_d\.",
                r"^swiftformer\.",
                r"^swinv2\.",
                r"^transformers\.models\.swiftformer\.",
                r"^timm_model\.",
                r"^unispeech\.",
                r"^unispeech_sat\.",
                r"^vision_model\.",
                r"^wav2vec2\.",
                r"^wav2vec2_bert\.",
                r"^wav2vec2_conformer\.",
                r"^wavlm\.",
            ]

            with self.subTest(msg=f"Testing {model_class}"):
                with tempfile.TemporaryDirectory() as tmp_dir:
                    model = model_class(configs_no_init)
                    model.save_pretrained(tmp_dir)

                    # Fails when we don't set ignore_mismatched_sizes=True
                    with self.assertRaises(RuntimeError):
                        new_model = model_class.from_pretrained(tmp_dir, num_labels=42)

                    logger = logging.get_logger("transformers.modeling_utils")

                    with CaptureLogger(logger) as cl:
                        new_model = model_class.from_pretrained(tmp_dir, num_labels=42, ignore_mismatched_sizes=True)
                    self.assertIn("the shapes did not match", cl.out)

                    for name, param in new_model.named_parameters():
                        if param.requires_grad:
                            param_mean = ((param.data.mean() * 1e9).round() / 1e9).item()
                            if not (
                                is_special_classes
                                and any(len(re.findall(target, name)) > 0 for target in special_param_names)
                            ):
                                self.assertIn(
                                    param_mean,
                                    [0.0, 1.0],
                                    msg=f"Parameter {name} of model {model_class} seems not properly initialized",
                                )
                            else:
                                # Here we allow the parameters' mean to be in the range [-5.0, 5.0] instead of being
                                # either `0.0` or `1.0`, because their initializations are not using
                                # `config.initializer_factor` (or something similar). The purpose of this test is simply
                                # to make sure they are properly initialized (to avoid very large value or even `nan`).
                                self.assertGreaterEqual(
                                    param_mean,
                                    -5.0,
                                    msg=f"Parameter {name} of model {model_class} seems not properly initialized",
                                )
                                self.assertLessEqual(
                                    param_mean,
                                    5.0,
                                    msg=f"Parameter {name} of model {model_class} seems not properly initialized",
                                )

    def test_matched_shapes_have_loaded_weights_when_some_mismatched_shapes_exist(self):
        # 1. Create a dummy class. Should have buffers as well? To make sure we test __init__
        class MyClass(PreTrainedModel):
            config_class = PretrainedConfig

            def __init__(self, config=None):
                super().__init__(config if config is not None else PretrainedConfig())
                self.linear = nn.Linear(10, config.num_labels, bias=True)
                self.embedding = nn.Embedding(10, 10)
                self.std = 1

            def _init_weights(self, module):
                if isinstance(module, nn.Linear):
                    module.weight.data = nn.init.kaiming_uniform_(module.weight.data, np.sqrt(5))
                    if module.bias is not None:
                        module.bias.data = module.bias.data.normal_(mean=0.0, std=self.std)

        # Used to make sure the weights with matched shape are loaded correctly
        config = PretrainedConfig()
        config.num_labels = 3
        model = MyClass(config=config)

        # Used to make sure the weights with mismatched shape are properly initialized
        set_seed(0)
        config = PretrainedConfig()
        config.num_labels = 4
        # not to init. the weights during the creation: to match the logic in `from_pretrained`, so we can keep the
        # same sequence of random ops in the execution path to allow us to compare `target_model` and `new_model` below
        # for `linear` part.
        with ContextManagers([no_init_weights(True)]):
            target_model = MyClass(config=config)
        target_model.apply(target_model._initialize_weights)

        with tempfile.TemporaryDirectory() as tmpdirname:
            state_dict = model.state_dict()
            del state_dict["linear.weight"]

            model.config.save_pretrained(tmpdirname)
            torch.save(state_dict, os.path.join(tmpdirname, "pytorch_model.bin"))

            set_seed(0)
            new_model = MyClass.from_pretrained(tmpdirname, num_labels=4, ignore_mismatched_sizes=True)

            for key in new_model.state_dict().keys():
                # check weight values for weights with matched shapes are identical
                # (i.e. correctly loaded from the checkpoint)
                if key not in ["linear.weight", "linear.bias"]:
                    max_diff = torch.max(torch.abs(model.state_dict()[key] - new_model.state_dict()[key]))
                    self.assertLessEqual(
                        max_diff.item(),
                        1e-6,
                        msg=f"the weight values for `{key}` in `new_model` and `model` are  not identical",
                    )
                else:
                    # check we have some mismatched shapes
                    self.assertNotEqual(
                        model.state_dict()[key].shape,
                        new_model.state_dict()[key].shape,
                        msg=f"the weight shapes for {key} in `model` and `new_model` should differ",
                    )
                    # check the weights with mismatched shape are properly initialized
                    max_diff = torch.max(torch.abs(new_model.state_dict()[key] - target_model.state_dict()[key]))
                    self.assertLessEqual(
                        max_diff.item(),
                        1e-6,
                        msg=f"the weight values for `{key}` in `new_model` and `target_model` are not identical",
                    )

    def test_model_is_small(self):
        # Just a consistency check to make sure we are not running tests on 80M parameter models.
        config, _ = self.model_tester.prepare_config_and_inputs_for_common()

        for model_class in self.all_model_classes:
            model = model_class(config)
            num_params = model.num_parameters()
            assert (
                num_params < 1000000
            ), f"{model_class} is too big for the common tests ({num_params})! It should have 1M max."

    @require_flash_attn
    @require_torch_gpu
    @mark.flash_attn_test
    @slow
    @is_flaky()
    def test_flash_attn_2_inference_equivalence(self):
        if not self.has_attentions:
            self.skipTest(reason="Model architecture does not support attentions")

        for model_class in self.all_model_classes:
            if not model_class._supports_flash_attn_2:
                self.skipTest(f"{model_class.__name__} does not support Flash Attention 2")

            config, inputs_dict = self.model_tester.prepare_config_and_inputs_for_common()
            model = model_class(config)

            with tempfile.TemporaryDirectory() as tmpdirname:
                model.save_pretrained(tmpdirname)
                model_fa = model_class.from_pretrained(
                    tmpdirname, torch_dtype=torch.bfloat16, attn_implementation="flash_attention_2"
                )
                model_fa.to(torch_device)

                model = model_class.from_pretrained(tmpdirname, torch_dtype=torch.bfloat16)
                model.to(torch_device)

                dummy_input = inputs_dict[model.main_input_name][:1]
                if dummy_input.dtype in [torch.float32, torch.float16]:
                    dummy_input = dummy_input.to(torch.bfloat16)

                dummy_attention_mask = inputs_dict.get("attention_mask", None)

                if dummy_attention_mask is not None:
                    dummy_attention_mask = dummy_attention_mask[:1]
                    dummy_attention_mask[:, 1:] = 1
                    dummy_attention_mask[:, :1] = 0

                if model.config.is_encoder_decoder:
                    decoder_input_ids = inputs_dict.get("decoder_input_ids", dummy_input)[:1]

                    outputs = model(dummy_input, decoder_input_ids=decoder_input_ids, output_hidden_states=True)
                    outputs_fa = model_fa(dummy_input, decoder_input_ids=decoder_input_ids, output_hidden_states=True)
                else:
                    outputs = model(dummy_input, output_hidden_states=True)
                    outputs_fa = model_fa(dummy_input, output_hidden_states=True)

                logits = (
                    outputs.hidden_states[-1]
                    if not model.config.is_encoder_decoder
                    else outputs.decoder_hidden_states[-1]
                )
                logits_fa = (
                    outputs_fa.hidden_states[-1]
                    if not model.config.is_encoder_decoder
                    else outputs_fa.decoder_hidden_states[-1]
                )

                assert torch.allclose(logits_fa, logits, atol=4e-2, rtol=4e-2)

                if model.config.is_encoder_decoder:
                    other_inputs = {
                        "decoder_input_ids": decoder_input_ids,
                        "decoder_attention_mask": dummy_attention_mask,
                        "output_hidden_states": True,
                    }
                    if dummy_attention_mask is not None:
                        other_inputs["attention_mask"] = dummy_attention_mask

                    outputs = model(dummy_input, **other_inputs)
                    outputs_fa = model_fa(dummy_input, **other_inputs)
                else:
                    other_inputs = {
                        "output_hidden_states": True,
                    }
                    if dummy_attention_mask is not None:
                        other_inputs["attention_mask"] = dummy_attention_mask

                    outputs = model(dummy_input, **other_inputs)
                    outputs_fa = model_fa(dummy_input, **other_inputs)

                logits = (
                    outputs.hidden_states[-1]
                    if not model.config.is_encoder_decoder
                    else outputs.decoder_hidden_states[-1]
                )
                logits_fa = (
                    outputs_fa.hidden_states[-1]
                    if not model.config.is_encoder_decoder
                    else outputs_fa.decoder_hidden_states[-1]
                )

                assert torch.allclose(logits_fa[1:], logits[1:], atol=4e-2, rtol=4e-2)

                # check with inference + dropout
                model.train()
                _ = model_fa(dummy_input, **other_inputs)

    @require_flash_attn
    @require_torch_gpu
    @mark.flash_attn_test
    @slow
    @is_flaky()
    def test_flash_attn_2_inference_equivalence_right_padding(self):
        if not self.has_attentions:
            self.skipTest(reason="Model architecture does not support attentions")

        for model_class in self.all_model_classes:
            if not model_class._supports_flash_attn_2:
                self.skipTest(f"{model_class.__name__} does not support Flash Attention 2")

            config, inputs_dict = self.model_tester.prepare_config_and_inputs_for_common()
            model = model_class(config)

            with tempfile.TemporaryDirectory() as tmpdirname:
                model.save_pretrained(tmpdirname)
                model_fa = model_class.from_pretrained(
                    tmpdirname, torch_dtype=torch.bfloat16, attn_implementation="flash_attention_2"
                )
                model_fa.to(torch_device)

                model = model_class.from_pretrained(tmpdirname, torch_dtype=torch.bfloat16)
                model.to(torch_device)

                dummy_input = inputs_dict[model.main_input_name][:1]
                if dummy_input.dtype in [torch.float32, torch.float16]:
                    dummy_input = dummy_input.to(torch.bfloat16)

                dummy_attention_mask = inputs_dict.get("attention_mask", None)

                if dummy_attention_mask is not None:
                    dummy_attention_mask = dummy_attention_mask[:1]
                    dummy_attention_mask[:, :-1] = 1
                    dummy_attention_mask[:, -1:] = 0

                if model.config.is_encoder_decoder:
                    decoder_input_ids = inputs_dict.get("decoder_input_ids", dummy_input)[:1]

                    outputs = model(dummy_input, decoder_input_ids=decoder_input_ids, output_hidden_states=True)
                    outputs_fa = model_fa(dummy_input, decoder_input_ids=decoder_input_ids, output_hidden_states=True)
                else:
                    outputs = model(dummy_input, output_hidden_states=True)
                    outputs_fa = model_fa(dummy_input, output_hidden_states=True)

                logits = (
                    outputs.hidden_states[-1]
                    if not model.config.is_encoder_decoder
                    else outputs.decoder_hidden_states[-1]
                )
                logits_fa = (
                    outputs_fa.hidden_states[-1]
                    if not model.config.is_encoder_decoder
                    else outputs_fa.decoder_hidden_states[-1]
                )

                assert torch.allclose(logits_fa, logits, atol=4e-2, rtol=4e-2)

                if model.config.is_encoder_decoder:
                    other_inputs = {
                        "decoder_input_ids": decoder_input_ids,
                        "decoder_attention_mask": dummy_attention_mask,
                        "output_hidden_states": True,
                    }
                    if dummy_attention_mask is not None:
                        other_inputs["attention_mask"] = dummy_attention_mask

                    outputs = model(dummy_input, **other_inputs)
                    outputs_fa = model_fa(dummy_input, **other_inputs)
                else:
                    other_inputs = {
                        "output_hidden_states": True,
                    }
                    if dummy_attention_mask is not None:
                        other_inputs["attention_mask"] = dummy_attention_mask

                    outputs = model(dummy_input, **other_inputs)
                    outputs_fa = model_fa(dummy_input, **other_inputs)

                logits = (
                    outputs.hidden_states[-1]
                    if not model.config.is_encoder_decoder
                    else outputs.decoder_hidden_states[-1]
                )
                logits_fa = (
                    outputs_fa.hidden_states[-1]
                    if not model.config.is_encoder_decoder
                    else outputs_fa.decoder_hidden_states[-1]
                )

                assert torch.allclose(logits_fa[:-1], logits[:-1], atol=4e-2, rtol=4e-2)

    def test_attn_implementation_composite_models(self):
        """
        Tests if composite models can receive a dict object as attn_implementation, where each key should be
        one of the sub-configs from the model's config.
        """
        if not self.has_attentions:
            self.skipTest(reason="Model architecture does not support attentions")

        for model_class in self.all_model_classes:
            if not self._is_composite:
                self.skipTest("Model is not a composite model.")

            config, inputs_dict = self.model_tester.prepare_config_and_inputs_for_common()

            # set eager as it will be the one supported in all models
            # we just need to test if passing 'attn_implementation' as a dict fails or not
            attn_implementation_per_subconfig = {}
            for key in config.sub_configs.keys():
                attn_implementation_per_subconfig[key] = "eager"

            config._attn_implementation = attn_implementation_per_subconfig
            model = model_class(config)
            for key in config.sub_configs.keys():
                sub_config = getattr(model.config, key)
                self.assertTrue(sub_config._attn_implementation == "eager")

            for name, submodule in model.named_modules():
                class_name = submodule.__class__.__name__
                if (
                    "SdpaAttention" in class_name
                    or "SdpaSelfAttention" in class_name
                    or "FlashAttention" in class_name
                ):
                    raise ValueError(f"The eager model should not have SDPA/FA2 attention layers but got {class_name}")

    @require_torch_sdpa
    def test_sdpa_can_dispatch_non_composite_models(self):
        """
        Tests if non-composite models dispatch correctly on SDPA/eager when requested so when loading the model.
        This tests only by looking at layer names, as usually SDPA layers are calles "SDPAAttention".
        """
        if not self.has_attentions:
            self.skipTest(reason="Model architecture does not support attentions")

        if not self.all_model_classes[0]._supports_sdpa or self._is_composite:
            self.skipTest(f"{self.all_model_classes[0].__name__} does not support SDPA")

        for model_class in self.all_model_classes:
            config, inputs_dict = self.model_tester.prepare_config_and_inputs_for_common()
            model = model_class(config)

            with tempfile.TemporaryDirectory() as tmpdirname:
                model.save_pretrained(tmpdirname)
                model_sdpa = model_class.from_pretrained(tmpdirname)
                model_sdpa = model_sdpa.eval().to(torch_device)

                self.assertTrue(model_sdpa.config._attn_implementation == "sdpa")

                model_eager = model_class.from_pretrained(tmpdirname, attn_implementation="eager")
                model_eager = model_eager.eval().to(torch_device)
                self.assertTrue(model_eager.config._attn_implementation == "eager")

                for name, submodule in model_eager.named_modules():
                    class_name = submodule.__class__.__name__
                    if "SdpaAttention" in class_name or "SdpaSelfAttention" in class_name:
                        raise ValueError(f"The eager model should not have SDPA attention layers but got {class_name}")

    @require_torch_sdpa
    def test_sdpa_can_dispatch_composite_models(self):
        """
        Tests if composite models dispatch correctly on SDPA/eager when requested so when loading the model.
        This tests only by looking at layer names, as usually SDPA layers are calles "SDPAAttention".
        In contrast to the above test, this one checks if the "config._attn_implamentation" is a dict after the model
        is loaded, because we manually replicate requested attn implementation on each sub-config when loading.
        See https://github.com/huggingface/transformers/pull/32238 for more info

        The test tries to cover most general cases of composite models, VLMs with vision and text configs. Any model
        that has a different set of sub-configs has to overwrite this test.
        """
        if not self.has_attentions:
            self.skipTest(reason="Model architecture does not support attentions")

        if not self._is_composite:
            self.skipTest(f"{self.all_model_classes[0].__name__} does not support SDPA")

        for model_class in self.all_model_classes:
            config, inputs_dict = self.model_tester.prepare_config_and_inputs_for_common()
            model = model_class(config)

            with tempfile.TemporaryDirectory() as tmpdirname:
                model.save_pretrained(tmpdirname)
                model_sdpa = model_class.from_pretrained(tmpdirname)
                model_sdpa = model_sdpa.eval().to(torch_device)

                vision_model_names = {"visual", "image_tower", "vision_tower", "vision_model"}
                language_model_names = {"language_model", "model", "text_model"}
                vision_model_name = [name for name in vision_model_names if hasattr(model_sdpa, name)][0]
                language_model_name = [name for name in language_model_names if hasattr(model_sdpa, name)][0]

                vision_model_sdpa = getattr(model, vision_model_name)
                language_model_sdpa = getattr(model, language_model_name)
                text_attn = "sdpa" if language_model_sdpa._supports_sdpa else "eager"
                vision_attn = "sdpa" if vision_model_sdpa._supports_sdpa else "eager"

                # `None` as it is the requested one which will be assigned to each sub-config
                # Sub-model will dispatch to SDPA if it can (checked below that `SDPA` layers are present)
                self.assertTrue(language_model_sdpa.config._attn_implementation == text_attn)
                self.assertTrue(vision_model_sdpa.config._attn_implementation == vision_attn)

                model_eager = model_class.from_pretrained(tmpdirname, attn_implementation="eager")
                model_eager = model_eager.eval().to(torch_device)
                self.assertTrue(getattr(model_eager, language_model_name).config._attn_implementation == "eager")
                self.assertTrue(getattr(model_eager, vision_model_name).config._attn_implementation == "eager")

                for name, submodule in model_eager.named_modules():
                    class_name = submodule.__class__.__name__
                    if "SdpaAttention" in class_name or "SdpaSelfAttention" in class_name:
                        raise ValueError("The eager model should not have SDPA attention layers")

    @parameterized.expand([("float16",), ("bfloat16",), ("float32",)])
    @require_torch_sdpa
    def test_eager_matches_sdpa_inference(self, torch_dtype: str):
        if not self.has_attentions:
            self.skipTest(reason="Model architecture does not support attentions")

        if not self.all_model_classes[0]._supports_sdpa:
            self.skipTest(f"{self.all_model_classes[0].__name__} does not support SDPA")

        if torch_dtype == "float16" and not is_torch_fp16_available_on_device(torch_device):
            self.skipTest(f"float16 not supported on {torch_device} (on the specific device currently used)")

        if torch_dtype == "bfloat16" and not is_torch_bf16_available_on_device(torch_device):
            self.skipTest(
                f"bfloat16 not supported on {torch_device} (on the specific device currently used, e.g. Nvidia T4 GPU)"
            )

        # Not sure whether it's fine to put torch.XXX in a decorator if torch is not available so hacking it here instead.
        if torch_dtype == "float16":
            torch_dtype = torch.float16
        elif torch_dtype == "bfloat16":
            torch_dtype = torch.bfloat16
        elif torch_dtype == "float32":
            torch_dtype = torch.float32

        atols = {
            ("cpu", False, torch.float32): 1e-6,
            ("cpu", False, torch.float16): 5e-3,
            ("cpu", False, torch.bfloat16): 1e-2,
            ("cpu", True, torch.float32): 1e-6,
            ("cpu", True, torch.float16): 5e-3,
            ("cpu", True, torch.bfloat16): 1e-2,
            ("cuda", False, torch.float32): 1e-6,
            ("cuda", False, torch.bfloat16): 1e-2,
            ("cuda", False, torch.float16): 5e-3,
            ("cuda", True, torch.float32): 1e-6,
            ("cuda", True, torch.bfloat16): 1e-2,
            ("cuda", True, torch.float16): 5e-3,
        }
        rtols = {
            ("cpu", False, torch.float32): 1e-4,
            ("cpu", False, torch.float16): 5e-3,
            ("cpu", False, torch.bfloat16): 1e-2,
            ("cpu", True, torch.float32): 1e-4,
            ("cpu", True, torch.float16): 5e-3,
            ("cpu", True, torch.bfloat16): 1e-2,
            ("cuda", False, torch.float32): 1e-4,
            ("cuda", False, torch.bfloat16): 1e-2,
            ("cuda", False, torch.float16): 5e-3,
            ("cuda", True, torch.float32): 1e-4,
            ("cuda", True, torch.bfloat16): 3e-2,
            ("cuda", True, torch.float16): 5e-3,
        }

        def get_mean_reldiff(failcase, x, ref, atol, rtol):
            return f"{failcase}: mean relative difference: {((x - ref).abs() / (ref.abs() + 1e-12)).mean():.3e}, torch atol = {atol}, torch rtol = {rtol}"

        set_model_tester_for_less_flaky_test(self)

        for model_class in self.all_model_classes:
            config, inputs_dict = self.model_tester.prepare_config_and_inputs_for_common()
            set_config_for_less_flaky_test(config)
            model = model_class(config)
            # FIXME: we deactivate boolean mask for models using "use_mask_token" in their constructors.
            # These models support masking only in the case `use_mask_token=True`. Otherwise they cannot consume an input mask.
            # This means that the class needs to be instantiated much later, after `use_mask` is set, which means a significant refactor of the code.
            # However masking there is not done at any layers that matters (i.e self-attention), therefore we can safely deactivate it.
            deactivate_mask = "use_mask_token" in inspect.signature(model_class).parameters
            is_encoder_decoder = model.config.is_encoder_decoder

            with tempfile.TemporaryDirectory() as tmpdirname:
                model.save_pretrained(tmpdirname)
                try:
                    model_sdpa = model_class.from_pretrained(
                        tmpdirname, torch_dtype=torch_dtype, attn_implementation="sdpa"
                    )
                except ValueError:
                    model_sdpa = model_class.from_pretrained(tmpdirname, torch_dtype=torch_dtype)
                model_sdpa = model_sdpa.eval().to(torch_device, dtype=torch_dtype)

                model_eager = model_class.from_pretrained(
                    tmpdirname,
                    torch_dtype=torch_dtype,
                    attn_implementation="eager",
                )
                model_eager = model_eager.eval().to(torch_device, dtype=torch_dtype)

                set_model_for_less_flaky_test(model_eager)
                set_model_for_less_flaky_test(model_sdpa)

                # We use these for loops instead of parameterized.expand just for the interest of avoiding loading/saving 16 times the model,
                # but it would be nicer to have an efficient way to use parameterized.expand
                fail_cases = []
                for padding_side in ["left", "right"]:
                    for use_mask in [False, True]:
                        for output_attentions in [True, False]:
                            can_output_attn = "output_attentions" in inspect.signature(model_sdpa.forward).parameters
                            if not (self.has_attentions and can_output_attn) and output_attentions:
                                continue
                            # TODO: if we can also check with `batch_size=1` without being flaky?
                            for batch_size in [7]:
                                dummy_input = inputs_dict[model.main_input_name]

                                if dummy_input.dtype in [torch.float32, torch.bfloat16, torch.float16]:
                                    dummy_input = dummy_input.to(torch_dtype)

                                dummy_input = dummy_input[:batch_size]
                                if dummy_input.shape[0] != batch_size:
                                    if dummy_input.dtype in [torch.float32, torch.bfloat16, torch.float16]:
                                        extension = torch.rand(
                                            batch_size - dummy_input.shape[0],
                                            *dummy_input.shape[1:],
                                            dtype=torch_dtype,
                                            device=torch_device,
                                        )
                                        dummy_input = torch.cat((dummy_input, extension), dim=0).to(torch_device)
                                    else:
                                        extension = torch.randint(
                                            high=5,
                                            size=(batch_size - dummy_input.shape[0], *dummy_input.shape[1:]),
                                            dtype=dummy_input.dtype,
                                            device=torch_device,
                                        )
                                        dummy_input = torch.cat((dummy_input, extension), dim=0).to(torch_device)

                                if not use_mask:
                                    dummy_attention_mask = None
                                else:
                                    dummy_attention_mask = inputs_dict.get("attention_mask", None)
                                    if dummy_attention_mask is None:
                                        if is_encoder_decoder:
                                            seqlen = inputs_dict.get("decoder_input_ids", dummy_input).shape[-1]
                                        else:
                                            seqlen = dummy_input.shape[-1]
                                        dummy_attention_mask = (
                                            torch.ones(batch_size, seqlen).to(torch.int64).to(torch_device)
                                        )

                                    dummy_attention_mask = dummy_attention_mask[:batch_size]
                                    if dummy_attention_mask.shape[0] != batch_size:
                                        extension = torch.ones(
                                            batch_size - dummy_attention_mask.shape[0],
                                            *dummy_attention_mask.shape[1:],
                                            dtype=dummy_attention_mask.dtype,
                                            device=torch_device,
                                        )
                                        dummy_attention_mask = torch.cat((dummy_attention_mask, extension), dim=0)
                                        dummy_attention_mask = dummy_attention_mask.to(torch_device)

                                    dummy_attention_mask[:] = 1
                                    if padding_side == "left":
                                        dummy_attention_mask[-1, :2] = 0
                                        dummy_attention_mask[-1, 2:] = 1
                                    elif padding_side == "right":
                                        dummy_attention_mask[-1, -2:] = 0
                                        dummy_attention_mask[-1, :-2] = 1

                                for enable_kernels in [False, True]:
                                    failcase = f"padding_side={padding_side}, use_mask={use_mask}, enable_kernels={enable_kernels}"
                                    if is_encoder_decoder:
                                        decoder_input_ids = inputs_dict.get("decoder_input_ids", dummy_input)[
                                            :batch_size
                                        ]
                                        if decoder_input_ids.shape[0] != batch_size:
                                            extension = torch.ones(
                                                batch_size - decoder_input_ids.shape[0],
                                                *decoder_input_ids.shape[1:],
                                                dtype=decoder_input_ids.dtype,
                                                device=torch_device,
                                            )
                                            decoder_input_ids = torch.cat((decoder_input_ids, extension), dim=0)
                                            decoder_input_ids = decoder_input_ids.to(torch_device)

                                        # TODO: never an `attention_mask` arg here?
                                        processed_inputs = {
                                            model.main_input_name: dummy_input,
                                            "decoder_input_ids": decoder_input_ids,
                                            "decoder_attention_mask": dummy_attention_mask,
                                            "output_hidden_states": True,
                                        }
                                    else:
                                        processed_inputs = {
                                            model.main_input_name: dummy_input,
                                            "output_hidden_states": True,
                                        }

                                        # Otherwise fails for e.g. WhisperEncoderModel
                                        if "attention_mask" in inspect.signature(model_eager.forward).parameters:
                                            processed_inputs["attention_mask"] = dummy_attention_mask

                                        if (
                                            self.has_attentions
                                            and "output_attentions" in inspect.signature(model_sdpa.forward).parameters
                                        ):
                                            processed_inputs["output_attentions"] = output_attentions
                                    if not deactivate_mask and (
                                        "bool_masked_pos" in inspect.signature(model_eager.forward).parameters
                                    ):
                                        dummy_mask = torch.ones((self.model_tester.num_masks,))

                                        # In case of additional token (like class) we define a custom `mask_length`
                                        if hasattr(self.model_tester, "mask_length"):
                                            mask_length = self.model_tester.mask_length - dummy_mask.size(0)
                                        else:
                                            mask_length = self.model_tester.seq_length - dummy_mask.size(0)
                                        dummy_mask = torch.cat([dummy_mask, torch.zeros(mask_length)])
                                        dummy_bool_masked_pos = dummy_mask.expand(batch_size, -1).bool()
                                        processed_inputs["bool_masked_pos"] = dummy_bool_masked_pos.to(torch_device)

                                    if "noise" in inspect.signature(model_eager.forward).parameters:
                                        np.random.seed(2)
                                        num_patches = int(
                                            (self.model_tester.image_size // self.model_tester.patch_size) ** 2
                                        )
                                        noise = np.random.uniform(size=(batch_size, num_patches))
                                        processed_inputs["noise"] = torch.from_numpy(noise)

                                    # TODO: test gradients as well (& for FA2 as well!)
                                    with torch.no_grad():
                                        with sdpa_kernel(
                                            enable_flash=enable_kernels,
                                            enable_math=True,
                                            enable_mem_efficient=enable_kernels,
                                        ):
                                            prepared_inputs = self._prepare_for_class(processed_inputs, model_class)
                                            outputs_eager = model_eager(**prepared_inputs)
                                            outputs_sdpa = model_sdpa(**prepared_inputs)

                                    if hasattr(outputs_eager, "vision_hidden_states"):
                                        logits_eager = outputs_eager.vision_hidden_states[-1]
                                        logits_sdpa = outputs_sdpa.vision_hidden_states[-1]
                                    else:
                                        logits_eager = (
                                            outputs_eager.hidden_states[-1]
                                            if not is_encoder_decoder
                                            else outputs_eager.decoder_hidden_states[-1]
                                        )
                                        logits_sdpa = (
                                            outputs_sdpa.hidden_states[-1]
                                            if not is_encoder_decoder
                                            else outputs_sdpa.decoder_hidden_states[-1]
                                        )

                                    if torch_device in ["cpu", "cuda"]:
                                        atol = atols[torch_device, enable_kernels, torch_dtype]
                                        rtol = rtols[torch_device, enable_kernels, torch_dtype]
                                    elif torch_device == "xpu":
                                        # As of PyTorch 2.5 XPU backend supports only torch.nn.attention.SDPBackend.MATH
                                        # which is implemented on PyTorch level using aten operators and is
                                        # device agnostic with respect to implementation of each aten operator.
                                        atol = atols["cuda", False, torch_dtype]
                                        rtol = rtols["cuda", False, torch_dtype]
                                    else:
                                        atol = 1e-7
                                        rtol = 1e-4

                                    # Masked tokens output slightly deviates - we don't mind that.
                                    if use_mask:
                                        _logits_sdpa = torch.zeros_like(input=logits_sdpa)
                                        _logits_eager = torch.zeros_like(input=logits_eager)

                                        _logits_sdpa[:-1] = logits_sdpa[:-1]
                                        _logits_eager[:-1] = logits_eager[:-1]

                                        if padding_side == "left":
                                            _logits_sdpa[-1:, 2:] = logits_sdpa[-1:, 2:]
                                            _logits_eager[-1:, 2:] = logits_eager[-1:, 2:]

                                        elif padding_side == "right":
                                            _logits_sdpa[-1:, 2:] = logits_sdpa[-1:, :-2]
                                            _logits_eager[-1:, 2:] = logits_eager[-1:, :-2]

                                        logits_sdpa = _logits_sdpa
                                        logits_eager = _logits_eager

                                    results = [
                                        torch.allclose(_logits_sdpa, _logits_eager, atol=atol, rtol=rtol)
                                        for (_logits_sdpa, _logits_eager) in zip(logits_sdpa, logits_eager)
                                    ]
                                    # If 80% batch elements have matched results, it's fine
                                    if np.mean(results) < 0.8:
                                        fail_cases.append(
                                            get_mean_reldiff(failcase, logits_sdpa, logits_eager, atol, rtol)
                                        )

                self.assertTrue(len(fail_cases) == 0, "\n".join(fail_cases))

    @require_torch_sdpa
    @require_torch_gpu
    @slow
    def test_sdpa_can_dispatch_on_flash(self):
        if not self.has_attentions:
            self.skipTest(reason="Model architecture does not support attentions")

        torch.compiler.reset()
        compute_capability = torch.cuda.get_device_capability()
        major, _ = compute_capability

        if not torch.version.cuda or major < 8:
            self.skipTest(reason="This test requires an NVIDIA GPU with compute capability >= 8.0")

        for model_class in self.all_model_classes:
            if not model_class._supports_sdpa:
                self.skipTest(f"{model_class.__name__} does not support SDPA")

            config, inputs_dict = self.model_tester.prepare_config_and_inputs_for_common()
            inputs_dict = self._prepare_for_class(inputs_dict, model_class)
            if config.model_type in ["llava", "llava_next", "vipllava", "video_llava"]:
                self.skipTest(
                    reason="Llava-like models currently (transformers==4.39.1) requires an attention_mask input"
                )
            if config.model_type in ["paligemma"]:
                self.skipTest(
                    "PaliGemma-like models currently (transformers==4.41.0) requires an attention_mask input"
                )
            if config.model_type in ["idefics", "idefics2", "idefics3"]:
                self.skipTest(reason="Idefics currently (transformers==4.39.1) requires an image_attention_mask input")
            if config.model_type in ["sam"]:
                self.skipTest(reason="SAM requires an attention_mask input for relative positional embeddings")
            model = model_class(config)

            with tempfile.TemporaryDirectory() as tmpdirname:
                model.save_pretrained(tmpdirname)
                model = model_class.from_pretrained(tmpdirname, torch_dtype=torch.float16, attn_implementation="sdpa")
                model.to(torch_device)

                inputs_dict.pop("attention_mask", None)
                inputs_dict.pop("decoder_attention_mask", None)

                for name, inp in inputs_dict.items():
                    if isinstance(inp, torch.Tensor) and inp.dtype in [torch.float32, torch.float16]:
                        inputs_dict[name] = inp.to(torch.float16)

                with sdpa_kernel(enable_flash=True, enable_math=False, enable_mem_efficient=False):
                    _ = model(**inputs_dict)

    @require_non_xpu
    @require_torch_sdpa
    @require_torch_accelerator
    @slow
    def test_sdpa_can_compile_dynamic(self):
        if not self.has_attentions:
            self.skipTest(reason="Model architecture does not support attentions")
        torch.compiler.reset()
        if "cuda" in torch_device:
            compute_capability = torch.cuda.get_device_capability()
            major, _ = compute_capability

            if not torch.version.cuda or major < 8:
                self.skipTest(reason="This test requires an NVIDIA GPU with compute capability >= 8.0")

        for model_class in self.all_model_classes:
            if not model_class._supports_sdpa:
                self.skipTest(f"{model_class.__name__} does not support SDPA")

            config, inputs_dict = self.model_tester.prepare_config_and_inputs_for_common()
            inputs_dict = self._prepare_for_class(inputs_dict, model_class)
            if config.model_type in ["dbrx"]:
                self.skipTest(
                    "DBRX (transformers==4.40) requires a modification to support dynamic shapes with compile."
                )
            model = model_class(config)

            with tempfile.TemporaryDirectory() as tmpdirname:
                model.save_pretrained(tmpdirname)
                model = model_class.from_pretrained(tmpdirname, torch_dtype=torch.float16, attn_implementation="sdpa")
                model.to(torch_device)

                # For PyTorch 2.1 - 2.3.0 set `dynamic=True`. In the future setting `dynamic=None` and using `torch._dynamo.mark_dynamic()`
                # on input tensors will be required. `mark_dynamic` currently raises inconsistent shape errors.
                model = torch.compile(model, dynamic=True)

                inputs_dict.pop("attention_mask", None)
                inputs_dict.pop("decoder_attention_mask", None)
                for name, inp in inputs_dict.items():
                    if isinstance(inp, torch.Tensor) and inp.dtype in [torch.float32, torch.float16]:
                        inputs_dict[name] = inp.to(torch.float16)

                # use no_grad to save some memory
                with torch.no_grad():
                    _ = model(**inputs_dict)

    @require_torch_sdpa
    def test_sdpa_matches_eager_sliding_window(self):
        if not self.has_attentions:
            self.skipTest(reason="Model architecture does not support attentions")

        WINDOW_ATTENTION_MODELS = ["mistral", "mixtral", "qwen2", "qwen_moe", "starcoder2"]

        if len(self.all_generative_model_classes) == 0:
            self.skipTest(f"No generative model classes for {self.__class__.__name__}")

        for model_class in self.all_generative_model_classes:
            if model_class._supports_sdpa:
                self.skipTest(reason="Model architecture does not support attentions")
            config, inputs_dict = self.model_tester.prepare_config_and_inputs_for_common()

            if config.model_type not in WINDOW_ATTENTION_MODELS:
                self.skipTest(f"{config.model_type} does not use window attention")

            config.sliding_window = 2

            dummy_input = inputs_dict[model_class.main_input_name]
            attention_mask = inputs_dict["attention_mask"]

            self.assertTrue(dummy_input.ndim == 2)
            self.assertTrue(dummy_input.shape[1] > 6)

            with tempfile.TemporaryDirectory() as tmpdir:
                with torch.device(torch_device):
                    model_eager = AutoModelForCausalLM.from_config(
                        config, attn_implementation="eager", torch_dtype=torch.float32
                    )

                model_eager.save_pretrained(tmpdir)

                with torch.device(torch_device):
                    model_sdpa = AutoModelForCausalLM.from_pretrained(
                        tmpdir, attn_implementation="sdpa", torch_dtype=torch.float32
                    )

                model_eager = model_eager.eval()
                model_sdpa = model_sdpa.eval()

                with torch.no_grad():
                    with sdpa_kernel(enable_flash=False, enable_math=True, enable_mem_efficient=False):
                        res_eager = model_eager(**inputs_dict, return_dict=False)[0]
                        res_sdpa = model_sdpa(**inputs_dict, return_dict=False)[0]

                # Only non-padding tokens are expected to match.
                self.assertTrue(
                    torch.allclose(res_eager[attention_mask == 1], res_sdpa[attention_mask == 1], rtol=1e-4, atol=1e-4)
                )

    @require_flash_attn
    @require_torch_gpu
    @mark.flash_attn_test
    def test_flash_attn_2_can_dispatch_composite_models(self):
        """
        Tests if composite models can dispatch on FA2 if the sub-models support FA2.
        The tests is needed as we handle differently composite models and we cannot check them
        with above tests. If any of the sub-models does not support FA2, we'll raise an error when dispatching
        that particular sub-model. Otherwise we dispatch safely in all sub-models, where "sub-models" are specific
        backbone models (LM/vision/audio/etc)
        """
        if not self.has_attentions:
            self.skipTest(reason="Model architecture does not support attentions")

        if not is_torch_fp16_available_on_device(torch_device):
            self.skipTest(f"float16 not supported on {torch_device} (on the specific device currently used)")

        torch_dtype = torch.float16
        for model_class in self.all_model_classes:
            config, inputs_dict = self.model_tester.prepare_config_and_inputs_for_common()
            model = model_class(config)
            if not self._is_composite:
                self.skipTest("This model is not a composte model!")

            with tempfile.TemporaryDirectory() as tmpdirname:
                model.save_pretrained(tmpdirname)
                model = model_class.from_pretrained(tmpdirname, torch_dtype=torch_dtype)

                supports_fa2_all_modules = all(
                    module._supports_flash_attn_2
                    for name, module in model.named_modules()
                    if isinstance(module, PreTrainedModel) and name != ""
                )
                if not supports_fa2_all_modules:
                    with self.assertRaises(ValueError):
                        model_fa2 = model_class.from_pretrained(
                            tmpdirname, torch_dtype=torch_dtype, attn_implementation="flash_attention_2"
                        )
                else:
                    model_fa2 = model_class.from_pretrained(
                        tmpdirname, torch_dtype=torch_dtype, attn_implementation="flash_attention_2"
                    )
                    for key in model_fa2.config:
                        if isinstance(getattr(model_fa2.config, key), PretrainedConfig):
                            sub_config = getattr(model_fa2.config, key)
                            self.assertTrue(sub_config._attn_implementation == "flash_attention_2")

                    has_fa2 = False
                    for name, submodule in model_fa2.named_modules():
                        class_name = submodule.__class__.__name__
                        if "FlashAttention" in class_name:
                            has_fa2 = True
                            break
                    if not has_fa2:
                        raise ValueError("The FA2 model should have FA2 layers")

    @require_flash_attn
    @require_torch_gpu
    @require_bitsandbytes
    @mark.flash_attn_test
    @slow
    def test_flash_attn_2_fp32_ln(self):
        if not self.has_attentions:
            self.skipTest(reason="Model architecture does not support attentions")

        for model_class in self.all_generative_model_classes:
            if not model_class._supports_flash_attn_2:
                self.skipTest(f"{model_class.__name__} does not support Flash Attention 2")
            config, inputs_dict = self.model_tester.prepare_config_and_inputs_for_common()
            model = model_class(config)
            with tempfile.TemporaryDirectory() as tmpdirname:
                model.save_pretrained(tmpdirname)

                dummy_input = inputs_dict[model.main_input_name]
                dummy_attention_mask = inputs_dict.get("attention_mask", torch.ones_like(dummy_input))
                batch_size = dummy_attention_mask.shape[0]

                is_padding_right = dummy_attention_mask[:, -1].sum().item() != batch_size

                # To avoid errors with padding_side=="right"
                if is_padding_right:
                    dummy_attention_mask = torch.ones_like(dummy_input)

                model = model_class.from_pretrained(
                    tmpdirname,
                    torch_dtype=torch.float16,
                    attn_implementation="flash_attention_2",
                    low_cpu_mem_usage=True,
                    load_in_4bit=True,
                )

                for _, param in model.named_parameters():
                    # upcast only layer norms
                    if (param.dtype == torch.float16) or (param.dtype == torch.bfloat16):
                        param.data = param.data.to(torch.float32)

                if model.config.is_encoder_decoder:
                    dummy_decoder_input_ids = inputs_dict["decoder_input_ids"]
                    dummy_decoder_attention_mask = inputs_dict["decoder_attention_mask"]

                    _ = model(dummy_input, decoder_input_ids=dummy_decoder_input_ids)
                    # with attention mask
                    _ = model(
                        dummy_input,
                        attention_mask=dummy_attention_mask,
                        decoder_input_ids=dummy_decoder_input_ids,
                        decoder_attention_mask=dummy_decoder_attention_mask,
                    )
                else:
                    _ = model(dummy_input)
                    # with attention mask
                    _ = model(dummy_input, attention_mask=dummy_attention_mask)

    @require_flash_attn
    @require_torch_gpu
    @mark.flash_attn_test
    @slow
    def test_flash_attention_2_padding_matches_padding_free_with_position_ids(self):
        if not self.has_attentions:
            self.skipTest(reason="Model architecture does not support attentions")

        max_new_tokens = 30

        for model_class in self.all_generative_model_classes:
            if not model_class._supports_flash_attn_2:
                self.skipTest(f"{model_class.__name__} does not support Flash Attention 2")

            config, inputs_dict = self.model_tester.prepare_config_and_inputs_for_common()
            if 0 not in inputs_dict.get("attention_mask", []) or "attention_mask" not in inputs_dict:
                self.skipTest("Model dummy inputs should contain padding in their attention mask")

            dummy_input = inputs_dict[model_class.main_input_name]
            if dummy_input.dtype in [torch.float32, torch.bfloat16]:
                dummy_input = dummy_input.to(torch.float16)

            # make sure that all models have enough positions for generation
            if hasattr(config, "max_position_embeddings"):
                config.max_position_embeddings = max_new_tokens + dummy_input.shape[1] + 1

            model = model_class(config)

            with tempfile.TemporaryDirectory() as tmpdirname:
                model.save_pretrained(tmpdirname)

                # ensure left padding, to adapt for some models
                if 0 in inputs_dict["attention_mask"][:, -1]:
                    inputs_dict["attention_mask"] = inputs_dict["attention_mask"].flip(1)
                dummy_attention_mask = inputs_dict["attention_mask"]
                inputs_dict["input_ids"][~dummy_attention_mask.bool()] = config.get_text_config().pad_token_id

                model = (
                    model_class.from_pretrained(
                        tmpdirname,
                        torch_dtype=torch.float16,
                        attn_implementation="flash_attention_2",
                        low_cpu_mem_usage=True,
                    )
                    .to(torch_device)
                    .eval()
                )

                # flatten
                padfree_inputs_dict = {
                    k: v[dummy_attention_mask.bool()].unsqueeze(0)
                    for k, v in inputs_dict.items()
                    if not k == "attention_mask"
                }
                # add position_ids
                padfree_inputs_dict["position_ids"] = (
                    torch.cat([torch.arange(length) for length in dummy_attention_mask.sum(1).tolist()])
                    .long()
                    .unsqueeze(0)
                    .to(torch_device)
                )

                res_padded = model(**inputs_dict)
                res_padfree = model(**padfree_inputs_dict)

                logits_padded = res_padded.logits[inputs_dict["attention_mask"].bool()]
                logits_padfree = res_padfree.logits[0]

                torch.testing.assert_close(logits_padded.argmax(-1), logits_padfree.argmax(-1), atol=0, rtol=0)
                # acceptable numerical instability
                tol = torch.finfo(torch.float16).eps
                torch.testing.assert_close(logits_padded, logits_padfree, atol=tol, rtol=tol)

    @is_pt_tf_cross_test
    def test_tf_from_pt_safetensors(self):
        for model_class in self.all_model_classes:
            config, inputs_dict = self.model_tester.prepare_config_and_inputs_for_common()

            tf_model_class_name = "TF" + model_class.__name__  # Add the "TF" at the beginning
            if not hasattr(transformers, tf_model_class_name):
                self.skipTest(reason="transformers does not have this model in TF version yet")

            tf_model_class = getattr(transformers, tf_model_class_name)

            pt_model = model_class(config)

            with tempfile.TemporaryDirectory() as tmpdirname:
                pt_model.save_pretrained(tmpdirname, safe_serialization=True)
                tf_model_1 = tf_model_class.from_pretrained(tmpdirname, from_pt=True)

                pt_model.save_pretrained(tmpdirname, safe_serialization=False)
                tf_model_2 = tf_model_class.from_pretrained(tmpdirname, from_pt=True)

                # Check models are equal
                for p1, p2 in zip(tf_model_1.weights, tf_model_2.weights):
                    self.assertTrue(np.allclose(p1.numpy(), p2.numpy()))

    @is_pt_flax_cross_test
    def test_flax_from_pt_safetensors(self):
        for model_class in self.all_model_classes:
            config, inputs_dict = self.model_tester.prepare_config_and_inputs_for_common()

            flax_model_class_name = "Flax" + model_class.__name__  # Add the "Flax at the beginning
            if not hasattr(transformers, flax_model_class_name):
                self.skipTest(reason="transformers does not have this model in Flax version yet")

            flax_model_class = getattr(transformers, flax_model_class_name)

            pt_model = model_class(config)

            with tempfile.TemporaryDirectory() as tmpdirname:
                pt_model.save_pretrained(tmpdirname, safe_serialization=True)
                flax_model_1 = flax_model_class.from_pretrained(tmpdirname, from_pt=True)

                pt_model.save_pretrained(tmpdirname, safe_serialization=False)
                flax_model_2 = flax_model_class.from_pretrained(tmpdirname, from_pt=True)

                # Check models are equal
                self.assertTrue(check_models_equal(flax_model_1, flax_model_2))

    @require_flash_attn
    @require_torch_gpu
    @mark.flash_attn_test
    @slow
    def test_flash_attn_2_from_config(self):
        if not self.has_attentions:
            self.skipTest(reason="Model architecture does not support attentions")

        for model_class in self.all_generative_model_classes:
            if not model_class._supports_flash_attn_2:
                self.skipTest(f"{model_class.__name__} does not support Flash Attention 2")

            config, _ = self.model_tester.prepare_config_and_inputs_for_common()
            # TODO: to change it in the future with other relevant auto classes
            fa2_model = model_class._from_config(
                config, attn_implementation="flash_attention_2", torch_dtype=torch.bfloat16
            ).to(torch_device)

            dummy_input = torch.LongTensor([[0, 2, 3, 4], [0, 2, 3, 4]]).to(torch_device)
            dummy_attention_mask = torch.LongTensor([[1, 1, 1, 1], [0, 1, 1, 1]]).to(torch_device)

            fa2_correctly_converted = False

            for _, module in fa2_model.named_modules():
                if "FlashAttention" in module.__class__.__name__:
                    fa2_correctly_converted = True
                    break

            self.assertTrue(fa2_correctly_converted)

            _ = fa2_model(input_ids=dummy_input, attention_mask=dummy_attention_mask)

            with tempfile.TemporaryDirectory() as tmpdirname:
                fa2_model.save_pretrained(tmpdirname)

                model_from_pretrained = model_class.from_pretrained(tmpdirname)

                self.assertTrue(model_from_pretrained.config._attn_implementation != "flash_attention_2")

                fa2_correctly_converted = False

                for _, module in model_from_pretrained.named_modules():
                    if "FlashAttention" in module.__class__.__name__:
                        fa2_correctly_converted = True
                        break

                self.assertFalse(fa2_correctly_converted)

    def _get_custom_4d_mask_test_data(self):
        # Sequence in which all but the last token is the same
        input_ids = torch.tensor(
            [[10, 11, 12, 13], [10, 11, 12, 14], [10, 11, 12, 15]], device=torch_device, dtype=torch.int64
        )
        position_ids = torch.tensor([[0, 1, 2, 3]] * 3, device=torch_device, dtype=torch.int64)

        # Combining common prefix with the unique ending tokens:
        input_ids_shared_prefix = torch.cat([input_ids[0][:-1], input_ids[:, -1]]).unsqueeze(0)

        # Creating a 4D mask where each of the last 3 tokens do not attend to each other.
        mask_shared_prefix = torch.tensor(
            [
                [
                    [
                        [1, 0, 0, 0, 0, 0],
                        [1, 1, 0, 0, 0, 0],
                        [1, 1, 1, 0, 0, 0],
                        [1, 1, 1, 1, 0, 0],
                        [1, 1, 1, 0, 1, 0],
                        [1, 1, 1, 0, 0, 1],
                    ]
                ]
            ],
        )
        # inverting the attention mask
        mask_dtype = torch.float32
        min_dtype = torch.finfo(mask_dtype).min
        mask_shared_prefix = (mask_shared_prefix.eq(0.0)).to(dtype=mask_dtype, device=torch_device) * min_dtype

        # Creating a position_ids tensor. note the repeating figures in the end.
        position_ids_shared_prefix = torch.tensor([[0, 1, 2, 3, 3, 3]], device=torch_device, dtype=torch.int64)

        return input_ids, position_ids, input_ids_shared_prefix, mask_shared_prefix, position_ids_shared_prefix

    def test_custom_4d_attention_mask(self):
        if not self.has_attentions:
            self.skipTest(reason="Model architecture does not support attentions")

        if len(self.all_generative_model_classes) == 0:
            self.skipTest(
                reason="Model architecture has no generative classes, and thus not necessarily supporting 4D masks"
            )

        for model_class in self.all_generative_model_classes:
            if not model_class._supports_static_cache:
                self.skipTest(f"{model_class.__name__} is not guaranteed to work with custom 4D attention masks")
            config, _ = self.model_tester.prepare_config_and_inputs_for_common()
            if getattr(config, "sliding_window", 0) is not None and getattr(config, "sliding_window", 0) > 0:
                self.skipTest(f"{model_class.__name__} with sliding window attention is not supported by this test")
            model = model_class(config).to(device=torch_device, dtype=torch.float32)

            (
                input_ids,
                position_ids,
                input_ids_shared_prefix,
                mask_shared_prefix,
                position_ids_shared_prefix,
            ) = self._get_custom_4d_mask_test_data()

            logits = model.forward(input_ids, position_ids=position_ids).logits
            # logits.shape == torch.Size([3, 4, ...])

            logits_shared_prefix = model(
                input_ids_shared_prefix,
                attention_mask=mask_shared_prefix,
                position_ids=position_ids_shared_prefix,
            )[0]
            # logits_shared_prefix.shape == torch.Size([1, 6, ...])

            out_last_tokens = logits[:, -1, :]  # last tokens in each batch line
            out_shared_prefix_last_tokens = logits_shared_prefix[0, -3:, :]  # last three tokens

            # comparing softmax-normalized logits:
            normalized_0 = F.softmax(out_last_tokens)
            normalized_1 = F.softmax(out_shared_prefix_last_tokens)
            torch.testing.assert_close(normalized_0, normalized_1, rtol=1e-3, atol=1e-4)

    @slow
    @require_torch_gpu
    def test_torch_compile_for_training(self):
        if version.parse(torch.__version__) < version.parse("2.3"):
            self.skipTest(reason="This test requires torch >= 2.3 to run.")

        if not hasattr(self, "_torch_compile_train_cls"):
            self.skipTest(f"{self.__class__.__name__} doesn't have the attribute `_torch_compile_train_cls`.")

        config, _ = self.model_tester.prepare_config_and_inputs_for_common()
        cls = self._torch_compile_train_cls
        model = cls(config).to(torch_device)

        inputs = {
            "input_ids": torch.randint(low=1, high=model.config.vocab_size, size=(2, 10), device=torch_device),
            "attention_mask": torch.tensor(
                [[1, 1, 1, 1, 1, 0, 0, 0, 0, 0], [1, 1, 1, 1, 1, 1, 1, 1, 1, 1]],
                dtype=torch.int64,
                device=torch_device,
            ),
            "position_ids": torch.arange(0, 10, device=torch_device).unsqueeze(0),
            "labels": torch.randint(low=1, high=model.config.vocab_size, size=(2, 10), device=torch_device),
        }

        # eager backward
        set_seed(42)
        loss = model(**inputs).loss
        loss.backward()

        params = {name: param.grad.clone().detach().cpu() for name, param in model.named_parameters()}
        model.zero_grad()
        del loss

        model = torch.compile(model, fullgraph=True, mode="reduce-overhead")
        # forward compilation
        set_seed(42)
        loss = model(**inputs).loss
        # backward compilation
        loss.backward()
        # check grad matches
        for name, param in model._orig_mod.named_parameters():
            torch.testing.assert_close(param.grad.detach().cpu(), params[name], rtol=1e-4, atol=1e-4)

    def test_forward_with_num_logits_to_keep(self):
        for model_class in self.all_generative_model_classes:
            if "num_logits_to_keep" not in set(inspect.signature(model_class.forward).parameters.keys()):
                self.skipTest(reason="This model does not support `num_logits_to_keep` argument.")

            config, inputs = self.model_tester.prepare_config_and_inputs_for_common()
            batch_size, sequence_length = inputs["input_ids"].shape
            vocab_size = config.get_text_config().vocab_size
            model = model_class(config).to(device=torch_device).eval()
            # some models have labels but `num_logits_to_keep` should not be used in train mode
            _ = inputs.pop("labels", None)

            # num_logits_to_keep=0 is a special case meaning "keep all logits"
            all_logits = model(**inputs, num_logits_to_keep=0).logits
            last_token_logits = model(**inputs, num_logits_to_keep=1).logits

            # Assert all shapes are correct
            self.assertEqual(tuple(all_logits.shape), (batch_size, sequence_length, vocab_size))
            self.assertEqual(tuple(last_token_logits.shape), (batch_size, 1, vocab_size))

            # Assert the last tokens are actually the same (except for the natural fluctuation due to order of FP ops)
            self.assertTrue(torch.allclose(all_logits[:, -1:, :], last_token_logits, atol=1e-5))


global_rng = random.Random()


def ids_tensor(shape, vocab_size, rng=None, name=None):
    #  Creates a random int32 tensor of the shape within the vocab size
    if rng is None:
        rng = global_rng

    total_dims = 1
    for dim in shape:
        total_dims *= dim

    values = []
    for _ in range(total_dims):
        values.append(rng.randint(0, vocab_size - 1))

    return torch.tensor(data=values, dtype=torch.long, device=torch_device).view(shape).contiguous()


def random_attention_mask(shape, rng=None, name=None):
    attn_mask = ids_tensor(shape, vocab_size=2, rng=None, name=None)
    # make sure that at least one token is attended to for each batch
    # we choose the 1st token so this property of `at least one being non-zero` still holds after applying causal mask
    attn_mask[:, 0] = 1
    return attn_mask


def floats_tensor(shape, scale=1.0, rng=None, name=None):
    """Creates a random float32 tensor"""
    if rng is None:
        rng = global_rng

    total_dims = 1
    for dim in shape:
        total_dims *= dim

    values = []
    for _ in range(total_dims):
        values.append(rng.random() * scale)

    return torch.tensor(data=values, dtype=torch.float, device=torch_device).view(shape).contiguous()<|MERGE_RESOLUTION|>--- conflicted
+++ resolved
@@ -2373,10 +2373,7 @@
                             recursive_check(tuple_iterable_value, dict_iterable_value)
                     elif tuple_object is None:
                         return
-<<<<<<< HEAD
-=======
                     # model might return non-tensors objects (e.g. Cache class)
->>>>>>> 9895f7df
                     elif isinstance(tuple_object, torch.Tensor):
                         self.assertTrue(
                             torch.allclose(
