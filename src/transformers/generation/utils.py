--- conflicted
+++ resolved
@@ -1397,20 +1397,12 @@
 
         past_length = 0
         if model_kwargs.get("past_key_values") is not None:
-<<<<<<< HEAD
-            past_key_values = model_kwargs["past_key_values"]
-            if isinstance(past_key_values, (Cache, EncoderDecoderCache)):
-                past_length = past_key_values.get_seq_length()
-            else:
-                past_length = past_key_values[0][0].shape[2]
-=======
             cache = model_kwargs["past_key_values"]
             if not isinstance(cache, Cache):
                 past_length = cache[0][0].shape[2]
             elif hasattr(cache, "get_seq_length") and cache.get_seq_length() is not None:
                 past_length = cache.get_seq_length()
 
->>>>>>> 3345ae73
         if "inputs_embeds" in model_kwargs:
             cur_len = model_kwargs["inputs_embeds"].shape[1]
         else:
@@ -1769,13 +1761,10 @@
                         "issue: https://github.com/huggingface/transformers/issues/28981"
                     )
                 model_kwargs["past_key_values"] = self._get_cache(
-<<<<<<< HEAD
-                    generation_config.cache_implementation, batch_size, generation_config.max_length, model_kwargs
-=======
                     generation_config.cache_implementation,
                     getattr(generation_config, "num_beams", 1) * batch_size,
                     generation_config.max_length,
->>>>>>> 3345ae73
+                    model_kwargs,
                 )
             elif generation_config.cache_implementation == "quantized":
                 if not self._supports_quantized_cache:
