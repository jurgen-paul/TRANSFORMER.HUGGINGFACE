# coding=utf-8
# Copyright 2020 The HuggingFace Inc. team.
#
# Licensed under the Apache License, Version 2.0 (the "License");
# you may not use this file except in compliance with the License.
# You may obtain a copy of the License at
#
#     http://www.apache.org/licenses/LICENSE-2.0
#
# Unless required by applicable law or agreed to in writing, software
# distributed under the License is distributed on an "AS IS" BASIS,
# WITHOUT WARRANTIES OR CONDITIONS OF ANY KIND, either express or implied.
# See the License for the specific language governing permissions and
# limitations under the License.
"""
Base classes common to both the slow and the fast tokenization classes: PreTrainedTokenizerBase (host all the user
fronting encoding methods) Special token mixing (host the special tokens logic) and BatchEncoding (wrap the dictionary
of output with special method for the Fast tokenizers)
"""

import copy
import json
import os
import re
import warnings
from collections import UserDict
from collections.abc import Mapping, Sized
from contextlib import contextmanager
from dataclasses import dataclass
from inspect import isfunction
from typing import TYPE_CHECKING, Any, Dict, List, NamedTuple, Optional, Sequence, Tuple, Union

import numpy as np
import torch
from packaging import version

from . import __version__
from .dynamic_module_utils import custom_object_save
from .utils import (
    ExplicitEnum,
    PaddingStrategy,
    PushToHubMixin,
    TensorType,
    add_end_docstrings,
    add_model_info_to_auto_map,
    add_model_info_to_custom_pipelines,
    cached_file,
    copy_func,
    download_url,
    extract_commit_hash,
    get_json_schema,
    is_flax_available,
    is_jax_tensor,
    is_mlx_available,
    is_numpy_array,
    is_offline_mode,
    is_protobuf_available,
    is_remote_url,
    is_tf_available,
    is_tf_tensor,
    is_tokenizers_available,
    is_torch_available,
    is_torch_device,
    is_torch_tensor,
    logging,
    requires_backends,
    to_py_obj,
)
from .utils.chat_template_utils import _compile_jinja_template, _render_with_assistant_indices
from .utils.import_utils import PROTOBUF_IMPORT_ERROR


if TYPE_CHECKING:
    if is_torch_available():
        import torch
    if is_tf_available():
        import tensorflow as tf
    if is_flax_available():
        import jax.numpy as jnp  # noqa: F401


def import_protobuf_decode_error(error_message=""):
    if is_protobuf_available():
        from google.protobuf.message import DecodeError

        return DecodeError
    else:
        raise ImportError(PROTOBUF_IMPORT_ERROR.format(error_message))


if is_tokenizers_available():
    from tokenizers import AddedToken
    from tokenizers import Encoding as EncodingFast
else:

    @dataclass(frozen=False, eq=True)
    class AddedToken:
        """
        AddedToken represents a token to be added to a Tokenizer An AddedToken can have special options defining the
        way it should behave.

        The `normalized` will default to `not special` if it is not specified, similarly to the definition in
        `tokenizers`.
        """

        def __init__(
            self, content: str, single_word=False, lstrip=False, rstrip=False, special=False, normalized=None
        ):
            self.content = content
            self.single_word = single_word
            self.lstrip = lstrip
            self.rstrip = rstrip
            self.special = special
            self.normalized = normalized if normalized is not None else not special

        def __getstate__(self):
            return self.__dict__

        def __str__(self):
            return self.content

    @dataclass
    class EncodingFast:
        """This is dummy class because without the `tokenizers` library we don't have these objects anyway"""

        pass


logger = logging.get_logger(__name__)

VERY_LARGE_INTEGER = int(1e30)  # This is used to set the max input length for a model with infinite size input
LARGE_INTEGER = int(1e20)  # This is used when we need something big but slightly smaller than VERY_LARGE_INTEGER

# Define type aliases and NamedTuples
TextInput = str
PreTokenizedInput = List[str]
EncodedInput = List[int]
TextInputPair = Tuple[str, str]
PreTokenizedInputPair = Tuple[List[str], List[str]]
EncodedInputPair = Tuple[List[int], List[int]]

# Define type aliases for text-related non-text modalities
AudioInput = Union["np.ndarray", "torch.Tensor", List["np.ndarray"], List["torch.Tensor"]]

# Slow tokenizers used to be saved in three separated files
SPECIAL_TOKENS_MAP_FILE = "special_tokens_map.json"
ADDED_TOKENS_FILE = "added_tokens.json"
TOKENIZER_CONFIG_FILE = "tokenizer_config.json"

# Fast tokenizers (provided by HuggingFace tokenizer's library) can be saved in a single file
FULL_TOKENIZER_FILE = "tokenizer.json"
_re_tokenizer_file = re.compile(r"tokenizer\.(.*)\.json")


class TruncationStrategy(ExplicitEnum):
    """
    Possible values for the `truncation` argument in [`PreTrainedTokenizerBase.__call__`]. Useful for tab-completion in
    an IDE.
    """

    ONLY_FIRST = "only_first"
    ONLY_SECOND = "only_second"
    LONGEST_FIRST = "longest_first"
    DO_NOT_TRUNCATE = "do_not_truncate"


class CharSpan(NamedTuple):
    """
    Character span in the original string.

    Args:
        start (`int`): Index of the first character in the original string.
        end (`int`): Index of the character following the last character in the original string.
    """

    start: int
    end: int


class TokenSpan(NamedTuple):
    """
    Token span in an encoded string (list of tokens).

    Args:
        start (`int`): Index of the first token in the span.
        end (`int`): Index of the token following the last token in the span.
    """

    start: int
    end: int


class BatchEncoding(UserDict):
    """
    Holds the output of the [`~tokenization_utils_base.PreTrainedTokenizerBase.__call__`],
    [`~tokenization_utils_base.PreTrainedTokenizerBase.encode_plus`] and
    [`~tokenization_utils_base.PreTrainedTokenizerBase.batch_encode_plus`] methods (tokens, attention_masks, etc).

    This class is derived from a python dictionary and can be used as a dictionary. In addition, this class exposes
    utility methods to map from word/character space to token space.

    Args:
        data (`dict`, *optional*):
            Dictionary of lists/arrays/tensors returned by the `__call__`/`encode_plus`/`batch_encode_plus` methods
            ('input_ids', 'attention_mask', etc.).
        encoding (`tokenizers.Encoding` or `Sequence[tokenizers.Encoding]`, *optional*):
            If the tokenizer is a fast tokenizer which outputs additional information like mapping from word/character
            space to token space the `tokenizers.Encoding` instance or list of instance (for batches) hold this
            information.
        tensor_type (`Union[None, str, TensorType]`, *optional*):
            You can give a tensor_type here to convert the lists of integers in PyTorch/TensorFlow/Numpy Tensors at
            initialization.
        prepend_batch_axis (`bool`, *optional*, defaults to `False`):
            Whether or not to add a batch axis when converting to tensors (see `tensor_type` above). Note that this
            parameter has an effect if the parameter `tensor_type` is set, *otherwise has no effect*.
        n_sequences (`Optional[int]`, *optional*):
            You can give a tensor_type here to convert the lists of integers in PyTorch/TensorFlow/Numpy Tensors at
            initialization.
    """

    def __init__(
        self,
        data: Optional[Dict[str, Any]] = None,
        encoding: Optional[Union[EncodingFast, Sequence[EncodingFast]]] = None,
        tensor_type: Union[None, str, TensorType] = None,
        prepend_batch_axis: bool = False,
        n_sequences: Optional[int] = None,
    ):
        super().__init__(data)

        if isinstance(encoding, EncodingFast):
            encoding = [encoding]

        self._encodings = encoding

        if n_sequences is None and encoding is not None and len(encoding):
            n_sequences = encoding[0].n_sequences

        self._n_sequences = n_sequences

        self.convert_to_tensors(tensor_type=tensor_type, prepend_batch_axis=prepend_batch_axis)

    @property
    def n_sequences(self) -> Optional[int]:
        """
        `Optional[int]`: The number of sequences used to generate each sample from the batch encoded in this
        [`BatchEncoding`]. Currently can be one of `None` (unknown), `1` (a single sentence) or `2` (a pair of
        sentences)
        """
        return self._n_sequences

    @property
    def is_fast(self) -> bool:
        """
        `bool`: Indicate whether this [`BatchEncoding`] was generated from the result of a [`PreTrainedTokenizerFast`]
        or not.
        """
        return self._encodings is not None

    def __getitem__(self, item: Union[int, str]) -> Union[Any, EncodingFast]:
        """
        If the key is a string, returns the value of the dict associated to `key` ('input_ids', 'attention_mask',
        etc.).

        If the key is an integer, get the `tokenizers.Encoding` for batch item with index `key`.

        If the key is a slice, returns the value of the dict associated to `key` ('input_ids', 'attention_mask', etc.)
        with the constraint of slice.
        """
        if isinstance(item, str):
            return self.data[item]
        elif self._encodings is not None:
            return self._encodings[item]
        elif isinstance(item, slice):
            return {key: self.data[key][item] for key in self.data.keys()}
        else:
            raise KeyError(
                "Invalid key. Only three types of key are available: "
                "(1) string, (2) integers for backend Encoding, and (3) slices for data subsetting."
            )

    def __getattr__(self, item: str):
        try:
            return self.data[item]
        except KeyError:
            raise AttributeError

    def __getstate__(self):
        return {"data": self.data, "encodings": self._encodings}

    def __setstate__(self, state):
        if "data" in state:
            self.data = state["data"]

        if "encodings" in state:
            self._encodings = state["encodings"]

    def keys(self):
        return self.data.keys()

    def values(self):
        return self.data.values()

    def items(self):
        return self.data.items()

    # After this point:
    # Extended properties and methods only available for fast (Rust-based) tokenizers
    # provided by HuggingFace tokenizers library.

    @property
    def encodings(self) -> Optional[List[EncodingFast]]:
        """
        `Optional[List[tokenizers.Encoding]]`: The list all encodings from the tokenization process. Returns `None` if
        the input was tokenized through Python (i.e., not a fast) tokenizer.
        """
        return self._encodings

    def tokens(self, batch_index: int = 0) -> List[str]:
        """
        Return the list of tokens (sub-parts of the input strings after word/subword splitting and before conversion to
        integer indices) at a given batch index (only works for the output of a fast tokenizer).

        Args:
            batch_index (`int`, *optional*, defaults to 0): The index to access in the batch.

        Returns:
            `List[str]`: The list of tokens at that index.
        """
        if not self._encodings:
            raise ValueError(
                "tokens() is not available when using non-fast tokenizers (e.g. instance of a `XxxTokenizerFast`"
                " class)."
            )
        return self._encodings[batch_index].tokens

    def sequence_ids(self, batch_index: int = 0) -> List[Optional[int]]:
        """
        Return a list mapping the tokens to the id of their original sentences:

            - `None` for special tokens added around or between sequences,
            - `0` for tokens corresponding to words in the first sequence,
            - `1` for tokens corresponding to words in the second sequence when a pair of sequences was jointly
              encoded.

        Args:
            batch_index (`int`, *optional*, defaults to 0): The index to access in the batch.

        Returns:
            `List[Optional[int]]`: A list indicating the sequence id corresponding to each token. Special tokens added
            by the tokenizer are mapped to `None` and other tokens are mapped to the index of their corresponding
            sequence.
        """
        if not self._encodings:
            raise ValueError(
                "sequence_ids() is not available when using non-fast tokenizers (e.g. instance of a `XxxTokenizerFast`"
                " class)."
            )
        return self._encodings[batch_index].sequence_ids

    def words(self, batch_index: int = 0) -> List[Optional[int]]:
        """
        Return a list mapping the tokens to their actual word in the initial sentence for a fast tokenizer.

        Args:
            batch_index (`int`, *optional*, defaults to 0): The index to access in the batch.

        Returns:
            `List[Optional[int]]`: A list indicating the word corresponding to each token. Special tokens added by the
            tokenizer are mapped to `None` and other tokens are mapped to the index of their corresponding word
            (several tokens will be mapped to the same word index if they are parts of that word).
        """
        if not self._encodings:
            raise ValueError(
                "words() is not available when using non-fast tokenizers (e.g. instance of a `XxxTokenizerFast`"
                " class)."
            )
        warnings.warn(
            "`BatchEncoding.words()` property is deprecated and should be replaced with the identical, "
            "but more self-explanatory `BatchEncoding.word_ids()` property.",
            FutureWarning,
        )
        return self.word_ids(batch_index)

    def word_ids(self, batch_index: int = 0) -> List[Optional[int]]:
        """
        Return a list mapping the tokens to their actual word in the initial sentence for a fast tokenizer.

        Args:
            batch_index (`int`, *optional*, defaults to 0): The index to access in the batch.

        Returns:
            `List[Optional[int]]`: A list indicating the word corresponding to each token. Special tokens added by the
            tokenizer are mapped to `None` and other tokens are mapped to the index of their corresponding word
            (several tokens will be mapped to the same word index if they are parts of that word).
        """
        if not self._encodings:
            raise ValueError(
                "word_ids() is not available when using non-fast tokenizers (e.g. instance of a `XxxTokenizerFast`"
                " class)."
            )
        return self._encodings[batch_index].word_ids

    def token_to_sequence(self, batch_or_token_index: int, token_index: Optional[int] = None) -> int:
        """
        Get the index of the sequence represented by the given token. In the general use case, this method returns `0`
        for a single sequence or the first sequence of a pair, and `1` for the second sequence of a pair

        Can be called as:

        - `self.token_to_sequence(token_index)` if batch size is 1
        - `self.token_to_sequence(batch_index, token_index)` if batch size is greater than 1

        This method is particularly suited when the input sequences are provided as pre-tokenized sequences (i.e.,
        words are defined by the user). In this case it allows to easily associate encoded tokens with provided
        tokenized words.

        Args:
            batch_or_token_index (`int`):
                Index of the sequence in the batch. If the batch only comprises one sequence, this can be the index of
                the token in the sequence.
            token_index (`int`, *optional*):
                If a batch index is provided in *batch_or_token_index*, this can be the index of the token in the
                sequence.

        Returns:
            `int`: Index of the word in the input sequence.
        """

        if not self._encodings:
            raise ValueError("token_to_sequence() is not available when using Python based tokenizers")
        if token_index is not None:
            batch_index = batch_or_token_index
        else:
            batch_index = 0
            token_index = batch_or_token_index
        if batch_index < 0:
            batch_index = self._batch_size + batch_index
        if token_index < 0:
            token_index = self._seq_len + token_index
        return self._encodings[batch_index].token_to_sequence(token_index)

    def token_to_word(self, batch_or_token_index: int, token_index: Optional[int] = None) -> int:
        """
        Get the index of the word corresponding (i.e. comprising) to an encoded token in a sequence of the batch.

        Can be called as:

        - `self.token_to_word(token_index)` if batch size is 1
        - `self.token_to_word(batch_index, token_index)` if batch size is greater than 1

        This method is particularly suited when the input sequences are provided as pre-tokenized sequences (i.e.,
        words are defined by the user). In this case it allows to easily associate encoded tokens with provided
        tokenized words.

        Args:
            batch_or_token_index (`int`):
                Index of the sequence in the batch. If the batch only comprise one sequence, this can be the index of
                the token in the sequence.
            token_index (`int`, *optional*):
                If a batch index is provided in *batch_or_token_index*, this can be the index of the token in the
                sequence.

        Returns:
            `int`: Index of the word in the input sequence.
        """

        if not self._encodings:
            raise ValueError("token_to_word() is not available when using Python based tokenizers")
        if token_index is not None:
            batch_index = batch_or_token_index
        else:
            batch_index = 0
            token_index = batch_or_token_index
        if batch_index < 0:
            batch_index = self._batch_size + batch_index
        if token_index < 0:
            token_index = self._seq_len + token_index
        return self._encodings[batch_index].token_to_word(token_index)

    def word_to_tokens(
        self, batch_or_word_index: int, word_index: Optional[int] = None, sequence_index: int = 0
    ) -> Optional[TokenSpan]:
        """
        Get the encoded token span corresponding to a word in a sequence of the batch.

        Token spans are returned as a [`~tokenization_utils_base.TokenSpan`] with:

        - **start** -- Index of the first token.
        - **end** -- Index of the token following the last token.

        Can be called as:

        - `self.word_to_tokens(word_index, sequence_index: int = 0)` if batch size is 1
        - `self.word_to_tokens(batch_index, word_index, sequence_index: int = 0)` if batch size is greater or equal to
          1

        This method is particularly suited when the input sequences are provided as pre-tokenized sequences (i.e. words
        are defined by the user). In this case it allows to easily associate encoded tokens with provided tokenized
        words.

        Args:
            batch_or_word_index (`int`):
                Index of the sequence in the batch. If the batch only comprises one sequence, this can be the index of
                the word in the sequence.
            word_index (`int`, *optional*):
                If a batch index is provided in *batch_or_token_index*, this can be the index of the word in the
                sequence.
            sequence_index (`int`, *optional*, defaults to 0):
                If pair of sequences are encoded in the batch this can be used to specify which sequence in the pair (0
                or 1) the provided word index belongs to.

        Returns:
            ([`~tokenization_utils_base.TokenSpan`], *optional*): Span of tokens in the encoded sequence. Returns
            `None` if no tokens correspond to the word. This can happen especially when the token is a special token
            that has been used to format the tokenization. For example when we add a class token at the very beginning
            of the tokenization.
        """

        if not self._encodings:
            raise ValueError("word_to_tokens() is not available when using Python based tokenizers")
        if word_index is not None:
            batch_index = batch_or_word_index
        else:
            batch_index = 0
            word_index = batch_or_word_index
        if batch_index < 0:
            batch_index = self._batch_size + batch_index
        if word_index < 0:
            word_index = self._seq_len + word_index
        span = self._encodings[batch_index].word_to_tokens(word_index, sequence_index)
        return TokenSpan(*span) if span is not None else None

    def token_to_chars(self, batch_or_token_index: int, token_index: Optional[int] = None) -> CharSpan:
        """
        Get the character span corresponding to an encoded token in a sequence of the batch.

        Character spans are returned as a [`~tokenization_utils_base.CharSpan`] with:

        - **start** -- Index of the first character in the original string associated to the token.
        - **end** -- Index of the character following the last character in the original string associated to the
          token.

        Can be called as:

        - `self.token_to_chars(token_index)` if batch size is 1
        - `self.token_to_chars(batch_index, token_index)` if batch size is greater or equal to 1

        Args:
            batch_or_token_index (`int`):
                Index of the sequence in the batch. If the batch only comprise one sequence, this can be the index of
                the token in the sequence.
            token_index (`int`, *optional*):
                If a batch index is provided in *batch_or_token_index*, this can be the index of the token or tokens in
                the sequence.

        Returns:
            [`~tokenization_utils_base.CharSpan`]: Span of characters in the original string, or None, if the token
            (e.g. <s>, </s>) doesn't correspond to any chars in the origin string.
        """

        if not self._encodings:
            raise ValueError("token_to_chars() is not available when using Python based tokenizers")
        if token_index is not None:
            batch_index = batch_or_token_index
        else:
            batch_index = 0
            token_index = batch_or_token_index
        span_indices = self._encodings[batch_index].token_to_chars(token_index)

        return CharSpan(*span_indices) if span_indices is not None else None

    def char_to_token(
        self, batch_or_char_index: int, char_index: Optional[int] = None, sequence_index: int = 0
    ) -> int:
        """
        Get the index of the token in the encoded output comprising a character in the original string for a sequence
        of the batch.

        Can be called as:

        - `self.char_to_token(char_index)` if batch size is 1
        - `self.char_to_token(batch_index, char_index)` if batch size is greater or equal to 1

        This method is particularly suited when the input sequences are provided as pre-tokenized sequences (i.e. words
        are defined by the user). In this case it allows to easily associate encoded tokens with provided tokenized
        words.

        Args:
            batch_or_char_index (`int`):
                Index of the sequence in the batch. If the batch only comprise one sequence, this can be the index of
                the word in the sequence
            char_index (`int`, *optional*):
                If a batch index is provided in *batch_or_token_index*, this can be the index of the word in the
                sequence.
            sequence_index (`int`, *optional*, defaults to 0):
                If pair of sequences are encoded in the batch this can be used to specify which sequence in the pair (0
                or 1) the provided character index belongs to.


        Returns:
            `int`: Index of the token, or None if the char index refers to a whitespace only token and whitespace is
                   trimmed with `trim_offsets=True`.
        """

        if not self._encodings:
            raise ValueError("char_to_token() is not available when using Python based tokenizers")
        if char_index is not None:
            batch_index = batch_or_char_index
        else:
            batch_index = 0
            char_index = batch_or_char_index
        return self._encodings[batch_index].char_to_token(char_index, sequence_index)

    def word_to_chars(
        self, batch_or_word_index: int, word_index: Optional[int] = None, sequence_index: int = 0
    ) -> CharSpan:
        """
        Get the character span in the original string corresponding to given word in a sequence of the batch.

        Character spans are returned as a CharSpan NamedTuple with:

        - start: index of the first character in the original string
        - end: index of the character following the last character in the original string

        Can be called as:

        - `self.word_to_chars(word_index)` if batch size is 1
        - `self.word_to_chars(batch_index, word_index)` if batch size is greater or equal to 1

        Args:
            batch_or_word_index (`int`):
                Index of the sequence in the batch. If the batch only comprise one sequence, this can be the index of
                the word in the sequence
            word_index (`int`, *optional*):
                If a batch index is provided in *batch_or_token_index*, this can be the index of the word in the
                sequence.
            sequence_index (`int`, *optional*, defaults to 0):
                If pair of sequences are encoded in the batch this can be used to specify which sequence in the pair (0
                or 1) the provided word index belongs to.

        Returns:
            `CharSpan` or `List[CharSpan]`: Span(s) of the associated character or characters in the string. CharSpan
            are NamedTuple with:

                - start: index of the first character associated to the token in the original string
                - end: index of the character following the last character associated to the token in the original
                  string
        """

        if not self._encodings:
            raise ValueError("word_to_chars() is not available when using Python based tokenizers")
        if word_index is not None:
            batch_index = batch_or_word_index
        else:
            batch_index = 0
            word_index = batch_or_word_index
        return CharSpan(*(self._encodings[batch_index].word_to_chars(word_index, sequence_index)))

    def char_to_word(self, batch_or_char_index: int, char_index: Optional[int] = None, sequence_index: int = 0) -> int:
        """
        Get the word in the original string corresponding to a character in the original string of a sequence of the
        batch.

        Can be called as:

        - `self.char_to_word(char_index)` if batch size is 1
        - `self.char_to_word(batch_index, char_index)` if batch size is greater than 1

        This method is particularly suited when the input sequences are provided as pre-tokenized sequences (i.e. words
        are defined by the user). In this case it allows to easily associate encoded tokens with provided tokenized
        words.

        Args:
            batch_or_char_index (`int`):
                Index of the sequence in the batch. If the batch only comprise one sequence, this can be the index of
                the character in the original string.
            char_index (`int`, *optional*):
                If a batch index is provided in *batch_or_token_index*, this can be the index of the character in the
                original string.
            sequence_index (`int`, *optional*, defaults to 0):
                If pair of sequences are encoded in the batch this can be used to specify which sequence in the pair (0
                or 1) the provided character index belongs to.


        Returns:
            `int` or `List[int]`: Index or indices of the associated encoded token(s).
        """

        if not self._encodings:
            raise ValueError("char_to_word() is not available when using Python based tokenizers")
        if char_index is not None:
            batch_index = batch_or_char_index
        else:
            batch_index = 0
            char_index = batch_or_char_index
        return self._encodings[batch_index].char_to_word(char_index, sequence_index)

    def convert_to_tensors(
        self, tensor_type: Optional[Union[str, TensorType]] = None, prepend_batch_axis: bool = False
    ):
        """
        Convert the inner content to tensors.

        Args:
            tensor_type (`str` or [`~utils.TensorType`], *optional*):
                The type of tensors to use. If `str`, should be one of the values of the enum [`~utils.TensorType`]. If
                `None`, no modification is done.
            prepend_batch_axis (`int`, *optional*, defaults to `False`):
                Whether or not to add the batch dimension during the conversion.
        """
        if tensor_type is None:
            return self

        # Convert to TensorType
        if not isinstance(tensor_type, TensorType):
            tensor_type = TensorType(tensor_type)

        # Get a function reference for the correct framework
        if tensor_type == TensorType.TENSORFLOW:
            if not is_tf_available():
                raise ImportError(
                    "Unable to convert output to TensorFlow tensors format, TensorFlow is not installed."
                )
            import tensorflow as tf

            as_tensor = tf.constant
            is_tensor = tf.is_tensor
        elif tensor_type == TensorType.PYTORCH:
            if not is_torch_available():
                raise ImportError("Unable to convert output to PyTorch tensors format, PyTorch is not installed.")
            import torch

            is_tensor = torch.is_tensor

            def as_tensor(value, dtype=None):
                if isinstance(value, list) and isinstance(value[0], np.ndarray):
                    return torch.from_numpy(np.array(value))
                return torch.tensor(value)

        elif tensor_type == TensorType.JAX:
            if not is_flax_available():
                raise ImportError("Unable to convert output to JAX tensors format, JAX is not installed.")
            import jax.numpy as jnp  # noqa: F811

            as_tensor = jnp.array
            is_tensor = is_jax_tensor

        elif tensor_type == TensorType.MLX:
            if not is_mlx_available():
                raise ImportError("Unable to convert output to MLX tensors format, MLX is not installed.")
            import mlx.core as mx

            as_tensor = mx.array

            def is_tensor(obj):
                return isinstance(obj, mx.array)
        else:

            def as_tensor(value, dtype=None):
                if isinstance(value, (list, tuple)) and isinstance(value[0], (list, tuple, np.ndarray)):
                    value_lens = [len(val) for val in value]
                    if len(set(value_lens)) > 1 and dtype is None:
                        # we have a ragged list so handle explicitly
                        value = as_tensor([np.asarray(val) for val in value], dtype=object)
                return np.asarray(value, dtype=dtype)

            is_tensor = is_numpy_array

        # Do the tensor conversion in batch
        for key, value in self.items():
            try:
                if prepend_batch_axis:
                    value = [value]

                if not is_tensor(value):
                    tensor = as_tensor(value)

                    # Removing this for now in favor of controlling the shape with `prepend_batch_axis`
                    # # at-least2d
                    # if tensor.ndim > 2:
                    #     tensor = tensor.squeeze(0)
                    # elif tensor.ndim < 2:
                    #     tensor = tensor[None, :]

                    self[key] = tensor
            except Exception as e:
                if key == "overflowing_tokens":
                    raise ValueError(
                        "Unable to create tensor returning overflowing tokens of different lengths. "
                        "Please see if a fast version of this tokenizer is available to have this feature available."
                    ) from e
                raise ValueError(
                    "Unable to create tensor, you should probably activate truncation and/or padding with"
                    " 'padding=True' 'truncation=True' to have batched tensors with the same length. Perhaps your"
                    f" features (`{key}` in this case) have excessive nesting (inputs type `list` where type `int` is"
                    " expected)."
                ) from e

        return self

    def to(self, device: Union[str, "torch.device"]) -> "BatchEncoding":
        """
        Send all values to device by calling `v.to(device)` (PyTorch only).

        Args:
            device (`str` or `torch.device`): The device to put the tensors on.

        Returns:
            [`BatchEncoding`]: The same instance after modification.
        """
        requires_backends(self, ["torch"])
        import torch

        # This check catches things like APEX blindly calling "to" on all inputs to a module
        # Otherwise it passes the casts down and casts the LongTensor containing the token idxs
        # into a HalfTensor
        if isinstance(device, str) or is_torch_device(device) or isinstance(device, int):
<<<<<<< HEAD
            self.data = {
                k: v.to(device=device) for k, v in self.data.items() if v is not None and isinstance(v, torch.Tensor)
            }
=======
            self.data = {k: v.to(device=device) for k, v in self.data.items() if isinstance(v, torch.Tensor)}
>>>>>>> 04b4e441
        else:
            logger.warning(f"Attempting to cast a BatchEncoding to type {str(device)}. This is not supported.")
        return self


class SpecialTokensMixin:
    """
    A mixin derived by [`PreTrainedTokenizer`] and [`PreTrainedTokenizerFast`] to handle specific behaviors related to
    special tokens. In particular, this class hold the attributes which can be used to directly access these special
    tokens in a model-independent manner and allow to set and update the special tokens.

    Args:
        bos_token (`str` or `tokenizers.AddedToken`, *optional*):
            A special token representing the beginning of a sentence.
        eos_token (`str` or `tokenizers.AddedToken`, *optional*):
            A special token representing the end of a sentence.
        unk_token (`str` or `tokenizers.AddedToken`, *optional*):
            A special token representing an out-of-vocabulary token.
        sep_token (`str` or `tokenizers.AddedToken`, *optional*):
            A special token separating two different sentences in the same input (used by BERT for instance).
        pad_token (`str` or `tokenizers.AddedToken`, *optional*):
            A special token used to make arrays of tokens the same size for batching purpose. Will then be ignored by
            attention mechanisms or loss computation.
        cls_token (`str` or `tokenizers.AddedToken`, *optional*):
            A special token representing the class of the input (used by BERT for instance).
        mask_token (`str` or `tokenizers.AddedToken`, *optional*):
            A special token representing a masked token (used by masked-language modeling pretraining objectives, like
            BERT).
        additional_special_tokens (tuple or list of `str` or `tokenizers.AddedToken`, *optional*):
            A tuple or a list of additional tokens, which will be marked as `special`, meaning that they will be
            skipped when decoding if `skip_special_tokens` is set to `True`.
    """

    SPECIAL_TOKENS_ATTRIBUTES = [
        "bos_token",
        "eos_token",
        "unk_token",
        "sep_token",
        "pad_token",
        "cls_token",
        "mask_token",
        "additional_special_tokens",
    ]

    def __init__(self, verbose=False, **kwargs):
        self._bos_token = None
        self._eos_token = None
        self._unk_token = None
        self._sep_token = None
        self._pad_token = None
        self._cls_token = None
        self._mask_token = None
        self._pad_token_type_id = 0
        self._additional_special_tokens = []
        self.verbose = verbose

        # We directly set the hidden value to allow initialization with special tokens
        # which are not yet in the vocabulary. Necessary for serialization/de-serialization
        # TODO clean this up at some point (probably by switching to fast tokenizers)

        for key, value in kwargs.items():
            if value is None:
                continue
            if key in self.SPECIAL_TOKENS_ATTRIBUTES:
                if key == "additional_special_tokens":
                    assert isinstance(value, (list, tuple)), f"Value {value} is not a list or tuple"
                    assert all(
                        isinstance(t, (str, AddedToken)) for t in value
                    ), "One of the tokens is not a string or an AddedToken"
                    setattr(self, key, value)
                elif isinstance(value, (str, AddedToken)):
                    setattr(self, key, value)
                else:
                    raise TypeError(f"Special token {key} has to be either str or AddedToken but got: {type(value)}")

    def sanitize_special_tokens(self) -> int:
        """
        The `sanitize_special_tokens` is now deprecated kept for backward compatibility and will be removed in
        transformers v5.
        """
        logger.warning_once("The `sanitize_special_tokens` will be removed in transformers v5.")
        return self.add_tokens(self.all_special_tokens_extended, special_tokens=True)

    def add_special_tokens(
        self, special_tokens_dict: Dict[str, Union[str, AddedToken]], replace_additional_special_tokens=True
    ) -> int:
        """
        Add a dictionary of special tokens (eos, pad, cls, etc.) to the encoder and link them to class attributes. If
        special tokens are NOT in the vocabulary, they are added to it (indexed starting from the last index of the
        current vocabulary).

        When adding new tokens to the vocabulary, you should make sure to also resize the token embedding matrix of the
        model so that its embedding matrix matches the tokenizer.

        In order to do that, please use the [`~PreTrainedModel.resize_token_embeddings`] method.

        Using `add_special_tokens` will ensure your special tokens can be used in several ways:

        - Special tokens can be skipped when decoding using `skip_special_tokens = True`.
        - Special tokens are carefully handled by the tokenizer (they are never split), similar to `AddedTokens`.
        - You can easily refer to special tokens using tokenizer class attributes like `tokenizer.cls_token`. This
          makes it easy to develop model-agnostic training and fine-tuning scripts.

        When possible, special tokens are already registered for provided pretrained models (for instance
        [`BertTokenizer`] `cls_token` is already registered to be :obj*'[CLS]'* and XLM's one is also registered to be
        `'</s>'`).

        Args:
            special_tokens_dict (dictionary *str* to *str* or `tokenizers.AddedToken`):
                Keys should be in the list of predefined special attributes: [`bos_token`, `eos_token`, `unk_token`,
                `sep_token`, `pad_token`, `cls_token`, `mask_token`, `additional_special_tokens`].

                Tokens are only added if they are not already in the vocabulary (tested by checking if the tokenizer
                assign the index of the `unk_token` to them).
            replace_additional_special_tokens (`bool`, *optional*,, defaults to `True`):
                If `True`, the existing list of additional special tokens will be replaced by the list provided in
                `special_tokens_dict`. Otherwise, `self._additional_special_tokens` is just extended. In the former
                case, the tokens will NOT be removed from the tokenizer's full vocabulary - they are only being flagged
                as non-special tokens. Remember, this only affects which tokens are skipped during decoding, not the
                `added_tokens_encoder` and `added_tokens_decoder`. This means that the previous
                `additional_special_tokens` are still added tokens, and will not be split by the model.

        Returns:
            `int`: Number of tokens added to the vocabulary.

        Examples:

        ```python
        # Let's see how to add a new classification token to GPT-2
        tokenizer = GPT2Tokenizer.from_pretrained("openai-community/gpt2")
        model = GPT2Model.from_pretrained("openai-community/gpt2")

        special_tokens_dict = {"cls_token": "<CLS>"}

        num_added_toks = tokenizer.add_special_tokens(special_tokens_dict)
        print("We have added", num_added_toks, "tokens")
        # Notice: resize_token_embeddings expect to receive the full size of the new vocabulary, i.e., the length of the tokenizer.
        model.resize_token_embeddings(len(tokenizer))

        assert tokenizer.cls_token == "<CLS>"
        ```"""
        if not special_tokens_dict:
            return 0

        added_tokens = []
        for key, value in special_tokens_dict.items():
            assert key in self.SPECIAL_TOKENS_ATTRIBUTES, f"Key {key} is not a special token"

            if self.verbose:
                logger.info(f"Assigning {value} to the {key} key of the tokenizer")

            if key == "additional_special_tokens":
                assert isinstance(value, (list, tuple)) and all(
                    isinstance(t, (str, AddedToken)) for t in value
                ), f"Tokens {value} for key {key} should all be str or AddedToken instances"

                to_add = []
                for token in value:
                    if isinstance(token, str):
                        # for legacy purpose we default to stripping. `test_add_tokens_tokenizer` depends on this
                        token = AddedToken(token, rstrip=False, lstrip=False, normalized=False, special=True)
                    if not replace_additional_special_tokens and str(token) in self.additional_special_tokens:
                        continue
                    to_add.append(token)
                if replace_additional_special_tokens and len(to_add) > 0:
                    setattr(self, key, list(to_add))
                else:
                    self._additional_special_tokens.extend(to_add)
                added_tokens += to_add

            else:
                if not isinstance(value, (str, AddedToken)):
                    raise ValueError(f"Token {value} for key {key} should be a str or an AddedToken instance")
                if isinstance(value, (str)):
                    # for legacy purpose we default to stripping. `False` depends on this
                    value = AddedToken(value, rstrip=False, lstrip=False, normalized=False, special=True)
                if isinstance(value, AddedToken):
                    setattr(self, key, value)
                if value not in added_tokens:
                    added_tokens.append(value)

        # if we are adding tokens that were not part of the vocab, we ought to add them
        added_tokens = self.add_tokens(added_tokens, special_tokens=True)
        return added_tokens

    def add_tokens(
        self, new_tokens: Union[str, AddedToken, List[Union[str, AddedToken]]], special_tokens: bool = False
    ) -> int:
        """
        Add a list of new tokens to the tokenizer class. If the new tokens are not in the vocabulary, they are added to
        it with indices starting from length of the current vocabulary and and will be isolated before the tokenization
        algorithm is applied. Added tokens and tokens from the vocabulary of the tokenization algorithm are therefore
        not treated in the same way.

        Note, when adding new tokens to the vocabulary, you should make sure to also resize the token embedding matrix
        of the model so that its embedding matrix matches the tokenizer.

        In order to do that, please use the [`~PreTrainedModel.resize_token_embeddings`] method.

        Args:
            new_tokens (`str`, `tokenizers.AddedToken` or a list of *str* or `tokenizers.AddedToken`):
                Tokens are only added if they are not already in the vocabulary. `tokenizers.AddedToken` wraps a string
                token to let you personalize its behavior: whether this token should only match against a single word,
                whether this token should strip all potential whitespaces on the left side, whether this token should
                strip all potential whitespaces on the right side, etc.
            special_tokens (`bool`, *optional*, defaults to `False`):
                Can be used to specify if the token is a special token. This mostly change the normalization behavior
                (special tokens like CLS or [MASK] are usually not lower-cased for instance).

                See details for `tokenizers.AddedToken` in HuggingFace tokenizers library.

        Returns:
            `int`: Number of tokens added to the vocabulary.

        Examples:

        ```python
        # Let's see how to increase the vocabulary of Bert model and tokenizer
        tokenizer = BertTokenizerFast.from_pretrained("google-bert/bert-base-uncased")
        model = BertModel.from_pretrained("google-bert/bert-base-uncased")

        num_added_toks = tokenizer.add_tokens(["new_tok1", "my_new-tok2"])
        print("We have added", num_added_toks, "tokens")
        # Notice: resize_token_embeddings expect to receive the full size of the new vocabulary, i.e., the length of the tokenizer.
        model.resize_token_embeddings(len(tokenizer))
        ```"""
        if not new_tokens:
            return 0

        if not isinstance(new_tokens, (list, tuple)):
            new_tokens = [new_tokens]

        return self._add_tokens(new_tokens, special_tokens=special_tokens)

    def _add_tokens(self, new_tokens: Union[List[str], List[AddedToken]], special_tokens: bool = False) -> int:
        raise NotImplementedError

    @property
    def bos_token(self) -> str:
        """
        `str`: Beginning of sentence token. Log an error if used while not having been set.
        """
        if self._bos_token is None:
            if self.verbose:
                logger.error("Using bos_token, but it is not set yet.")
            return None
        return str(self._bos_token)

    @property
    def eos_token(self) -> str:
        """
        `str`: End of sentence token. Log an error if used while not having been set.
        """
        if self._eos_token is None:
            if self.verbose:
                logger.error("Using eos_token, but it is not set yet.")
            return None
        return str(self._eos_token)

    @property
    def unk_token(self) -> str:
        """
        `str`: Unknown token. Log an error if used while not having been set.
        """
        if self._unk_token is None:
            if self.verbose:
                logger.error("Using unk_token, but it is not set yet.")
            return None
        return str(self._unk_token)

    @property
    def sep_token(self) -> str:
        """
        `str`: Separation token, to separate context and query in an input sequence. Log an error if used while not
        having been set.
        """
        if self._sep_token is None:
            if self.verbose:
                logger.error("Using sep_token, but it is not set yet.")
            return None
        return str(self._sep_token)

    @property
    def pad_token(self) -> str:
        """
        `str`: Padding token. Log an error if used while not having been set.
        """
        if self._pad_token is None:
            if self.verbose:
                logger.error("Using pad_token, but it is not set yet.")
            return None
        return str(self._pad_token)

    @property
    def cls_token(self) -> str:
        """
        `str`: Classification token, to extract a summary of an input sequence leveraging self-attention along the full
        depth of the model. Log an error if used while not having been set.
        """
        if self._cls_token is None:
            if self.verbose:
                logger.error("Using cls_token, but it is not set yet.")
            return None
        return str(self._cls_token)

    @property
    def mask_token(self) -> str:
        """
        `str`: Mask token, to use when training a model with masked-language modeling. Log an error if used while not
        having been set.
        """
        if self._mask_token is None:
            if self.verbose:
                logger.error("Using mask_token, but it is not set yet.")
            return None
        return str(self._mask_token)

    @property
    def additional_special_tokens(self) -> List[str]:
        """
        `List[str]`: All the additional special tokens you may want to use. Log an error if used while not having been
        set.
        """
        if self._additional_special_tokens is None:
            if self.verbose:
                logger.error("Using additional_special_tokens, but it is not set yet.")
            return None
        return [str(tok) for tok in self._additional_special_tokens]

    @bos_token.setter
    def bos_token(self, value):
        if not isinstance(value, (str, AddedToken)) and value is not None:
            raise ValueError("Cannot set a non-string value as the BOS token")
        self._bos_token = value

    @eos_token.setter
    def eos_token(self, value):
        if not isinstance(value, (str, AddedToken)) and value is not None:
            raise ValueError("Cannot set a non-string value as the EOS token")
        self._eos_token = value

    @unk_token.setter
    def unk_token(self, value):
        if not isinstance(value, (str, AddedToken)) and value is not None:
            raise ValueError("Cannot set a non-string value as the UNK token")
        self._unk_token = value

    @sep_token.setter
    def sep_token(self, value):
        if not isinstance(value, (str, AddedToken)) and value is not None:
            raise ValueError("Cannot set a non-string value as the SEP token")
        self._sep_token = value

    @pad_token.setter
    def pad_token(self, value):
        if not isinstance(value, (str, AddedToken)) and value is not None:
            raise ValueError("Cannot set a non-string value as the PAD token")
        self._pad_token = value

    @cls_token.setter
    def cls_token(self, value):
        if not isinstance(value, (str, AddedToken)) and value is not None:
            raise ValueError("Cannot set a non-string value as the CLS token")
        self._cls_token = value

    @mask_token.setter
    def mask_token(self, value):
        if not isinstance(value, (str, AddedToken)) and value is not None:
            raise ValueError("Cannot set a non-string value as the MASK token")
        self._mask_token = value

    @additional_special_tokens.setter
    def additional_special_tokens(self, value):
        self._additional_special_tokens = value if value is not None else None

    @property
    def bos_token_id(self) -> Optional[int]:
        """
        `Optional[int]`: Id of the beginning of sentence token in the vocabulary. Returns `None` if the token has not
        been set.
        """
        if self._bos_token is None:
            return None
        return self.convert_tokens_to_ids(self.bos_token)

    @property
    def eos_token_id(self) -> Optional[int]:
        """
        `Optional[int]`: Id of the end of sentence token in the vocabulary. Returns `None` if the token has not been
        set.
        """
        if self._eos_token is None:
            return None
        return self.convert_tokens_to_ids(self.eos_token)

    @property
    def unk_token_id(self) -> Optional[int]:
        """
        `Optional[int]`: Id of the unknown token in the vocabulary. Returns `None` if the token has not been set.
        """
        if self._unk_token is None:
            return None
        return self.convert_tokens_to_ids(self.unk_token)

    @property
    def sep_token_id(self) -> Optional[int]:
        """
        `Optional[int]`: Id of the separation token in the vocabulary, to separate context and query in an input
        sequence. Returns `None` if the token has not been set.
        """
        if self._sep_token is None:
            return None
        return self.convert_tokens_to_ids(self.sep_token)

    @property
    def pad_token_id(self) -> Optional[int]:
        """
        `Optional[int]`: Id of the padding token in the vocabulary. Returns `None` if the token has not been set.
        """
        if self._pad_token is None:
            return None
        return self.convert_tokens_to_ids(self.pad_token)

    @property
    def pad_token_type_id(self) -> int:
        """
        `int`: Id of the padding token type in the vocabulary.
        """
        return self._pad_token_type_id

    @property
    def cls_token_id(self) -> Optional[int]:
        """
        `Optional[int]`: Id of the classification token in the vocabulary, to extract a summary of an input sequence
        leveraging self-attention along the full depth of the model.

        Returns `None` if the token has not been set.
        """
        if self._cls_token is None:
            return None
        return self.convert_tokens_to_ids(self.cls_token)

    @property
    def mask_token_id(self) -> Optional[int]:
        """
        `Optional[int]`: Id of the mask token in the vocabulary, used when training a model with masked-language
        modeling. Returns `None` if the token has not been set.
        """
        if self._mask_token is None:
            return None
        return self.convert_tokens_to_ids(self.mask_token)

    @property
    def additional_special_tokens_ids(self) -> List[int]:
        """
        `List[int]`: Ids of all the additional special tokens in the vocabulary. Log an error if used while not having
        been set.
        """
        return self.convert_tokens_to_ids(self.additional_special_tokens)

    @bos_token_id.setter
    def bos_token_id(self, value):
        self._bos_token = self.convert_ids_to_tokens(value) if value is not None else None

    @eos_token_id.setter
    def eos_token_id(self, value):
        self._eos_token = self.convert_ids_to_tokens(value) if value is not None else None

    @unk_token_id.setter
    def unk_token_id(self, value):
        self._unk_token = self.convert_ids_to_tokens(value) if value is not None else None

    @sep_token_id.setter
    def sep_token_id(self, value):
        self._sep_token = self.convert_ids_to_tokens(value) if value is not None else None

    @pad_token_id.setter
    def pad_token_id(self, value):
        self._pad_token = self.convert_ids_to_tokens(value) if value is not None else None

    @cls_token_id.setter
    def cls_token_id(self, value):
        self._cls_token = self.convert_ids_to_tokens(value) if value is not None else None

    @mask_token_id.setter
    def mask_token_id(self, value):
        self._mask_token = self.convert_ids_to_tokens(value) if value is not None else None

    @additional_special_tokens_ids.setter
    def additional_special_tokens_ids(self, values):
        self._additional_special_tokens = [self.convert_ids_to_tokens(value) for value in values]

    @property
    def special_tokens_map(self) -> Dict[str, Union[str, List[str]]]:
        """
        `Dict[str, Union[str, List[str]]]`: A dictionary mapping special token class attributes (`cls_token`,
        `unk_token`, etc.) to their values (`'<unk>'`, `'<cls>'`, etc.).

        Convert potential tokens of `tokenizers.AddedToken` type to string.
        """
        set_attr = {}
        for attr in self.SPECIAL_TOKENS_ATTRIBUTES:
            attr_value = getattr(self, attr)
            if attr_value:
                set_attr[attr] = attr_value
        return set_attr

    @property
    def special_tokens_map_extended(self) -> Dict[str, Union[str, AddedToken, List[Union[str, AddedToken]]]]:
        """
        `Dict[str, Union[str, tokenizers.AddedToken, List[Union[str, tokenizers.AddedToken]]]]`: A dictionary mapping
        special token class attributes (`cls_token`, `unk_token`, etc.) to their values (`'<unk>'`, `'<cls>'`, etc.).

        Don't convert tokens of `tokenizers.AddedToken` type to string so they can be used to control more finely how
        special tokens are tokenized.
        """
        set_attr = {}
        for attr in self.SPECIAL_TOKENS_ATTRIBUTES:
            attr_value = getattr(self, "_" + attr)
            if attr_value:
                set_attr[attr] = attr_value
        return set_attr

    @property
    def all_special_tokens_extended(self) -> List[Union[str, AddedToken]]:
        """
        `List[Union[str, tokenizers.AddedToken]]`: All the special tokens (`'<unk>'`, `'<cls>'`, etc.), the order has
        nothing to do with the index of each tokens. If you want to know the correct indices, check
        `self.added_tokens_encoder`. We can't create an order anymore as the keys are `AddedTokens` and not `Strings`.

        Don't convert tokens of `tokenizers.AddedToken` type to string so they can be used to control more finely how
        special tokens are tokenized.
        """
        all_tokens = []
        seen = set()
        for value in self.special_tokens_map_extended.values():
            if isinstance(value, (list, tuple)):
                tokens_to_add = [token for token in value if str(token) not in seen]
            else:
                tokens_to_add = [value] if str(value) not in seen else []
            seen.update(map(str, tokens_to_add))
            all_tokens.extend(tokens_to_add)
        return all_tokens

    @property
    def all_special_tokens(self) -> List[str]:
        """
        `List[str]`: A list of the unique special tokens (`'<unk>'`, `'<cls>'`, ..., etc.).

        Convert tokens of `tokenizers.AddedToken` type to string.
        """
        all_toks = [str(s) for s in self.all_special_tokens_extended]
        return all_toks

    @property
    def all_special_ids(self) -> List[int]:
        """
        `List[int]`: List the ids of the special tokens(`'<unk>'`, `'<cls>'`, etc.) mapped to class attributes.
        """
        all_toks = self.all_special_tokens
        all_ids = self.convert_tokens_to_ids(all_toks)
        return all_ids


ENCODE_KWARGS_DOCSTRING = r"""
            add_special_tokens (`bool`, *optional*, defaults to `True`):
                Whether or not to add special tokens when encoding the sequences. This will use the underlying
                `PretrainedTokenizerBase.build_inputs_with_special_tokens` function, which defines which tokens are
                automatically added to the input ids. This is usefull if you want to add `bos` or `eos` tokens
                automatically.
            padding (`bool`, `str` or [`~utils.PaddingStrategy`], *optional*, defaults to `False`):
                Activates and controls padding. Accepts the following values:

                - `True` or `'longest'`: Pad to the longest sequence in the batch (or no padding if only a single
                  sequence if provided).
                - `'max_length'`: Pad to a maximum length specified with the argument `max_length` or to the maximum
                  acceptable input length for the model if that argument is not provided.
                - `False` or `'do_not_pad'` (default): No padding (i.e., can output a batch with sequences of different
                  lengths).
            truncation (`bool`, `str` or [`~tokenization_utils_base.TruncationStrategy`], *optional*, defaults to `False`):
                Activates and controls truncation. Accepts the following values:

                - `True` or `'longest_first'`: Truncate to a maximum length specified with the argument `max_length` or
                  to the maximum acceptable input length for the model if that argument is not provided. This will
                  truncate token by token, removing a token from the longest sequence in the pair if a pair of
                  sequences (or a batch of pairs) is provided.
                - `'only_first'`: Truncate to a maximum length specified with the argument `max_length` or to the
                  maximum acceptable input length for the model if that argument is not provided. This will only
                  truncate the first sequence of a pair if a pair of sequences (or a batch of pairs) is provided.
                - `'only_second'`: Truncate to a maximum length specified with the argument `max_length` or to the
                  maximum acceptable input length for the model if that argument is not provided. This will only
                  truncate the second sequence of a pair if a pair of sequences (or a batch of pairs) is provided.
                - `False` or `'do_not_truncate'` (default): No truncation (i.e., can output batch with sequence lengths
                  greater than the model maximum admissible input size).
            max_length (`int`, *optional*):
                Controls the maximum length to use by one of the truncation/padding parameters.

                If left unset or set to `None`, this will use the predefined model maximum length if a maximum length
                is required by one of the truncation/padding parameters. If the model has no specific maximum input
                length (like XLNet) truncation/padding to a maximum length will be deactivated.
            stride (`int`, *optional*, defaults to 0):
                If set to a number along with `max_length`, the overflowing tokens returned when
                `return_overflowing_tokens=True` will contain some tokens from the end of the truncated sequence
                returned to provide some overlap between truncated and overflowing sequences. The value of this
                argument defines the number of overlapping tokens.
            is_split_into_words (`bool`, *optional*, defaults to `False`):
                Whether or not the input is already pre-tokenized (e.g., split into words). If set to `True`, the
                tokenizer assumes the input is already split into words (for instance, by splitting it on whitespace)
                which it will tokenize. This is useful for NER or token classification.
            pad_to_multiple_of (`int`, *optional*):
                If set will pad the sequence to a multiple of the provided value. Requires `padding` to be activated.
                This is especially useful to enable the use of Tensor Cores on NVIDIA hardware with compute capability
                `>= 7.5` (Volta).
            padding_side (`str`, *optional*):
                The side on which the model should have padding applied. Should be selected between ['right', 'left'].
                Default value is picked from the class attribute of the same name.
            return_tensors (`str` or [`~utils.TensorType`], *optional*):
                If set, will return tensors instead of list of python integers. Acceptable values are:

                - `'tf'`: Return TensorFlow `tf.constant` objects.
                - `'pt'`: Return PyTorch `torch.Tensor` objects.
                - `'np'`: Return Numpy `np.ndarray` objects.
"""

ENCODE_PLUS_ADDITIONAL_KWARGS_DOCSTRING = r"""
            return_token_type_ids (`bool`, *optional*):
                Whether to return token type IDs. If left to the default, will return the token type IDs according to
                the specific tokenizer's default, defined by the `return_outputs` attribute.

                [What are token type IDs?](../glossary#token-type-ids)
            return_attention_mask (`bool`, *optional*):
                Whether to return the attention mask. If left to the default, will return the attention mask according
                to the specific tokenizer's default, defined by the `return_outputs` attribute.

                [What are attention masks?](../glossary#attention-mask)
            return_overflowing_tokens (`bool`, *optional*, defaults to `False`):
                Whether or not to return overflowing token sequences. If a pair of sequences of input ids (or a batch
                of pairs) is provided with `truncation_strategy = longest_first` or `True`, an error is raised instead
                of returning overflowing tokens.
            return_special_tokens_mask (`bool`, *optional*, defaults to `False`):
                Whether or not to return special tokens mask information.
            return_offsets_mapping (`bool`, *optional*, defaults to `False`):
                Whether or not to return `(char_start, char_end)` for each token.

                This is only available on fast tokenizers inheriting from [`PreTrainedTokenizerFast`], if using
                Python's tokenizer, this method will raise `NotImplementedError`.
            return_length  (`bool`, *optional*, defaults to `False`):
                Whether or not to return the lengths of the encoded inputs.
            verbose (`bool`, *optional*, defaults to `True`):
                Whether or not to print more information and warnings.
            **kwargs: passed to the `self.tokenize()` method

        Return:
            [`BatchEncoding`]: A [`BatchEncoding`] with the following fields:

            - **input_ids** -- List of token ids to be fed to a model.

              [What are input IDs?](../glossary#input-ids)

            - **token_type_ids** -- List of token type ids to be fed to a model (when `return_token_type_ids=True` or
              if *"token_type_ids"* is in `self.model_input_names`).

              [What are token type IDs?](../glossary#token-type-ids)

            - **attention_mask** -- List of indices specifying which tokens should be attended to by the model (when
              `return_attention_mask=True` or if *"attention_mask"* is in `self.model_input_names`).

              [What are attention masks?](../glossary#attention-mask)

            - **overflowing_tokens** -- List of overflowing tokens sequences (when a `max_length` is specified and
              `return_overflowing_tokens=True`).
            - **num_truncated_tokens** -- Number of tokens truncated (when a `max_length` is specified and
              `return_overflowing_tokens=True`).
            - **special_tokens_mask** -- List of 0s and 1s, with 1 specifying added special tokens and 0 specifying
              regular sequence tokens (when `add_special_tokens=True` and `return_special_tokens_mask=True`).
            - **length** -- The length of the inputs (when `return_length=True`)
"""


INIT_TOKENIZER_DOCSTRING = r"""
    Class attributes (overridden by derived classes)

        - **vocab_files_names** (`Dict[str, str]`) -- A dictionary with, as keys, the `__init__` keyword name of each
          vocabulary file required by the model, and as associated values, the filename for saving the associated file
          (string).
        - **pretrained_vocab_files_map** (`Dict[str, Dict[str, str]]`) -- A dictionary of dictionaries, with the
          high-level keys being the `__init__` keyword name of each vocabulary file required by the model, the
          low-level being the `short-cut-names` of the pretrained models with, as associated values, the `url` to the
          associated pretrained vocabulary file.
        - **model_input_names** (`List[str]`) -- A list of inputs expected in the forward pass of the model.
        - **padding_side** (`str`) -- The default value for the side on which the model should have padding applied.
          Should be `'right'` or `'left'`.
        - **truncation_side** (`str`) -- The default value for the side on which the model should have truncation
          applied. Should be `'right'` or `'left'`.

    Args:
        model_max_length (`int`, *optional*):
            The maximum length (in number of tokens) for the inputs to the transformer model. When the tokenizer is
            loaded with [`~tokenization_utils_base.PreTrainedTokenizerBase.from_pretrained`], this will be set to the
            value stored for the associated model in `max_model_input_sizes` (see above). If no value is provided, will
            default to VERY_LARGE_INTEGER (`int(1e30)`).
        padding_side (`str`, *optional*):
            The side on which the model should have padding applied. Should be selected between ['right', 'left'].
            Default value is picked from the class attribute of the same name.
        truncation_side (`str`, *optional*):
            The side on which the model should have truncation applied. Should be selected between ['right', 'left'].
            Default value is picked from the class attribute of the same name.
        chat_template (`str`, *optional*):
            A Jinja template string that will be used to format lists of chat messages. See
            https://huggingface.co/docs/transformers/chat_templating for a full description.
        model_input_names (`List[string]`, *optional*):
            The list of inputs accepted by the forward pass of the model (like `"token_type_ids"` or
            `"attention_mask"`). Default value is picked from the class attribute of the same name.
        bos_token (`str` or `tokenizers.AddedToken`, *optional*):
            A special token representing the beginning of a sentence. Will be associated to `self.bos_token` and
            `self.bos_token_id`.
        eos_token (`str` or `tokenizers.AddedToken`, *optional*):
            A special token representing the end of a sentence. Will be associated to `self.eos_token` and
            `self.eos_token_id`.
        unk_token (`str` or `tokenizers.AddedToken`, *optional*):
            A special token representing an out-of-vocabulary token. Will be associated to `self.unk_token` and
            `self.unk_token_id`.
        sep_token (`str` or `tokenizers.AddedToken`, *optional*):
            A special token separating two different sentences in the same input (used by BERT for instance). Will be
            associated to `self.sep_token` and `self.sep_token_id`.
        pad_token (`str` or `tokenizers.AddedToken`, *optional*):
            A special token used to make arrays of tokens the same size for batching purpose. Will then be ignored by
            attention mechanisms or loss computation. Will be associated to `self.pad_token` and `self.pad_token_id`.
        cls_token (`str` or `tokenizers.AddedToken`, *optional*):
            A special token representing the class of the input (used by BERT for instance). Will be associated to
            `self.cls_token` and `self.cls_token_id`.
        mask_token (`str` or `tokenizers.AddedToken`, *optional*):
            A special token representing a masked token (used by masked-language modeling pretraining objectives, like
            BERT). Will be associated to `self.mask_token` and `self.mask_token_id`.
        additional_special_tokens (tuple or list of `str` or `tokenizers.AddedToken`, *optional*):
            A tuple or a list of additional special tokens. Add them here to ensure they are skipped when decoding with
            `skip_special_tokens` is set to True. If they are not part of the vocabulary, they will be added at the end
            of the vocabulary.
        clean_up_tokenization_spaces (`bool`, *optional*, defaults to `True`):
            Whether or not the model should cleanup the spaces that were added when splitting the input text during the
            tokenization process.
        split_special_tokens (`bool`, *optional*, defaults to `False`):
            Whether or not the special tokens should be split during the tokenization process. Passing will affect the
            internal state of the tokenizer. The default behavior is to not split special tokens. This means that if
            `<s>` is the `bos_token`, then `tokenizer.tokenize("<s>") = ['<s>`]. Otherwise, if
            `split_special_tokens=True`, then `tokenizer.tokenize("<s>")` will be give `['<','s', '>']`.
"""


@add_end_docstrings(INIT_TOKENIZER_DOCSTRING)
class PreTrainedTokenizerBase(SpecialTokensMixin, PushToHubMixin):
    """
    Base class for [`PreTrainedTokenizer`] and [`PreTrainedTokenizerFast`].

    Handles shared (mostly boiler plate) methods for those two classes.
    """

    vocab_files_names: Dict[str, str] = {}
    pretrained_vocab_files_map: Dict[str, Dict[str, str]] = {}
    _auto_class: Optional[str] = None

    # first name has to correspond to main model input name
    # to make sure `tokenizer.pad(...)` works correctly
    model_input_names: List[str] = ["input_ids", "token_type_ids", "attention_mask"]
    padding_side: str = "right"
    truncation_side: str = "right"
    slow_tokenizer_class = None

    def __init__(self, **kwargs):
        # inputs and kwargs for saving and re-loading (see ``from_pretrained`` and ``save_pretrained``)
        self.init_inputs = ()
        for key in kwargs:
            if hasattr(self, key) and callable(getattr(self, key)):
                raise AttributeError(f"{key} conflicts with the method {key} in {self.__class__.__name__}")

        self.init_kwargs = copy.deepcopy(kwargs)
        self.name_or_path = kwargs.pop("name_or_path", "")
        self._processor_class = kwargs.pop("processor_class", None)

        # For backward compatibility we fallback to set model_max_length from max_len if provided
        model_max_length = kwargs.pop("model_max_length", kwargs.pop("max_len", None))
        self.model_max_length = model_max_length if model_max_length is not None else VERY_LARGE_INTEGER

        # Padding and truncation side are right by default and overridden in subclasses. If specified in the kwargs, it
        # is changed.
        self.padding_side = kwargs.pop("padding_side", self.padding_side)
        if self.padding_side not in ["right", "left"]:
            raise ValueError(
                f"Padding side should be selected between 'right' and 'left', current value: {self.padding_side}"
            )

        self.truncation_side = kwargs.pop("truncation_side", self.truncation_side)
        if self.truncation_side not in ["right", "left"]:
            raise ValueError(
                f"Truncation side should be selected between 'right' and 'left', current value: {self.truncation_side}"
            )

        self.model_input_names = kwargs.pop("model_input_names", self.model_input_names)

        # By default, cleaning tokenization spaces for both fast and slow tokenizers
        self.clean_up_tokenization_spaces = kwargs.pop("clean_up_tokenization_spaces", False)

        # By default, do not split special tokens for both fast and slow tokenizers
        self.split_special_tokens = kwargs.pop("split_special_tokens", False)

        self.deprecation_warnings = {}  # Use to store when we have already noticed a deprecation warning (avoid overlogging).
        self._in_target_context_manager = False

        # Stores a Jinja template that formats chat histories into tokenizable strings
        self.chat_template = kwargs.pop("chat_template", None)
        if isinstance(self.chat_template, (list, tuple)):
            # Chat templates are stored as lists of dicts with fixed key names,
            # we reconstruct that into a single dict while loading them.
            self.chat_template = {template["name"]: template["template"] for template in self.chat_template}

        super().__init__(**kwargs)

    @property
    def max_len_single_sentence(self) -> int:
        """
        `int`: The maximum length of a sentence that can be fed to the model.
        """
        return self.model_max_length - self.num_special_tokens_to_add(pair=False)

    @property
    def max_len_sentences_pair(self) -> int:
        """
        `int`: The maximum combined length of a pair of sentences that can be fed to the model.
        """
        return self.model_max_length - self.num_special_tokens_to_add(pair=True)

    @max_len_single_sentence.setter
    def max_len_single_sentence(self, value) -> int:
        # For backward compatibility, allow to try to setup 'max_len_single_sentence'.
        if value == self.model_max_length - self.num_special_tokens_to_add(pair=False) and self.verbose:
            if not self.deprecation_warnings.get("max_len_single_sentence", False):
                logger.warning(
                    "Setting 'max_len_single_sentence' is now deprecated. This value is automatically set up."
                )
            self.deprecation_warnings["max_len_single_sentence"] = True
        else:
            raise ValueError(
                "Setting 'max_len_single_sentence' is now deprecated. This value is automatically set up."
            )

    @max_len_sentences_pair.setter
    def max_len_sentences_pair(self, value) -> int:
        # For backward compatibility, allow to try to setup 'max_len_sentences_pair'.
        if value == self.model_max_length - self.num_special_tokens_to_add(pair=True) and self.verbose:
            if not self.deprecation_warnings.get("max_len_sentences_pair", False):
                logger.warning(
                    "Setting 'max_len_sentences_pair' is now deprecated. This value is automatically set up."
                )
            self.deprecation_warnings["max_len_sentences_pair"] = True
        else:
            raise ValueError("Setting 'max_len_sentences_pair' is now deprecated. This value is automatically set up.")

    def _set_processor_class(self, processor_class: str):
        """Sets processor class as an attribute."""
        self._processor_class = processor_class

    @property
    def added_tokens_decoder(self) -> Dict[int, AddedToken]:
        raise NotImplementedError()

    def __repr__(self) -> str:
        added_tokens_decoder_rep = "\n\t".join([f"{k}: {v.__repr__()}," for k, v in self.added_tokens_decoder.items()])
        return (
            f"{self.__class__.__name__}(name_or_path='{self.name_or_path}',"
            f" vocab_size={self.vocab_size}, model_max_length={self.model_max_length}, is_fast={self.is_fast},"
            f" padding_side='{self.padding_side}', truncation_side='{self.truncation_side}',"
            f" special_tokens={self.special_tokens_map}, clean_up_tokenization_spaces={self.clean_up_tokenization_spaces}), "
            " added_tokens_decoder={\n\t" + added_tokens_decoder_rep + "\n}"
        )

    def __len__(self) -> int:
        raise NotImplementedError()

    def get_vocab(self) -> Dict[str, int]:
        """
        Returns the vocabulary as a dictionary of token to index.

        `tokenizer.get_vocab()[token]` is equivalent to `tokenizer.convert_tokens_to_ids(token)` when `token` is in the
        vocab.

        Returns:
            `Dict[str, int]`: The vocabulary.
        """
        raise NotImplementedError()

    def apply_chat_template(
        self,
        conversation: Union[List[Dict[str, str]], List[List[Dict[str, str]]]],
        tools: Optional[List[Dict]] = None,
        documents: Optional[List[Dict[str, str]]] = None,
        chat_template: Optional[str] = None,
        add_generation_prompt: bool = False,
        continue_final_message: bool = False,
        tokenize: bool = True,
        padding: bool = False,
        truncation: bool = False,
        max_length: Optional[int] = None,
        return_tensors: Optional[Union[str, TensorType]] = None,
        return_dict: bool = False,
        return_assistant_tokens_mask: bool = False,
        tokenizer_kwargs: Optional[Dict[str, Any]] = None,
        **kwargs,
    ) -> Union[str, List[int], List[str], List[List[int]], BatchEncoding]:
        """
        Converts a list of dictionaries with `"role"` and `"content"` keys to a list of token
        ids. This method is intended for use with chat models, and will read the tokenizer's chat_template attribute to
        determine the format and control tokens to use when converting.

        Args:
            conversation (Union[List[Dict[str, str]], List[List[Dict[str, str]]]]): A list of dicts
                with "role" and "content" keys, representing the chat history so far.
            tools (`List[Dict]`, *optional*):
                A list of tools (callable functions) that will be accessible to the model. If the template does not
                support function calling, this argument will have no effect. Each tool should be passed as a JSON Schema,
                giving the name, description and argument types for the tool. See our
                [chat templating guide](https://huggingface.co/docs/transformers/main/en/chat_templating#automated-function-conversion-for-tool-use)
                for more information.
            documents (`List[Dict[str, str]]`, *optional*):
                A list of dicts representing documents that will be accessible to the model if it is performing RAG
                (retrieval-augmented generation). If the template does not support RAG, this argument will have no
                effect. We recommend that each document should be a dict containing "title" and "text" keys. Please
                see the RAG section of the [chat templating guide](https://huggingface.co/docs/transformers/main/en/chat_templating#arguments-for-RAG)
                for examples of passing documents with chat templates.
            chat_template (`str`, *optional*):
                A Jinja template to use for this conversion. It is usually not necessary to pass anything to this
                argument, as the model's template will be used by default.
            add_generation_prompt (bool, *optional*):
                If this is set, a prompt with the token(s) that indicate
                the start of an assistant message will be appended to the formatted output. This is useful when you want to generate a response from the model.
                Note that this argument will be passed to the chat template, and so it must be supported in the
                template for this argument to have any effect.
            continue_final_message (bool, *optional*):
                If this is set, the chat will be formatted so that the final
                message in the chat is open-ended, without any EOS tokens. The model will continue this message
                rather than starting a new one. This allows you to "prefill" part of
                the model's response for it. Cannot be used at the same time as `add_generation_prompt`.
            tokenize (`bool`, defaults to `True`):
                Whether to tokenize the output. If `False`, the output will be a string.
            padding (`bool`, defaults to `False`):
                Whether to pad sequences to the maximum length. Has no effect if tokenize is `False`.
            truncation (`bool`, defaults to `False`):
                Whether to truncate sequences at the maximum length. Has no effect if tokenize is `False`.
            max_length (`int`, *optional*):
                Maximum length (in tokens) to use for padding or truncation. Has no effect if tokenize is `False`. If
                not specified, the tokenizer's `max_length` attribute will be used as a default.
            return_tensors (`str` or [`~utils.TensorType`], *optional*):
                If set, will return tensors of a particular framework. Has no effect if tokenize is `False`. Acceptable
                values are:
                - `'tf'`: Return TensorFlow `tf.Tensor` objects.
                - `'pt'`: Return PyTorch `torch.Tensor` objects.
                - `'np'`: Return NumPy `np.ndarray` objects.
                - `'jax'`: Return JAX `jnp.ndarray` objects.
            return_dict (`bool`, defaults to `False`):
                Whether to return a dictionary with named outputs. Has no effect if tokenize is `False`.
            tokenizer_kwargs (`Dict[str: Any]`, *optional*): Additional kwargs to pass to the tokenizer.
            return_assistant_tokens_mask (`bool`, defaults to `False`):
                Whether to return a mask of the assistant generated tokens. For tokens generated by the assistant,
                the mask will contain 1. For user and system tokens, the mask will contain 0.
                This functionality is only available for chat templates that support it via the `{% generation %}` keyword.
            **kwargs: Additional kwargs to pass to the template renderer. Will be accessible by the chat template.

        Returns:
            `Union[List[int], Dict]`: A list of token ids representing the tokenized chat so far, including control tokens. This
            output is ready to pass to the model, either directly or via methods like `generate()`. If `return_dict` is
            set, will return a dict of tokenizer outputs instead.
        """

        if return_dict and not tokenize:
            raise ValueError(
                "`return_dict=True` is incompatible with `tokenize=False`, because there is no dict "
                "of tokenizer outputs to return."
            )

        if return_assistant_tokens_mask and not return_dict:
            raise ValueError("`return_assistant_tokens_mask=True` is incompatible with `return_dict=False`")

        if tokenizer_kwargs is None:
            tokenizer_kwargs = {}

        chat_template = self.get_chat_template(chat_template, tools)

        if return_assistant_tokens_mask and not re.search(r"\{\%-?\s*generation\s*-?\%\}", chat_template):
            logger.warning_once(
                "return_assistant_tokens_mask==True but chat template does not contain `{% generation %}` keyword."
            )

        # Compilation function uses a cache to avoid recompiling the same template
        compiled_template = _compile_jinja_template(chat_template)

        if isinstance(conversation, (list, tuple)) and (
            isinstance(conversation[0], (list, tuple)) or hasattr(conversation[0], "messages")
        ):
            conversations = conversation
            is_batched = True
        else:
            conversations = [conversation]
            is_batched = False

        if continue_final_message:
            if add_generation_prompt:
                raise ValueError(
                    "continue_final_message and add_generation_prompt are not compatible. Use continue_final_message when you want the model to continue the final message, and add_generation_prompt when you want to add a header that will prompt it to start a new assistant message instead."
                )
            if return_assistant_tokens_mask:
                raise ValueError("continue_final_message is not compatible with return_assistant_tokens_mask.")

        # We accept either JSON schemas or functions for tools. If we get functions, we convert them to schemas
        if tools is not None:
            tool_schemas = []
            for tool in tools:
                if isinstance(tool, dict):
                    tool_schemas.append(tool)
                elif isfunction(tool):
                    tool_schemas.append(get_json_schema(tool))
                else:
                    raise ValueError(
                        "Tools should either be a JSON schema, or a callable function with type hints "
                        "and a docstring suitable for auto-conversion to a schema."
                    )
        else:
            tool_schemas = None

        if documents is not None:
            for document in documents:
                if not isinstance(document, dict):
                    raise TypeError("Documents should be a list of dicts with 'title' and 'text' keys!")

        rendered = []
        all_generation_indices = []
        template_kwargs = {**self.special_tokens_map, **kwargs}  # kwargs overwrite special tokens if both are present
        for chat in conversations:
            if hasattr(chat, "messages"):
                # Indicates it's a Conversation object
                chat = chat.messages
            if return_assistant_tokens_mask:
                rendered_chat, generation_indices = _render_with_assistant_indices(
                    compiled_template=compiled_template,
                    messages=chat,
                    tools=tool_schemas,
                    documents=documents,
                    add_generation_prompt=add_generation_prompt,
                    **template_kwargs,
                )
                all_generation_indices.append(generation_indices)
            else:
                rendered_chat = compiled_template.render(
                    messages=chat,
                    tools=tool_schemas,
                    documents=documents,
                    add_generation_prompt=add_generation_prompt,
                    **template_kwargs,
                )
            if continue_final_message:
                final_message = chat[-1]["content"]
                rendered_chat = rendered_chat[: rendered_chat.rindex(final_message) + len(final_message)].rstrip()
            rendered.append(rendered_chat)

        if not is_batched:
            rendered = rendered[0]

        if tokenize:
            out = self(
                rendered,
                padding=padding,
                truncation=truncation,
                max_length=max_length,
                add_special_tokens=False,
                return_tensors=return_tensors,
                **tokenizer_kwargs,
            )
            if return_dict:
                if return_assistant_tokens_mask:
                    assistant_masks = []
                    if is_batched or return_tensors:
                        input_ids = out["input_ids"]
                    else:
                        input_ids = [out["input_ids"]]
                    for i in range(len(input_ids)):
                        current_mask = [0] * len(input_ids[i])
                        for assistant_start_char, assistant_end_char in all_generation_indices[i]:
                            start_token = out.char_to_token(i, assistant_start_char)
                            end_token = out.char_to_token(i, assistant_end_char - 1)
                            if start_token is None:
                                # start_token is out of bounds maybe due to truncation.
                                break
                            for token_id in range(start_token, end_token + 1 if end_token else len(input_ids)):
                                current_mask[token_id] = 1
                        assistant_masks.append(current_mask)
                    out["assistant_masks"] = assistant_masks if is_batched else assistant_masks[0]
                return out
            else:
                return out["input_ids"]
        else:
            return rendered

    def get_chat_template(self, chat_template: Optional[str] = None, tools: Optional[List[Dict]] = None) -> str:
        """
        Retrieve the chat template string used for tokenizing chat messages. This template is used
        internally by the `apply_chat_template` method and can also be used externally to retrieve the model's chat
        template for better generation tracking.

        Args:
            chat_template (`str`, *optional*):
                A Jinja template or the name of a template to use for this conversion.
                It is usually not necessary to pass anything to this argument,
                as the model's template will be used by default.
            tools (`List[Dict]`, *optional*):
                A list of tools (callable functions) that will be accessible to the model. If the template does not
                support function calling, this argument will have no effect. Each tool should be passed as a JSON Schema,
                giving the name, description and argument types for the tool. See our
                [chat templating guide](https://huggingface.co/docs/transformers/main/en/chat_templating#automated-function-conversion-for-tool-use)
                for more information.

        Returns:
            `str`: The chat template string.
        """
        # First, handle the cases when the model has a dict of multiple templates
        if isinstance(self.chat_template, dict):
            template_dict = self.chat_template
            if chat_template is not None and chat_template in template_dict:
                # The user can pass the name of a template to the chat template argument instead of an entire template
                chat_template = template_dict[chat_template]
            elif chat_template is None:
                if tools is not None and "tool_use" in template_dict:
                    chat_template = template_dict["tool_use"]
                elif "default" in template_dict:
                    chat_template = template_dict["default"]
                else:
                    raise ValueError(
                        "This model has multiple chat templates with no default specified! Please either pass a chat "
                        "template or the name of the template you wish to use to the `chat_template` argument. Available "
                        f"template names are {sorted(template_dict.keys())}."
                    )

        elif chat_template is None:
            # These are the cases when the model has a single template
            # priority: `chat_template` argument > `tokenizer.chat_template`
            if self.chat_template is not None:
                chat_template = self.chat_template
            else:
                raise ValueError(
                    "Cannot use chat template functions because tokenizer.chat_template is not set and no template "
                    "argument was passed! For information about writing templates and setting the "
                    "tokenizer.chat_template attribute, please see the documentation at "
                    "https://huggingface.co/docs/transformers/main/en/chat_templating"
                )

        return chat_template

    @classmethod
    def from_pretrained(
        cls,
        pretrained_model_name_or_path: Union[str, os.PathLike],
        *init_inputs,
        cache_dir: Optional[Union[str, os.PathLike]] = None,
        force_download: bool = False,
        local_files_only: bool = False,
        token: Optional[Union[str, bool]] = None,
        revision: str = "main",
        trust_remote_code=False,
        **kwargs,
    ):
        r"""
        Instantiate a [`~tokenization_utils_base.PreTrainedTokenizerBase`] (or a derived class) from a predefined
        tokenizer.

        Args:
            pretrained_model_name_or_path (`str` or `os.PathLike`):
                Can be either:

                - A string, the *model id* of a predefined tokenizer hosted inside a model repo on huggingface.co.
                - A path to a *directory* containing vocabulary files required by the tokenizer, for instance saved
                  using the [`~tokenization_utils_base.PreTrainedTokenizerBase.save_pretrained`] method, e.g.,
                  `./my_model_directory/`.
                - (**Deprecated**, not applicable to all derived classes) A path or url to a single saved vocabulary
                  file (if and only if the tokenizer only requires a single vocabulary file like Bert or XLNet), e.g.,
                  `./my_model_directory/vocab.txt`.
            cache_dir (`str` or `os.PathLike`, *optional*):
                Path to a directory in which a downloaded predefined tokenizer vocabulary files should be cached if the
                standard cache should not be used.
            force_download (`bool`, *optional*, defaults to `False`):
                Whether or not to force the (re-)download the vocabulary files and override the cached versions if they
                exist.
            resume_download:
                Deprecated and ignored. All downloads are now resumed by default when possible.
                Will be removed in v5 of Transformers.
            proxies (`Dict[str, str]`, *optional*):
                A dictionary of proxy servers to use by protocol or endpoint, e.g., `{'http': 'foo.bar:3128',
                'http://hostname': 'foo.bar:4012'}`. The proxies are used on each request.
            token (`str` or *bool*, *optional*):
                The token to use as HTTP bearer authorization for remote files. If `True`, will use the token generated
                when running `huggingface-cli login` (stored in `~/.huggingface`).
            local_files_only (`bool`, *optional*, defaults to `False`):
                Whether or not to only rely on local files and not to attempt to download any files.
            revision (`str`, *optional*, defaults to `"main"`):
                The specific model version to use. It can be a branch name, a tag name, or a commit id, since we use a
                git-based system for storing models and other artifacts on huggingface.co, so `revision` can be any
                identifier allowed by git.
            subfolder (`str`, *optional*):
                In case the relevant files are located inside a subfolder of the model repo on huggingface.co (e.g. for
                facebook/rag-token-base), specify it here.
            inputs (additional positional arguments, *optional*):
                Will be passed along to the Tokenizer `__init__` method.
            trust_remote_code (`bool`, *optional*, defaults to `False`):
                Whether or not to allow for custom models defined on the Hub in their own modeling files. This option
                should only be set to `True` for repositories you trust and in which you have read the code, as it will
                execute code present on the Hub on your local machine.
            kwargs (additional keyword arguments, *optional*):
                Will be passed to the Tokenizer `__init__` method. Can be used to set special tokens like `bos_token`,
                `eos_token`, `unk_token`, `sep_token`, `pad_token`, `cls_token`, `mask_token`,
                `additional_special_tokens`. See parameters in the `__init__` for more details.

        <Tip>

        Passing `token=True` is required when you want to use a private model.

        </Tip>

        Examples:

        ```python
        # We can't instantiate directly the base class *PreTrainedTokenizerBase* so let's show our examples on a derived class: BertTokenizer
        # Download vocabulary from huggingface.co and cache.
        tokenizer = BertTokenizer.from_pretrained("google-bert/bert-base-uncased")

        # Download vocabulary from huggingface.co (user-uploaded) and cache.
        tokenizer = BertTokenizer.from_pretrained("dbmdz/bert-base-german-cased")

        # If vocabulary files are in a directory (e.g. tokenizer was saved using *save_pretrained('./test/saved_model/')*)
        tokenizer = BertTokenizer.from_pretrained("./test/saved_model/")

        # If the tokenizer uses a single vocabulary file, you can point directly to this file
        tokenizer = BertTokenizer.from_pretrained("./test/saved_model/my_vocab.txt")

        # You can link tokens to special vocabulary when instantiating
        tokenizer = BertTokenizer.from_pretrained("google-bert/bert-base-uncased", unk_token="<unk>")
        # You should be sure '<unk>' is in the vocabulary when doing that.
        # Otherwise use tokenizer.add_special_tokens({'unk_token': '<unk>'}) instead)
        assert tokenizer.unk_token == "<unk>"
        ```"""
        resume_download = kwargs.pop("resume_download", None)
        proxies = kwargs.pop("proxies", None)
        use_auth_token = kwargs.pop("use_auth_token", None)
        subfolder = kwargs.pop("subfolder", None)
        from_pipeline = kwargs.pop("_from_pipeline", None)
        from_auto_class = kwargs.pop("_from_auto", False)
        commit_hash = kwargs.pop("_commit_hash", None)
        gguf_file = kwargs.get("gguf_file", None)

        if use_auth_token is not None:
            warnings.warn(
                "The `use_auth_token` argument is deprecated and will be removed in v5 of Transformers. Please use `token` instead.",
                FutureWarning,
            )
            if token is not None:
                raise ValueError(
                    "`token` and `use_auth_token` are both specified. Please set only the argument `token`."
                )
            token = use_auth_token

        user_agent = {"file_type": "tokenizer", "from_auto_class": from_auto_class, "is_fast": "Fast" in cls.__name__}
        if from_pipeline is not None:
            user_agent["using_pipeline"] = from_pipeline

        if is_offline_mode() and not local_files_only:
            logger.info("Offline mode: forcing local_files_only=True")
            local_files_only = True

        pretrained_model_name_or_path = str(pretrained_model_name_or_path)
        vocab_files = {}
        init_configuration = {}

        is_local = os.path.isdir(pretrained_model_name_or_path)
        single_file_id = None
        if os.path.isfile(pretrained_model_name_or_path) or is_remote_url(pretrained_model_name_or_path):
            if len(cls.vocab_files_names) > 1 and not gguf_file:
                raise ValueError(
                    f"Calling {cls.__name__}.from_pretrained() with the path to a single file or url is not "
                    "supported for this tokenizer. Use a model identifier or the path to a directory instead."
                )
            warnings.warn(
                f"Calling {cls.__name__}.from_pretrained() with the path to a single file or url is deprecated and "
                "won't be possible anymore in v5. Use a model identifier or the path to a directory instead.",
                FutureWarning,
            )
            file_id = list(cls.vocab_files_names.keys())[0]

            vocab_files[file_id] = pretrained_model_name_or_path
            single_file_id = file_id
        else:
            if gguf_file:
                vocab_files["vocab_file"] = gguf_file
            else:
                # At this point pretrained_model_name_or_path is either a directory or a model identifier name
                additional_files_names = {
                    "added_tokens_file": ADDED_TOKENS_FILE,  # kept only for legacy
                    "special_tokens_map_file": SPECIAL_TOKENS_MAP_FILE,  # kept only for legacy
                    "tokenizer_config_file": TOKENIZER_CONFIG_FILE,
                    # tokenizer_file used to initialize a slow from a fast. Properly copy the `addedTokens` instead of adding in random orders
                    "tokenizer_file": FULL_TOKENIZER_FILE,
                }
                vocab_files = {**cls.vocab_files_names, **additional_files_names}
                if "tokenizer_file" in vocab_files:
                    # Try to get the tokenizer config to see if there are versioned tokenizer files.
                    fast_tokenizer_file = FULL_TOKENIZER_FILE
                    resolved_config_file = cached_file(
                        pretrained_model_name_or_path,
                        TOKENIZER_CONFIG_FILE,
                        cache_dir=cache_dir,
                        force_download=force_download,
                        resume_download=resume_download,
                        proxies=proxies,
                        token=token,
                        revision=revision,
                        local_files_only=local_files_only,
                        subfolder=subfolder,
                        user_agent=user_agent,
                        _raise_exceptions_for_gated_repo=False,
                        _raise_exceptions_for_missing_entries=False,
                        _raise_exceptions_for_connection_errors=False,
                        _commit_hash=commit_hash,
                    )
                    commit_hash = extract_commit_hash(resolved_config_file, commit_hash)
                    if resolved_config_file is not None:
                        with open(resolved_config_file, encoding="utf-8") as reader:
                            tokenizer_config = json.load(reader)
                            if "fast_tokenizer_files" in tokenizer_config:
                                fast_tokenizer_file = get_fast_tokenizer_file(tokenizer_config["fast_tokenizer_files"])
                    vocab_files["tokenizer_file"] = fast_tokenizer_file

        # Get files from url, cache, or disk depending on the case
        resolved_vocab_files = {}
        unresolved_files = []
        for file_id, file_path in vocab_files.items():
            if file_path is None:
                resolved_vocab_files[file_id] = None
            elif single_file_id == file_id:
                if os.path.isfile(file_path):
                    resolved_vocab_files[file_id] = file_path
                elif is_remote_url(file_path):
                    resolved_vocab_files[file_id] = download_url(file_path, proxies=proxies)
            else:
                resolved_vocab_files[file_id] = cached_file(
                    pretrained_model_name_or_path,
                    file_path,
                    cache_dir=cache_dir,
                    force_download=force_download,
                    proxies=proxies,
                    resume_download=resume_download,
                    local_files_only=local_files_only,
                    token=token,
                    user_agent=user_agent,
                    revision=revision,
                    subfolder=subfolder,
                    _raise_exceptions_for_gated_repo=False,
                    _raise_exceptions_for_missing_entries=False,
                    _raise_exceptions_for_connection_errors=False,
                    _commit_hash=commit_hash,
                )
                commit_hash = extract_commit_hash(resolved_vocab_files[file_id], commit_hash)

        if len(unresolved_files) > 0:
            logger.info(
                f"Can't load following files from cache: {unresolved_files} and cannot check if these "
                "files are necessary for the tokenizer to operate."
            )

        # If one passes a GGUF file path to `gguf_file` there is no need for this check as the tokenizer will be
        # loaded directly from the GGUF file.
        if all(full_file_name is None for full_file_name in resolved_vocab_files.values()) and not gguf_file:
            raise EnvironmentError(
                f"Can't load tokenizer for '{pretrained_model_name_or_path}'. If you were trying to load it from "
                "'https://huggingface.co/models', make sure you don't have a local directory with the same name. "
                f"Otherwise, make sure '{pretrained_model_name_or_path}' is the correct path to a directory "
                f"containing all relevant files for a {cls.__name__} tokenizer."
            )

        for file_id, file_path in vocab_files.items():
            if file_id not in resolved_vocab_files:
                continue

            if is_local:
                logger.info(f"loading file {file_path}")
            else:
                logger.info(f"loading file {file_path} from cache at {resolved_vocab_files[file_id]}")

        return cls._from_pretrained(
            resolved_vocab_files,
            pretrained_model_name_or_path,
            init_configuration,
            *init_inputs,
            token=token,
            cache_dir=cache_dir,
            local_files_only=local_files_only,
            _commit_hash=commit_hash,
            _is_local=is_local,
            trust_remote_code=trust_remote_code,
            **kwargs,
        )

    @classmethod
    def _from_pretrained(
        cls,
        resolved_vocab_files,
        pretrained_model_name_or_path,
        init_configuration,
        *init_inputs,
        token=None,
        cache_dir=None,
        local_files_only=False,
        _commit_hash=None,
        _is_local=False,
        trust_remote_code=False,
        **kwargs,
    ):
        # We instantiate fast tokenizers based on a slow tokenizer if we don't have access to the tokenizer.json
        # file or if `from_slow` is set to True.
        from_slow = kwargs.get("from_slow", False)
        gguf_file = kwargs.get("gguf_file", None)
        has_tokenizer_file = resolved_vocab_files.get("tokenizer_file", None) is not None

        # If one passes a GGUF file path to `gguf_file` there is no need for this check as the tokenizer will be
        # loaded directly from the GGUF file.
        if (from_slow or not has_tokenizer_file) and cls.slow_tokenizer_class is not None and not gguf_file:
            slow_tokenizer = (cls.slow_tokenizer_class)._from_pretrained(
                copy.deepcopy(resolved_vocab_files),
                pretrained_model_name_or_path,
                copy.deepcopy(init_configuration),
                *init_inputs,
                token=token,
                cache_dir=cache_dir,
                local_files_only=local_files_only,
                _commit_hash=_commit_hash,
                **(copy.deepcopy(kwargs)),
            )
        else:
            slow_tokenizer = None

        # Prepare tokenizer initialization kwargs
        # Did we saved some inputs and kwargs to reload ?
        tokenizer_config_file = resolved_vocab_files.pop("tokenizer_config_file", None)
        if tokenizer_config_file is not None:
            with open(tokenizer_config_file, encoding="utf-8") as tokenizer_config_handle:
                init_kwargs = json.load(tokenizer_config_handle)
            # First attempt. We get tokenizer_class from tokenizer_config to check mismatch between tokenizers.
            config_tokenizer_class = init_kwargs.get("tokenizer_class")
            init_kwargs.pop("tokenizer_class", None)
            if not has_tokenizer_file:
                init_kwargs.pop("tokenizer_file", None)
            saved_init_inputs = init_kwargs.pop("init_inputs", ())
            if not init_inputs:
                init_inputs = saved_init_inputs
        else:
            config_tokenizer_class = None
            init_kwargs = init_configuration

        if not _is_local:
            if "auto_map" in init_kwargs:
                # For backward compatibility with odl format.
                if isinstance(init_kwargs["auto_map"], (tuple, list)):
                    init_kwargs["auto_map"] = {"AutoTokenizer": init_kwargs["auto_map"]}
                init_kwargs["auto_map"] = add_model_info_to_auto_map(
                    init_kwargs["auto_map"], pretrained_model_name_or_path
                )
            if "custom_pipelines" in init_kwargs:
                init_kwargs["custom_pipelines"] = add_model_info_to_custom_pipelines(
                    init_kwargs["custom_pipelines"], pretrained_model_name_or_path
                )

        if config_tokenizer_class is None:
            # Matt: This entire block is only used to decide if the tokenizer class matches the class in the repo.
            #       If not, it raises a warning, but otherwise continues. Since we mostly load tokenizers with
            #       AutoTokenizer these days, it seems like a lot of work (and a source of bugs) for little gain.
            #       Maybe we can just remove this entirely?
            from .models.auto.configuration_auto import AutoConfig  # tests_ignore

            # Second attempt. If we have not yet found tokenizer_class, let's try to use the config.
            try:
                config = AutoConfig.from_pretrained(
                    pretrained_model_name_or_path,
                    token=token,
                    cache_dir=cache_dir,
                    local_files_only=local_files_only,
                    trust_remote_code=trust_remote_code,
                    _commit_hash=_commit_hash,
                )
                config_tokenizer_class = config.tokenizer_class
            except (OSError, ValueError, KeyError):
                # skip if an error occurred.
                config = None
            if config_tokenizer_class is None:
                # Third attempt. If we have not yet found the original type of the tokenizer,
                # we are loading we see if we can infer it from the type of the configuration file
                from .models.auto.tokenization_auto import TOKENIZER_MAPPING_NAMES  # tests_ignore

                if hasattr(config, "model_type"):
                    model_type = config.model_type
                else:
                    # Fallback: use pattern matching on the string.
                    model_type = None
                    for pattern in TOKENIZER_MAPPING_NAMES.keys():
                        if pattern in str(pretrained_model_name_or_path):
                            model_type = pattern
                            break

                if model_type is not None:
                    config_tokenizer_class, config_tokenizer_class_fast = TOKENIZER_MAPPING_NAMES.get(
                        model_type, (None, None)
                    )
                    if config_tokenizer_class is None:
                        config_tokenizer_class = config_tokenizer_class_fast

        if config_tokenizer_class is not None:
            if cls.__name__.replace("Fast", "") != config_tokenizer_class.replace("Fast", ""):
                logger.warning(
                    "The tokenizer class you load from this checkpoint is not the same type as the class this"
                    " function is called from. It may result in unexpected tokenization. \nThe tokenizer class you"
                    f" load from this checkpoint is '{config_tokenizer_class}'. \nThe class this function is called"
                    f" from is '{cls.__name__}'."
                )

        # Update with newly provided kwargs
        init_kwargs.update(kwargs)

        # Merge resolved_vocab_files arguments in init_kwargs.
        added_tokens_file = resolved_vocab_files.pop("added_tokens_file", None)
        special_tokens_map_file = resolved_vocab_files.pop("special_tokens_map_file", None)
        for args_name, file_path in resolved_vocab_files.items():
            if args_name not in init_kwargs:
                init_kwargs[args_name] = file_path
        tokenizer_file = resolved_vocab_files.pop("tokenizer_file", None)

        if slow_tokenizer is not None:
            init_kwargs["__slow_tokenizer"] = slow_tokenizer
        init_kwargs["name_or_path"] = pretrained_model_name_or_path

        #### Handle tokenizer serialization of added and special tokens
        added_tokens_decoder: Dict[int, AddedToken] = {}
        added_tokens_map: Dict[str, AddedToken] = {}
        # if we have info on the slow added tokens
        if "added_tokens_decoder" in init_kwargs:
            for idx, token in init_kwargs["added_tokens_decoder"].items():
                if isinstance(token, dict):
                    token = AddedToken(**token)
                if isinstance(token, AddedToken):
                    added_tokens_decoder[int(idx)] = token
                    added_tokens_map[str(token)] = token
                else:
                    raise ValueError(
                        f"Found a {token.__class__} in the saved `added_tokens_decoder`, should be a dictionary or an AddedToken instance"
                    )
        else:
            # begin legacy: read the added_tokens_file and update kwargs with special_tokens_map if modified
            if special_tokens_map_file is not None:
                with open(special_tokens_map_file, encoding="utf-8") as special_tokens_map_handle:
                    special_tokens_map = json.load(special_tokens_map_handle)
                    for key, value in special_tokens_map.items():
                        if key in kwargs and kwargs[key]:
                            # This value has already been redefined by the kwargs
                            # We keep this new value and ignore the one stored in the special_tokens_map_file
                            continue
                        if isinstance(value, dict):
                            value["special"] = True
                            value = AddedToken(**value)
                        elif key == "additional_special_tokens" and isinstance(value, list):
                            additional_special_tokens = init_kwargs.pop("additional_special_tokens", []) or []
                            for token in value:
                                if isinstance(token, dict):
                                    token["special"] = True
                                    token = AddedToken(**token)
                                if token not in additional_special_tokens:
                                    additional_special_tokens.append(token)
                            value = additional_special_tokens
                        init_kwargs[key] = value

            # slow -> slow|fast, legacy: convert the `"added_tokens.json"` file to `added_tokens_decoder`.
            # this is for legacy purpose. We don't add the tokens after init for efficiency.
            if added_tokens_file is not None:
                special_tokens = []
                for key in cls.SPECIAL_TOKENS_ATTRIBUTES & init_kwargs.keys():
                    if init_kwargs[key] is not None:
                        if key == "additional_special_tokens":
                            special_tokens += [str(token) for token in init_kwargs[key]]
                        else:
                            special_tokens.append(str(init_kwargs[key]))

                with open(added_tokens_file, encoding="utf-8") as added_tokens_handle:
                    added_tok_encoder = json.load(added_tokens_handle)
                for str_token, index in added_tok_encoder.items():
                    # if index not in added_tokens_decoder and str_token not in added_tokens_map:
                    special = str_token in special_tokens
                    added_tokens_decoder[index] = AddedToken(
                        str_token, rstrip=False, lstrip=False, normalized=not special, special=special
                    )
                    added_tokens_map[str(token)] = added_tokens_decoder[index]

            # allows converting a fast -> slow: add the `tokenizer.json`'s `"added_tokens"` to the slow tokenizer
            # if `tokenizer_config.json` is `None`
            if tokenizer_file is not None:
                # This is for slow so can be done before
                with open(tokenizer_file, encoding="utf-8") as tokenizer_file_handle:
                    tokenizer_file_handle = json.load(tokenizer_file_handle)
                    added_tokens = tokenizer_file_handle.pop("added_tokens")
                for serialized_tokens in added_tokens:
                    idx = serialized_tokens.pop("id")
                    added_tokens_decoder[idx] = AddedToken(**serialized_tokens)
                    added_tokens_map[str(added_tokens_decoder[idx])] = added_tokens_decoder[idx]
            # end legacy

        # Passing AddedTokens and not strings to the class to prevent it from casting the string to a different AddedToken
        # convert {'__type': 'AddedToken', 'content': '<ent>', 'lstrip': False, 'normalized': True, ...} to AddedTokens
        init_kwargs["added_tokens_decoder"] = added_tokens_decoder
        init_kwargs = cls.convert_added_tokens(init_kwargs, save=False)
        for key in cls.SPECIAL_TOKENS_ATTRIBUTES & init_kwargs.keys():
            if added_tokens_map != {} and init_kwargs[key] is not None:
                if key != "additional_special_tokens":
                    init_kwargs[key] = added_tokens_map.get(str(init_kwargs[key]), init_kwargs[key])

        # Instantiate the tokenizer.
        try:
            tokenizer = cls(*init_inputs, **init_kwargs)
        except import_protobuf_decode_error():
            logger.info(
                "Unable to load tokenizer model from SPM, loading from TikToken will be attempted instead."
                "(Google protobuf error: Tried to load SPM model with non-SPM vocab file).",
            )
            return False
        except RuntimeError as e:
            if "sentencepiece_processor.cc" in str(e):
                logger.info(
                    "Unable to load tokenizer model from SPM, loading from TikToken will be attempted instead."
                    "(SentencePiece RuntimeError: Tried to load SPM model with non-SPM vocab file).",
                )
            return False
        except OSError:
            raise OSError(
                "Unable to load vocabulary from file. "
                "Please check that the provided vocabulary is accessible and not corrupted."
            )
        except RuntimeError as e:
            if "sentencepiece_processor.cc" in str(e):
                logger.info(
                    "Unable to load tokenizer model from SPM, loading from TikToken will be attempted instead."
                    "(SentencePiece RuntimeError: Tried to load SPM model with non-SPM vocab file).",
                )
                return False

        if added_tokens_decoder != {} and max(list(added_tokens_decoder.keys())[-1], 0) > tokenizer.vocab_size:
            logger.info(
                "Special tokens have been added in the vocabulary, make sure the associated word embeddings are"
                " fine-tuned or trained."
            )
        return tokenizer

    @staticmethod
    def _eventually_correct_t5_max_length(pretrained_model_name_or_path, max_model_length, init_max_model_length):
        # This method should be deleted in Transformers v5
        # Its only purpose is to potentially throw a warning
        # that incorrectly defined max lengths of T5's tokenizer are used
        # which we will correct in Transformers v5.
        return max_model_length

    @classmethod
    def convert_added_tokens(cls, obj: Union[AddedToken, Any], save=False, add_type_field=True):
        if isinstance(obj, dict) and "__type" in obj and obj["__type"] == "AddedToken":
            obj.pop("__type")
            return AddedToken(**obj)
        if isinstance(obj, AddedToken) and save:
            obj = obj.__getstate__()
            if add_type_field:
                obj["__type"] = "AddedToken"
            else:
                # Don't save "special" for previous tokenizers
                obj.pop("special")
            return obj
        elif isinstance(obj, (list, tuple)):
            return [cls.convert_added_tokens(o, save=save, add_type_field=add_type_field) for o in obj]
        elif isinstance(obj, dict):
            return {k: cls.convert_added_tokens(v, save=save, add_type_field=add_type_field) for k, v in obj.items()}
        return obj

    def save_pretrained(
        self,
        save_directory: Union[str, os.PathLike],
        legacy_format: Optional[bool] = None,
        filename_prefix: Optional[str] = None,
        push_to_hub: bool = False,
        **kwargs,
    ) -> Tuple[str]:
        """
        Save the full tokenizer state.


        This method make sure the full tokenizer can then be re-loaded using the
        [`~tokenization_utils_base.PreTrainedTokenizer.from_pretrained`] class method..

        Warning,None This won't save modifications you may have applied to the tokenizer after the instantiation (for
        instance, modifying `tokenizer.do_lower_case` after creation).

        Args:
            save_directory (`str` or `os.PathLike`): The path to a directory where the tokenizer will be saved.
            legacy_format (`bool`, *optional*):
                Only applicable for a fast tokenizer. If unset (default), will save the tokenizer in the unified JSON
                format as well as in legacy format if it exists, i.e. with tokenizer specific vocabulary and a separate
                added_tokens files.

                If `False`, will only save the tokenizer in the unified JSON format. This format is incompatible with
                "slow" tokenizers (not powered by the *tokenizers* library), so the tokenizer will not be able to be
                loaded in the corresponding "slow" tokenizer.

                If `True`, will save the tokenizer in legacy format. If the "slow" tokenizer doesn't exits, a value
                error is raised.
            filename_prefix (`str`, *optional*):
                A prefix to add to the names of the files saved by the tokenizer.
            push_to_hub (`bool`, *optional*, defaults to `False`):
                Whether or not to push your model to the Hugging Face model hub after saving it. You can specify the
                repository you want to push to with `repo_id` (will default to the name of `save_directory` in your
                namespace).
            kwargs (`Dict[str, Any]`, *optional*):
                Additional key word arguments passed along to the [`~utils.PushToHubMixin.push_to_hub`] method.

        Returns:
            A tuple of `str`: The files saved.
        """
        use_auth_token = kwargs.pop("use_auth_token", None)

        if use_auth_token is not None:
            warnings.warn(
                "The `use_auth_token` argument is deprecated and will be removed in v5 of Transformers. Please use `token` instead.",
                FutureWarning,
            )
            if kwargs.get("token", None) is not None:
                raise ValueError(
                    "`token` and `use_auth_token` are both specified. Please set only the argument `token`."
                )
            kwargs["token"] = use_auth_token

        if os.path.isfile(save_directory):
            logger.error(f"Provided path ({save_directory}) should be a directory, not a file")
            return

        os.makedirs(save_directory, exist_ok=True)

        if push_to_hub:
            commit_message = kwargs.pop("commit_message", None)
            repo_id = kwargs.pop("repo_id", save_directory.split(os.path.sep)[-1])
            repo_id = self._create_repo(repo_id, **kwargs)
            files_timestamps = self._get_files_timestamps(save_directory)

        special_tokens_map_file = os.path.join(
            save_directory, (filename_prefix + "-" if filename_prefix else "") + SPECIAL_TOKENS_MAP_FILE
        )
        tokenizer_config_file = os.path.join(
            save_directory, (filename_prefix + "-" if filename_prefix else "") + TOKENIZER_CONFIG_FILE
        )

        tokenizer_config = copy.deepcopy(self.init_kwargs)

        # Let's save the init kwargs
        target_keys = set(self.init_kwargs.keys())
        # Let's save the special tokens map (only the strings)
        target_keys.update(["model_max_length", "clean_up_tokenization_spaces"])

        for k in target_keys:
            if hasattr(self, k):
                tokenizer_config[k] = getattr(self, k)

        # Let's make sure we properly save the special tokens.
        tokenizer_config.update(self.special_tokens_map)

        if self.chat_template is not None:
            if isinstance(self.chat_template, dict):
                # Chat template dicts are saved to the config as lists of dicts with fixed key names.
                # They will be reconstructed as a single dict during loading.
                tokenizer_config["chat_template"] = [{"name": k, "template": v} for k, v in self.chat_template.items()]
            else:
                tokenizer_config["chat_template"] = self.chat_template

        if len(self.init_inputs) > 0:
            tokenizer_config["init_inputs"] = copy.deepcopy(self.init_inputs)
        for file_id in self.vocab_files_names.keys():
            tokenizer_config.pop(file_id, None)

        # no typefields, this way old fast and slow can load it
        tokenizer_config = self.convert_added_tokens(tokenizer_config, add_type_field=True, save=True)

        # Process added tokens seperatly: allows previous versions to ignore it!
        added_tokens = {}
        for key, value in self.added_tokens_decoder.items():
            added_tokens[key] = value.__getstate__()
        tokenizer_config["added_tokens_decoder"] = added_tokens

        # Add tokenizer class to the tokenizer config to be able to reload it with from_pretrained
        tokenizer_class = self.__class__.__name__
        # Remove the Fast at the end unless we have a special `PreTrainedTokenizerFast`
        if tokenizer_class.endswith("Fast") and tokenizer_class != "PreTrainedTokenizerFast":
            tokenizer_class = tokenizer_class[:-4]
        tokenizer_config["tokenizer_class"] = tokenizer_class
        if getattr(self, "_auto_map", None) is not None:
            tokenizer_config["auto_map"] = self._auto_map
        if getattr(self, "_processor_class", None) is not None:
            tokenizer_config["processor_class"] = self._processor_class

        # If we have a custom model, we copy the file defining it in the folder and set the attributes so it can be
        # loaded from the Hub.
        if self._auto_class is not None:
            custom_object_save(self, save_directory, config=tokenizer_config)

        # remove private information
        if "name_or_path" in tokenizer_config:
            tokenizer_config.pop("name_or_path")
            tokenizer_config.pop("special_tokens_map_file", None)
            tokenizer_config.pop("tokenizer_file", None)
        if "device_map" in tokenizer_config:
            tokenizer_config.pop("device_map")

        with open(tokenizer_config_file, "w", encoding="utf-8") as f:
            out_str = json.dumps(tokenizer_config, indent=2, sort_keys=True, ensure_ascii=False) + "\n"
            f.write(out_str)
        logger.info(f"tokenizer config file saved in {tokenizer_config_file}")

        # Sanitize AddedTokens in special_tokens_map

        # kept for forward compatibility, will be removed in transoformers 5. Typefields are not saved for FC, special should not be save either
        write_dict = self.convert_added_tokens(self.special_tokens_map_extended, save=True, add_type_field=False)
        with open(special_tokens_map_file, "w", encoding="utf-8") as f:
            out_str = json.dumps(write_dict, indent=2, sort_keys=True, ensure_ascii=False) + "\n"
            f.write(out_str)
        logger.info(f"Special tokens file saved in {special_tokens_map_file}")

        file_names = (tokenizer_config_file, special_tokens_map_file)

        save_files = self._save_pretrained(
            save_directory=save_directory,
            file_names=file_names,
            legacy_format=legacy_format,
            filename_prefix=filename_prefix,
        )

        if push_to_hub:
            self._upload_modified_files(
                save_directory,
                repo_id,
                files_timestamps,
                commit_message=commit_message,
                token=kwargs.get("token"),
            )

        return save_files

    def _save_pretrained(
        self,
        save_directory: Union[str, os.PathLike],
        file_names: Tuple[str],
        legacy_format: Optional[bool] = None,
        filename_prefix: Optional[str] = None,
    ) -> Tuple[str]:
        """
        Save a tokenizer using the slow-tokenizer/legacy format: vocabulary + added tokens.

        Fast tokenizers can also be saved in a unique JSON file containing {config + vocab + added-tokens} using the
        specific [`~tokenization_utils_fast.PreTrainedTokenizerFast._save_pretrained`]
        """
        if legacy_format is False:
            raise ValueError(
                "Only fast tokenizers (instances of PreTrainedTokenizerFast) can be saved in non legacy format."
            )

        save_directory = str(save_directory)

        added_tokens_file = os.path.join(
            save_directory, (filename_prefix + "-" if filename_prefix else "") + ADDED_TOKENS_FILE
        )
        # the new get_added_vocab() also returns special tokens and tokens that have an index < vocab_size
        added_vocab = {tok: index for tok, index in self.added_tokens_encoder.items() if index >= self.vocab_size}
        if added_vocab:
            with open(added_tokens_file, "w", encoding="utf-8") as f:
                out_str = json.dumps(added_vocab, indent=2, sort_keys=True, ensure_ascii=False) + "\n"
                f.write(out_str)
                logger.info(f"added tokens file saved in {added_tokens_file}")

        vocab_files = self.save_vocabulary(save_directory, filename_prefix=filename_prefix)

        return file_names + vocab_files + (added_tokens_file,)

    def save_vocabulary(self, save_directory: str, filename_prefix: Optional[str] = None) -> Tuple[str]:
        """
        Save only the vocabulary of the tokenizer (vocabulary + added tokens).

        This method won't save the configuration and special token mappings of the tokenizer. Use
        [`~PreTrainedTokenizerFast._save_pretrained`] to save the whole state of the tokenizer.

        Args:
            save_directory (`str`):
                The directory in which to save the vocabulary.
            filename_prefix (`str`, *optional*):
                An optional prefix to add to the named of the saved files.

        Returns:
            `Tuple(str)`: Paths to the files saved.
        """
        raise NotImplementedError

    def tokenize(self, text: str, pair: Optional[str] = None, add_special_tokens: bool = False, **kwargs) -> List[str]:
        """
        Converts a string into a sequence of tokens, replacing unknown tokens with the `unk_token`.

        Args:
            text (`str`):
                The sequence to be encoded.
            pair (`str`, *optional*):
                A second sequence to be encoded with the first.
            add_special_tokens (`bool`, *optional*, defaults to `False`):
                Whether or not to add the special tokens associated with the corresponding model.
            kwargs (additional keyword arguments, *optional*):
                Will be passed to the underlying model specific encode method. See details in
                [`~PreTrainedTokenizerBase.__call__`]

        Returns:
            `List[str]`: The list of tokens.
        """
        raise NotImplementedError

    @add_end_docstrings(
        ENCODE_KWARGS_DOCSTRING,
        """
            **kwargs: Passed along to the `.tokenize()` method.
        """,
        """
        Returns:
            `List[int]`, `torch.Tensor`, `tf.Tensor` or `np.ndarray`: The tokenized ids of the text.
        """,
    )
    def encode(
        self,
        text: Union[TextInput, PreTokenizedInput, EncodedInput],
        text_pair: Optional[Union[TextInput, PreTokenizedInput, EncodedInput]] = None,
        add_special_tokens: bool = True,
        padding: Union[bool, str, PaddingStrategy] = False,
        truncation: Union[bool, str, TruncationStrategy] = None,
        max_length: Optional[int] = None,
        stride: int = 0,
        padding_side: Optional[bool] = None,
        return_tensors: Optional[Union[str, TensorType]] = None,
        **kwargs,
    ) -> List[int]:
        """
        Converts a string to a sequence of ids (integer), using the tokenizer and vocabulary.

        Same as doing `self.convert_tokens_to_ids(self.tokenize(text))`.

        Args:
            text (`str`, `List[str]` or `List[int]`):
                The first sequence to be encoded. This can be a string, a list of strings (tokenized string using the
                `tokenize` method) or a list of integers (tokenized string ids using the `convert_tokens_to_ids`
                method).
            text_pair (`str`, `List[str]` or `List[int]`, *optional*):
                Optional second sequence to be encoded. This can be a string, a list of strings (tokenized string using
                the `tokenize` method) or a list of integers (tokenized string ids using the `convert_tokens_to_ids`
                method).
        """
        encoded_inputs = self.encode_plus(
            text,
            text_pair=text_pair,
            add_special_tokens=add_special_tokens,
            padding=padding,
            truncation=truncation,
            max_length=max_length,
            stride=stride,
            padding_side=padding_side,
            return_tensors=return_tensors,
            **kwargs,
        )

        return encoded_inputs["input_ids"]

    def num_special_tokens_to_add(self, pair: bool = False) -> int:
        raise NotImplementedError

    def _get_padding_truncation_strategies(
        self, padding=False, truncation=None, max_length=None, pad_to_multiple_of=None, verbose=True, **kwargs
    ):
        """
        Find the correct padding/truncation strategy with backward compatibility for old arguments (truncation_strategy
        and pad_to_max_length) and behaviors.
        """
        old_truncation_strategy = kwargs.pop("truncation_strategy", "do_not_truncate")
        old_pad_to_max_length = kwargs.pop("pad_to_max_length", False)

        # Backward compatibility for previous behavior, maybe we should deprecate it:
        # If you only set max_length, it activates truncation for max_length
        if max_length is not None and padding is False and truncation is None:
            if verbose:
                if not self.deprecation_warnings.get("Truncation-not-explicitly-activated", False):
                    logger.warning(
                        "Truncation was not explicitly activated but `max_length` is provided a specific value, please"
                        " use `truncation=True` to explicitly truncate examples to max length. Defaulting to"
                        " 'longest_first' truncation strategy. If you encode pairs of sequences (GLUE-style) with the"
                        " tokenizer you can select this strategy more precisely by providing a specific strategy to"
                        " `truncation`."
                    )
                self.deprecation_warnings["Truncation-not-explicitly-activated"] = True
            truncation = "longest_first"

        # Get padding strategy
        if padding is False and old_pad_to_max_length:
            if verbose:
                warnings.warn(
                    "The `pad_to_max_length` argument is deprecated and will be removed in a future version, "
                    "use `padding=True` or `padding='longest'` to pad to the longest sequence in the batch, or "
                    "use `padding='max_length'` to pad to a max length. In this case, you can give a specific "
                    "length with `max_length` (e.g. `max_length=45`) or leave max_length to None to pad to the "
                    "maximal input size of the model (e.g. 512 for Bert).",
                    FutureWarning,
                )
            if max_length is None:
                padding_strategy = PaddingStrategy.LONGEST
            else:
                padding_strategy = PaddingStrategy.MAX_LENGTH
        elif padding is not False:
            if padding is True:
                if verbose:
                    if max_length is not None and (
                        truncation is None or truncation is False or truncation == "do_not_truncate"
                    ):
                        warnings.warn(
                            "`max_length` is ignored when `padding`=`True` and there is no truncation strategy. "
                            "To pad to max length, use `padding='max_length'`."
                        )
                    if old_pad_to_max_length is not False:
                        warnings.warn("Though `pad_to_max_length` = `True`, it is ignored because `padding`=`True`.")
                padding_strategy = PaddingStrategy.LONGEST  # Default to pad to the longest sequence in the batch
            elif not isinstance(padding, PaddingStrategy):
                padding_strategy = PaddingStrategy(padding)
            elif isinstance(padding, PaddingStrategy):
                padding_strategy = padding
        else:
            padding_strategy = PaddingStrategy.DO_NOT_PAD

        # Get truncation strategy
        if truncation is None and old_truncation_strategy != "do_not_truncate":
            if verbose:
                warnings.warn(
                    "The `truncation_strategy` argument is deprecated and will be removed in a future version, use"
                    " `truncation=True` to truncate examples to a max length. You can give a specific length with"
                    " `max_length` (e.g. `max_length=45`) or leave max_length to None to truncate to the maximal input"
                    " size of the model (e.g. 512 for Bert).  If you have pairs of inputs, you can give a specific"
                    " truncation strategy selected among `truncation='only_first'` (will only truncate the first"
                    " sentence in the pairs) `truncation='only_second'` (will only truncate the second sentence in the"
                    " pairs) or `truncation='longest_first'` (will iteratively remove tokens from the longest sentence"
                    " in the pairs).",
                    FutureWarning,
                )
            truncation_strategy = TruncationStrategy(old_truncation_strategy)
        elif truncation is not False and truncation is not None:
            if truncation is True:
                truncation_strategy = (
                    TruncationStrategy.LONGEST_FIRST
                )  # Default to truncate the longest sequences in pairs of inputs
            elif not isinstance(truncation, TruncationStrategy):
                truncation_strategy = TruncationStrategy(truncation)
            elif isinstance(truncation, TruncationStrategy):
                truncation_strategy = truncation
        else:
            truncation_strategy = TruncationStrategy.DO_NOT_TRUNCATE

        # Set max length if needed
        if max_length is None:
            if padding_strategy == PaddingStrategy.MAX_LENGTH:
                if self.model_max_length > LARGE_INTEGER:
                    if verbose:
                        if not self.deprecation_warnings.get("Asking-to-pad-to-max_length", False):
                            logger.warning(
                                "Asking to pad to max_length but no maximum length is provided and the model has no"
                                " predefined maximum length. Default to no padding."
                            )
                        self.deprecation_warnings["Asking-to-pad-to-max_length"] = True
                    padding_strategy = PaddingStrategy.DO_NOT_PAD
                else:
                    max_length = self.model_max_length

            if truncation_strategy != TruncationStrategy.DO_NOT_TRUNCATE:
                if self.model_max_length > LARGE_INTEGER:
                    if verbose:
                        if not self.deprecation_warnings.get("Asking-to-truncate-to-max_length", False):
                            logger.warning(
                                "Asking to truncate to max_length but no maximum length is provided and the model has"
                                " no predefined maximum length. Default to no truncation."
                            )
                        self.deprecation_warnings["Asking-to-truncate-to-max_length"] = True
                    truncation_strategy = TruncationStrategy.DO_NOT_TRUNCATE
                else:
                    max_length = self.model_max_length

        # Test if we have a padding token
        if padding_strategy != PaddingStrategy.DO_NOT_PAD and (self.pad_token is None or self.pad_token_id < 0):
            raise ValueError(
                "Asking to pad but the tokenizer does not have a padding token. "
                "Please select a token to use as `pad_token` `(tokenizer.pad_token = tokenizer.eos_token e.g.)` "
                "or add a new pad token via `tokenizer.add_special_tokens({'pad_token': '[PAD]'})`."
            )

        # Check that we will truncate to a multiple of pad_to_multiple_of if both are provided
        if (
            truncation_strategy != TruncationStrategy.DO_NOT_TRUNCATE
            and padding_strategy != PaddingStrategy.DO_NOT_PAD
            and pad_to_multiple_of is not None
            and max_length is not None
            and (max_length % pad_to_multiple_of != 0)
        ):
            raise ValueError(
                "Truncation and padding are both activated but "
                f"truncation length ({max_length}) is not a multiple of pad_to_multiple_of ({pad_to_multiple_of})."
            )

        return padding_strategy, truncation_strategy, max_length, kwargs

    @add_end_docstrings(ENCODE_KWARGS_DOCSTRING, ENCODE_PLUS_ADDITIONAL_KWARGS_DOCSTRING)
    def __call__(
        self,
        text: Union[TextInput, PreTokenizedInput, List[TextInput], List[PreTokenizedInput]] = None,
        text_pair: Optional[Union[TextInput, PreTokenizedInput, List[TextInput], List[PreTokenizedInput]]] = None,
        text_target: Union[TextInput, PreTokenizedInput, List[TextInput], List[PreTokenizedInput]] = None,
        text_pair_target: Optional[
            Union[TextInput, PreTokenizedInput, List[TextInput], List[PreTokenizedInput]]
        ] = None,
        add_special_tokens: bool = True,
        padding: Union[bool, str, PaddingStrategy] = False,
        truncation: Union[bool, str, TruncationStrategy] = None,
        max_length: Optional[int] = None,
        stride: int = 0,
        is_split_into_words: bool = False,
        pad_to_multiple_of: Optional[int] = None,
        padding_side: Optional[bool] = None,
        return_tensors: Optional[Union[str, TensorType]] = None,
        return_token_type_ids: Optional[bool] = None,
        return_attention_mask: Optional[bool] = None,
        return_overflowing_tokens: bool = False,
        return_special_tokens_mask: bool = False,
        return_offsets_mapping: bool = False,
        return_length: bool = False,
        verbose: bool = True,
        **kwargs,
    ) -> BatchEncoding:
        """
        Main method to tokenize and prepare for the model one or several sequence(s) or one or several pair(s) of
        sequences.

        Args:
            text (`str`, `List[str]`, `List[List[str]]`, *optional*):
                The sequence or batch of sequences to be encoded. Each sequence can be a string or a list of strings
                (pretokenized string). If the sequences are provided as list of strings (pretokenized), you must set
                `is_split_into_words=True` (to lift the ambiguity with a batch of sequences).
            text_pair (`str`, `List[str]`, `List[List[str]]`, *optional*):
                The sequence or batch of sequences to be encoded. Each sequence can be a string or a list of strings
                (pretokenized string). If the sequences are provided as list of strings (pretokenized), you must set
                `is_split_into_words=True` (to lift the ambiguity with a batch of sequences).
            text_target (`str`, `List[str]`, `List[List[str]]`, *optional*):
                The sequence or batch of sequences to be encoded as target texts. Each sequence can be a string or a
                list of strings (pretokenized string). If the sequences are provided as list of strings (pretokenized),
                you must set `is_split_into_words=True` (to lift the ambiguity with a batch of sequences).
            text_pair_target (`str`, `List[str]`, `List[List[str]]`, *optional*):
                The sequence or batch of sequences to be encoded as target texts. Each sequence can be a string or a
                list of strings (pretokenized string). If the sequences are provided as list of strings (pretokenized),
                you must set `is_split_into_words=True` (to lift the ambiguity with a batch of sequences).
        """
        # To avoid duplicating
        all_kwargs = {
            "add_special_tokens": add_special_tokens,
            "padding": padding,
            "truncation": truncation,
            "max_length": max_length,
            "stride": stride,
            "is_split_into_words": is_split_into_words,
            "pad_to_multiple_of": pad_to_multiple_of,
            "padding_side": padding_side,
            "return_tensors": return_tensors,
            "return_token_type_ids": return_token_type_ids,
            "return_attention_mask": return_attention_mask,
            "return_overflowing_tokens": return_overflowing_tokens,
            "return_special_tokens_mask": return_special_tokens_mask,
            "return_offsets_mapping": return_offsets_mapping,
            "return_length": return_length,
            "split_special_tokens": kwargs.pop("split_special_tokens", self.split_special_tokens),
            "verbose": verbose,
        }
        all_kwargs.update(kwargs)
        if text is None and text_target is None:
            raise ValueError("You need to specify either `text` or `text_target`.")
        if text is not None:
            # The context manager will send the inputs as normal texts and not text_target, but we shouldn't change the
            # input mode in this case.
            if not self._in_target_context_manager:
                self._switch_to_input_mode()
            encodings = self._call_one(text=text, text_pair=text_pair, **all_kwargs)
        if text_target is not None:
            self._switch_to_target_mode()
            target_encodings = self._call_one(text=text_target, text_pair=text_pair_target, **all_kwargs)
        # Leave back tokenizer in input mode
        self._switch_to_input_mode()

        if text_target is None:
            return encodings
        elif text is None:
            return target_encodings
        else:
            encodings["labels"] = target_encodings["input_ids"]
            return encodings

    def _call_one(
        self,
        text: Union[TextInput, PreTokenizedInput, List[TextInput], List[PreTokenizedInput]],
        text_pair: Optional[Union[TextInput, PreTokenizedInput, List[TextInput], List[PreTokenizedInput]]] = None,
        add_special_tokens: bool = True,
        padding: Union[bool, str, PaddingStrategy] = False,
        truncation: Union[bool, str, TruncationStrategy] = None,
        max_length: Optional[int] = None,
        stride: int = 0,
        is_split_into_words: bool = False,
        pad_to_multiple_of: Optional[int] = None,
        padding_side: Optional[bool] = None,
        return_tensors: Optional[Union[str, TensorType]] = None,
        return_token_type_ids: Optional[bool] = None,
        return_attention_mask: Optional[bool] = None,
        return_overflowing_tokens: bool = False,
        return_special_tokens_mask: bool = False,
        return_offsets_mapping: bool = False,
        return_length: bool = False,
        verbose: bool = True,
        split_special_tokens: bool = False,
        **kwargs,
    ) -> BatchEncoding:
        # Input type checking for clearer error
        def _is_valid_text_input(t):
            if isinstance(t, str):
                # Strings are fine
                return True
            elif isinstance(t, (list, tuple)):
                # List are fine as long as they are...
                if len(t) == 0:
                    # ... empty
                    return True
                elif isinstance(t[0], str):
                    # ... list of strings
                    return True
                elif isinstance(t[0], (list, tuple)):
                    # ... list with an empty list or with a list of strings
                    return len(t[0]) == 0 or isinstance(t[0][0], str)
                else:
                    return False
            else:
                return False

        if not _is_valid_text_input(text):
            raise ValueError(
                "text input must be of type `str` (single example), `List[str]` (batch or single pretokenized example) "
                "or `List[List[str]]` (batch of pretokenized examples)."
            )

        if text_pair is not None and not _is_valid_text_input(text_pair):
            raise ValueError(
                "text input must be of type `str` (single example), `List[str]` (batch or single pretokenized example) "
                "or `List[List[str]]` (batch of pretokenized examples)."
            )

        if is_split_into_words:
            is_batched = isinstance(text, (list, tuple)) and text and isinstance(text[0], (list, tuple))
        else:
            is_batched = isinstance(text, (list, tuple))

        if is_batched:
            if isinstance(text_pair, str):
                raise TypeError(
                    "when tokenizing batches of text, `text_pair` must be a list or tuple with the same length as"
                    " `text`."
                )
            if text_pair is not None and len(text) != len(text_pair):
                raise ValueError(
                    f"batch length of `text`: {len(text)} does not match batch length of `text_pair`:"
                    f" {len(text_pair)}."
                )
            batch_text_or_text_pairs = list(zip(text, text_pair)) if text_pair is not None else text
            return self.batch_encode_plus(
                batch_text_or_text_pairs=batch_text_or_text_pairs,
                add_special_tokens=add_special_tokens,
                padding=padding,
                truncation=truncation,
                max_length=max_length,
                stride=stride,
                is_split_into_words=is_split_into_words,
                pad_to_multiple_of=pad_to_multiple_of,
                padding_side=padding_side,
                return_tensors=return_tensors,
                return_token_type_ids=return_token_type_ids,
                return_attention_mask=return_attention_mask,
                return_overflowing_tokens=return_overflowing_tokens,
                return_special_tokens_mask=return_special_tokens_mask,
                return_offsets_mapping=return_offsets_mapping,
                return_length=return_length,
                verbose=verbose,
                split_special_tokens=split_special_tokens,
                **kwargs,
            )
        else:
            return self.encode_plus(
                text=text,
                text_pair=text_pair,
                add_special_tokens=add_special_tokens,
                padding=padding,
                truncation=truncation,
                max_length=max_length,
                stride=stride,
                is_split_into_words=is_split_into_words,
                pad_to_multiple_of=pad_to_multiple_of,
                padding_side=padding_side,
                return_tensors=return_tensors,
                return_token_type_ids=return_token_type_ids,
                return_attention_mask=return_attention_mask,
                return_overflowing_tokens=return_overflowing_tokens,
                return_special_tokens_mask=return_special_tokens_mask,
                return_offsets_mapping=return_offsets_mapping,
                return_length=return_length,
                verbose=verbose,
                split_special_tokens=split_special_tokens,
                **kwargs,
            )

    @add_end_docstrings(ENCODE_KWARGS_DOCSTRING, ENCODE_PLUS_ADDITIONAL_KWARGS_DOCSTRING)
    def encode_plus(
        self,
        text: Union[TextInput, PreTokenizedInput, EncodedInput],
        text_pair: Optional[Union[TextInput, PreTokenizedInput, EncodedInput]] = None,
        add_special_tokens: bool = True,
        padding: Union[bool, str, PaddingStrategy] = False,
        truncation: Union[bool, str, TruncationStrategy] = None,
        max_length: Optional[int] = None,
        stride: int = 0,
        is_split_into_words: bool = False,
        pad_to_multiple_of: Optional[int] = None,
        padding_side: Optional[bool] = None,
        return_tensors: Optional[Union[str, TensorType]] = None,
        return_token_type_ids: Optional[bool] = None,
        return_attention_mask: Optional[bool] = None,
        return_overflowing_tokens: bool = False,
        return_special_tokens_mask: bool = False,
        return_offsets_mapping: bool = False,
        return_length: bool = False,
        verbose: bool = True,
        **kwargs,
    ) -> BatchEncoding:
        """
        Tokenize and prepare for the model a sequence or a pair of sequences.

        <Tip warning={true}>

        This method is deprecated, `__call__` should be used instead.

        </Tip>

        Args:
            text (`str`, `List[str]` or (for non-fast tokenizers) `List[int]`):
                The first sequence to be encoded. This can be a string, a list of strings (tokenized string using the
                `tokenize` method) or a list of integers (tokenized string ids using the `convert_tokens_to_ids`
                method).
            text_pair (`str`, `List[str]` or `List[int]`, *optional*):
                Optional second sequence to be encoded. This can be a string, a list of strings (tokenized string using
                the `tokenize` method) or a list of integers (tokenized string ids using the `convert_tokens_to_ids`
                method).
        """

        # Backward compatibility for 'truncation_strategy', 'pad_to_max_length'
        padding_strategy, truncation_strategy, max_length, kwargs = self._get_padding_truncation_strategies(
            padding=padding,
            truncation=truncation,
            max_length=max_length,
            pad_to_multiple_of=pad_to_multiple_of,
            verbose=verbose,
            **kwargs,
        )

        return self._encode_plus(
            text=text,
            text_pair=text_pair,
            add_special_tokens=add_special_tokens,
            padding_strategy=padding_strategy,
            truncation_strategy=truncation_strategy,
            max_length=max_length,
            stride=stride,
            is_split_into_words=is_split_into_words,
            pad_to_multiple_of=pad_to_multiple_of,
            padding_side=padding_side,
            return_tensors=return_tensors,
            return_token_type_ids=return_token_type_ids,
            return_attention_mask=return_attention_mask,
            return_overflowing_tokens=return_overflowing_tokens,
            return_special_tokens_mask=return_special_tokens_mask,
            return_offsets_mapping=return_offsets_mapping,
            return_length=return_length,
            verbose=verbose,
            split_special_tokens=kwargs.pop("split_special_tokens", self.split_special_tokens),
            **kwargs,
        )

    def _encode_plus(
        self,
        text: Union[TextInput, PreTokenizedInput, EncodedInput],
        text_pair: Optional[Union[TextInput, PreTokenizedInput, EncodedInput]] = None,
        add_special_tokens: bool = True,
        padding_strategy: PaddingStrategy = PaddingStrategy.DO_NOT_PAD,
        truncation_strategy: TruncationStrategy = TruncationStrategy.DO_NOT_TRUNCATE,
        max_length: Optional[int] = None,
        stride: int = 0,
        is_split_into_words: bool = False,
        pad_to_multiple_of: Optional[int] = None,
        padding_side: Optional[bool] = None,
        return_tensors: Optional[Union[str, TensorType]] = None,
        return_token_type_ids: Optional[bool] = None,
        return_attention_mask: Optional[bool] = None,
        return_overflowing_tokens: bool = False,
        return_special_tokens_mask: bool = False,
        return_offsets_mapping: bool = False,
        return_length: bool = False,
        verbose: bool = True,
        split_special_tokens: bool = False,
        **kwargs,
    ) -> BatchEncoding:
        raise NotImplementedError

    @add_end_docstrings(ENCODE_KWARGS_DOCSTRING, ENCODE_PLUS_ADDITIONAL_KWARGS_DOCSTRING)
    def batch_encode_plus(
        self,
        batch_text_or_text_pairs: Union[
            List[TextInput],
            List[TextInputPair],
            List[PreTokenizedInput],
            List[PreTokenizedInputPair],
            List[EncodedInput],
            List[EncodedInputPair],
        ],
        add_special_tokens: bool = True,
        padding: Union[bool, str, PaddingStrategy] = False,
        truncation: Union[bool, str, TruncationStrategy] = None,
        max_length: Optional[int] = None,
        stride: int = 0,
        is_split_into_words: bool = False,
        pad_to_multiple_of: Optional[int] = None,
        padding_side: Optional[bool] = None,
        return_tensors: Optional[Union[str, TensorType]] = None,
        return_token_type_ids: Optional[bool] = None,
        return_attention_mask: Optional[bool] = None,
        return_overflowing_tokens: bool = False,
        return_special_tokens_mask: bool = False,
        return_offsets_mapping: bool = False,
        return_length: bool = False,
        verbose: bool = True,
        split_special_tokens: bool = False,
        **kwargs,
    ) -> BatchEncoding:
        """
        Tokenize and prepare for the model a list of sequences or a list of pairs of sequences.

        <Tip warning={true}>

        This method is deprecated, `__call__` should be used instead.

        </Tip>

        Args:
            batch_text_or_text_pairs (`List[str]`, `List[Tuple[str, str]]`, `List[List[str]]`, `List[Tuple[List[str], List[str]]]`, and for not-fast tokenizers, also `List[List[int]]`, `List[Tuple[List[int], List[int]]]`):
                Batch of sequences or pair of sequences to be encoded. This can be a list of
                string/string-sequences/int-sequences or a list of pair of string/string-sequences/int-sequence (see
                details in `encode_plus`).
        """

        # Backward compatibility for 'truncation_strategy', 'pad_to_max_length'
        padding_strategy, truncation_strategy, max_length, kwargs = self._get_padding_truncation_strategies(
            padding=padding,
            truncation=truncation,
            max_length=max_length,
            pad_to_multiple_of=pad_to_multiple_of,
            verbose=verbose,
            **kwargs,
        )

        return self._batch_encode_plus(
            batch_text_or_text_pairs=batch_text_or_text_pairs,
            add_special_tokens=add_special_tokens,
            padding_strategy=padding_strategy,
            truncation_strategy=truncation_strategy,
            max_length=max_length,
            stride=stride,
            is_split_into_words=is_split_into_words,
            pad_to_multiple_of=pad_to_multiple_of,
            padding_side=padding_side,
            return_tensors=return_tensors,
            return_token_type_ids=return_token_type_ids,
            return_attention_mask=return_attention_mask,
            return_overflowing_tokens=return_overflowing_tokens,
            return_special_tokens_mask=return_special_tokens_mask,
            return_offsets_mapping=return_offsets_mapping,
            return_length=return_length,
            verbose=verbose,
            split_special_tokens=split_special_tokens,
            **kwargs,
        )

    def _batch_encode_plus(
        self,
        batch_text_or_text_pairs: Union[
            List[TextInput],
            List[TextInputPair],
            List[PreTokenizedInput],
            List[PreTokenizedInputPair],
            List[EncodedInput],
            List[EncodedInputPair],
        ],
        add_special_tokens: bool = True,
        padding_strategy: PaddingStrategy = PaddingStrategy.DO_NOT_PAD,
        truncation_strategy: TruncationStrategy = TruncationStrategy.DO_NOT_TRUNCATE,
        max_length: Optional[int] = None,
        stride: int = 0,
        is_split_into_words: bool = False,
        pad_to_multiple_of: Optional[int] = None,
        padding_side: Optional[bool] = None,
        return_tensors: Optional[Union[str, TensorType]] = None,
        return_token_type_ids: Optional[bool] = None,
        return_attention_mask: Optional[bool] = None,
        return_overflowing_tokens: bool = False,
        return_special_tokens_mask: bool = False,
        return_offsets_mapping: bool = False,
        return_length: bool = False,
        verbose: bool = True,
        split_special_tokens: bool = False,
        **kwargs,
    ) -> BatchEncoding:
        raise NotImplementedError

    def pad(
        self,
        encoded_inputs: Union[
            BatchEncoding,
            List[BatchEncoding],
            Dict[str, EncodedInput],
            Dict[str, List[EncodedInput]],
            List[Dict[str, EncodedInput]],
        ],
        padding: Union[bool, str, PaddingStrategy] = True,
        max_length: Optional[int] = None,
        pad_to_multiple_of: Optional[int] = None,
        padding_side: Optional[bool] = None,
        return_attention_mask: Optional[bool] = None,
        return_tensors: Optional[Union[str, TensorType]] = None,
        verbose: bool = True,
    ) -> BatchEncoding:
        """
        Pad a single encoded input or a batch of encoded inputs up to predefined length or to the max sequence length
        in the batch.

        Padding side (left/right) padding token ids are defined at the tokenizer level (with `self.padding_side`,
        `self.pad_token_id` and `self.pad_token_type_id`).

        Please note that with a fast tokenizer, using the `__call__` method is faster than using a method to encode the
        text followed by a call to the `pad` method to get a padded encoding.

        <Tip>

        If the `encoded_inputs` passed are dictionary of numpy arrays, PyTorch tensors or TensorFlow tensors, the
        result will use the same type unless you provide a different tensor type with `return_tensors`. In the case of
        PyTorch tensors, you will lose the specific device of your tensors however.

        </Tip>

        Args:
            encoded_inputs ([`BatchEncoding`], list of [`BatchEncoding`], `Dict[str, List[int]]`, `Dict[str, List[List[int]]` or `List[Dict[str, List[int]]]`):
                Tokenized inputs. Can represent one input ([`BatchEncoding`] or `Dict[str, List[int]]`) or a batch of
                tokenized inputs (list of [`BatchEncoding`], *Dict[str, List[List[int]]]* or *List[Dict[str,
                List[int]]]*) so you can use this method during preprocessing as well as in a PyTorch Dataloader
                collate function.

                Instead of `List[int]` you can have tensors (numpy arrays, PyTorch tensors or TensorFlow tensors), see
                the note above for the return type.
            padding (`bool`, `str` or [`~utils.PaddingStrategy`], *optional*, defaults to `True`):
                 Select a strategy to pad the returned sequences (according to the model's padding side and padding
                 index) among:

                - `True` or `'longest'`: Pad to the longest sequence in the batch (or no padding if only a single
                  sequence if provided).
                - `'max_length'`: Pad to a maximum length specified with the argument `max_length` or to the maximum
                  acceptable input length for the model if that argument is not provided.
                - `False` or `'do_not_pad'` (default): No padding (i.e., can output a batch with sequences of different
                  lengths).
            max_length (`int`, *optional*):
                Maximum length of the returned list and optionally padding length (see above).
            pad_to_multiple_of (`int`, *optional*):
                If set will pad the sequence to a multiple of the provided value.

                This is especially useful to enable the use of Tensor Cores on NVIDIA hardware with compute capability
                `>= 7.5` (Volta).
            padding_side (`str`, *optional*):
                The side on which the model should have padding applied. Should be selected between ['right', 'left'].
                Default value is picked from the class attribute of the same name.
            return_attention_mask (`bool`, *optional*):
                Whether to return the attention mask. If left to the default, will return the attention mask according
                to the specific tokenizer's default, defined by the `return_outputs` attribute.

                [What are attention masks?](../glossary#attention-mask)
            return_tensors (`str` or [`~utils.TensorType`], *optional*):
                If set, will return tensors instead of list of python integers. Acceptable values are:

                - `'tf'`: Return TensorFlow `tf.constant` objects.
                - `'pt'`: Return PyTorch `torch.Tensor` objects.
                - `'np'`: Return Numpy `np.ndarray` objects.
            verbose (`bool`, *optional*, defaults to `True`):
                Whether or not to print more information and warnings.
        """
        if self.__class__.__name__.endswith("Fast"):
            if not self.deprecation_warnings.get("Asking-to-pad-a-fast-tokenizer", False):
                logger.warning_advice(
                    f"You're using a {self.__class__.__name__} tokenizer. Please note that with a fast tokenizer,"
                    " using the `__call__` method is faster than using a method to encode the text followed by a call"
                    " to the `pad` method to get a padded encoding."
                )
                self.deprecation_warnings["Asking-to-pad-a-fast-tokenizer"] = True

        # If we have a list of dicts, let's convert it in a dict of lists
        # We do this to allow using this method as a collate_fn function in PyTorch Dataloader
        if isinstance(encoded_inputs, (list, tuple)) and isinstance(encoded_inputs[0], Mapping):
            encoded_inputs = {key: [example[key] for example in encoded_inputs] for key in encoded_inputs[0].keys()}

        # The model's main input name, usually `input_ids`, has been passed for padding
        if self.model_input_names[0] not in encoded_inputs:
            raise ValueError(
                "You should supply an encoding or a list of encodings to this method "
                f"that includes {self.model_input_names[0]}, but you provided {list(encoded_inputs.keys())}"
            )

        required_input = encoded_inputs[self.model_input_names[0]]

        if required_input is None or (isinstance(required_input, Sized) and len(required_input) == 0):
            if return_attention_mask:
                encoded_inputs["attention_mask"] = []
            return encoded_inputs

        # If we have PyTorch/TF/NumPy tensors/arrays as inputs, we cast them as python objects
        # and rebuild them afterwards if no return_tensors is specified
        # Note that we lose the specific device the tensor may be on for PyTorch

        first_element = required_input[0]
        if isinstance(first_element, (list, tuple)):
            # first_element might be an empty list/tuple in some edge cases so we grab the first non empty element.
            for item in required_input:
                if len(item) != 0:
                    first_element = item[0]
                    break
        # At this state, if `first_element` is still a list/tuple, it's an empty one so there is nothing to do.
        if not isinstance(first_element, (int, list, tuple)):
            if is_tf_tensor(first_element):
                return_tensors = "tf" if return_tensors is None else return_tensors
            elif is_torch_tensor(first_element):
                return_tensors = "pt" if return_tensors is None else return_tensors
            elif isinstance(first_element, np.ndarray):
                return_tensors = "np" if return_tensors is None else return_tensors
            else:
                raise ValueError(
                    f"type of {first_element} unknown: {type(first_element)}. "
                    "Should be one of a python, numpy, pytorch or tensorflow object."
                )

            for key, value in encoded_inputs.items():
                encoded_inputs[key] = to_py_obj(value)

        # Convert padding_strategy in PaddingStrategy
        padding_strategy, _, max_length, _ = self._get_padding_truncation_strategies(
            padding=padding, max_length=max_length, verbose=verbose
        )

        required_input = encoded_inputs[self.model_input_names[0]]
        if required_input and not isinstance(required_input[0], (list, tuple)):
            encoded_inputs = self._pad(
                encoded_inputs,
                max_length=max_length,
                padding_strategy=padding_strategy,
                pad_to_multiple_of=pad_to_multiple_of,
                padding_side=padding_side,
                return_attention_mask=return_attention_mask,
            )
            return BatchEncoding(encoded_inputs, tensor_type=return_tensors)

        batch_size = len(required_input)
        assert all(
            len(v) == batch_size for v in encoded_inputs.values()
        ), "Some items in the output dictionary have a different batch size than others."

        if padding_strategy == PaddingStrategy.LONGEST:
            max_length = max(len(inputs) for inputs in required_input)
            padding_strategy = PaddingStrategy.MAX_LENGTH

        batch_outputs = {}
        for i in range(batch_size):
            inputs = {k: v[i] for k, v in encoded_inputs.items()}
            outputs = self._pad(
                inputs,
                max_length=max_length,
                padding_strategy=padding_strategy,
                pad_to_multiple_of=pad_to_multiple_of,
                padding_side=padding_side,
                return_attention_mask=return_attention_mask,
            )

            for key, value in outputs.items():
                if key not in batch_outputs:
                    batch_outputs[key] = []
                batch_outputs[key].append(value)

        return BatchEncoding(batch_outputs, tensor_type=return_tensors)

    def create_token_type_ids_from_sequences(
        self, token_ids_0: List[int], token_ids_1: Optional[List[int]] = None
    ) -> List[int]:
        """
        Create the token type IDs corresponding to the sequences passed. [What are token type
        IDs?](../glossary#token-type-ids)

        Should be overridden in a subclass if the model has a special way of building those.

        Args:
            token_ids_0 (`List[int]`): The first tokenized sequence.
            token_ids_1 (`List[int]`, *optional*): The second tokenized sequence.

        Returns:
            `List[int]`: The token type ids.
        """
        if token_ids_1 is None:
            return len(token_ids_0) * [0]
        return [0] * len(token_ids_0) + [1] * len(token_ids_1)

    def build_inputs_with_special_tokens(
        self, token_ids_0: List[int], token_ids_1: Optional[List[int]] = None
    ) -> List[int]:
        """
        Build model inputs from a sequence or a pair of sequence for sequence classification tasks by concatenating and
        adding special tokens.

        This implementation does not add special tokens and this method should be overridden in a subclass.

        Args:
            token_ids_0 (`List[int]`): The first tokenized sequence.
            token_ids_1 (`List[int]`, *optional*): The second tokenized sequence.

        Returns:
            `List[int]`: The model input with special tokens.
        """
        if token_ids_1 is None:
            return token_ids_0
        return token_ids_0 + token_ids_1

    @add_end_docstrings(ENCODE_KWARGS_DOCSTRING, ENCODE_PLUS_ADDITIONAL_KWARGS_DOCSTRING)
    def prepare_for_model(
        self,
        ids: List[int],
        pair_ids: Optional[List[int]] = None,
        add_special_tokens: bool = True,
        padding: Union[bool, str, PaddingStrategy] = False,
        truncation: Union[bool, str, TruncationStrategy] = None,
        max_length: Optional[int] = None,
        stride: int = 0,
        pad_to_multiple_of: Optional[int] = None,
        padding_side: Optional[bool] = None,
        return_tensors: Optional[Union[str, TensorType]] = None,
        return_token_type_ids: Optional[bool] = None,
        return_attention_mask: Optional[bool] = None,
        return_overflowing_tokens: bool = False,
        return_special_tokens_mask: bool = False,
        return_offsets_mapping: bool = False,
        return_length: bool = False,
        verbose: bool = True,
        prepend_batch_axis: bool = False,
        **kwargs,
    ) -> BatchEncoding:
        """
        Prepares a sequence of input id, or a pair of sequences of inputs ids so that it can be used by the model. It
        adds special tokens, truncates sequences if overflowing while taking into account the special tokens and
        manages a moving window (with user defined stride) for overflowing tokens. Please Note, for *pair_ids*
        different than `None` and *truncation_strategy = longest_first* or `True`, it is not possible to return
        overflowing tokens. Such a combination of arguments will raise an error.

        Args:
            ids (`List[int]`):
                Tokenized input ids of the first sequence. Can be obtained from a string by chaining the `tokenize` and
                `convert_tokens_to_ids` methods.
            pair_ids (`List[int]`, *optional*):
                Tokenized input ids of the second sequence. Can be obtained from a string by chaining the `tokenize`
                and `convert_tokens_to_ids` methods.
        """

        # Backward compatibility for 'truncation_strategy', 'pad_to_max_length'
        padding_strategy, truncation_strategy, max_length, kwargs = self._get_padding_truncation_strategies(
            padding=padding,
            truncation=truncation,
            max_length=max_length,
            pad_to_multiple_of=pad_to_multiple_of,
            verbose=verbose,
            **kwargs,
        )

        pair = bool(pair_ids is not None)
        len_ids = len(ids)
        len_pair_ids = len(pair_ids) if pair else 0

        if return_token_type_ids and not add_special_tokens:
            raise ValueError(
                "Asking to return token_type_ids while setting add_special_tokens to False "
                "results in an undefined behavior. Please set add_special_tokens to True or "
                "set return_token_type_ids to None."
            )

        if (
            return_overflowing_tokens
            and truncation_strategy == TruncationStrategy.LONGEST_FIRST
            and pair_ids is not None
        ):
            raise ValueError(
                "Not possible to return overflowing tokens for pair of sequences with the "
                "`longest_first`. Please select another truncation strategy than `longest_first`, "
                "for instance `only_second` or `only_first`."
            )

        # Load from model defaults
        if return_token_type_ids is None:
            return_token_type_ids = "token_type_ids" in self.model_input_names
        if return_attention_mask is None:
            return_attention_mask = "attention_mask" in self.model_input_names

        encoded_inputs = {}

        # Compute the total size of the returned encodings
        total_len = len_ids + len_pair_ids + (self.num_special_tokens_to_add(pair=pair) if add_special_tokens else 0)

        # Truncation: Handle max sequence length
        overflowing_tokens = []
        if truncation_strategy != TruncationStrategy.DO_NOT_TRUNCATE and max_length and total_len > max_length:
            ids, pair_ids, overflowing_tokens = self.truncate_sequences(
                ids,
                pair_ids=pair_ids,
                num_tokens_to_remove=total_len - max_length,
                truncation_strategy=truncation_strategy,
                stride=stride,
            )

        if return_overflowing_tokens:
            encoded_inputs["overflowing_tokens"] = overflowing_tokens
            encoded_inputs["num_truncated_tokens"] = total_len - max_length

        # Add special tokens
        if add_special_tokens:
            sequence = self.build_inputs_with_special_tokens(ids, pair_ids)
            token_type_ids = self.create_token_type_ids_from_sequences(ids, pair_ids)
        else:
            sequence = ids + pair_ids if pair else ids
            token_type_ids = [0] * len(ids) + ([0] * len(pair_ids) if pair else [])

        # Build output dictionary
        encoded_inputs["input_ids"] = sequence
        if return_token_type_ids:
            encoded_inputs["token_type_ids"] = token_type_ids
        if return_special_tokens_mask:
            if add_special_tokens:
                encoded_inputs["special_tokens_mask"] = self.get_special_tokens_mask(ids, pair_ids)
            else:
                encoded_inputs["special_tokens_mask"] = [0] * len(sequence)

        # Check lengths
        self._eventual_warn_about_too_long_sequence(encoded_inputs["input_ids"], max_length, verbose)

        # Padding
        if padding_strategy != PaddingStrategy.DO_NOT_PAD or return_attention_mask:
            encoded_inputs = self.pad(
                encoded_inputs,
                max_length=max_length,
                padding=padding_strategy.value,
                pad_to_multiple_of=pad_to_multiple_of,
                padding_side=padding_side,
                return_attention_mask=return_attention_mask,
            )

        if return_length:
            encoded_inputs["length"] = len(encoded_inputs["input_ids"])

        batch_outputs = BatchEncoding(
            encoded_inputs, tensor_type=return_tensors, prepend_batch_axis=prepend_batch_axis
        )

        return batch_outputs

    def truncate_sequences(
        self,
        ids: List[int],
        pair_ids: Optional[List[int]] = None,
        num_tokens_to_remove: int = 0,
        truncation_strategy: Union[str, TruncationStrategy] = "longest_first",
        stride: int = 0,
    ) -> Tuple[List[int], List[int], List[int]]:
        """
        Truncates a sequence pair in-place following the strategy.

        Args:
            ids (`List[int]`):
                Tokenized input ids of the first sequence. Can be obtained from a string by chaining the `tokenize` and
                `convert_tokens_to_ids` methods.
            pair_ids (`List[int]`, *optional*):
                Tokenized input ids of the second sequence. Can be obtained from a string by chaining the `tokenize`
                and `convert_tokens_to_ids` methods.
            num_tokens_to_remove (`int`, *optional*, defaults to 0):
                Number of tokens to remove using the truncation strategy.
            truncation_strategy (`str` or [`~tokenization_utils_base.TruncationStrategy`], *optional*, defaults to `'longest_first'`):
                The strategy to follow for truncation. Can be:

                - `'longest_first'`: Truncate to a maximum length specified with the argument `max_length` or to the
                  maximum acceptable input length for the model if that argument is not provided. This will truncate
                  token by token, removing a token from the longest sequence in the pair if a pair of sequences (or a
                  batch of pairs) is provided.
                - `'only_first'`: Truncate to a maximum length specified with the argument `max_length` or to the
                  maximum acceptable input length for the model if that argument is not provided. This will only
                  truncate the first sequence of a pair if a pair of sequences (or a batch of pairs) is provided.
                - `'only_second'`: Truncate to a maximum length specified with the argument `max_length` or to the
                  maximum acceptable input length for the model if that argument is not provided. This will only
                  truncate the second sequence of a pair if a pair of sequences (or a batch of pairs) is provided.
                - `'do_not_truncate'` (default): No truncation (i.e., can output batch with sequence lengths greater
                  than the model maximum admissible input size).
            stride (`int`, *optional*, defaults to 0):
                If set to a positive number, the overflowing tokens returned will contain some tokens from the main
                sequence returned. The value of this argument defines the number of additional tokens.

        Returns:
            `Tuple[List[int], List[int], List[int]]`: The truncated `ids`, the truncated `pair_ids` and the list of
            overflowing tokens. Note: The *longest_first* strategy returns empty list of overflowing tokens if a pair
            of sequences (or a batch of pairs) is provided.
        """
        if num_tokens_to_remove <= 0:
            return ids, pair_ids, []

        if not isinstance(truncation_strategy, TruncationStrategy):
            truncation_strategy = TruncationStrategy(truncation_strategy)

        overflowing_tokens = []
        if truncation_strategy == TruncationStrategy.ONLY_FIRST or (
            truncation_strategy == TruncationStrategy.LONGEST_FIRST and pair_ids is None
        ):
            if len(ids) > num_tokens_to_remove:
                window_len = min(len(ids), stride + num_tokens_to_remove)
                if self.truncation_side == "left":
                    overflowing_tokens = ids[:window_len]
                    ids = ids[num_tokens_to_remove:]
                elif self.truncation_side == "right":
                    overflowing_tokens = ids[-window_len:]
                    ids = ids[:-num_tokens_to_remove]
                else:
                    raise ValueError(f"invalid truncation strategy: {self.truncation_side}, use 'left' or 'right'.")

            else:
                error_msg = (
                    f"We need to remove {num_tokens_to_remove} to truncate the input "
                    f"but the first sequence has a length {len(ids)}. "
                )
                if truncation_strategy == TruncationStrategy.ONLY_FIRST:
                    error_msg = (
                        error_msg + "Please select another truncation strategy than "
                        f"{truncation_strategy}, for instance 'longest_first' or 'only_second'."
                    )
                logger.error(error_msg)
        elif truncation_strategy == TruncationStrategy.LONGEST_FIRST:
            logger.warning(
                "Be aware, overflowing tokens are not returned for the setting you have chosen,"
                f" i.e. sequence pairs with the '{TruncationStrategy.LONGEST_FIRST.value}' "
                "truncation strategy. So the returned list will always be empty even if some "
                "tokens have been removed."
            )
            len_pair_ids = len(pair_ids) if pair_ids is not None else 0
            len_ids = len(ids)
            first_remove = min(abs(len_pair_ids - len_ids), num_tokens_to_remove)
            second_remove = num_tokens_to_remove - first_remove
            if len_ids > len_pair_ids:
                ids_to_move = first_remove + second_remove // 2
                pair_ids_to_move = second_remove - second_remove // 2
            else:
                ids_to_move = second_remove // 2
                pair_ids_to_move = first_remove + second_remove - (second_remove // 2)

            if self.truncation_side == "right":
                ids = ids[:-ids_to_move] if ids_to_move > 0 else ids
                pair_ids = pair_ids[:-pair_ids_to_move] if pair_ids is not None and pair_ids_to_move > 0 else pair_ids
            elif self.truncation_side == "left":
                ids = ids[ids_to_move:]
                pair_ids = pair_ids[pair_ids_to_move:] if pair_ids is not None else None
            else:
                raise ValueError(f"invalid truncation strategy:{self.truncation_side}")

        elif truncation_strategy == TruncationStrategy.ONLY_SECOND and pair_ids is not None:
            if len(pair_ids) > num_tokens_to_remove:
                window_len = min(len(pair_ids), stride + num_tokens_to_remove)
                if self.truncation_side == "right":
                    overflowing_tokens = pair_ids[-window_len:]
                    pair_ids = pair_ids[:-num_tokens_to_remove]
                elif self.truncation_side == "left":
                    overflowing_tokens = pair_ids[:window_len]
                    pair_ids = pair_ids[num_tokens_to_remove:]
                else:
                    raise ValueError(f"invalid truncation strategy:{self.truncation_side}")
            else:
                logger.error(
                    f"We need to remove {num_tokens_to_remove} to truncate the input "
                    f"but the second sequence has a length {len(pair_ids)}. "
                    f"Please select another truncation strategy than {truncation_strategy}, "
                    "for instance 'longest_first' or 'only_first'."
                )

        return (ids, pair_ids, overflowing_tokens)

    def _pad(
        self,
        encoded_inputs: Union[Dict[str, EncodedInput], BatchEncoding],
        max_length: Optional[int] = None,
        padding_strategy: PaddingStrategy = PaddingStrategy.DO_NOT_PAD,
        pad_to_multiple_of: Optional[int] = None,
        padding_side: Optional[bool] = None,
        return_attention_mask: Optional[bool] = None,
    ) -> dict:
        """
        Pad encoded inputs (on left/right and up to predefined length or max length in the batch)

        Args:
            encoded_inputs:
                Dictionary of tokenized inputs (`List[int]`) or batch of tokenized inputs (`List[List[int]]`).
            max_length: maximum length of the returned list and optionally padding length (see below).
                Will truncate by taking into account the special tokens.
            padding_strategy: PaddingStrategy to use for padding.

                - PaddingStrategy.LONGEST Pad to the longest sequence in the batch
                - PaddingStrategy.MAX_LENGTH: Pad to the max length (default)
                - PaddingStrategy.DO_NOT_PAD: Do not pad
                The tokenizer padding sides are defined in `padding_side` argument:

                    - 'left': pads on the left of the sequences
                    - 'right': pads on the right of the sequences
            pad_to_multiple_of: (optional) Integer if set will pad the sequence to a multiple of the provided value.
                This is especially useful to enable the use of Tensor Core on NVIDIA hardware with compute capability
                `>= 7.5` (Volta).
            padding_side:
                The side on which the model should have padding applied. Should be selected between ['right', 'left'].
                Default value is picked from the class attribute of the same name.
            return_attention_mask:
                (optional) Set to False to avoid returning attention mask (default: set to model specifics)
        """
        # Load from model defaults
        if return_attention_mask is None:
            return_attention_mask = "attention_mask" in self.model_input_names

        required_input = encoded_inputs[self.model_input_names[0]]

        if padding_strategy == PaddingStrategy.LONGEST:
            max_length = len(required_input)

        if max_length is not None and pad_to_multiple_of is not None and (max_length % pad_to_multiple_of != 0):
            max_length = ((max_length // pad_to_multiple_of) + 1) * pad_to_multiple_of

        needs_to_be_padded = padding_strategy != PaddingStrategy.DO_NOT_PAD and len(required_input) != max_length

        # Initialize attention mask if not present.
        if return_attention_mask and "attention_mask" not in encoded_inputs:
            encoded_inputs["attention_mask"] = [1] * len(required_input)

        if needs_to_be_padded:
            difference = max_length - len(required_input)
            padding_side = padding_side if padding_side is not None else self.padding_side

            if padding_side == "right":
                if return_attention_mask:
                    encoded_inputs["attention_mask"] = encoded_inputs["attention_mask"] + [0] * difference
                if "token_type_ids" in encoded_inputs:
                    encoded_inputs["token_type_ids"] = (
                        encoded_inputs["token_type_ids"] + [self.pad_token_type_id] * difference
                    )
                if "special_tokens_mask" in encoded_inputs:
                    encoded_inputs["special_tokens_mask"] = encoded_inputs["special_tokens_mask"] + [1] * difference
                encoded_inputs[self.model_input_names[0]] = required_input + [self.pad_token_id] * difference
            elif padding_side == "left":
                if return_attention_mask:
                    encoded_inputs["attention_mask"] = [0] * difference + encoded_inputs["attention_mask"]
                if "token_type_ids" in encoded_inputs:
                    encoded_inputs["token_type_ids"] = [self.pad_token_type_id] * difference + encoded_inputs[
                        "token_type_ids"
                    ]
                if "special_tokens_mask" in encoded_inputs:
                    encoded_inputs["special_tokens_mask"] = [1] * difference + encoded_inputs["special_tokens_mask"]
                encoded_inputs[self.model_input_names[0]] = [self.pad_token_id] * difference + required_input
            else:
                raise ValueError(f"Invalid padding strategy:{padding_side}")

        return encoded_inputs

    def convert_tokens_to_string(self, tokens: List[str]) -> str:
        """
        Converts a sequence of tokens in a single string. The most simple way to do it is `" ".join(tokens)` but we
        often want to remove sub-word tokenization artifacts at the same time.

        Args:
            tokens (`List[str]`): The token to join in a string.

        Returns:
            `str`: The joined tokens.
        """
        raise NotImplementedError

    def batch_decode(
        self,
        sequences: Union[List[int], List[List[int]], "np.ndarray", "torch.Tensor", "tf.Tensor"],
        skip_special_tokens: bool = False,
        clean_up_tokenization_spaces: bool = None,
        **kwargs,
    ) -> List[str]:
        """
        Convert a list of lists of token ids into a list of strings by calling decode.

        Args:
            sequences (`Union[List[int], List[List[int]], np.ndarray, torch.Tensor, tf.Tensor]`):
                List of tokenized input ids. Can be obtained using the `__call__` method.
            skip_special_tokens (`bool`, *optional*, defaults to `False`):
                Whether or not to remove special tokens in the decoding.
            clean_up_tokenization_spaces (`bool`, *optional*):
                Whether or not to clean up the tokenization spaces. If `None`, will default to
                `self.clean_up_tokenization_spaces`.
            kwargs (additional keyword arguments, *optional*):
                Will be passed to the underlying model specific decode method.

        Returns:
            `List[str]`: The list of decoded sentences.
        """
        return [
            self.decode(
                seq,
                skip_special_tokens=skip_special_tokens,
                clean_up_tokenization_spaces=clean_up_tokenization_spaces,
                **kwargs,
            )
            for seq in sequences
        ]

    def decode(
        self,
        token_ids: Union[int, List[int], "np.ndarray", "torch.Tensor", "tf.Tensor"],
        skip_special_tokens: bool = False,
        clean_up_tokenization_spaces: bool = None,
        **kwargs,
    ) -> str:
        """
        Converts a sequence of ids in a string, using the tokenizer and vocabulary with options to remove special
        tokens and clean up tokenization spaces.

        Similar to doing `self.convert_tokens_to_string(self.convert_ids_to_tokens(token_ids))`.

        Args:
            token_ids (`Union[int, List[int], np.ndarray, torch.Tensor, tf.Tensor]`):
                List of tokenized input ids. Can be obtained using the `__call__` method.
            skip_special_tokens (`bool`, *optional*, defaults to `False`):
                Whether or not to remove special tokens in the decoding.
            clean_up_tokenization_spaces (`bool`, *optional*):
                Whether or not to clean up the tokenization spaces. If `None`, will default to
                `self.clean_up_tokenization_spaces`.
            kwargs (additional keyword arguments, *optional*):
                Will be passed to the underlying model specific decode method.

        Returns:
            `str`: The decoded sentence.
        """
        # Convert inputs to python lists
        token_ids = to_py_obj(token_ids)

        return self._decode(
            token_ids=token_ids,
            skip_special_tokens=skip_special_tokens,
            clean_up_tokenization_spaces=clean_up_tokenization_spaces,
            **kwargs,
        )

    def _decode(
        self,
        token_ids: Union[int, List[int]],
        skip_special_tokens: bool = False,
        clean_up_tokenization_spaces: bool = None,
        **kwargs,
    ) -> str:
        raise NotImplementedError

    def get_special_tokens_mask(
        self, token_ids_0: List[int], token_ids_1: Optional[List[int]] = None, already_has_special_tokens: bool = False
    ) -> List[int]:
        """
        Retrieves sequence ids from a token list that has no special tokens added. This method is called when adding
        special tokens using the tokenizer `prepare_for_model` or `encode_plus` methods.

        Args:
            token_ids_0 (`List[int]`):
                List of ids of the first sequence.
            token_ids_1 (`List[int]`, *optional*):
                List of ids of the second sequence.
            already_has_special_tokens (`bool`, *optional*, defaults to `False`):
                Whether or not the token list is already formatted with special tokens for the model.

        Returns:
            A list of integers in the range [0, 1]: 1 for a special token, 0 for a sequence token.
        """
        assert already_has_special_tokens and token_ids_1 is None, (
            "You cannot use ``already_has_special_tokens=False`` with this tokenizer. "
            "Please use a slow (full python) tokenizer to activate this argument. "
            "Or set `return_special_tokens_mask=True` when calling the encoding method "
            "to get the special tokens mask in any tokenizer. "
        )

        all_special_ids = self.all_special_ids  # cache the property

        special_tokens_mask = [1 if token in all_special_ids else 0 for token in token_ids_0]

        return special_tokens_mask

    @staticmethod
    def clean_up_tokenization(out_string: str) -> str:
        """
        Clean up a list of simple English tokenization artifacts like spaces before punctuations and abbreviated forms.

        Args:
            out_string (`str`): The text to clean up.

        Returns:
            `str`: The cleaned-up string.
        """
        out_string = (
            out_string.replace(" .", ".")
            .replace(" ?", "?")
            .replace(" !", "!")
            .replace(" ,", ",")
            .replace(" ' ", "'")
            .replace(" n't", "n't")
            .replace(" 'm", "'m")
            .replace(" 's", "'s")
            .replace(" 've", "'ve")
            .replace(" 're", "'re")
        )
        return out_string

    def _eventual_warn_about_too_long_sequence(self, ids: List[int], max_length: Optional[int], verbose: bool):
        """
        Depending on the input and internal state we might trigger a warning about a sequence that is too long for its
        corresponding model

        Args:
            ids (`List[str]`): The ids produced by the tokenization
            max_length (`int`, *optional*): The max_length desired (does not trigger a warning if it is set)
            verbose (`bool`): Whether or not to print more information and warnings.

        """
        if max_length is None and len(ids) > self.model_max_length and verbose:
            if not self.deprecation_warnings.get("sequence-length-is-longer-than-the-specified-maximum", False):
                logger.warning(
                    "Token indices sequence length is longer than the specified maximum sequence length "
                    f"for this model ({len(ids)} > {self.model_max_length}). Running this sequence through the model "
                    "will result in indexing errors"
                )
            self.deprecation_warnings["sequence-length-is-longer-than-the-specified-maximum"] = True

    def _switch_to_input_mode(self):
        """
        Private method to put the tokenizer in input mode (when it has different modes for input/outputs)
        """
        pass

    def _switch_to_target_mode(self):
        """
        Private method to put the tokenizer in target mode (when it has different modes for input/outputs)
        """
        pass

    @contextmanager
    def as_target_tokenizer(self):
        """
        Temporarily sets the tokenizer for encoding the targets. Useful for tokenizer associated to
        sequence-to-sequence models that need a slightly different processing for the labels.
        """
        warnings.warn(
            "`as_target_tokenizer` is deprecated and will be removed in v5 of Transformers. You can tokenize your "
            "labels by using the argument `text_target` of the regular `__call__` method (either in the same call as "
            "your input texts if you use the same keyword arguments, or in a separate call."
        )
        self._switch_to_target_mode()
        self._in_target_context_manager = True
        yield
        self._in_target_context_manager = False
        self._switch_to_input_mode()

    @classmethod
    def register_for_auto_class(cls, auto_class="AutoTokenizer"):
        """
        Register this class with a given auto class. This should only be used for custom tokenizers as the ones in the
        library are already mapped with `AutoTokenizer`.

        <Tip warning={true}>

        This API is experimental and may have some slight breaking changes in the next releases.

        </Tip>

        Args:
            auto_class (`str` or `type`, *optional*, defaults to `"AutoTokenizer"`):
                The auto class to register this new tokenizer with.
        """
        if not isinstance(auto_class, str):
            auto_class = auto_class.__name__

        import transformers.models.auto as auto_module

        if not hasattr(auto_module, auto_class):
            raise ValueError(f"{auto_class} is not a valid auto class.")

        cls._auto_class = auto_class

    def prepare_seq2seq_batch(
        self,
        src_texts: List[str],
        tgt_texts: Optional[List[str]] = None,
        max_length: Optional[int] = None,
        max_target_length: Optional[int] = None,
        padding: str = "longest",
        return_tensors: str = None,
        truncation: bool = True,
        **kwargs,
    ) -> BatchEncoding:
        """
        Prepare model inputs for translation. For best performance, translate one sentence at a time.

        Arguments:
            src_texts (`List[str]`):
                List of documents to summarize or source language texts.
            tgt_texts (`list`, *optional*):
                List of summaries or target language texts.
            max_length (`int`, *optional*):
                Controls the maximum length for encoder inputs (documents to summarize or source language texts) If
                left unset or set to `None`, this will use the predefined model maximum length if a maximum length is
                required by one of the truncation/padding parameters. If the model has no specific maximum input length
                (like XLNet) truncation/padding to a maximum length will be deactivated.
            max_target_length (`int`, *optional*):
                Controls the maximum length of decoder inputs (target language texts or summaries) If left unset or set
                to `None`, this will use the max_length value.
            padding (`bool`, `str` or [`~utils.PaddingStrategy`], *optional*, defaults to `False`):
                Activates and controls padding. Accepts the following values:

                - `True` or `'longest'`: Pad to the longest sequence in the batch (or no padding if only a single
                  sequence if provided).
                - `'max_length'`: Pad to a maximum length specified with the argument `max_length` or to the maximum
                  acceptable input length for the model if that argument is not provided.
                - `False` or `'do_not_pad'` (default): No padding (i.e., can output a batch with sequences of different
                  lengths).
            return_tensors (`str` or [`~utils.TensorType`], *optional*):
                If set, will return tensors instead of list of python integers. Acceptable values are:

                - `'tf'`: Return TensorFlow `tf.constant` objects.
                - `'pt'`: Return PyTorch `torch.Tensor` objects.
                - `'np'`: Return Numpy `np.ndarray` objects.
            truncation (`bool`, `str` or [`~tokenization_utils_base.TruncationStrategy`], *optional*, defaults to `True`):
                Activates and controls truncation. Accepts the following values:

                - `True` or `'longest_first'`: Truncate to a maximum length specified with the argument `max_length` or
                  to the maximum acceptable input length for the model if that argument is not provided. This will
                  truncate token by token, removing a token from the longest sequence in the pair if a pair of
                  sequences (or a batch of pairs) is provided.
                - `'only_first'`: Truncate to a maximum length specified with the argument `max_length` or to the
                  maximum acceptable input length for the model if that argument is not provided. This will only
                  truncate the first sequence of a pair if a pair of sequences (or a batch of pairs) is provided.
                - `'only_second'`: Truncate to a maximum length specified with the argument `max_length` or to the
                  maximum acceptable input length for the model if that argument is not provided. This will only
                  truncate the second sequence of a pair if a pair of sequences (or a batch of pairs) is provided.
                - `False` or `'do_not_truncate'` (default): No truncation (i.e., can output batch with sequence lengths
                  greater than the model maximum admissible input size).
            **kwargs:
                Additional keyword arguments passed along to `self.__call__`.

        Return:
            [`BatchEncoding`]: A [`BatchEncoding`] with the following fields:

            - **input_ids** -- List of token ids to be fed to the encoder.
            - **attention_mask** -- List of indices specifying which tokens should be attended to by the model.
            - **labels** -- List of token ids for tgt_texts.

            The full set of keys `[input_ids, attention_mask, labels]`, will only be returned if tgt_texts is passed.
            Otherwise, input_ids, attention_mask will be the only keys.
        """
        # docstyle-ignore
        formatted_warning = """
`prepare_seq2seq_batch` is deprecated and will be removed in version 5 of HuggingFace Transformers. Use the regular
`__call__` method to prepare your inputs and targets.

Here is a short example:

model_inputs = tokenizer(src_texts, text_target=tgt_texts, ...)

If you either need to use different keyword arguments for the source and target texts, you should do two calls like
this:

model_inputs = tokenizer(src_texts, ...)
labels = tokenizer(text_target=tgt_texts, ...)
model_inputs["labels"] = labels["input_ids"]

See the documentation of your specific tokenizer for more details on the specific arguments to the tokenizer of choice.
For a more complete example, see the implementation of `prepare_seq2seq_batch`.
"""
        warnings.warn(formatted_warning, FutureWarning)
        # mBART-specific kwargs that should be ignored by other models.
        kwargs.pop("src_lang", None)
        kwargs.pop("tgt_lang", None)
        if max_length is None:
            max_length = self.model_max_length
        model_inputs = self(
            src_texts,
            add_special_tokens=True,
            return_tensors=return_tensors,
            max_length=max_length,
            padding=padding,
            truncation=truncation,
            **kwargs,
        )
        if tgt_texts is None:
            return model_inputs
        # Process tgt_texts
        if max_target_length is None:
            max_target_length = max_length
        with self.as_target_tokenizer():
            labels = self(
                tgt_texts,
                add_special_tokens=True,
                return_tensors=return_tensors,
                padding=padding,
                max_length=max_target_length,
                truncation=truncation,
                **kwargs,
            )
        model_inputs["labels"] = labels["input_ids"]
        return model_inputs


def get_fast_tokenizer_file(tokenization_files: List[str]) -> str:
    """
    Get the tokenization file to use for this version of transformers.

    Args:
        tokenization_files (`List[str]`): The list of available configuration files.

    Returns:
        `str`: The tokenization file to use.
    """
    tokenizer_files_map = {}
    for file_name in tokenization_files:
        search = _re_tokenizer_file.search(file_name)
        if search is not None:
            v = search.groups()[0]
            tokenizer_files_map[v] = file_name
    available_versions = sorted(tokenizer_files_map.keys())

    # Defaults to FULL_TOKENIZER_FILE and then try to look at some newer versions.
    tokenizer_file = FULL_TOKENIZER_FILE
    transformers_version = version.parse(__version__)
    for v in available_versions:
        if version.parse(v) <= transformers_version:
            tokenizer_file = tokenizer_files_map[v]
        else:
            # No point going further since the versions are sorted.
            break

    return tokenizer_file


# To update the docstring, we need to copy the method, otherwise we change the original docstring.
PreTrainedTokenizerBase.push_to_hub = copy_func(PreTrainedTokenizerBase.push_to_hub)
if PreTrainedTokenizerBase.push_to_hub.__doc__ is not None:
    PreTrainedTokenizerBase.push_to_hub.__doc__ = PreTrainedTokenizerBase.push_to_hub.__doc__.format(
        object="tokenizer", object_class="AutoTokenizer", object_files="tokenizer files"
    )<|MERGE_RESOLUTION|>--- conflicted
+++ resolved
@@ -816,13 +816,9 @@
         # Otherwise it passes the casts down and casts the LongTensor containing the token idxs
         # into a HalfTensor
         if isinstance(device, str) or is_torch_device(device) or isinstance(device, int):
-<<<<<<< HEAD
             self.data = {
                 k: v.to(device=device) for k, v in self.data.items() if v is not None and isinstance(v, torch.Tensor)
             }
-=======
-            self.data = {k: v.to(device=device) for k, v in self.data.items() if isinstance(v, torch.Tensor)}
->>>>>>> 04b4e441
         else:
             logger.warning(f"Attempting to cast a BatchEncoding to type {str(device)}. This is not supported.")
         return self
