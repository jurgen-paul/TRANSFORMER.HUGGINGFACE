--- conflicted
+++ resolved
@@ -1871,16 +1871,9 @@
             decoder_attention_mask = self.get_decoder()._prepare_4d_causal_attention_mask_with_cache_position(
                 decoder_attention_mask,
                 sequence_length=sequence_length,
-<<<<<<< HEAD
                 target_length=past_key_values.self_attention_cache.get_max_cache_shape(),
-                dtype=dtype,
-                device=device,
-                min_dtype=min_dtype,
-=======
-                target_length=past_key_values.self_attention_cache.get_max_length(),
                 dtype=self.proj_out.weight.dtype,
                 device=decoder_input_ids.device,
->>>>>>> 612065ef
                 cache_position=cache_position,
                 batch_size=batch_size,
             )
