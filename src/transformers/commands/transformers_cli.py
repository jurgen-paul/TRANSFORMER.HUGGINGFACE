#!/usr/bin/env python
# Copyright 2020 The HuggingFace Team. All rights reserved.
#
# Licensed under the Apache License, Version 2.0 (the "License");
# you may not use this file except in compliance with the License.
# You may obtain a copy of the License at
#
#     http://www.apache.org/licenses/LICENSE-2.0
#
# Unless required by applicable law or agreed to in writing, software
# distributed under the License is distributed on an "AS IS" BASIS,
# WITHOUT WARRANTIES OR CONDITIONS OF ANY KIND, either express or implied.
# See the License for the specific language governing permissions and
# limitations under the License.

from transformers import HfArgumentParser

from .add_fast_image_processor import AddFastImageProcessorCommand
from .add_new_model_like import AddNewModelLikeCommand
from .chat import ChatCommand
from .convert import ConvertCommand
from .download import DownloadCommand
from .env import EnvironmentCommand
<<<<<<< HEAD
from .pt_to_tf import PTtoTFCommand
=======
from .lfs import LfsCommands
>>>>>>> 1cc7ca32
from .run import RunCommand
from .serving import ServeCommand


def main():
    parser = HfArgumentParser(prog="Transformers CLI tool", usage="transformers-cli <command> [<args>]")
    commands_parser = parser.add_subparsers(help="transformers-cli command helpers")

    # Register commands
    ChatCommand.register_subcommand(commands_parser)
    ConvertCommand.register_subcommand(commands_parser)
    DownloadCommand.register_subcommand(commands_parser)
    EnvironmentCommand.register_subcommand(commands_parser)
    RunCommand.register_subcommand(commands_parser)
    ServeCommand.register_subcommand(commands_parser)
    AddNewModelLikeCommand.register_subcommand(commands_parser)
<<<<<<< HEAD
    PTtoTFCommand.register_subcommand(commands_parser)
=======
    LfsCommands.register_subcommand(commands_parser)
    AddFastImageProcessorCommand.register_subcommand(commands_parser)
>>>>>>> 1cc7ca32

    # Let's go
    args = parser.parse_args()

    if not hasattr(args, "func"):
        parser.print_help()
        exit(1)

    # Run
    service = args.func(args)
    service.run()


if __name__ == "__main__":
    main()<|MERGE_RESOLUTION|>--- conflicted
+++ resolved
@@ -21,11 +21,6 @@
 from .convert import ConvertCommand
 from .download import DownloadCommand
 from .env import EnvironmentCommand
-<<<<<<< HEAD
-from .pt_to_tf import PTtoTFCommand
-=======
-from .lfs import LfsCommands
->>>>>>> 1cc7ca32
 from .run import RunCommand
 from .serving import ServeCommand
 
@@ -42,12 +37,7 @@
     RunCommand.register_subcommand(commands_parser)
     ServeCommand.register_subcommand(commands_parser)
     AddNewModelLikeCommand.register_subcommand(commands_parser)
-<<<<<<< HEAD
-    PTtoTFCommand.register_subcommand(commands_parser)
-=======
-    LfsCommands.register_subcommand(commands_parser)
     AddFastImageProcessorCommand.register_subcommand(commands_parser)
->>>>>>> 1cc7ca32
 
     # Let's go
     args = parser.parse_args()
