# coding=utf-8
# Copyright 2018 The Google AI Language Team Authors, Facebook AI Research authors and The HuggingFace Inc. team.
# Copyright (c) 2018, NVIDIA CORPORATION.  All rights reserved.
#
# Licensed under the Apache License, Version 2.0 (the "License");
# you may not use this file except in compliance with the License.
# You may obtain a copy of the License at
#
#     http://www.apache.org/licenses/LICENSE-2.0
#
# Unless required by applicable law or agreed to in writing, software
# distributed under the License is distributed on an "AS IS" BASIS,
# WITHOUT WARRANTIES OR CONDITIONS OF ANY KIND, either express or implied.
# See the License for the specific language governing permissions and
# limitations under the License.

import inspect
import os
import re
import warnings
from dataclasses import dataclass
from typing import Any, Callable, Dict, List, Optional, Set, Tuple, Union

import torch
from torch import Tensor, device, dtype, nn
from torch.nn import CrossEntropyLoss
from torch.nn import functional as F

from .activations import get_activation
from .configuration_utils import PretrainedConfig
from .file_utils import (
    DUMMY_INPUTS,
    TF2_WEIGHTS_NAME,
    TF_WEIGHTS_NAME,
    WEIGHTS_NAME,
    ModelOutput,
    cached_path,
    hf_bucket_url,
    is_offline_mode,
    is_remote_url,
    replace_return_docstrings,
)
from .generation_utils import GenerationMixin
from .utils import logging


logger = logging.get_logger(__name__)

try:
    from torch.nn import Identity
except ImportError:
    # Older PyTorch compatibility
    class Identity(nn.Module):
        r"""A placeholder identity operator that is argument-insensitive."""

        def __init__(self, *args, **kwargs):
            super().__init__()

        def forward(self, input):
            return input


def find_pruneable_heads_and_indices(
    heads: List[int], n_heads: int, head_size: int, already_pruned_heads: Set[int]
) -> Tuple[Set[int], torch.LongTensor]:
    """
    Finds the heads and their indices taking :obj:`already_pruned_heads` into account.

    Args:
        heads (:obj:`List[int]`): List of the indices of heads to prune.
        n_heads (:obj:`int`): The number of heads in the model.
        head_size (:obj:`int`): The size of each head.
        already_pruned_heads (:obj:`Set[int]`): A set of already pruned heads.

    Returns:
        :obj:`Tuple[Set[int], torch.LongTensor]`: A tuple with the remaining heads and their corresponding indices.
    """
    mask = torch.ones(n_heads, head_size)
    heads = set(heads) - already_pruned_heads  # Convert to set and remove already pruned heads
    for head in heads:
        # Compute how many pruned heads are before the head and move the index accordingly
        head = head - sum(1 if h < head else 0 for h in already_pruned_heads)
        mask[head] = 0
    mask = mask.view(-1).contiguous().eq(1)
    index: torch.LongTensor = torch.arange(len(mask))[mask].long()
    return heads, index


def get_parameter_device(parameter: Union[nn.Module, GenerationMixin, "ModuleUtilsMixin"]):
    try:
        return next(parameter.parameters()).device
    except StopIteration:
        # For nn.DataParallel compatibility in PyTorch 1.5

        def find_tensor_attributes(module: nn.Module) -> List[Tuple[str, Tensor]]:
            tuples = [(k, v) for k, v in module.__dict__.items() if torch.is_tensor(v)]
            return tuples

        gen = parameter._named_members(get_members_fn=find_tensor_attributes)
        first_tuple = next(gen)
        return first_tuple[1].device


def get_parameter_dtype(parameter: Union[nn.Module, GenerationMixin, "ModuleUtilsMixin"]):
    try:
        return next(parameter.parameters()).dtype
    except StopIteration:
        # For nn.DataParallel compatibility in PyTorch 1.5

        def find_tensor_attributes(module: nn.Module) -> List[Tuple[str, Tensor]]:
            tuples = [(k, v) for k, v in module.__dict__.items() if torch.is_tensor(v)]
            return tuples

        gen = parameter._named_members(get_members_fn=find_tensor_attributes)
        first_tuple = next(gen)
        return first_tuple[1].dtype


class ModuleUtilsMixin:
    """
    A few utilities for :obj:`torch.nn.Modules`, to be used as a mixin.
    """

    @staticmethod
    def _hook_rss_memory_pre_forward(module, *args, **kwargs):
        try:
            import psutil
        except (ImportError):
            raise ImportError("You need to install psutil (pip install psutil) to use memory tracing.")

        process = psutil.Process(os.getpid())
        mem = process.memory_info()
        module.mem_rss_pre_forward = mem.rss
        return None

    @staticmethod
    def _hook_rss_memory_post_forward(module, *args, **kwargs):
        try:
            import psutil
        except (ImportError):
            raise ImportError("You need to install psutil (pip install psutil) to use memory tracing.")

        process = psutil.Process(os.getpid())
        mem = process.memory_info()
        module.mem_rss_post_forward = mem.rss
        mem_rss_diff = module.mem_rss_post_forward - module.mem_rss_pre_forward
        module.mem_rss_diff = mem_rss_diff + (module.mem_rss_diff if hasattr(module, "mem_rss_diff") else 0)
        return None

    def add_memory_hooks(self):
        """
        Add a memory hook before and after each sub-module forward pass to record increase in memory consumption.

        Increase in memory consumption is stored in a :obj:`mem_rss_diff` attribute for each module and can be reset to
        zero with :obj:`model.reset_memory_hooks_state()`.
        """
        for module in self.modules():
            module.register_forward_pre_hook(self._hook_rss_memory_pre_forward)
            module.register_forward_hook(self._hook_rss_memory_post_forward)
        self.reset_memory_hooks_state()

    def reset_memory_hooks_state(self):
        """
        Reset the :obj:`mem_rss_diff` attribute of each module (see
        :func:`~transformers.modeling_utils.ModuleUtilsMixin.add_memory_hooks`).
        """
        for module in self.modules():
            module.mem_rss_diff = 0
            module.mem_rss_post_forward = 0
            module.mem_rss_pre_forward = 0

    @property
    def device(self) -> device:
        """
        :obj:`torch.device`: The device on which the module is (assuming that all the module parameters are on the same
        device).
        """
        return get_parameter_device(self)

    @property
    def dtype(self) -> dtype:
        """
        :obj:`torch.dtype`: The dtype of the module (assuming that all the module parameters have the same dtype).
        """
        return get_parameter_dtype(self)

    def invert_attention_mask(self, encoder_attention_mask: Tensor) -> Tensor:
        """
        Invert an attention mask (e.g., switches 0. and 1.).

        Args:
            encoder_attention_mask (:obj:`torch.Tensor`): An attention mask.

        Returns:
            :obj:`torch.Tensor`: The inverted attention mask.
        """
        if encoder_attention_mask.dim() == 3:
            encoder_extended_attention_mask = encoder_attention_mask[:, None, :, :]
        if encoder_attention_mask.dim() == 2:
            encoder_extended_attention_mask = encoder_attention_mask[:, None, None, :]
        # T5 has a mask that can compare sequence ids, we can simulate this here with this transposition
        # Cf. https://github.com/tensorflow/mesh/blob/8d2465e9bc93129b913b5ccc6a59aa97abd96ec6/mesh_tensorflow
        # /transformer/transformer_layers.py#L270
        # encoder_extended_attention_mask = (encoder_extended_attention_mask ==
        # encoder_extended_attention_mask.transpose(-1, -2))
        encoder_extended_attention_mask = encoder_extended_attention_mask.to(dtype=self.dtype)  # fp16 compatibility

        if self.dtype == torch.float16:
            encoder_extended_attention_mask = (1.0 - encoder_extended_attention_mask) * -1e4
        elif self.dtype == torch.float32:
            encoder_extended_attention_mask = (1.0 - encoder_extended_attention_mask) * -1e9
        else:
            raise ValueError(
                f"{self.dtype} not recognized. `dtype` should be set to either `torch.float32` or `torch.float16`"
            )

        return encoder_extended_attention_mask

    def get_extended_attention_mask(self, attention_mask: Tensor, input_shape: Tuple[int], device: device) -> Tensor:
        """
        Makes broadcastable attention and causal masks so that future and masked tokens are ignored.

        Arguments:
            attention_mask (:obj:`torch.Tensor`):
                Mask with ones indicating tokens to attend to, zeros for tokens to ignore.
            input_shape (:obj:`Tuple[int]`):
                The shape of the input to the model.
            device: (:obj:`torch.device`):
                The device of the input to the model.

        Returns:
            :obj:`torch.Tensor` The extended attention mask, with a the same dtype as :obj:`attention_mask.dtype`.
        """
        # We can provide a self-attention mask of dimensions [batch_size, from_seq_length, to_seq_length]
        # ourselves in which case we just need to make it broadcastable to all heads.
        if attention_mask.dim() == 3:
            extended_attention_mask = attention_mask[:, None, :, :]
        elif attention_mask.dim() == 2:
            # Provided a padding mask of dimensions [batch_size, seq_length]
            # - if the model is a decoder, apply a causal mask in addition to the padding mask
            # - if the model is an encoder, make the mask broadcastable to [batch_size, num_heads, seq_length, seq_length]
            if self.config.is_decoder:
                batch_size, seq_length = input_shape
                seq_ids = torch.arange(seq_length, device=device)
                causal_mask = seq_ids[None, None, :].repeat(batch_size, seq_length, 1) <= seq_ids[None, :, None]
                # in case past_key_values are used we need to add a prefix ones mask to the causal mask
                # causal and attention masks must have same type with pytorch version < 1.3
                causal_mask = causal_mask.to(attention_mask.dtype)

                if causal_mask.shape[1] < attention_mask.shape[1]:
                    prefix_seq_len = attention_mask.shape[1] - causal_mask.shape[1]
                    causal_mask = torch.cat(
                        [
                            torch.ones(
                                (batch_size, seq_length, prefix_seq_len), device=device, dtype=causal_mask.dtype
                            ),
                            causal_mask,
                        ],
                        axis=-1,
                    )

                extended_attention_mask = causal_mask[:, None, :, :] * attention_mask[:, None, None, :]
            else:
                extended_attention_mask = attention_mask[:, None, None, :]
        else:
            raise ValueError(
                f"Wrong shape for input_ids (shape {input_shape}) or attention_mask (shape {attention_mask.shape})"
            )

        # Since attention_mask is 1.0 for positions we want to attend and 0.0 for
        # masked positions, this operation will create a tensor which is 0.0 for
        # positions we want to attend and -10000.0 for masked positions.
        # Since we are adding it to the raw scores before the softmax, this is
        # effectively the same as removing these entirely.
        extended_attention_mask = extended_attention_mask.to(dtype=self.dtype)  # fp16 compatibility
        extended_attention_mask = (1.0 - extended_attention_mask) * -10000.0
        return extended_attention_mask

    def get_head_mask(
        self, head_mask: Optional[Tensor], num_hidden_layers: int, is_attention_chunked: bool = False
    ) -> Tensor:
        """
        Prepare the head mask if needed.

        Args:
            head_mask (:obj:`torch.Tensor` with shape :obj:`[num_heads]` or :obj:`[num_hidden_layers x num_heads]`, `optional`):
                The mask indicating if we should keep the heads or not (1.0 for keep, 0.0 for discard).
            num_hidden_layers (:obj:`int`):
                The number of hidden layers in the model.
            is_attention_chunked: (:obj:`bool`, `optional, defaults to :obj:`False`):
                Whether or not the attentions scores are computed by chunks or not.

        Returns:
            :obj:`torch.Tensor` with shape :obj:`[num_hidden_layers x batch x num_heads x seq_length x seq_length]` or
            list with :obj:`[None]` for each layer.
        """
        if head_mask is not None:
            head_mask = self._convert_head_mask_to_5d(head_mask, num_hidden_layers)
            if is_attention_chunked is True:
                head_mask = head_mask.unsqueeze(-1)
        else:
            head_mask = [None] * num_hidden_layers

        return head_mask

    def _convert_head_mask_to_5d(self, head_mask, num_hidden_layers):
        """-> [num_hidden_layers x batch x num_heads x seq_length x seq_length]"""
        if head_mask.dim() == 1:
            head_mask = head_mask.unsqueeze(0).unsqueeze(0).unsqueeze(-1).unsqueeze(-1)
            head_mask = head_mask.expand(num_hidden_layers, -1, -1, -1, -1)
        elif head_mask.dim() == 2:
            head_mask = head_mask.unsqueeze(1).unsqueeze(-1).unsqueeze(-1)  # We can specify head_mask for each layer
        assert head_mask.dim() == 5, f"head_mask.dim != 5, instead {head_mask.dim()}"
        head_mask = head_mask.to(dtype=self.dtype)  # switch to float if need + fp16 compatibility
        return head_mask

    def num_parameters(self, only_trainable: bool = False, exclude_embeddings: bool = False) -> int:
        """
        Get number of (optionally, trainable or non-embeddings) parameters in the module.

        Args:
            only_trainable (:obj:`bool`, `optional`, defaults to :obj:`False`):
                Whether or not to return only the number of trainable parameters

            exclude_embeddings (:obj:`bool`, `optional`, defaults to :obj:`False`):
                Whether or not to return only the number of non-embeddings parameters

        Returns:
            :obj:`int`: The number of parameters.
        """

        def parameter_filter(x):
            return (x.requires_grad or not only_trainable) and not (
                isinstance(x, torch.nn.Embedding) and exclude_embeddings
            )

        params = filter(parameter_filter, self.parameters()) if only_trainable else self.parameters()
        return sum(p.numel() for p in params)

    def estimate_tokens(self, input_dict: Dict[str, Union[torch.Tensor, Any]]) -> int:
        """
        Helper function to estimate the total number of tokens from the model inputs.

        Args:
            inputs (:obj:`dict`): The model inputs.

        Returns:
            :obj:`int`: The total number of tokens.
        """
        token_inputs = [tensor for key, tensor in input_dict.items() if "input" in key]
        if token_inputs:
            return sum([token_input.numel() for token_input in token_inputs])
        else:
            warnings.warn(
                "Could not estimate the number of tokens of the input, floating-point operations will not be computed"
            )
            return 0

    def floating_point_ops(
        self, input_dict: Dict[str, Union[torch.Tensor, Any]], exclude_embeddings: bool = True
    ) -> int:
        """
        Get number of (optionally, non-embeddings) floating-point operations for the forward and backward passes of a
        batch with this transformer model. Default approximation neglects the quadratic dependency on the number of
        tokens (valid if :obj:`12 * d_model << sequence_length`) as laid out in `this paper
        <https://arxiv.org/pdf/2001.08361.pdf>`__ section 2.1. Should be overridden for transformers with parameter
        re-use e.g. Albert or Universal Transformers, or if doing long-range modeling with very high sequence lengths.

        Args:
            batch_size (:obj:`int`):
                The batch size for the forward pass.

            sequence_length (:obj:`int`):
                The number of tokens in each line of the batch.

            exclude_embeddings (:obj:`bool`, `optional`, defaults to :obj:`True`):
                Whether or not to count embedding and softmax operations.

        Returns:
            :obj:`int`: The number of floating-point operations.
        """

        return 6 * self.estimate_tokens(input_dict) * self.num_parameters(exclude_embeddings=exclude_embeddings)


class PreTrainedModel(nn.Module, ModuleUtilsMixin, GenerationMixin):
    r"""
    Base class for all models.

    :class:`~transformers.PreTrainedModel` takes care of storing the configuration of the models and handles methods
    for loading, downloading and saving models as well as a few methods common to all models to:

        * resize the input embeddings,
        * prune heads in the self-attention heads.

    Class attributes (overridden by derived classes):

        - **config_class** (:class:`~transformers.PretrainedConfig`) -- A subclass of
          :class:`~transformers.PretrainedConfig` to use as configuration class for this model architecture.
        - **load_tf_weights** (:obj:`Callable`) -- A python `method` for loading a TensorFlow checkpoint in a PyTorch
          model, taking as arguments:

            - **model** (:class:`~transformers.PreTrainedModel`) -- An instance of the model on which to load the
              TensorFlow checkpoint.
            - **config** (:class:`~transformers.PreTrainedConfig`) -- An instance of the configuration associated to
              the model.
            - **path** (:obj:`str`) -- A path to the TensorFlow checkpoint.

        - **base_model_prefix** (:obj:`str`) -- A string indicating the attribute associated to the base model in
          derived classes of the same architecture adding modules on top of the base model.
        - **is_parallelizable** (:obj:`bool`) -- A flag indicating whether this model supports model parallelization.
    """
    config_class = None
    base_model_prefix = ""
    # a list of re pattern of tensor names to ignore from the model when loading the model weights
    # (and avoid unnecessary warnings).
    _keys_to_ignore_on_load_missing = None
    # a list of re pattern of tensor names to ignore from the weights when loading the model weights
    # (and avoid unnecessary warnings).
    _keys_to_ignore_on_load_unexpected = None
    # a list of of tensor names to ignore when saving the model (useful for keys that aren't
    # trained, but which are deterministic)
    _keys_to_ignore_on_save = None

    is_parallelizable = False

    @property
    def dummy_inputs(self) -> Dict[str, torch.Tensor]:
        """
        :obj:`Dict[str, torch.Tensor]`: Dummy inputs to do a forward pass in the network.
        """
        return {"input_ids": torch.tensor(DUMMY_INPUTS)}

    def __init__(self, config: PretrainedConfig, *inputs, **kwargs):
        super().__init__()
        if not isinstance(config, PretrainedConfig):
            raise ValueError(
                f"Parameter config in `{self.__class__.__name__}(config)` should be an instance of class "
                "`PretrainedConfig`. To create a model from a pretrained model use "
                f"`model = {self.__class__.__name__}.from_pretrained(PRETRAINED_MODEL_NAME)`"
            )
        # Save config and origin of the pretrained weights if given in model
        self.config = config
        self.name_or_path = config.name_or_path

    @property
    def base_model(self) -> nn.Module:
        """
        :obj:`torch.nn.Module`: The main body of the model.
        """
        return getattr(self, self.base_model_prefix, self)

    def get_input_embeddings(self) -> nn.Module:
        """
        Returns the model's input embeddings.

        Returns:
            :obj:`nn.Module`: A torch module mapping vocabulary to hidden states.
        """
        base_model = getattr(self, self.base_model_prefix, self)
        if base_model is not self:
            return base_model.get_input_embeddings()
        else:
            raise NotImplementedError

    def set_input_embeddings(self, value: nn.Module):
        """
        Set model's input embeddings.

        Args:
            value (:obj:`nn.Module`): A module mapping vocabulary to hidden states.
        """
        base_model = getattr(self, self.base_model_prefix, self)
        if base_model is not self:
            base_model.set_input_embeddings(value)
        else:
            raise NotImplementedError

    def get_output_embeddings(self) -> nn.Module:
        """
        Returns the model's output embeddings.

        Returns:
            :obj:`nn.Module`: A torch module mapping hidden states to vocabulary.
        """
        return None  # Overwrite for models with output embeddings

    def tie_weights(self):
        """
        Tie the weights between the input embeddings and the output embeddings.

        If the :obj:`torchscript` flag is set in the configuration, can't handle parameter sharing so we are cloning
        the weights instead.
        """
        output_embeddings = self.get_output_embeddings()
        if output_embeddings is not None and self.config.tie_word_embeddings:
            self._tie_or_clone_weights(output_embeddings, self.get_input_embeddings())

        if self.config.is_encoder_decoder and self.config.tie_encoder_decoder:
            if hasattr(self, self.base_model_prefix):
                self = getattr(self, self.base_model_prefix)
            self._tie_encoder_decoder_weights(self.encoder, self.decoder, self.base_model_prefix)

    @staticmethod
    def _tie_encoder_decoder_weights(encoder: nn.Module, decoder: nn.Module, base_model_prefix: str):
        uninitialized_encoder_weights: List[str] = []
        if decoder.__class__ != encoder.__class__:
            logger.info(
                f"{decoder.__class__} and {encoder.__class__} are not equal. In this case make sure that all encoder weights are correctly initialized."
            )

        def tie_encoder_to_decoder_recursively(
            decoder_pointer: nn.Module,
            encoder_pointer: nn.Module,
            module_name: str,
            uninitialized_encoder_weights: List[str],
            depth=0,
        ):
            assert isinstance(decoder_pointer, nn.Module) and isinstance(
                encoder_pointer, nn.Module
            ), f"{decoder_pointer} and {encoder_pointer} have to be of type torch.nn.Module"
            if hasattr(decoder_pointer, "weight"):
                assert hasattr(encoder_pointer, "weight")
                encoder_pointer.weight = decoder_pointer.weight
                if hasattr(decoder_pointer, "bias"):
                    assert hasattr(encoder_pointer, "bias")
                    encoder_pointer.bias = decoder_pointer.bias
                return

            encoder_modules = encoder_pointer._modules
            decoder_modules = decoder_pointer._modules
            if len(decoder_modules) > 0:
                assert (
                    len(encoder_modules) > 0
                ), f"Encoder module {encoder_pointer} does not match decoder module {decoder_pointer}"

                all_encoder_weights = set([module_name + "/" + sub_name for sub_name in encoder_modules.keys()])
                encoder_layer_pos = 0
                for name, module in decoder_modules.items():
                    if name.isdigit():
                        encoder_name = str(int(name) + encoder_layer_pos)
                        decoder_name = name
                        if not isinstance(decoder_modules[decoder_name], type(encoder_modules[encoder_name])) and len(
                            encoder_modules
                        ) != len(decoder_modules):
                            # this can happen if the name corresponds to the position in a list module list of layers
                            # in this case the decoder has added a cross-attention that the encoder does not have
                            # thus skip this step and subtract one layer pos from encoder
                            encoder_layer_pos -= 1
                            continue
                    elif name not in encoder_modules:
                        continue
                    elif depth > 500:
                        raise ValueError(
                            "Max depth of recursive function `tie_encoder_to_decoder` reached. It seems that there is a circular dependency between two or more `nn.Modules` of your model."
                        )
                    else:
                        decoder_name = encoder_name = name
                    tie_encoder_to_decoder_recursively(
                        decoder_modules[decoder_name],
                        encoder_modules[encoder_name],
                        module_name + "/" + name,
                        uninitialized_encoder_weights,
                        depth=depth + 1,
                    )
                    all_encoder_weights.remove(module_name + "/" + encoder_name)

                uninitialized_encoder_weights += list(all_encoder_weights)

        # tie weights recursively
        tie_encoder_to_decoder_recursively(decoder, encoder, base_model_prefix, uninitialized_encoder_weights)
        if len(uninitialized_encoder_weights) > 0:
            logger.warning(
                f"The following encoder weights were not tied to the decoder {uninitialized_encoder_weights}"
            )

    def _tie_or_clone_weights(self, output_embeddings, input_embeddings):
        """Tie or clone module weights depending of whether we are using TorchScript or not"""
        if self.config.torchscript:
            output_embeddings.weight = nn.Parameter(input_embeddings.weight.clone())
        else:
            output_embeddings.weight = input_embeddings.weight

        if getattr(output_embeddings, "bias", None) is not None:
            output_embeddings.bias.data = torch.nn.functional.pad(
                output_embeddings.bias.data,
                (
                    0,
                    output_embeddings.weight.shape[0] - output_embeddings.bias.shape[0],
                ),
                "constant",
                0,
            )
        if hasattr(output_embeddings, "out_features") and hasattr(input_embeddings, "num_embeddings"):
            output_embeddings.out_features = input_embeddings.num_embeddings

    def resize_token_embeddings(self, new_num_tokens: Optional[int] = None) -> torch.nn.Embedding:
        """
        Resizes input token embeddings matrix of the model if :obj:`new_num_tokens != config.vocab_size`.

        Takes care of tying weights embeddings afterwards if the model class has a :obj:`tie_weights()` method.

        Arguments:
            new_num_tokens (:obj:`int`, `optional`):
                The number of new tokens in the embedding matrix. Increasing the size will add newly initialized
                vectors at the end. Reducing the size will remove vectors from the end. If not provided or :obj:`None`,
                just returns a pointer to the input tokens :obj:`torch.nn.Embedding` module of the model without doing
                anything.

        Return:
            :obj:`torch.nn.Embedding`: Pointer to the input tokens Embeddings Module of the model.
        """
        model_embeds = self._resize_token_embeddings(new_num_tokens)
        if new_num_tokens is None:
            return model_embeds

        # Update base model and current model config
        self.config.vocab_size = new_num_tokens
        self.vocab_size = new_num_tokens

        # Tie weights again if needed
        self.tie_weights()

        return model_embeds

    def _resize_token_embeddings(self, new_num_tokens):
        old_embeddings = self.get_input_embeddings()
        new_embeddings = self._get_resized_embeddings(old_embeddings, new_num_tokens)
        self.set_input_embeddings(new_embeddings)

        # if word embeddings are not tied, make sure that lm head is resized as well
        if self.get_output_embeddings() is not None and not self.config.tie_word_embeddings:
            old_lm_head = self.get_output_embeddings()
            new_lm_head = self._get_resized_lm_head(old_lm_head, new_num_tokens)
            self.set_output_embeddings(new_lm_head)

        return self.get_input_embeddings()

    def _get_resized_embeddings(
        self, old_embeddings: torch.nn.Embedding, new_num_tokens: Optional[int] = None
    ) -> torch.nn.Embedding:
        """
        Build a resized Embedding Module from a provided token Embedding Module. Increasing the size will add newly
        initialized vectors at the end. Reducing the size will remove vectors from the end

        Args:
            old_embeddings (:obj:`torch.nn.Embedding`):
                Old embeddings to be resized.
            new_num_tokens (:obj:`int`, `optional`):
                New number of tokens in the embedding matrix.

                Increasing the size will add newly initialized vectors at the end. Reducing the size will remove
                vectors from the end. If not provided or :obj:`None`, just returns a pointer to the input tokens
                :obj:`torch.nn.Embedding`` module of the model without doing anything.

        Return:
            :obj:`torch.nn.Embedding`: Pointer to the resized Embedding Module or the old Embedding Module if
            :obj:`new_num_tokens` is :obj:`None`
        """
        if new_num_tokens is None:
            return old_embeddings

        old_num_tokens, old_embedding_dim = old_embeddings.weight.size()
        if old_num_tokens == new_num_tokens:
            return old_embeddings

        if not isinstance(old_embeddings, nn.Embedding):
            raise TypeError(
                f"Old embeddings are of type {type(old_embeddings)}, which is not an instance of {nn.Embedding}."
                f"You should either use a different resize function or make sure that `old_embeddings` are an instance of {nn.Embedding}."
            )

        # Build new embeddings
        new_embeddings = nn.Embedding(new_num_tokens, old_embedding_dim).to(self.device)

        # initialize all new embeddings (in particular added tokens)
        self._init_weights(new_embeddings)

        # Copy token embeddings from the previous weights
        num_tokens_to_copy = min(old_num_tokens, new_num_tokens)
        new_embeddings.weight.data[:num_tokens_to_copy, :] = old_embeddings.weight.data[:num_tokens_to_copy, :]

        return new_embeddings

    def _get_resized_lm_head(
        self, old_lm_head: torch.nn.Linear, new_num_tokens: Optional[int] = None, transposed: Optional[bool] = False
    ) -> torch.nn.Linear:
        """
        Build a resized Linear Module from a provided old Linear Module. Increasing the size will add newly initialized
        vectors at the end. Reducing the size will remove vectors from the end

        Args:
            old_lm_head (:obj:`torch.nn.Linear`):
                Old lm head liner layer to be resized.
            new_num_tokens (:obj:`int`, `optional`):
                New number of tokens in the linear matrix.

                Increasing the size will add newly initialized vectors at the end. Reducing the size will remove
                vectors from the end. If not provided or :obj:`None`, just returns a pointer to the input tokens
                :obj:`torch.nn.Linear`` module of the model without doing anything.
            transposed (:obj:`bool`, `optional`, defaults to :obj:`False`):
                Whether ``old_lm_head`` is transposed or not. If True ``old_lm_head.size()`` is ``lm_head_dim,
                vocab_size`` else ``vocab_size, lm_head_dim``.

        Return:
            :obj:`torch.nn.Linear`: Pointer to the resized Linear Module or the old Linear Module if
            :obj:`new_num_tokens` is :obj:`None`
        """
        if new_num_tokens is None:
            return old_lm_head

        old_num_tokens, old_lm_head_dim = (
            old_lm_head.weight.size() if not transposed else old_lm_head.weight.t().size()
        )

        if old_num_tokens == new_num_tokens:
            return old_lm_head

        if not isinstance(old_lm_head, nn.Linear):
            raise TypeError(
                f"Old language model head is of type {type(old_lm_head)}, which is not an instance of {nn.Linear}."
                f"You should either use a different resize function or make sure that `old_embeddings` are an instance of {nn.Linear}."
            )

        # Build new lm head
        new_lm_head_shape = (old_lm_head_dim, new_num_tokens) if not transposed else (new_num_tokens, old_lm_head_dim)
        has_new_lm_head_bias = old_lm_head.bias is not None
        new_lm_head = nn.Linear(*new_lm_head_shape, bias=has_new_lm_head_bias).to(self.device)

        # initialize new lm head (in particular added tokens)
        self._init_weights(new_lm_head)

        num_tokens_to_copy = min(old_num_tokens, new_num_tokens)

        # Copy old lm head weights to new lm head
        if not transposed:
            new_lm_head.weight.data[:num_tokens_to_copy, :] = old_lm_head.weight.data[:num_tokens_to_copy, :]
        else:
            new_lm_head.weight.data[:, :num_tokens_to_copy] = old_lm_head.weight.data[:, :num_tokens_to_copy]

        # Copy bias weights to new lm head
        if has_new_lm_head_bias:
            new_lm_head.bias.data[:num_tokens_to_copy] = old_lm_head.bias.data[:num_tokens_to_copy]

        return new_lm_head

    def init_weights(self):
        """
        Initializes and prunes weights if needed.
        """
        # Initialize weights
        self.apply(self._init_weights)

        # Prune heads if needed
        if self.config.pruned_heads:
            self.prune_heads(self.config.pruned_heads)

        # Tie weights if needed
        self.tie_weights()

    def prune_heads(self, heads_to_prune: Dict[int, List[int]]):
        """
        Prunes heads of the base model.

        Arguments:
            heads_to_prune (:obj:`Dict[int, List[int]]`):
                Dictionary with keys being selected layer indices (:obj:`int`) and associated values being the list of
                heads to prune in said layer (list of :obj:`int`). For instance {1: [0, 2], 2: [2, 3]} will prune heads
                0 and 2 on layer 1 and heads 2 and 3 on layer 2.
        """
        # save new sets of pruned heads as union of previously stored pruned heads and newly pruned heads
        for layer, heads in heads_to_prune.items():
            union_heads = set(self.config.pruned_heads.get(layer, [])) | set(heads)
            self.config.pruned_heads[layer] = list(union_heads)  # Unfortunately we have to store it as list for JSON

        self.base_model._prune_heads(heads_to_prune)

    def save_pretrained(
        self,
        save_directory: Union[str, os.PathLike],
        save_config: bool = True,
        state_dict: Optional[dict] = None,
        save_function: Callable = torch.save,
    ):
        """
        Save a model and its configuration file to a directory, so that it can be re-loaded using the
        `:func:`~transformers.PreTrainedModel.from_pretrained`` class method.

        Arguments:
            save_directory (:obj:`str` or :obj:`os.PathLike`):
                Directory to which to save. Will be created if it doesn't exist.
            save_config (:obj:`bool`, `optional`, defaults to :obj:`True`):
                Whether or not to save the config of the model. Useful when in distributed training like TPUs and need
                to call this function on all processes. In this case, set :obj:`save_config=True` only on the main
                process to avoid race conditions.
            state_dict (nested dictionary of :obj:`torch.Tensor`):
                The state dictionary of the model to save. Will default to :obj:`self.state_dict()`, but can be used to
                only save parts of the model or if special precautions need to be taken when recovering the state
                dictionary of a model (like when using model parallelism).
            save_function (:obj:`Callable`):
                The function to use to save the state dictionary. Useful on distributed training like TPUs when one
                need to replace :obj:`torch.save` by another method.
        """
        if os.path.isfile(save_directory):
            logger.error(f"Provided path ({save_directory}) should be a directory, not a file")
            return
        os.makedirs(save_directory, exist_ok=True)

        # Only save the model itself if we are using distributed training
        model_to_save = unwrap_model(self)

        # Attach architecture to the config
        model_to_save.config.architectures = [model_to_save.__class__.__name__]

        # Save the config
        if save_config:
            model_to_save.config.save_pretrained(save_directory)

        # Save the model
        if state_dict is None:
            state_dict = model_to_save.state_dict()

        # Handle the case where some state_dict keys shouldn't be saved
        if self._keys_to_ignore_on_save is not None:
            state_dict = {k: v for k, v in state_dict.items() if k not in self._keys_to_ignore_on_save}

        # If we save using the predefined names, we can load using `from_pretrained`
        output_model_file = os.path.join(save_directory, WEIGHTS_NAME)
        save_function(state_dict, output_model_file)

        logger.info(f"Model weights saved in {output_model_file}")

    @classmethod
    def from_pretrained(cls, pretrained_model_name_or_path: Optional[Union[str, os.PathLike]], *model_args, **kwargs):
        r"""
        Instantiate a pretrained pytorch model from a pre-trained model configuration.

        The model is set in evaluation mode by default using ``model.eval()`` (Dropout modules are deactivated). To
        train the model, you should first set it back in training mode with ``model.train()``.

        The warning `Weights from XXX not initialized from pretrained model` means that the weights of XXX do not come
        pretrained with the rest of the model. It is up to you to train those weights with a downstream fine-tuning
        task.

        The warning `Weights from XXX not used in YYY` means that the layer XXX is not used by YYY, therefore those
        weights are discarded.

        Parameters:
            pretrained_model_name_or_path (:obj:`str` or :obj:`os.PathLike`, `optional`):
                Can be either:

                    - A string, the `model id` of a pretrained model hosted inside a model repo on huggingface.co.
                      Valid model ids can be located at the root-level, like ``bert-base-uncased``, or namespaced under
                      a user or organization name, like ``dbmdz/bert-base-german-cased``.
                    - A path to a `directory` containing model weights saved using
                      :func:`~transformers.PreTrainedModel.save_pretrained`, e.g., ``./my_model_directory/``.
                    - A path or url to a `tensorflow index checkpoint file` (e.g, ``./tf_model/model.ckpt.index``). In
                      this case, ``from_tf`` should be set to :obj:`True` and a configuration object should be provided
                      as ``config`` argument. This loading path is slower than converting the TensorFlow checkpoint in
                      a PyTorch model using the provided conversion scripts and loading the PyTorch model afterwards.
                    - :obj:`None` if you are both providing the configuration and state dictionary (resp. with keyword
                      arguments ``config`` and ``state_dict``).
            model_args (sequence of positional arguments, `optional`):
                All remaning positional arguments will be passed to the underlying model's ``__init__`` method.
            config (:obj:`Union[PretrainedConfig, str, os.PathLike]`, `optional`):
                Can be either:

                    - an instance of a class derived from :class:`~transformers.PretrainedConfig`,
                    - a string or path valid as input to :func:`~transformers.PretrainedConfig.from_pretrained`.

                Configuration for the model to use instead of an automatically loaded configuation. Configuration can
                be automatically loaded when:

                    - The model is a model provided by the library (loaded with the `model id` string of a pretrained
                      model).
                    - The model was saved using :func:`~transformers.PreTrainedModel.save_pretrained` and is reloaded
                      by supplying the save directory.
                    - The model is loaded by supplying a local directory as ``pretrained_model_name_or_path`` and a
                      configuration JSON file named `config.json` is found in the directory.
            state_dict (:obj:`Dict[str, torch.Tensor]`, `optional`):
                A state dictionary to use instead of a state dictionary loaded from saved weights file.

                This option can be used if you want to create a model from a pretrained configuration but load your own
                weights. In this case though, you should check if using
                :func:`~transformers.PreTrainedModel.save_pretrained` and
                :func:`~transformers.PreTrainedModel.from_pretrained` is not a simpler option.
            cache_dir (:obj:`Union[str, os.PathLike]`, `optional`):
                Path to a directory in which a downloaded pretrained model configuration should be cached if the
                standard cache should not be used.
            from_tf (:obj:`bool`, `optional`, defaults to :obj:`False`):
                Load the model weights from a TensorFlow checkpoint save file (see docstring of
                ``pretrained_model_name_or_path`` argument).
            force_download (:obj:`bool`, `optional`, defaults to :obj:`False`):
                Whether or not to force the (re-)download of the model weights and configuration files, overriding the
                cached versions if they exist.
            resume_download (:obj:`bool`, `optional`, defaults to :obj:`False`):
                Whether or not to delete incompletely received files. Will attempt to resume the download if such a
                file exists.
            proxies (:obj:`Dict[str, str], `optional`):
                A dictionary of proxy servers to use by protocol or endpoint, e.g., :obj:`{'http': 'foo.bar:3128',
                'http://hostname': 'foo.bar:4012'}`. The proxies are used on each request.
            output_loading_info(:obj:`bool`, `optional`, defaults to :obj:`False`):
                Whether ot not to also return a dictionary containing missing keys, unexpected keys and error messages.
            local_files_only(:obj:`bool`, `optional`, defaults to :obj:`False`):
                Whether or not to only look at local files (i.e., do not try to download the model).
            use_auth_token (:obj:`str` or `bool`, `optional`):
                The token to use as HTTP bearer authorization for remote files. If :obj:`True`, will use the token
                generated when running :obj:`transformers-cli login` (stored in :obj:`~/.huggingface`).
            revision(:obj:`str`, `optional`, defaults to :obj:`"main"`):
                The specific model version to use. It can be a branch name, a tag name, or a commit id, since we use a
                git-based system for storing models and other artifacts on huggingface.co, so ``revision`` can be any
                identifier allowed by git.
            mirror(:obj:`str`, `optional`, defaults to :obj:`None`):
                Mirror source to accelerate downloads in China. If you are from China and have an accessibility
                problem, you can set this option to resolve it. Note that we do not guarantee the timeliness or safety.
                Please refer to the mirror site for more information.
            kwargs (remaining dictionary of keyword arguments, `optional`):
                Can be used to update the configuration object (after it being loaded) and initiate the model (e.g.,
                :obj:`output_attentions=True`). Behaves differently depending on whether a ``config`` is provided or
                automatically loaded:

                    - If a configuration is provided with ``config``, ``**kwargs`` will be directly passed to the
                      underlying model's ``__init__`` method (we assume all relevant updates to the configuration have
                      already been done)
                    - If a configuration is not provided, ``kwargs`` will be first passed to the configuration class
                      initialization function (:func:`~transformers.PretrainedConfig.from_pretrained`). Each key of
                      ``kwargs`` that corresponds to a configuration attribute will be used to override said attribute
                      with the supplied ``kwargs`` value. Remaining keys that do not correspond to any configuration
                      attribute will be passed to the underlying model's ``__init__`` function.

        .. note::

            Passing :obj:`use_auth_token=True` is required when you want to use a private model.

        Examples::

            >>> from transformers import BertConfig, BertModel
            >>> # Download model and configuration from huggingface.co and cache.
            >>> model = BertModel.from_pretrained('bert-base-uncased')
            >>> # Model was saved using `save_pretrained('./test/saved_model/')` (for example purposes, not runnable).
            >>> model = BertModel.from_pretrained('./test/saved_model/')
            >>> # Update configuration during loading.
            >>> model = BertModel.from_pretrained('bert-base-uncased', output_attentions=True)
            >>> assert model.config.output_attentions == True
            >>> # Loading from a TF checkpoint file instead of a PyTorch model (slower, for example purposes, not runnable).
            >>> config = BertConfig.from_json_file('./tf_model/my_tf_model_config.json')
            >>> model = BertModel.from_pretrained('./tf_model/my_tf_checkpoint.ckpt.index', from_tf=True, config=config)
        """
        config = kwargs.pop("config", None)
        state_dict = kwargs.pop("state_dict", None)
        cache_dir = kwargs.pop("cache_dir", None)
        from_tf = kwargs.pop("from_tf", False)
        force_download = kwargs.pop("force_download", False)
        resume_download = kwargs.pop("resume_download", False)
        proxies = kwargs.pop("proxies", None)
        output_loading_info = kwargs.pop("output_loading_info", False)
        local_files_only = kwargs.pop("local_files_only", False)
        use_auth_token = kwargs.pop("use_auth_token", None)
        revision = kwargs.pop("revision", None)
        mirror = kwargs.pop("mirror", None)
        from_pipeline = kwargs.pop("_from_pipeline", None)
        from_auto_class = kwargs.pop("_from_auto", False)

        user_agent = {"file_type": "model", "framework": "pytorch", "from_auto_class": from_auto_class}
        if from_pipeline is not None:
            user_agent["using_pipeline"] = from_pipeline

        if is_offline_mode() and not local_files_only:
            logger.info("Offline mode: forcing local_files_only=True")
            local_files_only = True

        # Load config if we don't provide a configuration
        if not isinstance(config, PretrainedConfig):
            config_path = config if config is not None else pretrained_model_name_or_path
            config, model_kwargs = cls.config_class.from_pretrained(
                config_path,
                *model_args,
                cache_dir=cache_dir,
                return_unused_kwargs=True,
                force_download=force_download,
                resume_download=resume_download,
                proxies=proxies,
                local_files_only=local_files_only,
                use_auth_token=use_auth_token,
                revision=revision,
                _from_auto=from_auto_class,
                _from_pipeline=from_pipeline,
                **kwargs,
            )
        else:
            model_kwargs = kwargs

        # Load model
        if pretrained_model_name_or_path is not None:
            pretrained_model_name_or_path = str(pretrained_model_name_or_path)
            if os.path.isdir(pretrained_model_name_or_path):
                if from_tf and os.path.isfile(os.path.join(pretrained_model_name_or_path, TF_WEIGHTS_NAME + ".index")):
                    # Load from a TF 1.0 checkpoint in priority if from_tf
                    archive_file = os.path.join(pretrained_model_name_or_path, TF_WEIGHTS_NAME + ".index")
                elif from_tf and os.path.isfile(os.path.join(pretrained_model_name_or_path, TF2_WEIGHTS_NAME)):
                    # Load from a TF 2.0 checkpoint in priority if from_tf
                    archive_file = os.path.join(pretrained_model_name_or_path, TF2_WEIGHTS_NAME)
                elif os.path.isfile(os.path.join(pretrained_model_name_or_path, WEIGHTS_NAME)):
                    # Load from a PyTorch checkpoint
                    archive_file = os.path.join(pretrained_model_name_or_path, WEIGHTS_NAME)
                else:
                    raise EnvironmentError(
                        f"Error no file named {[WEIGHTS_NAME, TF2_WEIGHTS_NAME, TF_WEIGHTS_NAME + '.index']} found in "
<<<<<<< HEAD
                        f"directory {pretrained_model_name_or_path} or `from_tf` set to False"
=======
                        f"directory {pretrained_model_name_or_path} or `from_tf` set to False."
>>>>>>> d0b3797a
                    )
            elif os.path.isfile(pretrained_model_name_or_path) or is_remote_url(pretrained_model_name_or_path):
                archive_file = pretrained_model_name_or_path
            elif os.path.isfile(pretrained_model_name_or_path + ".index"):
                if not from_tf:
                    raise ValueError(
                        f"We found a TensorFlow checkpoint at {pretrained_model_name_or_path + '.index'}, please set "
<<<<<<< HEAD
                        "from_tf to True to load from this checkpoint"
=======
                        "from_tf to True to load from this checkpoint."
>>>>>>> d0b3797a
                    )
                archive_file = pretrained_model_name_or_path + ".index"
            else:
                archive_file = hf_bucket_url(
                    pretrained_model_name_or_path,
                    filename=(TF2_WEIGHTS_NAME if from_tf else WEIGHTS_NAME),
                    revision=revision,
                    mirror=mirror,
                )

            try:
                # Load from URL or cache if already cached
                resolved_archive_file = cached_path(
                    archive_file,
                    cache_dir=cache_dir,
                    force_download=force_download,
                    proxies=proxies,
                    resume_download=resume_download,
                    local_files_only=local_files_only,
                    use_auth_token=use_auth_token,
                    user_agent=user_agent,
                )
            except EnvironmentError as err:
                logger.error(err)
                msg = (
                    f"Can't load weights for '{pretrained_model_name_or_path}'. Make sure that:\n\n"
                    f"- '{pretrained_model_name_or_path}' is a correct model identifier listed on 'https://huggingface.co/models'\n\n"
                    f"- or '{pretrained_model_name_or_path}' is the correct path to a directory containing a file named one of {WEIGHTS_NAME}, {TF2_WEIGHTS_NAME}, {TF_WEIGHTS_NAME}.\n\n"
                )
                raise EnvironmentError(msg)

            if resolved_archive_file == archive_file:
                logger.info(f"loading weights file {archive_file}")
            else:
                logger.info(f"loading weights file {archive_file} from cache at {resolved_archive_file}")
        else:
            resolved_archive_file = None

        config.name_or_path = pretrained_model_name_or_path

        # Instantiate model.
        model = cls(config, *model_args, **model_kwargs)

        if state_dict is None and not from_tf:
            try:
                state_dict = torch.load(resolved_archive_file, map_location="cpu")
            except Exception:
                raise OSError(
                    f"Unable to load weights from pytorch checkpoint file for '{pretrained_model_name_or_path}' "
                    f"at '{resolved_archive_file}'"
                    "If you tried to load a PyTorch model from a TF 2.0 checkpoint, please set from_tf=True. "
                )

        missing_keys = []
        unexpected_keys = []
        error_msgs = []

        if from_tf:
            if resolved_archive_file.endswith(".index"):
                # Load from a TensorFlow 1.X checkpoint - provided by original authors
                model = cls.load_tf_weights(model, config, resolved_archive_file[:-6])  # Remove the '.index'
            else:
                # Load from our TensorFlow 2.0 checkpoints
                try:
                    from .modeling_tf_pytorch_utils import load_tf2_checkpoint_in_pytorch_model

                    model = load_tf2_checkpoint_in_pytorch_model(model, resolved_archive_file, allow_missing_keys=True)
                except ImportError:
                    logger.error(
                        "Loading a TensorFlow model in PyTorch, requires both PyTorch and TensorFlow to be installed. Please see "
                        "https://pytorch.org/ and https://www.tensorflow.org/install/ for installation instructions."
                    )
                    raise
        else:
            # Convert old format to new format if needed from a PyTorch state_dict
            old_keys = []
            new_keys = []
            for key in state_dict.keys():
                new_key = None
                if "gamma" in key:
                    new_key = key.replace("gamma", "weight")
                if "beta" in key:
                    new_key = key.replace("beta", "bias")
                if new_key:
                    old_keys.append(key)
                    new_keys.append(new_key)
            for old_key, new_key in zip(old_keys, new_keys):
                state_dict[new_key] = state_dict.pop(old_key)

            # copy state_dict so _load_from_state_dict can modify it
            metadata = getattr(state_dict, "_metadata", None)
            state_dict = state_dict.copy()
            if metadata is not None:
                state_dict._metadata = metadata

            # PyTorch's `_load_from_state_dict` does not copy parameters in a module's descendants
            # so we need to apply the function recursively.
            def load(module: nn.Module, prefix=""):
                local_metadata = {} if metadata is None else metadata.get(prefix[:-1], {})
                module._load_from_state_dict(
                    state_dict,
                    prefix,
                    local_metadata,
                    True,
                    missing_keys,
                    unexpected_keys,
                    error_msgs,
                )
                for name, child in module._modules.items():
                    if child is not None:
                        load(child, prefix + name + ".")

            # Make sure we are able to load base models as well as derived models (with heads)
            start_prefix = ""
            model_to_load = model
            has_prefix_module = any(s.startswith(cls.base_model_prefix) for s in state_dict.keys())
            if not hasattr(model, cls.base_model_prefix) and has_prefix_module:
                start_prefix = cls.base_model_prefix + "."
            if hasattr(model, cls.base_model_prefix) and not has_prefix_module:
                model_to_load = getattr(model, cls.base_model_prefix)

            load(model_to_load, prefix=start_prefix)

            if model.__class__.__name__ != model_to_load.__class__.__name__:
                base_model_state_dict = model_to_load.state_dict().keys()
                head_model_state_dict_without_base_prefix = [
                    key.split(cls.base_model_prefix + ".")[-1] for key in model.state_dict().keys()
                ]
                missing_keys.extend(head_model_state_dict_without_base_prefix - base_model_state_dict)

            # Some models may have keys that are not in the state by design, removing them before needlessly warning
            # the user.
            if cls._keys_to_ignore_on_load_missing is not None:
                for pat in cls._keys_to_ignore_on_load_missing:
                    missing_keys = [k for k in missing_keys if re.search(pat, k) is None]

            if cls._keys_to_ignore_on_load_unexpected is not None:
                for pat in cls._keys_to_ignore_on_load_unexpected:
                    unexpected_keys = [k for k in unexpected_keys if re.search(pat, k) is None]

            if len(unexpected_keys) > 0:
                logger.warning(
                    f"Some weights of the model checkpoint at {pretrained_model_name_or_path} were not used when "
                    f"initializing {model.__class__.__name__}: {unexpected_keys}\n"
                    f"- This IS expected if you are initializing {model.__class__.__name__} from the checkpoint of a model trained on another task "
                    f"or with another architecture (e.g. initializing a BertForSequenceClassification model from a BertForPreTraining model).\n"
                    f"- This IS NOT expected if you are initializing {model.__class__.__name__} from the checkpoint of a model that you expect "
                    f"to be exactly identical (initializing a BertForSequenceClassification model from a BertForSequenceClassification model)."
                )
            else:
                logger.info(f"All model checkpoint weights were used when initializing {model.__class__.__name__}.\n")
            if len(missing_keys) > 0:
                logger.warning(
                    f"Some weights of {model.__class__.__name__} were not initialized from the model checkpoint at {pretrained_model_name_or_path} "
                    f"and are newly initialized: {missing_keys}\n"
                    f"You should probably TRAIN this model on a down-stream task to be able to use it for predictions and inference."
                )
            else:
                logger.info(
                    f"All the weights of {model.__class__.__name__} were initialized from the model checkpoint at {pretrained_model_name_or_path}.\n"
                    f"If your task is similar to the task the model of the checkpoint was trained on, "
                    f"you can already use {model.__class__.__name__} for predictions without further training."
                )
            if len(error_msgs) > 0:
                error_msg = "\n\t".join(error_msgs)
                raise RuntimeError(f"Error(s) in loading state_dict for {model.__class__.__name__}:\n\t{error_msg}")
        # make sure token embedding weights are still tied if needed
        model.tie_weights()

        # Set model in evaluation mode to deactivate DropOut modules by default
        model.eval()

        if output_loading_info:
            loading_info = {
                "missing_keys": missing_keys,
                "unexpected_keys": unexpected_keys,
                "error_msgs": error_msgs,
            }
            return model, loading_info

        return model


class Conv1D(nn.Module):
    """
    1D-convolutional layer as defined by Radford et al. for OpenAI GPT (and also used in GPT-2).

    Basically works like a linear layer but the weights are transposed.

    Args:
        nf (:obj:`int`): The number of output features.
        nx (:obj:`int`): The number of input features.
    """

    def __init__(self, nf, nx):
        super().__init__()
        self.nf = nf
        w = torch.empty(nx, nf)
        nn.init.normal_(w, std=0.02)
        self.weight = nn.Parameter(w)
        self.bias = nn.Parameter(torch.zeros(nf))

    def forward(self, x):
        size_out = x.size()[:-1] + (self.nf,)
        x = torch.addmm(self.bias, x.view(-1, x.size(-1)), self.weight)
        x = x.view(*size_out)
        return x


class PoolerStartLogits(nn.Module):
    """
    Compute SQuAD start logits from sequence hidden states.

    Args:
        config (:class:`~transformers.PretrainedConfig`):
            The config used by the model, will be used to grab the :obj:`hidden_size` of the model.
    """

    def __init__(self, config: PretrainedConfig):
        super().__init__()
        self.dense = nn.Linear(config.hidden_size, 1)

    def forward(
        self, hidden_states: torch.FloatTensor, p_mask: Optional[torch.FloatTensor] = None
    ) -> torch.FloatTensor:
        """
        Args:
            hidden_states (:obj:`torch.FloatTensor` of shape :obj:`(batch_size, seq_len, hidden_size)`):
                The final hidden states of the model.
            p_mask (:obj:`torch.FloatTensor` of shape :obj:`(batch_size, seq_len)`, `optional`):
                Mask for tokens at invalid position, such as query and special symbols (PAD, SEP, CLS). 1.0 means token
                should be masked.

        Returns:
            :obj:`torch.FloatTensor`: The start logits for SQuAD.
        """
        x = self.dense(hidden_states).squeeze(-1)

        if p_mask is not None:
            if get_parameter_dtype(self) == torch.float16:
                x = x * (1 - p_mask) - 65500 * p_mask
            else:
                x = x * (1 - p_mask) - 1e30 * p_mask

        return x


class PoolerEndLogits(nn.Module):
    """
    Compute SQuAD end logits from sequence hidden states.

    Args:
        config (:class:`~transformers.PretrainedConfig`):
            The config used by the model, will be used to grab the :obj:`hidden_size` of the model and the
            :obj:`layer_norm_eps` to use.
    """

    def __init__(self, config: PretrainedConfig):
        super().__init__()
        self.dense_0 = nn.Linear(config.hidden_size * 2, config.hidden_size)
        self.activation = nn.Tanh()
        self.LayerNorm = nn.LayerNorm(config.hidden_size, eps=config.layer_norm_eps)
        self.dense_1 = nn.Linear(config.hidden_size, 1)

    def forward(
        self,
        hidden_states: torch.FloatTensor,
        start_states: Optional[torch.FloatTensor] = None,
        start_positions: Optional[torch.LongTensor] = None,
        p_mask: Optional[torch.FloatTensor] = None,
    ) -> torch.FloatTensor:
        """
        Args:
            hidden_states (:obj:`torch.FloatTensor` of shape :obj:`(batch_size, seq_len, hidden_size)`):
                The final hidden states of the model.
            start_states (:obj:`torch.FloatTensor` of shape :obj:`(batch_size, seq_len, hidden_size)`, `optional`):
                The hidden states of the first tokens for the labeled span.
            start_positions (:obj:`torch.LongTensor` of shape :obj:`(batch_size,)`, `optional`):
                The position of the first token for the labeled span.
            p_mask (:obj:`torch.FloatTensor` of shape :obj:`(batch_size, seq_len)`, `optional`):
                Mask for tokens at invalid position, such as query and special symbols (PAD, SEP, CLS). 1.0 means token
                should be masked.

        .. note::

            One of ``start_states`` or ``start_positions`` should be not obj:`None`. If both are set,
            ``start_positions`` overrides ``start_states``.

        Returns:
            :obj:`torch.FloatTensor`: The end logits for SQuAD.
        """
        assert (
            start_states is not None or start_positions is not None
        ), "One of start_states, start_positions should be not None"
        if start_positions is not None:
            slen, hsz = hidden_states.shape[-2:]
            start_positions = start_positions[:, None, None].expand(-1, -1, hsz)  # shape (bsz, 1, hsz)
            start_states = hidden_states.gather(-2, start_positions)  # shape (bsz, 1, hsz)
            start_states = start_states.expand(-1, slen, -1)  # shape (bsz, slen, hsz)

        x = self.dense_0(torch.cat([hidden_states, start_states], dim=-1))
        x = self.activation(x)
        x = self.LayerNorm(x)
        x = self.dense_1(x).squeeze(-1)

        if p_mask is not None:
            if get_parameter_dtype(self) == torch.float16:
                x = x * (1 - p_mask) - 65500 * p_mask
            else:
                x = x * (1 - p_mask) - 1e30 * p_mask

        return x


class PoolerAnswerClass(nn.Module):
    """
    Compute SQuAD 2.0 answer class from classification and start tokens hidden states.

    Args:
        config (:class:`~transformers.PretrainedConfig`):
            The config used by the model, will be used to grab the :obj:`hidden_size` of the model.
    """

    def __init__(self, config):
        super().__init__()
        self.dense_0 = nn.Linear(config.hidden_size * 2, config.hidden_size)
        self.activation = nn.Tanh()
        self.dense_1 = nn.Linear(config.hidden_size, 1, bias=False)

    def forward(
        self,
        hidden_states: torch.FloatTensor,
        start_states: Optional[torch.FloatTensor] = None,
        start_positions: Optional[torch.LongTensor] = None,
        cls_index: Optional[torch.LongTensor] = None,
    ) -> torch.FloatTensor:
        """
        Args:
            hidden_states (:obj:`torch.FloatTensor` of shape :obj:`(batch_size, seq_len, hidden_size)`):
                The final hidden states of the model.
            start_states (:obj:`torch.FloatTensor` of shape :obj:`(batch_size, seq_len, hidden_size)`, `optional`):
                The hidden states of the first tokens for the labeled span.
            start_positions (:obj:`torch.LongTensor` of shape :obj:`(batch_size,)`, `optional`):
                The position of the first token for the labeled span.
            cls_index (:obj:`torch.LongTensor` of shape :obj:`(batch_size,)`, `optional`):
                Position of the CLS token for each sentence in the batch. If :obj:`None`, takes the last token.

        .. note::

            One of ``start_states`` or ``start_positions`` should be not obj:`None`. If both are set,
            ``start_positions`` overrides ``start_states``.

        Returns:
            :obj:`torch.FloatTensor`: The SQuAD 2.0 answer class.
        """
        # No dependency on end_feature so that we can obtain one single `cls_logits` for each sample.
        hsz = hidden_states.shape[-1]
        assert (
            start_states is not None or start_positions is not None
        ), "One of start_states, start_positions should be not None"
        if start_positions is not None:
            start_positions = start_positions[:, None, None].expand(-1, -1, hsz)  # shape (bsz, 1, hsz)
            start_states = hidden_states.gather(-2, start_positions).squeeze(-2)  # shape (bsz, hsz)

        if cls_index is not None:
            cls_index = cls_index[:, None, None].expand(-1, -1, hsz)  # shape (bsz, 1, hsz)
            cls_token_state = hidden_states.gather(-2, cls_index).squeeze(-2)  # shape (bsz, hsz)
        else:
            cls_token_state = hidden_states[:, -1, :]  # shape (bsz, hsz)

        x = self.dense_0(torch.cat([start_states, cls_token_state], dim=-1))
        x = self.activation(x)
        x = self.dense_1(x).squeeze(-1)

        return x


@dataclass
class SquadHeadOutput(ModelOutput):
    """
    Base class for outputs of question answering models using a :class:`~transformers.modeling_utils.SQuADHead`.

    Args:
        loss (:obj:`torch.FloatTensor` of shape :obj:`(1,)`, `optional`, returned if both :obj:`start_positions` and :obj:`end_positions` are provided):
            Classification loss as the sum of start token, end token (and is_impossible if provided) classification
            losses.
        start_top_log_probs (``torch.FloatTensor`` of shape ``(batch_size, config.start_n_top)``, `optional`, returned if ``start_positions`` or ``end_positions`` is not provided):
            Log probabilities for the top config.start_n_top start token possibilities (beam-search).
        start_top_index (``torch.LongTensor`` of shape ``(batch_size, config.start_n_top)``, `optional`, returned if ``start_positions`` or ``end_positions`` is not provided):
            Indices for the top config.start_n_top start token possibilities (beam-search).
        end_top_log_probs (``torch.FloatTensor`` of shape ``(batch_size, config.start_n_top * config.end_n_top)``, `optional`, returned if ``start_positions`` or ``end_positions`` is not provided):
            Log probabilities for the top ``config.start_n_top * config.end_n_top`` end token possibilities
            (beam-search).
        end_top_index (``torch.LongTensor`` of shape ``(batch_size, config.start_n_top * config.end_n_top)``, `optional`, returned if ``start_positions`` or ``end_positions`` is not provided):
            Indices for the top ``config.start_n_top * config.end_n_top`` end token possibilities (beam-search).
        cls_logits (``torch.FloatTensor`` of shape ``(batch_size,)``, `optional`, returned if ``start_positions`` or ``end_positions`` is not provided):
            Log probabilities for the ``is_impossible`` label of the answers.

    """

    loss: Optional[torch.FloatTensor] = None
    start_top_log_probs: Optional[torch.FloatTensor] = None
    start_top_index: Optional[torch.LongTensor] = None
    end_top_log_probs: Optional[torch.FloatTensor] = None
    end_top_index: Optional[torch.LongTensor] = None
    cls_logits: Optional[torch.FloatTensor] = None


class SQuADHead(nn.Module):
    r"""
    A SQuAD head inspired by XLNet.

    Args:
        config (:class:`~transformers.PretrainedConfig`):
            The config used by the model, will be used to grab the :obj:`hidden_size` of the model and the
            :obj:`layer_norm_eps` to use.
    """

    def __init__(self, config):
        super().__init__()
        self.start_n_top = config.start_n_top
        self.end_n_top = config.end_n_top

        self.start_logits = PoolerStartLogits(config)
        self.end_logits = PoolerEndLogits(config)
        self.answer_class = PoolerAnswerClass(config)

    @replace_return_docstrings(output_type=SquadHeadOutput, config_class=PretrainedConfig)
    def forward(
        self,
        hidden_states: torch.FloatTensor,
        start_positions: Optional[torch.LongTensor] = None,
        end_positions: Optional[torch.LongTensor] = None,
        cls_index: Optional[torch.LongTensor] = None,
        is_impossible: Optional[torch.LongTensor] = None,
        p_mask: Optional[torch.FloatTensor] = None,
        return_dict: bool = False,
    ) -> Union[SquadHeadOutput, Tuple[torch.FloatTensor]]:
        """
        Args:
            hidden_states (:obj:`torch.FloatTensor` of shape :obj:`(batch_size, seq_len, hidden_size)`):
                Final hidden states of the model on the sequence tokens.
            start_positions (:obj:`torch.LongTensor` of shape :obj:`(batch_size,)`, `optional`):
                Positions of the first token for the labeled span.
            end_positions (:obj:`torch.LongTensor` of shape :obj:`(batch_size,)`, `optional`):
                Positions of the last token for the labeled span.
            cls_index (:obj:`torch.LongTensor` of shape :obj:`(batch_size,)`, `optional`):
                Position of the CLS token for each sentence in the batch. If :obj:`None`, takes the last token.
            is_impossible (:obj:`torch.LongTensor` of shape :obj:`(batch_size,)`, `optional`):
                Whether the question has a possible answer in the paragraph or not.
            p_mask (:obj:`torch.FloatTensor` of shape :obj:`(batch_size, seq_len)`, `optional`):
                Mask for tokens at invalid position, such as query and special symbols (PAD, SEP, CLS). 1.0 means token
                should be masked.
            return_dict (:obj:`bool`, `optional`, defaults to :obj:`False`):
                Whether or not to return a :class:`~transformers.file_utils.ModelOutput` instead of a plain tuple.

        Returns:
        """
        start_logits = self.start_logits(hidden_states, p_mask=p_mask)

        if start_positions is not None and end_positions is not None:
            # If we are on multi-GPU, let's remove the dimension added by batch splitting
            for x in (start_positions, end_positions, cls_index, is_impossible):
                if x is not None and x.dim() > 1:
                    x.squeeze_(-1)

            # during training, compute the end logits based on the ground truth of the start position
            end_logits = self.end_logits(hidden_states, start_positions=start_positions, p_mask=p_mask)

            loss_fct = CrossEntropyLoss()
            start_loss = loss_fct(start_logits, start_positions)
            end_loss = loss_fct(end_logits, end_positions)
            total_loss = (start_loss + end_loss) / 2

            if cls_index is not None and is_impossible is not None:
                # Predict answerability from the representation of CLS and START
                cls_logits = self.answer_class(hidden_states, start_positions=start_positions, cls_index=cls_index)
                loss_fct_cls = nn.BCEWithLogitsLoss()
                cls_loss = loss_fct_cls(cls_logits, is_impossible)

                # note(zhiliny): by default multiply the loss by 0.5 so that the scale is comparable to start_loss and end_loss
                total_loss += cls_loss * 0.5

            return SquadHeadOutput(loss=total_loss) if return_dict else (total_loss,)

        else:
            # during inference, compute the end logits based on beam search
            bsz, slen, hsz = hidden_states.size()
            start_log_probs = F.softmax(start_logits, dim=-1)  # shape (bsz, slen)

            start_top_log_probs, start_top_index = torch.topk(
                start_log_probs, self.start_n_top, dim=-1
            )  # shape (bsz, start_n_top)
            start_top_index_exp = start_top_index.unsqueeze(-1).expand(-1, -1, hsz)  # shape (bsz, start_n_top, hsz)
            start_states = torch.gather(hidden_states, -2, start_top_index_exp)  # shape (bsz, start_n_top, hsz)
            start_states = start_states.unsqueeze(1).expand(-1, slen, -1, -1)  # shape (bsz, slen, start_n_top, hsz)

            hidden_states_expanded = hidden_states.unsqueeze(2).expand_as(
                start_states
            )  # shape (bsz, slen, start_n_top, hsz)
            p_mask = p_mask.unsqueeze(-1) if p_mask is not None else None
            end_logits = self.end_logits(hidden_states_expanded, start_states=start_states, p_mask=p_mask)
            end_log_probs = F.softmax(end_logits, dim=1)  # shape (bsz, slen, start_n_top)

            end_top_log_probs, end_top_index = torch.topk(
                end_log_probs, self.end_n_top, dim=1
            )  # shape (bsz, end_n_top, start_n_top)
            end_top_log_probs = end_top_log_probs.view(-1, self.start_n_top * self.end_n_top)
            end_top_index = end_top_index.view(-1, self.start_n_top * self.end_n_top)

            start_states = torch.einsum("blh,bl->bh", hidden_states, start_log_probs)
            cls_logits = self.answer_class(hidden_states, start_states=start_states, cls_index=cls_index)

            if not return_dict:
                return (start_top_log_probs, start_top_index, end_top_log_probs, end_top_index, cls_logits)
            else:
                return SquadHeadOutput(
                    start_top_log_probs=start_top_log_probs,
                    start_top_index=start_top_index,
                    end_top_log_probs=end_top_log_probs,
                    end_top_index=end_top_index,
                    cls_logits=cls_logits,
                )


class SequenceSummary(nn.Module):
    r"""
    Compute a single vector summary of a sequence hidden states.

    Args:
        config (:class:`~transformers.PretrainedConfig`):
            The config used by the model. Relevant arguments in the config class of the model are (refer to the actual
            config class of your model for the default values it uses):

            - **summary_type** (:obj:`str`) -- The method to use to make this summary. Accepted values are:

                - :obj:`"last"` -- Take the last token hidden state (like XLNet)
                - :obj:`"first"` -- Take the first token hidden state (like Bert)
                - :obj:`"mean"` -- Take the mean of all tokens hidden states
                - :obj:`"cls_index"` -- Supply a Tensor of classification token position (GPT/GPT-2)
                - :obj:`"attn"` -- Not implemented now, use multi-head attention

            - **summary_use_proj** (:obj:`bool`) -- Add a projection after the vector extraction.
            - **summary_proj_to_labels** (:obj:`bool`) -- If :obj:`True`, the projection outputs to
              :obj:`config.num_labels` classes (otherwise to :obj:`config.hidden_size`).
            - **summary_activation** (:obj:`Optional[str]`) -- Set to :obj:`"tanh"` to add a tanh activation to the
              output, another string or :obj:`None` will add no activation.
            - **summary_first_dropout** (:obj:`float`) -- Optional dropout probability before the projection and
              activation.
            - **summary_last_dropout** (:obj:`float`)-- Optional dropout probability after the projection and
              activation.
    """

    def __init__(self, config: PretrainedConfig):
        super().__init__()

        self.summary_type = getattr(config, "summary_type", "last")
        if self.summary_type == "attn":
            # We should use a standard multi-head attention module with absolute positional embedding for that.
            # Cf. https://github.com/zihangdai/xlnet/blob/master/modeling.py#L253-L276
            # We can probably just use the multi-head attention module of PyTorch >=1.1.0
            raise NotImplementedError

        self.summary = Identity()
        if hasattr(config, "summary_use_proj") and config.summary_use_proj:
            if hasattr(config, "summary_proj_to_labels") and config.summary_proj_to_labels and config.num_labels > 0:
                num_classes = config.num_labels
            else:
                num_classes = config.hidden_size
            self.summary = nn.Linear(config.hidden_size, num_classes)

        activation_string = getattr(config, "summary_activation", None)
        self.activation: Callable = get_activation(activation_string) if activation_string else Identity()

        self.first_dropout = Identity()
        if hasattr(config, "summary_first_dropout") and config.summary_first_dropout > 0:
            self.first_dropout = nn.Dropout(config.summary_first_dropout)

        self.last_dropout = Identity()
        if hasattr(config, "summary_last_dropout") and config.summary_last_dropout > 0:
            self.last_dropout = nn.Dropout(config.summary_last_dropout)

    def forward(
        self, hidden_states: torch.FloatTensor, cls_index: Optional[torch.LongTensor] = None
    ) -> torch.FloatTensor:
        """
        Compute a single vector summary of a sequence hidden states.

        Args:
            hidden_states (:obj:`torch.FloatTensor` of shape :obj:`[batch_size, seq_len, hidden_size]`):
                The hidden states of the last layer.
            cls_index (:obj:`torch.LongTensor` of shape :obj:`[batch_size]` or :obj:`[batch_size, ...]` where ... are optional leading dimensions of :obj:`hidden_states`, `optional`):
                Used if :obj:`summary_type == "cls_index"` and takes the last token of the sequence as classification
                token.

        Returns:
            :obj:`torch.FloatTensor`: The summary of the sequence hidden states.
        """
        if self.summary_type == "last":
            output = hidden_states[:, -1]
        elif self.summary_type == "first":
            output = hidden_states[:, 0]
        elif self.summary_type == "mean":
            output = hidden_states.mean(dim=1)
        elif self.summary_type == "cls_index":
            if cls_index is None:
                cls_index = torch.full_like(
                    hidden_states[..., :1, :],
                    hidden_states.shape[-2] - 1,
                    dtype=torch.long,
                )
            else:
                cls_index = cls_index.unsqueeze(-1).unsqueeze(-1)
                cls_index = cls_index.expand((-1,) * (cls_index.dim() - 1) + (hidden_states.size(-1),))
            # shape of cls_index: (bsz, XX, 1, hidden_size) where XX are optional leading dim of hidden_states
            output = hidden_states.gather(-2, cls_index).squeeze(-2)  # shape (bsz, XX, hidden_size)
        elif self.summary_type == "attn":
            raise NotImplementedError

        output = self.first_dropout(output)
        output = self.summary(output)
        output = self.activation(output)
        output = self.last_dropout(output)

        return output


def unwrap_model(model: torch.nn.Module) -> torch.nn.Module:
    """
    Recursively unwraps a model from potential containers (as used in distributed training).

    Args:
        model (:obj:`torch.nn.Module`): The model to unwrap.
    """
    # since there could be multiple levels of wrapping, unwrap recursively
    if hasattr(model, "module"):
        return unwrap_model(model.module)
    else:
        return model


def prune_linear_layer(layer: torch.nn.Linear, index: torch.LongTensor, dim: int = 0) -> torch.nn.Linear:
    """
    Prune a linear layer to keep only entries in index.

    Used to remove heads.

    Args:
        layer (:obj:`torch.nn.Linear`): The layer to prune.
        index (:obj:`torch.LongTensor`): The indices to keep in the layer.
        dim (:obj:`int`, `optional`, defaults to 0): The dimension on which to keep the indices.

    Returns:
        :obj:`torch.nn.Linear`: The pruned layer as a new layer with :obj:`requires_grad=True`.
    """
    index = index.to(layer.weight.device)
    W = layer.weight.index_select(dim, index).clone().detach()
    if layer.bias is not None:
        if dim == 1:
            b = layer.bias.clone().detach()
        else:
            b = layer.bias[index].clone().detach()
    new_size = list(layer.weight.size())
    new_size[dim] = len(index)
    new_layer = nn.Linear(new_size[1], new_size[0], bias=layer.bias is not None).to(layer.weight.device)
    new_layer.weight.requires_grad = False
    new_layer.weight.copy_(W.contiguous())
    new_layer.weight.requires_grad = True
    if layer.bias is not None:
        new_layer.bias.requires_grad = False
        new_layer.bias.copy_(b.contiguous())
        new_layer.bias.requires_grad = True
    return new_layer


def prune_conv1d_layer(layer: Conv1D, index: torch.LongTensor, dim: int = 1) -> Conv1D:
    """
    Prune a Conv1D layer to keep only entries in index. A Conv1D work as a Linear layer (see e.g. BERT) but the weights
    are transposed.

    Used to remove heads.

    Args:
        layer (:class:`~transformers.modeling_utils.Conv1D`): The layer to prune.
        index (:obj:`torch.LongTensor`): The indices to keep in the layer.
        dim (:obj:`int`, `optional`, defaults to 1): The dimension on which to keep the indices.

    Returns:
        :class:`~transformers.modeling_utils.Conv1D`: The pruned layer as a new layer with :obj:`requires_grad=True`.
    """
    index = index.to(layer.weight.device)
    W = layer.weight.index_select(dim, index).clone().detach()
    if dim == 0:
        b = layer.bias.clone().detach()
    else:
        b = layer.bias[index].clone().detach()
    new_size = list(layer.weight.size())
    new_size[dim] = len(index)
    new_layer = Conv1D(new_size[1], new_size[0]).to(layer.weight.device)
    new_layer.weight.requires_grad = False
    new_layer.weight.copy_(W.contiguous())
    new_layer.weight.requires_grad = True
    new_layer.bias.requires_grad = False
    new_layer.bias.copy_(b.contiguous())
    new_layer.bias.requires_grad = True
    return new_layer


def prune_layer(
    layer: Union[torch.nn.Linear, Conv1D], index: torch.LongTensor, dim: Optional[int] = None
) -> Union[torch.nn.Linear, Conv1D]:
    """
    Prune a Conv1D or linear layer to keep only entries in index.

    Used to remove heads.

    Args:
        layer (:obj:`Union[torch.nn.Linear, Conv1D]`): The layer to prune.
        index (:obj:`torch.LongTensor`): The indices to keep in the layer.
        dim (:obj:`int`, `optional`): The dimension on which to keep the indices.

    Returns:
        :obj:`torch.nn.Linear` or :class:`~transformers.modeling_utils.Conv1D`: The pruned layer as a new layer with
        :obj:`requires_grad=True`.
    """
    if isinstance(layer, nn.Linear):
        return prune_linear_layer(layer, index, dim=0 if dim is None else dim)
    elif isinstance(layer, Conv1D):
        return prune_conv1d_layer(layer, index, dim=1 if dim is None else dim)
    else:
        raise ValueError(f"Can't prune layer of class {layer.__class__}")


def apply_chunking_to_forward(
    forward_fn: Callable[..., torch.Tensor], chunk_size: int, chunk_dim: int, *input_tensors
) -> torch.Tensor:
    """
    This function chunks the :obj:`input_tensors` into smaller input tensor parts of size :obj:`chunk_size` over the
    dimension :obj:`chunk_dim`. It then applies a layer :obj:`forward_fn` to each chunk independently to save memory.

    If the :obj:`forward_fn` is independent across the :obj:`chunk_dim` this function will yield the same result as
    directly applying :obj:`forward_fn` to :obj:`input_tensors`.

    Args:
        forward_fn (:obj:`Callable[..., torch.Tensor]`):
            The forward function of the model.
        chunk_size (:obj:`int`):
            The chunk size of a chunked tensor: :obj:`num_chunks = len(input_tensors[0]) / chunk_size`.
        chunk_dim (:obj:`int`):
            The dimension over which the :obj:`input_tensors` should be chunked.
        input_tensors (:obj:`Tuple[torch.Tensor]`):
            The input tensors of ``forward_fn`` which will be chunked

    Returns:
        :obj:`torch.Tensor`: A tensor with the same shape as the :obj:`forward_fn` would have given if applied`.


    Examples::

        # rename the usual forward() fn to forward_chunk()
        def forward_chunk(self, hidden_states):
            hidden_states = self.decoder(hidden_states)
            return hidden_states

        # implement a chunked forward function
        def forward(self, hidden_states):
            return apply_chunking_to_forward(self.forward_chunk, self.chunk_size_lm_head, self.seq_len_dim, hidden_states)
    """

    assert len(input_tensors) > 0, f"{input_tensors} has to be a tuple/list of tensors"
    tensor_shape = input_tensors[0].shape[chunk_dim]
    assert all(
        input_tensor.shape[chunk_dim] == tensor_shape for input_tensor in input_tensors
    ), "All input tenors have to be of the same shape"

    # inspect.signature exist since python 3.5 and is a python method -> no problem with backward compatibility
    num_args_in_forward_chunk_fn = len(inspect.signature(forward_fn).parameters)
    if num_args_in_forward_chunk_fn != len(input_tensors):
        raise ValueError(
            f"forward_chunk_fn expects {num_args_in_forward_chunk_fn} arguments, but only {len(input_tensors)} input "
            "tensors are given"
        )

    if chunk_size > 0:
        if input_tensors[0].shape[chunk_dim] % chunk_size != 0:
            raise ValueError(
                f"The dimension to be chunked {input_tensors[0].shape[chunk_dim]} has to be a multiple of the chunk "
                f"size {chunk_size}"
            )

        num_chunks = input_tensors[0].shape[chunk_dim] // chunk_size

        # chunk input tensor into tuples
        input_tensors_chunks = tuple(input_tensor.chunk(num_chunks, dim=chunk_dim) for input_tensor in input_tensors)
        # apply forward fn to every tuple
        output_chunks = tuple(forward_fn(*input_tensors_chunk) for input_tensors_chunk in zip(*input_tensors_chunks))
        # concatenate output at same dimension
        return torch.cat(output_chunks, dim=chunk_dim)

    return forward_fn(*input_tensors)<|MERGE_RESOLUTION|>--- conflicted
+++ resolved
@@ -1006,11 +1006,7 @@
                 else:
                     raise EnvironmentError(
                         f"Error no file named {[WEIGHTS_NAME, TF2_WEIGHTS_NAME, TF_WEIGHTS_NAME + '.index']} found in "
-<<<<<<< HEAD
-                        f"directory {pretrained_model_name_or_path} or `from_tf` set to False"
-=======
                         f"directory {pretrained_model_name_or_path} or `from_tf` set to False."
->>>>>>> d0b3797a
                     )
             elif os.path.isfile(pretrained_model_name_or_path) or is_remote_url(pretrained_model_name_or_path):
                 archive_file = pretrained_model_name_or_path
@@ -1018,11 +1014,7 @@
                 if not from_tf:
                     raise ValueError(
                         f"We found a TensorFlow checkpoint at {pretrained_model_name_or_path + '.index'}, please set "
-<<<<<<< HEAD
-                        "from_tf to True to load from this checkpoint"
-=======
                         "from_tf to True to load from this checkpoint."
->>>>>>> d0b3797a
                     )
                 archive_file = pretrained_model_name_or_path + ".index"
             else:
